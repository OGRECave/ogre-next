--- conflicted
+++ resolved
@@ -450,11 +450,7 @@
             This method translates the node by a vector which is relative to
             a custom set of axes.
         @param axes
-<<<<<<< HEAD
-            A 3x3 Matrix containg 3 column vectors each representing the
-=======
             A 3x3 Matrix containing 3 column vectors each representing the
->>>>>>> a48f71b7
             axes X, Y and Z respectively. In this format the standard cartesian
             axes would be expressed as:
             <pre>
@@ -474,11 +470,7 @@
             This method translates the node by a vector which is relative to
             a custom set of axes.
         @param axes
-<<<<<<< HEAD
-            A 3x3 Matrix containg 3 column vectors each representing the
-=======
             A 3x3 Matrix containing 3 column vectors each representing the
->>>>>>> a48f71b7
             axes X, Y and Z respectively. In this format the standard cartesian
             axes would be expressed as
             <pre>
@@ -781,14 +773,9 @@
     };
     /** @} */
     /** @} */
-<<<<<<< HEAD
 
 } // namespace Ogre
-=======
-
-} // namespace Ogre
 
 #include "OgreHeaderSuffix.h"
->>>>>>> a48f71b7
 
 #endif // _Node_H__