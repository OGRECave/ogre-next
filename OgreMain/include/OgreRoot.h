--- conflicted
+++ resolved
@@ -50,11 +50,7 @@
 
     class FrameStats;
     typedef vector<RenderSystem*>::type RenderSystemList;
-<<<<<<< HEAD
-
-=======
-    
->>>>>>> 83e497b5
+
     /** The root class of the Ogre system.
         @remarks
             The Ogre::Root class represents a starting point for the client
@@ -117,19 +113,12 @@
         Profiler* mProfiler;
         HighLevelGpuProgramManager* mHighLevelGpuProgramManager;
         ExternalTextureSourceManager* mExternalTextureSourceManager;
-<<<<<<< HEAD
         CompositorManager2 *mCompositorManager2;
-=======
-        CompositorManager* mCompositorManager;      
->>>>>>> 83e497b5
         unsigned long mNextFrame;
         Real mFrameSmoothingTime;
         bool mRemoveQueueStructuresOnClear;
         Real mDefaultMinPixelSize;
-<<<<<<< HEAD
-=======
         HardwareBuffer::UploadOptions mFreqUpdatedBuffersUploadOption;
->>>>>>> 83e497b5
 
     public:
         typedef vector<DynLib*>::type PluginLibList;
@@ -343,18 +332,10 @@
                 requested, otherwise <b>NULL</b>.
         */
         RenderWindow* initialise(bool autoCreateWindow, const String& windowTitle = "OGRE Render Window",
-<<<<<<< HEAD
-                                    const String& customCapabilitiesConfig = StringUtil::BLANK);
-
-        /// Call this function after Root::initialise and having set at least one RenderWindow
-        void initialiseCompositor(void);
-
-=======
                                     const String& customCapabilitiesConfig = BLANKSTRING);
 
->>>>>>> 83e497b5
-        /** Returns whether the system is initialised or not. */
-        bool isInitialised(void) const { return mIsInitialised; }
+		/** Returns whether the system is initialised or not. */
+		bool isInitialised(void) const { return mIsInitialised; }
 
         /** Requests active RenderSystem to use custom RenderSystemCapabilities
         @remarks
@@ -410,7 +391,6 @@
         @param typeName String identifying a unique SceneManager type
         @param instanceName Optional name to given the new instance that is
             created. If you leave this blank, an auto name will be assigned.
-<<<<<<< HEAD
         @param numWorkerThreads
             Number of worker threads. Must be greater than 0; you should not
             oversubscribe the system. I.e. if the system has 4 cores (excluding
@@ -424,12 +404,7 @@
         */
         SceneManager* createSceneManager(const String& typeName, size_t numWorkerThreads,
                                         InstancingTheadedCullingMethod threadedCullingMethod,
-                                        const String& instanceName = StringUtil::BLANK);
-=======
-        */
-        SceneManager* createSceneManager(const String& typeName, 
-            const String& instanceName = BLANKSTRING);
->>>>>>> 83e497b5
+                                        const String& instanceName = BLANKSTRING);
 
         /** Create a SceneManager instance based on scene type support.
         @remarks
@@ -442,7 +417,6 @@
         @param typeMask A mask containing one or more SceneType flags
         @param instanceName Optional name to given the new instance that is
             created. If you leave this blank, an auto name will be assigned.
-<<<<<<< HEAD
         @param numWorkerThreads
             Number of worker threads. Must be greater than 0; you should not
             oversubscribe the system. I.e. if the system has 4 cores (excluding
@@ -456,12 +430,7 @@
         */
         SceneManager* createSceneManager(SceneTypeMask typeMask, size_t numWorkerThreads, 
                                         InstancingTheadedCullingMethod threadedCullingMethod,
-                                        const String& instanceName = StringUtil::BLANK);
-=======
-        */
-        SceneManager* createSceneManager(SceneTypeMask typeMask, 
-            const String& instanceName = BLANKSTRING);
->>>>>>> 83e497b5
+                                        const String& instanceName = BLANKSTRING);
 
         /** Destroy an instance of a SceneManager. */
         void destroySceneManager(SceneManager* sm);
@@ -686,11 +655,7 @@
             will be considered candidates for creation.
         */
         DataStreamPtr createFileStream(const String& filename, const String& groupName = ResourceGroupManager::DEFAULT_RESOURCE_GROUP_NAME, 
-<<<<<<< HEAD
-            bool overwrite = false, const String& locationPattern = StringUtil::BLANK);
-=======
             bool overwrite = false, const String& locationPattern = BLANKSTRING);
->>>>>>> 83e497b5
 
         /** Helper method to assist you in accessing readable file streams.
         @remarks
@@ -707,11 +672,7 @@
             will be considered candidates for creation.
         */      
         DataStreamPtr openFileStream(const String& filename, const String& groupName = ResourceGroupManager::DEFAULT_RESOURCE_GROUP_NAME, 
-<<<<<<< HEAD
-            const String& locationPattern = StringUtil::BLANK);
-=======
             const String& locationPattern = BLANKSTRING);
->>>>>>> 83e497b5
 
         /** Generates a packed data version of the passed in ColourValue suitable for
             use with the current RenderSystem.
@@ -1147,8 +1108,6 @@
         */
         Real getDefaultMinPixelSize() { return mDefaultMinPixelSize; }
     
-<<<<<<< HEAD
-=======
         /** Set the default upload option for buffers that frequently changed
         Setting upload option to HBU_ON_DEMAND can increase the framerate in multi-device scenarios,
         as it will upload frequently changing buffers to devices that require them.
@@ -1160,7 +1119,6 @@
             To use this feature see Camera::setFreqUpdatedBuffersUploadOption()
         */
         HardwareBuffer::UploadOptions getFreqUpdatedBuffersUploadOption() const { return mFreqUpdatedBuffersUploadOption; }
->>>>>>> 83e497b5
 
     };
     /** @} */
