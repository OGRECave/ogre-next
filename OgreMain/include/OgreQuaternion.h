/*
-----------------------------------------------------------------------------
This source file is part of OGRE
    (Object-oriented Graphics Rendering Engine)
For the latest info, see http://www.ogre3d.org/

Copyright (c) 2000-2014 Torus Knot Software Ltd

Permission is hereby granted, free of charge, to any person obtaining a copy
of this software and associated documentation files (the "Software"), to deal
in the Software without restriction, including without limitation the rights
to use, copy, modify, merge, publish, distribute, sublicense, and/or sell
copies of the Software, and to permit persons to whom the Software is
furnished to do so, subject to the following conditions:

The above copyright notice and this permission notice shall be included in
all copies or substantial portions of the Software.

THE SOFTWARE IS PROVIDED "AS IS", WITHOUT WARRANTY OF ANY KIND, EXPRESS OR
IMPLIED, INCLUDING BUT NOT LIMITED TO THE WARRANTIES OF MERCHANTABILITY,
FITNESS FOR A PARTICULAR PURPOSE AND NONINFRINGEMENT. IN NO EVENT SHALL THE
AUTHORS OR COPYRIGHT HOLDERS BE LIABLE FOR ANY CLAIM, DAMAGES OR OTHER
LIABILITY, WHETHER IN AN ACTION OF CONTRACT, TORT OR OTHERWISE, ARISING FROM,
OUT OF OR IN CONNECTION WITH THE SOFTWARE OR THE USE OR OTHER DEALINGS IN
THE SOFTWARE.
-----------------------------------------------------------------------------
*/
// This file is based on material originally from:
// Geometric Tools, LLC
// Copyright (c) 1998-2010
// Distributed under the Boost Software License, Version 1.0.
// http://www.boost.org/LICENSE_1_0.txt
// http://www.geometrictools.com/License/Boost/LICENSE_1_0.txt


#ifndef __Quaternion_H__
#define __Quaternion_H__

#include "OgrePrerequisites.h"
#include "OgreMath.h"

namespace Ogre {

    /** \addtogroup Core
    *  @{
    */
    /** \addtogroup Math
    *  @{
    */
    /** Implementation of a Quaternion, i.e. a rotation around an axis.
        For more information about Quaternions and the theory behind it, we recommend reading:
        http://www.ogre3d.org/tikiwiki/Quaternion+and+Rotation+Primer
        http://www.cprogramming.com/tutorial/3d/quaternions.html
        http://www.gamedev.net/page/resources/_/reference/programming/math-and-physics/
        quaternions/quaternion-powers-r1095
    */
    class _OgreExport Quaternion
    {
    public:
        /// Default constructor, initializes to identity rotation (aka 0°)
        inline Quaternion ()
            : w(1), x(0), y(0), z(0)
        {
        }
        /// Construct from an explicit list of values
        inline Quaternion (
            Real fW,
            Real fX, Real fY, Real fZ)
            : w(fW), x(fX), y(fY), z(fZ)
        {
        }
        /// Construct a quaternion from a rotation matrix
        inline Quaternion(const Matrix3& rot)
        {
            this->FromRotationMatrix(rot);
        }
        /// Construct a quaternion from an angle/axis
        inline Quaternion(const Radian& rfAngle, const Vector3& rkAxis)
        {
            this->FromAngleAxis(rfAngle, rkAxis);
        }
        /// Construct a quaternion from 3 orthonormal local axes
        inline Quaternion(const Vector3& xaxis, const Vector3& yaxis, const Vector3& zaxis)
        {
            this->FromAxes(xaxis, yaxis, zaxis);
        }
        /// Construct a quaternion from 3 orthonormal local axes
        inline Quaternion(const Vector3* akAxis)
        {
            this->FromAxes(akAxis);
        }
        /// Construct a quaternion from 4 manual w/x/y/z values
        inline Quaternion(Real* valptr)
        {
            memcpy(&w, valptr, sizeof(Real)*4);
        }

        /** Exchange the contents of this quaternion with another. 
        */
        inline void swap(Quaternion& other)
        {
            std::swap(w, other.w);
            std::swap(x, other.x);
            std::swap(y, other.y);
            std::swap(z, other.z);
        }

        /// Array accessor operator
        inline Real operator [] ( const size_t i ) const
        {
            assert( i < 4 );

            return *(&w+i);
        }

        /// Array accessor operator
        inline Real& operator [] ( const size_t i )
        {
            assert( i < 4 );

            return *(&w+i);
        }

        /// Pointer accessor for direct copying
        inline Real* ptr()
        {
            return &w;
        }

        /// Pointer accessor for direct copying
        inline const Real* ptr() const
        {
            return &w;
        }

        void FromRotationMatrix (const Matrix3& kRot);
        void ToRotationMatrix (Matrix3& kRot) const;
        /** Setups the quaternion using the supplied vector, and "roll" around
            that vector by the specified radians.
        */
        void FromAngleAxis (const Radian& rfAngle, const Vector3& rkAxis);
        void ToAngleAxis (Radian& rfAngle, Vector3& rkAxis) const;
        inline void ToAngleAxis (Degree& dAngle, Vector3& rkAxis) const {
            Radian rAngle;
            ToAngleAxis ( rAngle, rkAxis );
            dAngle = rAngle;
        }
        /** Constructs the quaternion using 3 axes, the axes are assumed to be orthonormal
            @see FromAxes
        */
        void FromAxes (const Vector3* akAxis);
        void FromAxes (const Vector3& xAxis, const Vector3& yAxis, const Vector3& zAxis);
        /** Gets the 3 orthonormal axes defining the quaternion. @see FromAxes */
        void ToAxes (Vector3* akAxis) const;
        void ToAxes (Vector3& xAxis, Vector3& yAxis, Vector3& zAxis) const;

        /** Returns the X orthonormal axis defining the quaternion. Same as doing
            xAxis = Vector3::UNIT_X * this. Also called the local X-axis
        */
        Vector3 xAxis(void) const;

        /** Returns the Y orthonormal axis defining the quaternion. Same as doing
            yAxis = Vector3::UNIT_Y * this. Also called the local Y-axis
        */
        Vector3 yAxis(void) const;

        /** Returns the Z orthonormal axis defining the quaternion. Same as doing
            zAxis = Vector3::UNIT_Z * this. Also called the local Z-axis
        */
        Vector3 zAxis(void) const;

        inline Quaternion& operator= (const Quaternion& rkQ)
        {
            w = rkQ.w;
            x = rkQ.x;
            y = rkQ.y;
            z = rkQ.z;
            return *this;
        }
        Quaternion operator+ (const Quaternion& rkQ) const;
        Quaternion operator- (const Quaternion& rkQ) const;
        Quaternion operator* (const Quaternion& rkQ) const;
        Quaternion operator* (Real fScalar) const;
        _OgreExport friend Quaternion operator* (Real fScalar,
            const Quaternion& rkQ);
        Quaternion operator- () const;
        inline bool operator== (const Quaternion& rhs) const
        {
            return (rhs.x == x) && (rhs.y == y) &&
                (rhs.z == z) && (rhs.w == w);
        }
        inline bool operator!= (const Quaternion& rhs) const
        {
            return !operator==(rhs);
        }
        // functions of a quaternion
        /// Returns the dot product of the quaternion
        Real Dot (const Quaternion& rkQ) const;
        /* Returns the normal length of this quaternion.
            @note This does <b>not</b> alter any values.
        */
        Real Norm () const;
        /// Normalises this quaternion, and returns the previous length
        Real normalise(void); 
        Quaternion Inverse () const;  /// Apply to non-zero quaternion
        Quaternion UnitInverse () const;  /// Apply to unit-length quaternion
        Quaternion Exp () const;
        Quaternion Log () const;

        /// Rotation of a vector by a quaternion
        Vector3 operator* (const Vector3& rkVector) const;

        /** Calculate the local roll element of this quaternion.
        @param reprojectAxis By default the method returns the 'intuitive' result
            that is, if you projected the local Y of the quaternion onto the X and
            Y axes, the angle between them is returned. If set to false though, the
            result is the actual yaw that will be used to implement the quaternion,
            which is the shortest possible path to get to the same orientation and 
             may involve less axial rotation.  The co-domain of the returned value is 
             from -180 to 180 degrees.
        */
        Radian getRoll(bool reprojectAxis = true) const;
        /** Calculate the local pitch element of this quaternion
        @param reprojectAxis By default the method returns the 'intuitive' result
            that is, if you projected the local Z of the quaternion onto the X and
            Y axes, the angle between them is returned. If set to true though, the
            result is the actual yaw that will be used to implement the quaternion,
            which is the shortest possible path to get to the same orientation and 
            may involve less axial rotation.  The co-domain of the returned value is 
            from -180 to 180 degrees.
        */
        Radian getPitch(bool reprojectAxis = true) const;
        /** Calculate the local yaw element of this quaternion
        @param reprojectAxis By default the method returns the 'intuitive' result
            that is, if you projected the local Y of the quaternion onto the X and
            Z axes, the angle between them is returned. If set to true though, the
            result is the actual yaw that will be used to implement the quaternion,
            which is the shortest possible path to get to the same orientation and 
            may involve less axial rotation. The co-domain of the returned value is 
            from -180 to 180 degrees.
<<<<<<< HEAD
        */
        Radian getYaw(bool reprojectAxis = true) const;     
        /// Equality with tolerance (tolerance is max angle difference)
        bool equals(const Quaternion& rhs, const Radian& tolerance) const;
        
        /** Performs Spherical linear interpolation between two quaternions, and returns the result.
            Slerp ( 0.0f, A, B ) = A
            Slerp ( 1.0f, A, B ) = B
            @return Interpolated quaternion
            @remarks
            Slerp has the proprieties of performing the interpolation at constant
            velocity, and being torque-minimal (unless shortestPath=false).
            However, it's NOT commutative, which means
            Slerp ( 0.75f, A, B ) != Slerp ( 0.25f, B, A );
            therefore be careful if your code relies in the order of the operands.
            This is specially important in IK animation.
        */
=======
		*/
		Radian getYaw(bool reprojectAxis = true) const;		
		
        /** Equality with tolerance (tolerance is max angle difference)
        @remark Both equals() and orientationEquals() measure the exact same thing.
                One measures the difference by angle, the other by a different, non-linear metric.
        */
        bool equals(const Quaternion& rhs, const Radian& tolerance) const;
        
        /** Compare two quaternions which are assumed to be used as orientations.
        @remark Both equals() and orientationEquals() measure the exact same thing.
                One measures the difference by angle, the other by a different, non-linear metric.
        @return true if the two orientations are the same or very close, relative to the given tolerance.
        */
        inline bool orientationEquals( const Quaternion& other, Real tolerance = 1e-3 ) const
        {
            Real d = this->Dot(other);
            return 1 - d*d < tolerance;
        }
		
	    /** Performs Spherical linear interpolation between two quaternions, and returns the result.
			Slerp ( 0.0f, A, B ) = A
			Slerp ( 1.0f, A, B ) = B
			@return Interpolated quaternion
			@remarks
			Slerp has the proprieties of performing the interpolation at constant
			velocity, and being torque-minimal (unless shortestPath=false).
			However, it's NOT commutative, which means
			Slerp ( 0.75f, A, B ) != Slerp ( 0.25f, B, A );
			therefore be careful if your code relies in the order of the operands.
			This is specially important in IK animation.
		*/
>>>>>>> e5832a83
        static Quaternion Slerp (Real fT, const Quaternion& rkP,
            const Quaternion& rkQ, bool shortestPath = false);

        /** @see Slerp. It adds extra "spins" (i.e. rotates several times) specified
            by parameter 'iExtraSpins' while interpolating before arriving to the
            final values
        */
        static Quaternion SlerpExtraSpins (Real fT,
            const Quaternion& rkP, const Quaternion& rkQ,
            int iExtraSpins);

        /// Setup for spherical quadratic interpolation
        static void Intermediate (const Quaternion& rkQ0,
            const Quaternion& rkQ1, const Quaternion& rkQ2,
            Quaternion& rka, Quaternion& rkB);

        /// Spherical quadratic interpolation
        static Quaternion Squad (Real fT, const Quaternion& rkP,
            const Quaternion& rkA, const Quaternion& rkB,
            const Quaternion& rkQ, bool shortestPath = false);

        /** Performs Normalised linear interpolation between two quaternions, and returns the result.
            nlerp ( 0.0f, A, B ) = A
            nlerp ( 1.0f, A, B ) = B
            @remarks
            Nlerp is faster than Slerp.
            Nlerp has the proprieties of being commutative (@see Slerp;
            commutativity is desired in certain places, like IK animation), and
            being torque-minimal (unless shortestPath=false). However, it's performing
            the interpolation at non-constant velocity; sometimes this is desired,
            sometimes it is not. Having a non-constant velocity can produce a more
            natural rotation feeling without the need of tweaking the weights; however
            if your scene relies on the timing of the rotation or assumes it will point
            at a specific angle at a specific weight value, Slerp is a better choice.
        */
        static Quaternion nlerp(Real fT, const Quaternion& rkP, 
            const Quaternion& rkQ, bool shortestPath = false);

        /// Cutoff for sine near zero
        static const Real msEpsilon;

        // special values
        static const Quaternion ZERO;
        static const Quaternion IDENTITY;

        Real w, x, y, z;

        /// Check whether this quaternion contains valid values
        inline bool isNaN() const
        {
            return Math::isNaN(x) || Math::isNaN(y) || Math::isNaN(z) || Math::isNaN(w);
        }

        /** Function for writing to a stream. Outputs "Quaternion(w, x, y, z)" with w,x,y,z
            being the member values of the quaternion.
        */
        inline _OgreExport friend std::ostream& operator <<
            ( std::ostream& o, const Quaternion& q )
        {
            o << "Quaternion(" << q.w << ", " << q.x << ", " << q.y << ", " << q.z << ")";
            return o;
        }

    };
    /** @} */
    /** @} */

}




#endif <|MERGE_RESOLUTION|>--- conflicted
+++ resolved
@@ -238,11 +238,28 @@
             which is the shortest possible path to get to the same orientation and 
             may involve less axial rotation. The co-domain of the returned value is 
             from -180 to 180 degrees.
-<<<<<<< HEAD
-        */
-        Radian getYaw(bool reprojectAxis = true) const;     
-        /// Equality with tolerance (tolerance is max angle difference)
+        */
+        Radian getYaw(bool reprojectAxis = true) const;        
+        
+        /** Equality with tolerance (tolerance is max angle difference)
+        @remark Both equals() and orientationEquals() measure the exact same thing.
+                One measures the difference by angle, the other by a different, non-linear metric.
+        */
         bool equals(const Quaternion& rhs, const Radian& tolerance) const;
+        
+        /** Compare two quaternions which are assumed to be used as orientations.
+        @remark Both equals() and orientationEquals() measure the exact same thing.
+                One measures the difference by angle, the other by a different, non-linear metric.
+        @return true if the two orientations are the same or very close, relative to the given tolerance.
+            Slerp ( 0.75f, A, B ) != Slerp ( 0.25f, B, A );
+            therefore be careful if your code relies in the order of the operands.
+            This is specially important in IK animation.
+        */
+        inline bool orientationEquals( const Quaternion& other, Real tolerance = 1e-3 ) const
+        {
+            Real d = this->Dot(other);
+            return 1 - d*d < tolerance;
+        }
         
         /** Performs Spherical linear interpolation between two quaternions, and returns the result.
             Slerp ( 0.0f, A, B ) = A
@@ -256,40 +273,6 @@
             therefore be careful if your code relies in the order of the operands.
             This is specially important in IK animation.
         */
-=======
-		*/
-		Radian getYaw(bool reprojectAxis = true) const;		
-		
-        /** Equality with tolerance (tolerance is max angle difference)
-        @remark Both equals() and orientationEquals() measure the exact same thing.
-                One measures the difference by angle, the other by a different, non-linear metric.
-        */
-        bool equals(const Quaternion& rhs, const Radian& tolerance) const;
-        
-        /** Compare two quaternions which are assumed to be used as orientations.
-        @remark Both equals() and orientationEquals() measure the exact same thing.
-                One measures the difference by angle, the other by a different, non-linear metric.
-        @return true if the two orientations are the same or very close, relative to the given tolerance.
-        */
-        inline bool orientationEquals( const Quaternion& other, Real tolerance = 1e-3 ) const
-        {
-            Real d = this->Dot(other);
-            return 1 - d*d < tolerance;
-        }
-		
-	    /** Performs Spherical linear interpolation between two quaternions, and returns the result.
-			Slerp ( 0.0f, A, B ) = A
-			Slerp ( 1.0f, A, B ) = B
-			@return Interpolated quaternion
-			@remarks
-			Slerp has the proprieties of performing the interpolation at constant
-			velocity, and being torque-minimal (unless shortestPath=false).
-			However, it's NOT commutative, which means
-			Slerp ( 0.75f, A, B ) != Slerp ( 0.25f, B, A );
-			therefore be careful if your code relies in the order of the operands.
-			This is specially important in IK animation.
-		*/
->>>>>>> e5832a83
         static Quaternion Slerp (Real fT, const Quaternion& rkP,
             const Quaternion& rkQ, bool shortestPath = false);
 
