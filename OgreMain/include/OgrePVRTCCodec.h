/*
-----------------------------------------------------------------------------
This source file is part of OGRE
(Object-oriented Graphics Rendering Engine)
For the latest info, see http://www.ogre3d.org/

Copyright (c) 2000-2014 Torus Knot Software Ltd

Permission is hereby granted, free of charge, to any person obtaining a copy
of this software and associated documentation files (the "Software"), to deal
in the Software without restriction, including without limitation the rights
to use, copy, modify, merge, publish, distribute, sublicense, and/or sell
copies of the Software, and to permit persons to whom the Software is
furnished to do so, subject to the following conditions:

The above copyright notice and this permission notice shall be included in
all copies or substantial portions of the Software.

THE SOFTWARE IS PROVIDED "AS IS", WITHOUT WARRANTY OF ANY KIND, EXPRESS OR
IMPLIED, INCLUDING BUT NOT LIMITED TO THE WARRANTIES OF MERCHANTABILITY,
FITNESS FOR A PARTICULAR PURPOSE AND NONINFRINGEMENT. IN NO EVENT SHALL THE
AUTHORS OR COPYRIGHT HOLDERS BE LIABLE FOR ANY CLAIM, DAMAGES OR OTHER
LIABILITY, WHETHER IN AN ACTION OF CONTRACT, TORT OR OTHERWISE, ARISING FROM,
OUT OF OR IN CONNECTION WITH THE SOFTWARE OR THE USE OR OTHER DEALINGS IN
THE SOFTWARE.
-----------------------------------------------------------------------------
*/
#ifndef __OgrePVRTCCodec_H__
#define __OgrePVRTCCodec_H__

#include "OgreImageCodec.h"

namespace Ogre {
    /** \addtogroup Core
    *  @{
    */
    /** \addtogroup Image
    *  @{
    */

    /** Codec specialized in loading PVRTC (PowerVR) images.
    @remarks
        We implement our own codec here since we need to be able to keep PVRTC
        data compressed if the card supports it.
    */
    class _OgreExport PVRTCCodec : public ImageCodec
    {
    protected:
        String mType;

<<<<<<< HEAD
        void flipEndian(void * pData, size_t size, size_t count) const;
        void flipEndian(void * pData, size_t size) const;
=======
		static void flipEndian(void * pData, size_t size, size_t count);	// invokes Bitwise::bswapChunks() if OGRE_ENDIAN_BIG
		static void flipEndian(void * pData, size_t size);					// invokes Bitwise::bswapBuffer() if OGRE_ENDIAN_BIG
>>>>>>> 41e3e01c

        /// Single registered codec instance
        static PVRTCCodec* msInstance;

    public:
        PVRTCCodec();
        virtual ~PVRTCCodec() { }

        /// @copydoc Codec::encode
        DataStreamPtr encode(MemoryDataStreamPtr& input, CodecDataPtr& pData) const;
        /// @copydoc Codec::encodeToFile
        void encodeToFile(MemoryDataStreamPtr& input, const String& outFileName, CodecDataPtr& pData) const;
        /// @copydoc Codec::decode
        DecodeResult decode(DataStreamPtr& input) const;
        /// @copydoc Codec::magicNumberToFileExt
        String magicNumberToFileExt(const char *magicNumberPtr, size_t maxbytes) const;
        
        virtual String getType() const;        

        /// Static method to startup and register the PVRTC codec
        static void startup(void);
        /// Static method to shutdown and unregister the PVRTC codec
        static void shutdown(void);

    private:
        /// Decode PVRTCV2 image format
        DecodeResult decodeV2(DataStreamPtr& stream) const;

        /// Decode PVRTCV3 image format
        DecodeResult decodeV3(DataStreamPtr& stream) const;
    };
    /** @} */
    /** @} */

} // namespace

#endif
<|MERGE_RESOLUTION|>--- conflicted
+++ resolved
@@ -31,35 +31,30 @@
 #include "OgreImageCodec.h"
 
 namespace Ogre {
-    /** \addtogroup Core
-    *  @{
-    */
-    /** \addtogroup Image
-    *  @{
-    */
+	/** \addtogroup Core
+	*  @{
+	*/
+	/** \addtogroup Image
+	*  @{
+	*/
 
     /** Codec specialized in loading PVRTC (PowerVR) images.
-    @remarks
-        We implement our own codec here since we need to be able to keep PVRTC
-        data compressed if the card supports it.
+	@remarks
+		We implement our own codec here since we need to be able to keep PVRTC
+		data compressed if the card supports it.
     */
     class _OgreExport PVRTCCodec : public ImageCodec
     {
     protected:
         String mType;
 
-<<<<<<< HEAD
-        void flipEndian(void * pData, size_t size, size_t count) const;
-        void flipEndian(void * pData, size_t size) const;
-=======
 		static void flipEndian(void * pData, size_t size, size_t count);	// invokes Bitwise::bswapChunks() if OGRE_ENDIAN_BIG
 		static void flipEndian(void * pData, size_t size);					// invokes Bitwise::bswapBuffer() if OGRE_ENDIAN_BIG
->>>>>>> 41e3e01c
 
-        /// Single registered codec instance
-        static PVRTCCodec* msInstance;
+		/// Single registered codec instance
+		static PVRTCCodec* msInstance;
 
-    public:
+	public:
         PVRTCCodec();
         virtual ~PVRTCCodec() { }
 
@@ -69,25 +64,25 @@
         void encodeToFile(MemoryDataStreamPtr& input, const String& outFileName, CodecDataPtr& pData) const;
         /// @copydoc Codec::decode
         DecodeResult decode(DataStreamPtr& input) const;
-        /// @copydoc Codec::magicNumberToFileExt
-        String magicNumberToFileExt(const char *magicNumberPtr, size_t maxbytes) const;
+		/// @copydoc Codec::magicNumberToFileExt
+		String magicNumberToFileExt(const char *magicNumberPtr, size_t maxbytes) const;
         
         virtual String getType() const;        
 
-        /// Static method to startup and register the PVRTC codec
-        static void startup(void);
-        /// Static method to shutdown and unregister the PVRTC codec
-        static void shutdown(void);
+		/// Static method to startup and register the PVRTC codec
+		static void startup(void);
+		/// Static method to shutdown and unregister the PVRTC codec
+		static void shutdown(void);
 
-    private:
-        /// Decode PVRTCV2 image format
-        DecodeResult decodeV2(DataStreamPtr& stream) const;
+	private:
+		/// Decode PVRTCV2 image format
+		DecodeResult decodeV2(DataStreamPtr& stream) const;
 
-        /// Decode PVRTCV3 image format
-        DecodeResult decodeV3(DataStreamPtr& stream) const;
+		/// Decode PVRTCV3 image format
+		DecodeResult decodeV3(DataStreamPtr& stream) const;
     };
-    /** @} */
-    /** @} */
+	/** @} */
+	/** @} */
 
 } // namespace
 
