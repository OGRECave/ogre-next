/*
-----------------------------------------------------------------------------
This source file is part of OGRE
    (Object-oriented Graphics Rendering Engine)
For the latest info, see http://www.ogre3d.org/

Copyright (c) 2000-2014 Torus Knot Software Ltd

Permission is hereby granted, free of charge, to any person obtaining a copy
of this software and associated documentation files (the "Software"), to deal
in the Software without restriction, including without limitation the rights
to use, copy, modify, merge, publish, distribute, sublicense, and/or sell
copies of the Software, and to permit persons to whom the Software is
furnished to do so, subject to the following conditions:

The above copyright notice and this permission notice shall be included in
all copies or substantial portions of the Software.

THE SOFTWARE IS PROVIDED "AS IS", WITHOUT WARRANTY OF ANY KIND, EXPRESS OR
IMPLIED, INCLUDING BUT NOT LIMITED TO THE WARRANTIES OF MERCHANTABILITY,
FITNESS FOR A PARTICULAR PURPOSE AND NONINFRINGEMENT. IN NO EVENT SHALL THE
AUTHORS OR COPYRIGHT HOLDERS BE LIABLE FOR ANY CLAIM, DAMAGES OR OTHER
LIABILITY, WHETHER IN AN ACTION OF CONTRACT, TORT OR OTHERWISE, ARISING FROM,
OUT OF OR IN CONNECTION WITH THE SOFTWARE OR THE USE OR OTHER DEALINGS IN
THE SOFTWARE.
-----------------------------------------------------------------------------
*/
#ifndef __RenderQueueSortingGrouping_H__
#define __RenderQueueSortingGrouping_H__

// Precompiler options
#include "OgrePrerequisites.h"
#include "OgrePass.h"
#include "OgreRadixSort.h"

namespace Ogre {

    /** \addtogroup Core
    *  @{
    */
    /** \addtogroup RenderSystem
    *  @{
    */
    /** Struct associating a single Pass with a single Renderable. 
        This is used to for objects sorted by depth and thus not
        grouped by pass.
    */
    struct RenderablePass
    {
        /// Pointer to the Renderable details
        Renderable* renderable;
        /// Pointer to the Pass
        Pass* pass;

        RenderablePass(Renderable* rend, Pass* p) :renderable(rend), pass(p) {}
    };


    /** Visitor interface for items in a QueuedRenderableCollection.
    @remarks
        Those wishing to iterate over the items in a 
        QueuedRenderableCollection should implement this visitor pattern,
        since internal organisation of the collection depends on the 
        sorting method in use.
    */
    class _OgreExport QueuedRenderableVisitor
    {
    public:
        QueuedRenderableVisitor() {}
        virtual ~QueuedRenderableVisitor() {}
        
        /** Called when visiting a RenderablePass, i.e. items in a
            sorted collection where items are not grouped by pass.
        @remarks
            If this is called, neither of the other 2 visit methods
            will be called.
        */
        virtual void visit(RenderablePass* rp) = 0;

        /* When visiting a collection grouped by pass, this is
            called when the grouping pass changes.
        @remarks
            If this method is called, the RenderablePass visit 
            method will not be called for this collection. The 
            Renderable visit method will be called for each item
            underneath the pass grouping level.
        @return True to continue, false to skip the Renderables underneath
        */
        virtual bool visit(const Pass* p) = 0;
        /** Visit method called once per Renderable on a grouped 
            collection.
        @remarks
            If this method is called, the RenderablePass visit 
            method will not be called for this collection. 
        */
        virtual void visit(Renderable* r) = 0;
        
        
    };

    /** Lowest level collection of renderables.
    @remarks
        To iterate over items in this collection, you must call
        the accept method and supply a QueuedRenderableVisitor.
        The order of the iteration, and whether that iteration is
        over a RenderablePass list or a 2-level grouped list which 
        causes a visit call at the Pass level, and a call for each
        Renderable underneath.
    */
    class _OgreExport QueuedRenderableCollection : public RenderQueueAlloc
    {
    public:
        /** Organisation modes required for this collection.
        @remarks
            This affects the internal placement of the items added to this collection;
            if only one type of sorting / grouping is to be required, then renderables
            can be stored only once, whilst if multiple types are going to be needed
            then internally there will be multiple organisations. Changing the organisation
            needs to be done when the collection is empty.
        */      
        enum OrganisationMode
        {
            /// Group by pass
            OM_PASS_GROUP = 1,
            /// Sort descending camera distance
            OM_SORT_DESCENDING = 2,
            /** Sort ascending camera distance 
                Note value overlaps with descending since both use same sort
            */
            OM_SORT_ASCENDING = 6
        };

    protected:
        /// Comparator to order pass groups
        struct PassGroupLess
        {
            bool _OgreExport operator()(const Pass* a, const Pass* b) const
            {
                // Sort by passHash, which is pass, then texture unit changes
                uint32 hasha = a->getHash();
                uint32 hashb = b->getHash();
                if (hasha == hashb)
                {
                    // Must differentTransparentQueueItemLessiate by pointer incase 2 passes end up with the same hash
                    return a < b;
                }
                else
                {
                    return hasha < hashb;
                }
            }
        };
        /// Comparator to order objects by descending camera distance
        struct DepthSortDescendingLess
        {
            const Camera* camera;

            DepthSortDescendingLess(const Camera* cam)
                : camera(cam)
            {
            }

            bool _OgreExport operator()(const RenderablePass& a, const RenderablePass& b) const
            {
                if (a.renderable == b.renderable)
                {
                    // Same renderable, sort by pass hash
                    return a.pass->getHash() < b.pass->getHash();
                }
                else
                {
                    // Different renderables, sort by depth
                    Real adepth = a.renderable->getSquaredViewDepth(camera);
                    Real bdepth = b.renderable->getSquaredViewDepth(camera);
                    if (Math::RealEqual(adepth, bdepth))
                    {
                        // Must return deterministic result, doesn't matter what
                        return a.pass < b.pass;
                    }
                    else
                    {
                        // Sort DESCENDING by depth (i.e. far objects first)
                        return (adepth > bdepth);
                    }
                }

            }
        };

        /** Vector of RenderablePass objects, this is built on the assumption that
         vectors only ever increase in size, so even if we do clear() the memory stays
         allocated, ie fast */
        typedef vector<RenderablePass>::type RenderablePassList;
        typedef vector<Renderable*>::type RenderableList;
        /** Map of pass to renderable lists, this is a grouping by pass. */
        typedef map<Pass*, RenderableList*, PassGroupLess>::type PassGroupRenderableMap;

        /// Functor for accessing sort value 1 for radix sort (Pass)
        struct RadixSortFunctorPass
        {
            uint32 operator()(const RenderablePass& p) const
            {
                return p.pass->getHash();
            }
        };

        /// Radix sorter for accessing sort value 1 (Pass)
        static RadixSort<RenderablePassList, RenderablePass, uint32> msRadixSorter1;

        /// Functor for descending sort value 2 for radix sort (distance)
        struct RadixSortFunctorDistance
        {
            const Camera* camera;

            RadixSortFunctorDistance(const Camera* cam)
                : camera(cam)
            {
            }

            float operator()(const RenderablePass& p) const
            {
                // Sort DESCENDING by depth (ie far objects first), use negative distance
                // here because radix sorter always dealing with accessing sort
                return static_cast<float>(- p.renderable->getSquaredViewDepth(camera));
            }
        };

        /// Radix sorter for sort value 2 (distance)
        static RadixSort<RenderablePassList, RenderablePass, float> msRadixSorter2;

        /// Bitmask of the organisation modes requested
        uint8 mOrganisationMode;

        /// Grouped 
        PassGroupRenderableMap mGrouped;
        /// Sorted descending (can iterate backwards to get ascending)
        RenderablePassList mSortedDescending;

        /// Internal visitor implementation
        void acceptVisitorGrouped(QueuedRenderableVisitor* visitor) const;
        /// Internal visitor implementation
        void acceptVisitorDescending(QueuedRenderableVisitor* visitor) const;
        /// Internal visitor implementation
        void acceptVisitorAscending(QueuedRenderableVisitor* visitor) const;

    public:
        QueuedRenderableCollection();
        ~QueuedRenderableCollection();

        /// Empty the collection
        void clear(void);

        /** Remove the group entry (if any) for a given Pass.
        @remarks
            To be used when a pass is destroyed, such that any
            grouping level for it becomes useless.
        */  
        void removePassGroup(Pass* p);
        
        /** Reset the organisation modes required for this collection. 
        @remarks
            You can only do this when the collection is empty.
        @see OrganisationMode
        */
        void resetOrganisationModes(void) 
        { 
            mOrganisationMode = 0; 
        }
        
        /** Add a required sorting / grouping mode to this collection when next used.
        @remarks
            You can only do this when the collection is empty.
        @see OrganisationMode
        */
        void addOrganisationMode(OrganisationMode om) 
        { 
            mOrganisationMode |= om; 
        }

        /// Add a renderable to the collection using a given pass
        void addRenderable(Pass* pass, Renderable* rend);
        
        /** Perform any sorting that is required on this collection.
        @param cam The camera
        */
        void sort(const Camera* cam);

        /** Accept a visitor over the collection contents.
        @param visitor Visitor class which should be called back
        @param om The organisation mode which you want to iterate over.
            Note that this must have been included in an addOrganisationMode
            call before any renderables were added.
        */
        void acceptVisitor(QueuedRenderableVisitor* visitor, OrganisationMode om) const;

        /** Merge renderable collection. 
        */
        void merge( const QueuedRenderableCollection& rhs );
    };

    /** Collection of renderables by priority.
    @remarks
        This class simply groups renderables for rendering. All the 
        renderables contained in this class are destined for the same
        RenderQueueGroup (coarse groupings like those between the main
        scene and overlays) and have the same priority (fine groupings
        for detailed overlap control).
    @par
        This class can order solid renderables by a number of criteria; 
        it can optimise them into groups based on pass to reduce render 
        state changes, or can sort them by ascending or descending view 
        depth. Transparent objects are always ordered by descending depth.
    @par
        To iterate over items in the collections held by this object 
        you should retrieve the collection in use (e.g. solids, solids with
        no shadows, transparents) and use the accept() method, providing 
        a class implementing QueuedRenderableVisitor.
    
    */
    class _OgreExport RenderPriorityGroup : public RenderQueueAlloc
    {
    protected:

        /// Parent queue group
        RenderQueueGroup* mParent;
<<<<<<< HEAD
        /// Solid pass list, used when no shadows, modulative shadows, or ambient passes for additive
        QueuedRenderableCollection mSolidsBasic;
=======
        bool mSplitPassesByLightingType;
        bool mSplitNoShadowPasses;
        bool mShadowCastersNotReceivers;
        /// Solid pass list, used when no shadows, modulative shadows, or ambient passes for additive
        QueuedRenderableCollection mSolidsBasic;
        /// Solid per-light pass list, used with additive shadows
        QueuedRenderableCollection mSolidsDiffuseSpecular;
        /// Solid decal (texture) pass list, used with additive shadows
        QueuedRenderableCollection mSolidsDecal;
        /// Solid pass list, used when shadows are enabled but shadow receive is turned off for these passes
        QueuedRenderableCollection mSolidsNoShadowReceive;
>>>>>>> 83e497b5
        /// Unsorted transparent list
        QueuedRenderableCollection mTransparentsUnsorted;
        /// Transparent list
        QueuedRenderableCollection mTransparents;

        /// remove a pass entry from all collections
        void removePassEntry(Pass* p);

        /// Internal method for adding a solid renderable
        void addSolidRenderable(Technique* pTech, Renderable* rend);
        /// Internal method for adding an unsorted transparent renderable
        void addUnsortedTransparentRenderable(Technique* pTech, Renderable* rend);
        /// Internal method for adding a transparent renderable
        void addTransparentRenderable(Technique* pTech, Renderable* rend);

    public:
<<<<<<< HEAD
        RenderPriorityGroup( RenderQueueGroup* parent ); 
=======
        RenderPriorityGroup(RenderQueueGroup* parent, 
            bool splitPassesByLightingType,
            bool splitNoShadowPasses, 
            bool shadowCastersNotReceivers); 
>>>>>>> 83e497b5
           
        ~RenderPriorityGroup() { }

        /** Get the collection of basic solids currently queued, this includes
            all solids when there are no shadows, or all solids which have shadow
            receiving enabled when using modulative shadows, or all ambient passes
            of solids which have shadow receive enabled for additive shadows. */
        const QueuedRenderableCollection& getSolidsBasic(void) const
        { return mSolidsBasic; }
<<<<<<< HEAD
=======
        /** Get the collection of solids currently queued per light (only applicable in 
            additive shadow modes). */
        const QueuedRenderableCollection& getSolidsDiffuseSpecular(void) const
        { return mSolidsDiffuseSpecular; }
        /** Get the collection of solids currently queued for decal passes (only 
            applicable in additive shadow modes). */
        const QueuedRenderableCollection& getSolidsDecal(void) const
        { return mSolidsDecal; }
        /** Get the collection of solids for which shadow receipt is disabled (only
            applicable when shadows are enabled). */
        const QueuedRenderableCollection& getSolidsNoShadowReceive(void) const
        { return mSolidsNoShadowReceive; }
>>>>>>> 83e497b5
        /** Get the collection of transparent objects currently queued */
        const QueuedRenderableCollection& getTransparentsUnsorted(void) const
        { return mTransparentsUnsorted; }
        /** Get the collection of transparent objects currently queued */
        const QueuedRenderableCollection& getTransparents(void) const
        { return mTransparents; }


        /** Reset the organisation modes required for the solids in this group. 
        @remarks
            You can only do this when the group is empty, i.e. after clearing the 
            queue.
        @see QueuedRenderableCollection::OrganisationMode
        */
        void resetOrganisationModes(void);
        
        /** Add a required sorting / grouping mode for the solids in this group.
        @remarks
            You can only do this when the group is empty, i.e. after clearing the 
            queue.
        @see QueuedRenderableCollection::OrganisationMode
        */
        void addOrganisationMode(QueuedRenderableCollection::OrganisationMode om); 

        /** Set the sorting / grouping mode for the solids in this group to the default.
        @remarks
            You can only do this when the group is empty, i.e. after clearing the 
            queue.
        @see QueuedRenderableCollection::OrganisationMode
        */
        void defaultOrganisationMode(void); 

        /** Add a renderable to this group. */
        void addRenderable(Renderable* pRend, Technique* pTech);

        /** Sorts the objects which have been added to the queue; transparent objects by their 
            depth in relation to the passed in Camera. */
        void sort(const Camera* cam);

        /** Clears this group of renderables. 
        */
        void clear(void);

        /** Merge group of renderables. 
        */
<<<<<<< HEAD
=======
        void setSplitNoShadowPasses(bool split)
        {
            mSplitNoShadowPasses = split;
        }

        /** Sets whether or not objects which cast shadows should be treated as
            never receiving shadows. 
        */
        void setShadowCastersCannotBeReceivers(bool ind)
        {
            mShadowCastersNotReceivers = ind;
        }

        /** Merge group of renderables. 
        */
>>>>>>> 83e497b5
        void merge( const RenderPriorityGroup* rhs );


    };


    /** A grouping level underneath RenderQueue which groups renderables
    to be issued at coarsely the same time to the renderer.
    @remarks
        Each instance of this class itself hold RenderPriorityGroup instances, 
        which are the groupings of renderables by priority for fine control
        of ordering (not required for most instances).
    */
    class _OgreExport RenderQueueGroup : public RenderQueueAlloc
    {
    public:
        typedef map<ushort, RenderPriorityGroup*, std::less<ushort> >::type PriorityMap;
        typedef MapIterator<PriorityMap> PriorityMapIterator;
        typedef ConstMapIterator<PriorityMap> ConstPriorityMapIterator;
    protected:
        RenderQueue* mParent;
<<<<<<< HEAD
        /// Map of RenderPriorityGroup objects
        PriorityMap mPriorityGroups;
=======
        bool mSplitPassesByLightingType;
        bool mSplitNoShadowPasses;
        bool mShadowCastersNotReceivers;
        /// Map of RenderPriorityGroup objects
        PriorityMap mPriorityGroups;
        /// Whether shadows are enabled for this queue
        bool mShadowsEnabled;
>>>>>>> 83e497b5
        /// Bitmask of the organisation modes requested (for new priority groups)
        uint8 mOrganisationMode;


    public:
<<<<<<< HEAD
        RenderQueueGroup(RenderQueue* parent) 
            : mParent(parent)
=======
        RenderQueueGroup(RenderQueue* parent,
            bool splitPassesByLightingType,
            bool splitNoShadowPasses,
            bool shadowCastersNotReceivers) 
            : mParent(parent)
            , mSplitPassesByLightingType(splitPassesByLightingType)
            , mSplitNoShadowPasses(splitNoShadowPasses)
            , mShadowCastersNotReceivers(shadowCastersNotReceivers)
            , mShadowsEnabled(true)
>>>>>>> 83e497b5
            , mOrganisationMode(0)
        {
        }

        ~RenderQueueGroup() {
            // destroy contents now
            PriorityMap::iterator i;
            for (i = mPriorityGroups.begin(); i != mPriorityGroups.end(); ++i)
            {
                OGRE_DELETE i->second;
            }
        }

        /** Get an iterator for browsing through child contents. */
        PriorityMapIterator getIterator(void)
        {
            return PriorityMapIterator(mPriorityGroups.begin(), mPriorityGroups.end());
        }

        /** Get a const iterator for browsing through child contents. */
        ConstPriorityMapIterator getIterator(void) const
        {
            return ConstPriorityMapIterator(mPriorityGroups.begin(), mPriorityGroups.end());
        }

        /** Add a renderable to this group, with the given priority. */
        void addRenderable(Renderable* pRend, Technique* pTech, ushort priority)
        {
            // Check if priority group is there
            PriorityMap::iterator i = mPriorityGroups.find(priority);
            RenderPriorityGroup* pPriorityGrp;
            if (i == mPriorityGroups.end())
            {
                // Missing, create
<<<<<<< HEAD
                pPriorityGrp = OGRE_NEW RenderPriorityGroup(this);
=======
                pPriorityGrp = OGRE_NEW RenderPriorityGroup(this, 
                    mSplitPassesByLightingType,
                    mSplitNoShadowPasses, 
                    mShadowCastersNotReceivers);
>>>>>>> 83e497b5
                if (mOrganisationMode)
                {
                    pPriorityGrp->resetOrganisationModes();
                    pPriorityGrp->addOrganisationMode((QueuedRenderableCollection::OrganisationMode)mOrganisationMode);
                }

                mPriorityGroups.insert(PriorityMap::value_type(priority, pPriorityGrp));
            }
            else
            {
                pPriorityGrp = i->second;
            }

            // Add
            pPriorityGrp->addRenderable(pRend, pTech);

        }

        /** Clears this group of renderables. 
        @param destroy
            If false, doesn't delete any priority groups, just empties them. Saves on 
            memory deallocations since the chances are roughly the same kinds of 
            renderables are going to be sent to the queue again next time. If
            true, completely destroys.
        */
        void clear(bool destroy = false)
        {
            PriorityMap::iterator i, iend;
            iend = mPriorityGroups.end();
            for (i = mPriorityGroups.begin(); i != iend; ++i)
            {
                if (destroy)
                    OGRE_DELETE i->second;
                else
                    i->second->clear();
            }

            if (destroy)
                mPriorityGroups.clear();

        }

<<<<<<< HEAD
        /** Reset the organisation modes required for the solids in this group. 
        @remarks
            You can only do this when the group is empty, ie after clearing the 
            queue.
        @see QueuedRenderableCollection::OrganisationMode
=======
        /** Indicate whether a given queue group will be doing any
        shadow setup.
        @remarks
        This method allows you to inform the queue about a queue group, and to 
        indicate whether this group will require shadow processing of any sort.
        In order to preserve rendering order, OGRE has to treat queue groups
        as very separate elements of the scene, and this can result in it
        having to duplicate shadow setup for each group. Therefore, if you
        know that a group which you are using will never need shadows, you
        should preregister the group using this method in order to improve
        the performance.
        */
        void setShadowsEnabled(bool enabled) { mShadowsEnabled = enabled; }

        /** Are shadows enabled for this queue? */
        bool getShadowsEnabled(void) const { return mShadowsEnabled; }

        /** Sets whether or not the queue will split passes by their lighting type,
        ie ambient, per-light and decal. 
>>>>>>> 83e497b5
        */
        void resetOrganisationModes(void)
        {
            mOrganisationMode = 0;

            PriorityMap::iterator i, iend;
            iend = mPriorityGroups.end();
            for (i = mPriorityGroups.begin(); i != iend; ++i)
            {
                i->second->resetOrganisationModes();
            }
        }
        
        /** Add a required sorting / grouping mode for the solids in this group.
        @remarks
            You can only do this when the group is empty, ie after clearing the 
            queue.
        @see QueuedRenderableCollection::OrganisationMode
        */
        void addOrganisationMode(QueuedRenderableCollection::OrganisationMode om)
        {
            mOrganisationMode |= om;

            PriorityMap::iterator i, iend;
            iend = mPriorityGroups.end();
            for (i = mPriorityGroups.begin(); i != iend; ++i)
            {
                i->second->addOrganisationMode(om);
            }
        }

        /** Setthe  sorting / grouping mode for the solids in this group to the default.
        @remarks
            You can only do this when the group is empty, ie after clearing the 
            queue.
        @see QueuedRenderableCollection::OrganisationMode
        */
        void defaultOrganisationMode(void)
        {
            mOrganisationMode = 0;

            PriorityMap::iterator i, iend;
            iend = mPriorityGroups.end();
            for (i = mPriorityGroups.begin(); i != iend; ++i)
            {
                i->second->defaultOrganisationMode();
            }
        }

        /** Merge group of renderables. 
        */
        void merge( const RenderQueueGroup* rhs )
        {
            ConstPriorityMapIterator it = rhs->getIterator();

            while( it.hasMoreElements() )
            {
                ushort priority = it.peekNextKey();
                RenderPriorityGroup* pSrcPriorityGrp = it.getNext();
                RenderPriorityGroup* pDstPriorityGrp;

                // Check if priority group is there
                PriorityMap::iterator i = mPriorityGroups.find(priority);
                if (i == mPriorityGroups.end())
                {
                    // Missing, create
                    pDstPriorityGrp = OGRE_NEW RenderPriorityGroup( this );
                    if (mOrganisationMode)
                    {
                        pDstPriorityGrp->resetOrganisationModes();
                        pDstPriorityGrp->addOrganisationMode((QueuedRenderableCollection::OrganisationMode)mOrganisationMode);
                    }

                    mPriorityGroups.insert(PriorityMap::value_type(priority, pDstPriorityGrp));
                }
                else
                {
                    pDstPriorityGrp = i->second;
                }

                // merge
                pDstPriorityGrp->merge( pSrcPriorityGrp );
            }
        }
<<<<<<< HEAD
=======
        /** Sets whether or not objects which cast shadows should be treated as
        never receiving shadows. 
        */
        void setShadowCastersCannotBeReceivers(bool ind)
        {
            mShadowCastersNotReceivers = ind;
            PriorityMap::iterator i, iend;
            iend = mPriorityGroups.end();
            for (i = mPriorityGroups.begin(); i != iend; ++i)
            {
                i->second->setShadowCastersCannotBeReceivers(ind);
            }
        }
        /** Reset the organisation modes required for the solids in this group. 
        @remarks
            You can only do this when the group is empty, ie after clearing the 
            queue.
        @see QueuedRenderableCollection::OrganisationMode
        */
        void resetOrganisationModes(void)
        {
            mOrganisationMode = 0;

            PriorityMap::iterator i, iend;
            iend = mPriorityGroups.end();
            for (i = mPriorityGroups.begin(); i != iend; ++i)
            {
                i->second->resetOrganisationModes();
            }
        }
        
        /** Add a required sorting / grouping mode for the solids in this group.
        @remarks
            You can only do this when the group is empty, ie after clearing the 
            queue.
        @see QueuedRenderableCollection::OrganisationMode
        */
        void addOrganisationMode(QueuedRenderableCollection::OrganisationMode om)
        {
            mOrganisationMode |= om;

            PriorityMap::iterator i, iend;
            iend = mPriorityGroups.end();
            for (i = mPriorityGroups.begin(); i != iend; ++i)
            {
                i->second->addOrganisationMode(om);
            }
        }

        /** Setthe  sorting / grouping mode for the solids in this group to the default.
        @remarks
            You can only do this when the group is empty, ie after clearing the 
            queue.
        @see QueuedRenderableCollection::OrganisationMode
        */
        void defaultOrganisationMode(void)
        {
            mOrganisationMode = 0;

            PriorityMap::iterator i, iend;
            iend = mPriorityGroups.end();
            for (i = mPriorityGroups.begin(); i != iend; ++i)
            {
                i->second->defaultOrganisationMode();
            }
        }

        /** Merge group of renderables. 
        */
        void merge( const RenderQueueGroup* rhs )
        {
            ConstPriorityMapIterator it = rhs->getIterator();

            while( it.hasMoreElements() )
            {
                ushort priority = it.peekNextKey();
                RenderPriorityGroup* pSrcPriorityGrp = it.getNext();
                RenderPriorityGroup* pDstPriorityGrp;

                // Check if priority group is there
                PriorityMap::iterator i = mPriorityGroups.find(priority);
                if (i == mPriorityGroups.end())
                {
                    // Missing, create
                    pDstPriorityGrp = OGRE_NEW RenderPriorityGroup(this, 
                        mSplitPassesByLightingType,
                        mSplitNoShadowPasses, 
                        mShadowCastersNotReceivers);
                    if (mOrganisationMode)
                    {
                        pDstPriorityGrp->resetOrganisationModes();
                        pDstPriorityGrp->addOrganisationMode((QueuedRenderableCollection::OrganisationMode)mOrganisationMode);
                    }

                    mPriorityGroups.insert(PriorityMap::value_type(priority, pDstPriorityGrp));
                }
                else
                {
                    pDstPriorityGrp = i->second;
                }

                // merge
                pDstPriorityGrp->merge( pSrcPriorityGrp );
            }
        }
>>>>>>> 83e497b5
    };

    /** @} */
    /** @} */


}

#endif

<|MERGE_RESOLUTION|>--- conflicted
+++ resolved
@@ -323,22 +323,8 @@
 
         /// Parent queue group
         RenderQueueGroup* mParent;
-<<<<<<< HEAD
         /// Solid pass list, used when no shadows, modulative shadows, or ambient passes for additive
         QueuedRenderableCollection mSolidsBasic;
-=======
-        bool mSplitPassesByLightingType;
-        bool mSplitNoShadowPasses;
-        bool mShadowCastersNotReceivers;
-        /// Solid pass list, used when no shadows, modulative shadows, or ambient passes for additive
-        QueuedRenderableCollection mSolidsBasic;
-        /// Solid per-light pass list, used with additive shadows
-        QueuedRenderableCollection mSolidsDiffuseSpecular;
-        /// Solid decal (texture) pass list, used with additive shadows
-        QueuedRenderableCollection mSolidsDecal;
-        /// Solid pass list, used when shadows are enabled but shadow receive is turned off for these passes
-        QueuedRenderableCollection mSolidsNoShadowReceive;
->>>>>>> 83e497b5
         /// Unsorted transparent list
         QueuedRenderableCollection mTransparentsUnsorted;
         /// Transparent list
@@ -355,14 +341,7 @@
         void addTransparentRenderable(Technique* pTech, Renderable* rend);
 
     public:
-<<<<<<< HEAD
         RenderPriorityGroup( RenderQueueGroup* parent ); 
-=======
-        RenderPriorityGroup(RenderQueueGroup* parent, 
-            bool splitPassesByLightingType,
-            bool splitNoShadowPasses, 
-            bool shadowCastersNotReceivers); 
->>>>>>> 83e497b5
            
         ~RenderPriorityGroup() { }
 
@@ -372,21 +351,6 @@
             of solids which have shadow receive enabled for additive shadows. */
         const QueuedRenderableCollection& getSolidsBasic(void) const
         { return mSolidsBasic; }
-<<<<<<< HEAD
-=======
-        /** Get the collection of solids currently queued per light (only applicable in 
-            additive shadow modes). */
-        const QueuedRenderableCollection& getSolidsDiffuseSpecular(void) const
-        { return mSolidsDiffuseSpecular; }
-        /** Get the collection of solids currently queued for decal passes (only 
-            applicable in additive shadow modes). */
-        const QueuedRenderableCollection& getSolidsDecal(void) const
-        { return mSolidsDecal; }
-        /** Get the collection of solids for which shadow receipt is disabled (only
-            applicable when shadows are enabled). */
-        const QueuedRenderableCollection& getSolidsNoShadowReceive(void) const
-        { return mSolidsNoShadowReceive; }
->>>>>>> 83e497b5
         /** Get the collection of transparent objects currently queued */
         const QueuedRenderableCollection& getTransparentsUnsorted(void) const
         { return mTransparentsUnsorted; }
@@ -432,24 +396,6 @@
 
         /** Merge group of renderables. 
         */
-<<<<<<< HEAD
-=======
-        void setSplitNoShadowPasses(bool split)
-        {
-            mSplitNoShadowPasses = split;
-        }
-
-        /** Sets whether or not objects which cast shadows should be treated as
-            never receiving shadows. 
-        */
-        void setShadowCastersCannotBeReceivers(bool ind)
-        {
-            mShadowCastersNotReceivers = ind;
-        }
-
-        /** Merge group of renderables. 
-        */
->>>>>>> 83e497b5
         void merge( const RenderPriorityGroup* rhs );
 
 
@@ -471,37 +417,15 @@
         typedef ConstMapIterator<PriorityMap> ConstPriorityMapIterator;
     protected:
         RenderQueue* mParent;
-<<<<<<< HEAD
         /// Map of RenderPriorityGroup objects
         PriorityMap mPriorityGroups;
-=======
-        bool mSplitPassesByLightingType;
-        bool mSplitNoShadowPasses;
-        bool mShadowCastersNotReceivers;
-        /// Map of RenderPriorityGroup objects
-        PriorityMap mPriorityGroups;
-        /// Whether shadows are enabled for this queue
-        bool mShadowsEnabled;
->>>>>>> 83e497b5
         /// Bitmask of the organisation modes requested (for new priority groups)
         uint8 mOrganisationMode;
 
 
     public:
-<<<<<<< HEAD
         RenderQueueGroup(RenderQueue* parent) 
             : mParent(parent)
-=======
-        RenderQueueGroup(RenderQueue* parent,
-            bool splitPassesByLightingType,
-            bool splitNoShadowPasses,
-            bool shadowCastersNotReceivers) 
-            : mParent(parent)
-            , mSplitPassesByLightingType(splitPassesByLightingType)
-            , mSplitNoShadowPasses(splitNoShadowPasses)
-            , mShadowCastersNotReceivers(shadowCastersNotReceivers)
-            , mShadowsEnabled(true)
->>>>>>> 83e497b5
             , mOrganisationMode(0)
         {
         }
@@ -536,14 +460,7 @@
             if (i == mPriorityGroups.end())
             {
                 // Missing, create
-<<<<<<< HEAD
                 pPriorityGrp = OGRE_NEW RenderPriorityGroup(this);
-=======
-                pPriorityGrp = OGRE_NEW RenderPriorityGroup(this, 
-                    mSplitPassesByLightingType,
-                    mSplitNoShadowPasses, 
-                    mShadowCastersNotReceivers);
->>>>>>> 83e497b5
                 if (mOrganisationMode)
                 {
                     pPriorityGrp->resetOrganisationModes();
@@ -586,33 +503,11 @@
 
         }
 
-<<<<<<< HEAD
         /** Reset the organisation modes required for the solids in this group. 
         @remarks
             You can only do this when the group is empty, ie after clearing the 
             queue.
         @see QueuedRenderableCollection::OrganisationMode
-=======
-        /** Indicate whether a given queue group will be doing any
-        shadow setup.
-        @remarks
-        This method allows you to inform the queue about a queue group, and to 
-        indicate whether this group will require shadow processing of any sort.
-        In order to preserve rendering order, OGRE has to treat queue groups
-        as very separate elements of the scene, and this can result in it
-        having to duplicate shadow setup for each group. Therefore, if you
-        know that a group which you are using will never need shadows, you
-        should preregister the group using this method in order to improve
-        the performance.
-        */
-        void setShadowsEnabled(bool enabled) { mShadowsEnabled = enabled; }
-
-        /** Are shadows enabled for this queue? */
-        bool getShadowsEnabled(void) const { return mShadowsEnabled; }
-
-        /** Sets whether or not the queue will split passes by their lighting type,
-        ie ambient, per-light and decal. 
->>>>>>> 83e497b5
         */
         void resetOrganisationModes(void)
         {
@@ -697,114 +592,6 @@
                 pDstPriorityGrp->merge( pSrcPriorityGrp );
             }
         }
-<<<<<<< HEAD
-=======
-        /** Sets whether or not objects which cast shadows should be treated as
-        never receiving shadows. 
-        */
-        void setShadowCastersCannotBeReceivers(bool ind)
-        {
-            mShadowCastersNotReceivers = ind;
-            PriorityMap::iterator i, iend;
-            iend = mPriorityGroups.end();
-            for (i = mPriorityGroups.begin(); i != iend; ++i)
-            {
-                i->second->setShadowCastersCannotBeReceivers(ind);
-            }
-        }
-        /** Reset the organisation modes required for the solids in this group. 
-        @remarks
-            You can only do this when the group is empty, ie after clearing the 
-            queue.
-        @see QueuedRenderableCollection::OrganisationMode
-        */
-        void resetOrganisationModes(void)
-        {
-            mOrganisationMode = 0;
-
-            PriorityMap::iterator i, iend;
-            iend = mPriorityGroups.end();
-            for (i = mPriorityGroups.begin(); i != iend; ++i)
-            {
-                i->second->resetOrganisationModes();
-            }
-        }
-        
-        /** Add a required sorting / grouping mode for the solids in this group.
-        @remarks
-            You can only do this when the group is empty, ie after clearing the 
-            queue.
-        @see QueuedRenderableCollection::OrganisationMode
-        */
-        void addOrganisationMode(QueuedRenderableCollection::OrganisationMode om)
-        {
-            mOrganisationMode |= om;
-
-            PriorityMap::iterator i, iend;
-            iend = mPriorityGroups.end();
-            for (i = mPriorityGroups.begin(); i != iend; ++i)
-            {
-                i->second->addOrganisationMode(om);
-            }
-        }
-
-        /** Setthe  sorting / grouping mode for the solids in this group to the default.
-        @remarks
-            You can only do this when the group is empty, ie after clearing the 
-            queue.
-        @see QueuedRenderableCollection::OrganisationMode
-        */
-        void defaultOrganisationMode(void)
-        {
-            mOrganisationMode = 0;
-
-            PriorityMap::iterator i, iend;
-            iend = mPriorityGroups.end();
-            for (i = mPriorityGroups.begin(); i != iend; ++i)
-            {
-                i->second->defaultOrganisationMode();
-            }
-        }
-
-        /** Merge group of renderables. 
-        */
-        void merge( const RenderQueueGroup* rhs )
-        {
-            ConstPriorityMapIterator it = rhs->getIterator();
-
-            while( it.hasMoreElements() )
-            {
-                ushort priority = it.peekNextKey();
-                RenderPriorityGroup* pSrcPriorityGrp = it.getNext();
-                RenderPriorityGroup* pDstPriorityGrp;
-
-                // Check if priority group is there
-                PriorityMap::iterator i = mPriorityGroups.find(priority);
-                if (i == mPriorityGroups.end())
-                {
-                    // Missing, create
-                    pDstPriorityGrp = OGRE_NEW RenderPriorityGroup(this, 
-                        mSplitPassesByLightingType,
-                        mSplitNoShadowPasses, 
-                        mShadowCastersNotReceivers);
-                    if (mOrganisationMode)
-                    {
-                        pDstPriorityGrp->resetOrganisationModes();
-                        pDstPriorityGrp->addOrganisationMode((QueuedRenderableCollection::OrganisationMode)mOrganisationMode);
-                    }
-
-                    mPriorityGroups.insert(PriorityMap::value_type(priority, pDstPriorityGrp));
-                }
-                else
-                {
-                    pDstPriorityGrp = i->second;
-                }
-
-                // merge
-                pDstPriorityGrp->merge( pSrcPriorityGrp );
-            }
-        }
->>>>>>> 83e497b5
     };
 
     /** @} */
