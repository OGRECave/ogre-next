/*
-----------------------------------------------------------------------------
This source file is part of OGRE
    (Object-oriented Graphics Rendering Engine)
For the latest info, see http://www.ogre3d.org/

Copyright (c) 2000-2014 Torus Knot Software Ltd

Permission is hereby granted, free of charge, to any person obtaining a copy
of this software and associated documentation files (the "Software"), to deal
in the Software without restriction, including without limitation the rights
to use, copy, modify, merge, publish, distribute, sublicense, and/or sell
copies of the Software, and to permit persons to whom the Software is
furnished to do so, subject to the following conditions:

The above copyright notice and this permission notice shall be included in
all copies or substantial portions of the Software.

THE SOFTWARE IS PROVIDED "AS IS", WITHOUT WARRANTY OF ANY KIND, EXPRESS OR
IMPLIED, INCLUDING BUT NOT LIMITED TO THE WARRANTIES OF MERCHANTABILITY,
FITNESS FOR A PARTICULAR PURPOSE AND NONINFRINGEMENT. IN NO EVENT SHALL THE
AUTHORS OR COPYRIGHT HOLDERS BE LIABLE FOR ANY CLAIM, DAMAGES OR OTHER
LIABILITY, WHETHER IN AN ACTION OF CONTRACT, TORT OR OTHERWISE, ARISING FROM,
OUT OF OR IN CONNECTION WITH THE SOFTWARE OR THE USE OR OTHER DEALINGS IN
THE SOFTWARE.
-----------------------------------------------------------------------------
*/

#ifndef __SkeletonSerializer_H__
#define __SkeletonSerializer_H__

#include "OgrePrerequisites.h"
#include "OgreSerializer.h"

namespace Ogre {

<<<<<<< HEAD
=======
    struct LinkedSkeletonAnimationSource;

>>>>>>> 83e497b5
    /// Skeleton compatibility versions
    enum SkeletonVersion 
    {
        /// OGRE version v1.0+
        SKELETON_VERSION_1_0,
        /// OGRE version v1.8+
        SKELETON_VERSION_1_8,
        
        /// Latest version available
        SKELETON_VERSION_LATEST = 100
    };

    /** \addtogroup Core
    *  @{
    */
    /** \addtogroup Animation
    *  @{
    */
    /** Class for serialising skeleton data to/from an OGRE .skeleton file.
    @remarks
        This class allows exporters to write OGRE .skeleton files easily, and allows the
        OGRE engine to import .skeleton files into instantiated OGRE Skeleton objects.
        Note that a .skeleton file includes not only the Skeleton, but also definitions of
        any Animations it uses.
    @par
        To export a Skeleton:<OL>
        <LI>Create a Skeleton object and populate it using it's methods.</LI>
        <LI>Call the exportSkeleton method</LI>
        </OL>
    */
    class _OgreExport SkeletonSerializer : public Serializer
    {
        
    public:
        SkeletonSerializer();
        virtual ~SkeletonSerializer();


        /** Exports a skeleton to the file specified. 
        @remarks
            This method takes an externally created Skeleton object, and exports both it
            and animations it uses to a .skeleton file.
        @param pSkeleton Weak reference to the Skeleton to export
        @param filename The destination filename
        @param endianMode The endian mode to write in
        */
        void exportSkeleton(const Skeleton* pSkeleton, const String& filename,
            SkeletonVersion ver = SKELETON_VERSION_LATEST, Endian endianMode = ENDIAN_NATIVE);

        /** Exports a skeleton to the stream specified. 
        @remarks
            This method takes an externally created Skeleton object, and exports both it
            and animations it uses to a .skeleton file.
        @param pSkeleton Weak reference to the Skeleton to export
        @param stream The destination stream
        @param endianMode The endian mode to write in
        */
        void exportSkeleton(const Skeleton* pSkeleton, DataStreamPtr stream,
            SkeletonVersion ver = SKELETON_VERSION_LATEST, Endian endianMode = ENDIAN_NATIVE);
        /** Imports Skeleton and animation data from a .skeleton file DataStream.
        @remarks
            This method imports data from a DataStream opened from a .skeleton file and places it's
            contents into the Skeleton object which is passed in. 
        @param stream The DataStream holding the .skeleton data. Must be initialised (pos at the start of the buffer).
        @param pDest Weak reference to the Skeleton object which will receive the data. Should be blank already.
        */
        void importSkeleton(DataStreamPtr& stream, Skeleton* pDest);

        // TODO: provide Cal3D importer?

    protected:
        
        void setWorkingVersion(SkeletonVersion ver);
        
        // Internal export methods
        void writeSkeleton(const Skeleton* pSkel, SkeletonVersion ver);
<<<<<<< HEAD
        void writeBone(const Skeleton* pSkel, const OldBone* pBone);
=======
        void writeBone(const Skeleton* pSkel, const Bone* pBone);
>>>>>>> 83e497b5
        void writeBoneParent(const Skeleton* pSkel, unsigned short boneId, unsigned short parentId);
        void writeAnimation(const Skeleton* pSkel, const Animation* anim, SkeletonVersion ver);
        void writeAnimationTrack(const Skeleton* pSkel, const NodeAnimationTrack* track);
        void writeKeyFrame(const Skeleton* pSkel, const TransformKeyFrame* key);
        void writeSkeletonAnimationLink(const Skeleton* pSkel, 
            const LinkedSkeletonAnimationSource& link);

        // Internal import methods
        void readFileHeader(DataStreamPtr& stream);
        void readBone(DataStreamPtr& stream, Skeleton* pSkel);
        void readBoneParent(DataStreamPtr& stream, Skeleton* pSkel);
        void readAnimation(DataStreamPtr& stream, Skeleton* pSkel);
        void readAnimationTrack(DataStreamPtr& stream, Animation* anim, Skeleton* pSkel);
        void readKeyFrame(DataStreamPtr& stream, NodeAnimationTrack* track, Skeleton* pSkel);
        void readSkeletonAnimationLink(DataStreamPtr& stream, Skeleton* pSkel);

        size_t calcBoneSize(const Skeleton* pSkel, const OldBone* pBone);
        size_t calcBoneSizeWithoutScale(const Skeleton* pSkel, const OldBone* pBone);
        size_t calcBoneParentSize(const Skeleton* pSkel);
        size_t calcAnimationSize(const Skeleton* pSkel, const Animation* pAnim, SkeletonVersion ver);
        size_t calcAnimationTrackSize(const Skeleton* pSkel, const NodeAnimationTrack* pTrack);
        size_t calcKeyFrameSize(const Skeleton* pSkel, const TransformKeyFrame* pKey);
        size_t calcKeyFrameSizeWithoutScale(const Skeleton* pSkel, const TransformKeyFrame* pKey);
        size_t calcSkeletonAnimationLinkSize(const Skeleton* pSkel, 
            const LinkedSkeletonAnimationSource& link);




    };
    /** @} */
    /** @} */

}


#endif<|MERGE_RESOLUTION|>--- conflicted
+++ resolved
@@ -34,11 +34,8 @@
 
 namespace Ogre {
 
-<<<<<<< HEAD
-=======
     struct LinkedSkeletonAnimationSource;
 
->>>>>>> 83e497b5
     /// Skeleton compatibility versions
     enum SkeletonVersion 
     {
@@ -115,11 +112,7 @@
         
         // Internal export methods
         void writeSkeleton(const Skeleton* pSkel, SkeletonVersion ver);
-<<<<<<< HEAD
         void writeBone(const Skeleton* pSkel, const OldBone* pBone);
-=======
-        void writeBone(const Skeleton* pSkel, const Bone* pBone);
->>>>>>> 83e497b5
         void writeBoneParent(const Skeleton* pSkel, unsigned short boneId, unsigned short parentId);
         void writeAnimation(const Skeleton* pSkel, const Animation* anim, SkeletonVersion ver);
         void writeAnimationTrack(const Skeleton* pSkel, const NodeAnimationTrack* track);
