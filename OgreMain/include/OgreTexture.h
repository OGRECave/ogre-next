--- conflicted
+++ resolved
@@ -365,7 +365,6 @@
         */
         virtual size_t getNumFaces() const;
 
-<<<<<<< HEAD
         /** Return hardware pixel buffer for a surface. This buffer can then
             be used to copy data from and to a particular level of the texture.
             @param face Face number, in case of a cubemap texture. Must be 0
@@ -392,7 +391,7 @@
             @param name The name of the attribute to retrieve.
             @param pData Pointer to memory matching the type of data you want to retrieve.
         */
-        virtual void getCustomAttribute(const String& name, void* pData) {}
+        virtual void getCustomAttribute(const String& name, void* pData);
         
 
         /** Enable read and/or write privileges to the texture from shaders.
@@ -405,36 +404,6 @@
         virtual void createShaderAccessPoint(uint bindPoint, TextureAccess access = TA_READ_WRITE,
                                              int mipmapLevel = 0, int textureArrayIndex = 0,
                                              PixelFormat* format = NULL) {}
-=======
-		/** Return hardware pixel buffer for a surface. This buffer can then
-			be used to copy data from and to a particular level of the texture.
-			@param face 	Face number, in case of a cubemap texture. Must be 0
-							for other types of textures.
-                            For cubemaps, this is one of 
-                            +X (0), -X (1), +Y (2), -Y (3), +Z (4), -Z (5)
-			@param mipmap	Mipmap level. This goes from 0 for the first, largest
-							mipmap level to getNumMipmaps()-1 for the smallest.
-			@return	A shared pointer to a hardware pixel buffer
-			@remarks	The buffer is invalidated when the resource is unloaded or destroyed.
-						Do not use it after the lifetime of the containing texture.
-		*/
-		virtual HardwarePixelBufferSharedPtr getBuffer(size_t face=0, size_t mipmap=0) = 0;
-
-
-		/** Populate an Image with the contents of this texture. 
-		@param destImage The target image (contents will be overwritten)
-		@param includeMipMaps Whether to embed mipmaps in the image
-		*/
-		virtual void convertToImage(Image& destImage, bool includeMipMaps = false);
-		
-		/** Retrieve a platform or API-specific piece of information from this texture.
-		 This method of retrieving information should only be used if you know what you're doing.
-		 @param name The name of the attribute to retrieve
-		 @param pData Pointer to memory matching the type of data you want to retrieve.
-		*/
-		virtual void getCustomAttribute(const String& name, void* pData);
-		
->>>>>>> 053554ee
 
 
     protected:
