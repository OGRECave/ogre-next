--- conflicted
+++ resolved
@@ -108,7 +108,6 @@
          *      id and the new one are the same
          */
         void setDepthBufferPool( uint16 poolId );
-<<<<<<< HEAD
 
         //Returns the pool ID this RenderTarget should query from. @see DepthBuffer
         uint16 getDepthBufferPool() const;
@@ -123,46 +122,6 @@
         /** Detaches DepthBuffer without notifying it from the detach.
             Useful when called from the DepthBuffer while it iterates through attached
             RenderTargets (@see DepthBuffer::_setPoolId())
-=======
-
-        //Returns the pool ID this RenderTarget should query from. @see DepthBuffer
-        uint16 getDepthBufferPool() const;
-
-        DepthBuffer* getDepthBuffer() const;
-
-        //Returns false if couldn't attach
-        virtual bool attachDepthBuffer( DepthBuffer *depthBuffer );
-
-        virtual void detachDepthBuffer();
-
-        /** Detaches DepthBuffer without notifying it from the detach.
-            Useful when called from the DepthBuffer while it iterates through attached
-            RenderTargets (@see DepthBuffer::_setPoolId())
-        */
-        virtual void _detachDepthBuffer();
-
-        /** Tells the target to update it's contents.
-            @remarks
-                If OGRE is not running in an automatic rendering loop
-                (started using Root::startRendering),
-                the user of the library is responsible for asking each render
-                target to refresh. This is the method used to do this. It automatically
-                re-renders the contents of the target using whatever cameras have been
-                pointed at it (using Camera::setRenderTarget).
-            @par
-                This allows OGRE to be used in multi-windowed utilities
-                and for contents to be refreshed only when required, rather than
-                constantly as with the automatic rendering loop.
-            @param swapBuffers For targets that support double-buffering, if set 
-                to true, the target will immediately
-                swap it's buffers after update. Otherwise, the buffers are
-                not swapped, and you have to call swapBuffers yourself sometime
-                later. You might want to do this on some rendersystems which 
-                pause for queued rendering commands to complete before accepting
-                swap buffers calls - so you could do other CPU tasks whilst the 
-                queued commands complete. Or, you might do this if you want custom
-                control over your windows, such as for externally created windows.
->>>>>>> 83e497b5
         */
         virtual void _detachDepthBuffer();
 
@@ -210,17 +169,6 @@
         /** Retrieves a pointer to the viewport with the given index. */
         virtual Viewport* getViewport(unsigned short index);
 
-<<<<<<< HEAD
-=======
-        /** Retrieves a pointer to the viewport with the given Z-order. 
-            @remarks throws if not found.
-        */
-        virtual Viewport* getViewportByZOrder(int ZOrder);
-
-        /** Returns true if and only if a viewport exists at the given Z-order. */
-        virtual bool hasViewportWithZOrder(int ZOrder);
-
->>>>>>> 83e497b5
         /** Removes a viewport at a given Z-order.
         */
         virtual void removeViewport( Viewport *vp );
@@ -289,21 +237,6 @@
         /** Suggests a pixel format to use for extracting the data in this target, 
             when calling copyContentsToMemory.
         */
-<<<<<<< HEAD
-=======
-        virtual bool isAutoUpdated(void) const;
-
-        /** Copies the current contents of the render target to a pixelbox. 
-        @remarks See suggestPixelFormat for a tip as to the best pixel format to
-            extract into, although you can use whatever format you like and the 
-            results will be converted.
-        */
-        virtual void copyContentsToMemory(const PixelBox &dst, FrameBuffer buffer = FB_AUTO) = 0;
-
-        /** Suggests a pixel format to use for extracting the data in this target, 
-            when calling copyContentsToMemory.
-        */
->>>>>>> 83e497b5
         virtual PixelFormat suggestPixelFormat() const { return PF_BYTE_RGBA; }
         
         /** Writes the current contents of the render target to the named file. */
@@ -319,13 +252,6 @@
         virtual size_t getTriangleCount(void) const;
         /** Gets the number of batches rendered in the last update() call. */
         virtual size_t getBatchCount(void) const;
-<<<<<<< HEAD
-=======
-        /** Utility method to notify a render target that a camera has been removed,
-        incase it was referring to it as a viewer.
-        */
-        virtual void _notifyCameraRemoved(const Camera* cam);
->>>>>>> 83e497b5
 
         /** Indicates whether this target is the primary window. The
             primary window is special in that it is destroyed when
@@ -347,19 +273,12 @@
         /** Indicates whether multisampling is performed on rendering and at what level.
         */
         virtual uint getFSAA() const { return mFSAA; }
-<<<<<<< HEAD
 
         /** Gets the FSAA hint (@see Root::createRenderWindow)
         */
         virtual const String& getFSAAHint() const { return mFSAAHint; }
 
         bool isFsaaResolveDirty(void) const         { return mFsaaResolveDirty; }
-=======
-
-        /** Gets the FSAA hint (@see Root::createRenderWindow)
-        */
-        virtual const String& getFSAAHint() const { return mFSAAHint; }
->>>>>>> 83e497b5
 
         /** RenderSystem specific interface for a RenderTarget;
             this should be subclassed by RenderSystems.
@@ -401,7 +320,6 @@
         */
         virtual void _beginUpdate();
 
-<<<<<<< HEAD
         void _updateViewportCullPhase01(Viewport* viewport, Camera *camera, const Camera *lodCamera,
                                         uint8 firstRq, uint8 lastRq );
 
@@ -421,38 +339,6 @@
 
         /// Whether our derived class is RenderWindow
         virtual bool isRenderWindow(void) const             { return false; }
-=======
-        /** Method for manual management of rendering - renders the given 
-        viewport (even if it is not autoupdated)
-        @remarks
-        This also fires preViewportUpdate and postViewportUpdate, and manages statistics.
-        You should call it between _beginUpdate() and _endUpdate().
-        @see _beginUpdate for more details.
-        @param zorder The zorder of the viewport to update.
-        @param updateStatistics Whether you want to update statistics or not.
-        */
-        virtual void _updateViewport(int zorder, bool updateStatistics = true);
-
-        /** Method for manual management of rendering - renders the given viewport (even if it is not autoupdated)
-        @remarks
-        This also fires preViewportUpdate and postViewportUpdate, and manages statistics
-        if needed. You should call it between _beginUpdate() and _endUpdate().
-        @see _beginUpdate for more details.
-        @param viewport The viewport you want to update, it must be bound to the rendertarget.
-        @param updateStatistics Whether you want to update statistics or not.
-        */
-        virtual void _updateViewport(Viewport* viewport, bool updateStatistics = true);
-
-        /** Method for manual management of rendering - renders only viewports that are auto updated
-        @remarks
-        This also fires preViewportUpdate and postViewportUpdate, and manages statistics.
-        You should call it between _beginUpdate() and _endUpdate().
-        See _beginUpdate for more details.
-        @param updateStatistics Whether you want to update statistics or not.
-        @see _beginUpdate()
-        */
-        virtual void _updateAutoUpdatedViewports(bool updateStatistics = true);
->>>>>>> 83e497b5
         
         /** Method for manual management of rendering - finishes statistics calculation 
             and fires 'postRenderTargetUpdate'.
@@ -476,34 +362,16 @@
 
         // Stats
         FrameStats mStats;
-<<<<<<< HEAD
 
         bool mActive;
-=======
-        
-        Timer* mTimer ;
-        unsigned long mLastSecond;
-        unsigned long mLastTime;
-        size_t mFrameCount;
-
-        bool mActive;
-        bool mAutoUpdate;
->>>>>>> 83e497b5
         // Hardware sRGB gamma conversion done on write?
         bool mHwGamma;
         // FSAA performed?
         uint mFSAA;
         String mFSAAHint;
-<<<<<<< HEAD
         bool mFsaaResolveDirty;
 
         typedef vector<Viewport*>::type ViewportList;
-=======
-
-        virtual void updateStats(void);
-
-        typedef map<int, Viewport*>::type ViewportList;
->>>>>>> 83e497b5
         /// List of viewports, map on Z-order
         ViewportList mViewportList;
 
@@ -523,12 +391,6 @@
         virtual void fireViewportAdded(Viewport* vp);
         /// internal method for firing events
         virtual void fireViewportRemoved(Viewport* vp);
-<<<<<<< HEAD
-=======
-        
-        /// Internal implementation of update()
-        virtual void updateImpl();
->>>>>>> 83e497b5
     };
     /** @} */
     /** @} */
