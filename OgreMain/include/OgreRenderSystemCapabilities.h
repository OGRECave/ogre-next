--- conflicted
+++ resolved
@@ -209,7 +209,6 @@
         /// Not set for D3D11, and GL. Doesn't mean ResourceTransition aren't
         /// required (i.e. GL needs them for UAVs and Compute Shaders)
         RSC_EXPLICIT_API = OGRE_CAPS_VALUE(CAPS_CATEGORY_COMMON_3, 5),
-<<<<<<< HEAD
         /// Textures and samplers are separate in the shader. OpenGL can't do this.
         RSC_SEPARATE_SAMPLERS_FROM_TEXTURES = OGRE_CAPS_VALUE(CAPS_CATEGORY_COMMON_3, 6),
         /// Supports doing MSAA on TextureTypes::Type2DArray
@@ -218,9 +217,7 @@
         /// semanticsthat avoid loading from & storing contents of what's been
         /// drawn from the tiler's cache to RAM.
         RSC_IS_TILER = OGRE_CAPS_VALUE(CAPS_CATEGORY_COMMON_3, 8),
-=======
-        RSC_CONST_BUFFER_SLOTS_IN_SHADER     = OGRE_CAPS_VALUE(CAPS_CATEGORY_COMMON_3, 6),
->>>>>>> 680269c2
+        RSC_CONST_BUFFER_SLOTS_IN_SHADER = OGRE_CAPS_VALUE(CAPS_CATEGORY_COMMON_3, 9),
 
         // ***** DirectX specific caps *****
         /// Is DirectX feature "per stage constants" supported
