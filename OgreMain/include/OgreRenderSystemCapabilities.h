/*
-----------------------------------------------------------------------------
This source file is part of OGRE
(Object-oriented Graphics Rendering Engine)
For the latest info, see http://www.ogre3d.org/

Copyright (c) 2000-2014 Torus Knot Software Ltd

Permission is hereby granted, free of charge, to any person obtaining a copy
of this software and associated documentation files (the "Software"), to deal
in the Software without restriction, including without limitation the rights
to use, copy, modify, merge, publish, distribute, sublicense, and/or sell
copies of the Software, and to permit persons to whom the Software is
furnished to do so, subject to the following conditions:

The above copyright notice and this permission notice shall be included in
all copies or substantial portions of the Software.

THE SOFTWARE IS PROVIDED "AS IS", WITHOUT WARRANTY OF ANY KIND, EXPRESS OR
IMPLIED, INCLUDING BUT NOT LIMITED TO THE WARRANTIES OF MERCHANTABILITY,
FITNESS FOR A PARTICULAR PURPOSE AND NONINFRINGEMENT. IN NO EVENT SHALL THE
AUTHORS OR COPYRIGHT HOLDERS BE LIABLE FOR ANY CLAIM, DAMAGES OR OTHER
LIABILITY, WHETHER IN AN ACTION OF CONTRACT, TORT OR OTHERWISE, ARISING FROM,
OUT OF OR IN CONNECTION WITH THE SOFTWARE OR THE USE OR OTHER DEALINGS IN
THE SOFTWARE.
-----------------------------------------------------------------------------
*/
#ifndef __RenderSystemCapabilities__
#define __RenderSystemCapabilities__

// Precompiler options
#include "OgrePrerequisites.h"
<<<<<<< HEAD
#include "OgreString.h"
#include "OgreStringConverter.h"
#include "OgreStringVector.h"
#include "OgreResource.h"
#include "OgreLogManager.h"
=======
#include "OgreStringVector.h"
#include "OgreStringConverter.h"
>>>>>>> 83e497b5
#include "OgreHeaderPrefix.h"

// Because there are more than 32 possible Capabilities, more than 1 int is needed to store them all.
// In fact, an array of integers is used to store capabilities. However all the capabilities are defined in the single
// enum. The only way to know which capabilities should be stored where in the array is to use some of the 32 bits
// to record the category of the capability.  These top few bits are used as an index into mCapabilities array
// The lower bits are used to identify each capability individually by setting 1 bit for each

// Identifies how many bits are reserved for categories
// NOTE: Although 4 bits (currently) are enough
#define CAPS_CATEGORY_SIZE 4
#define OGRE_CAPS_BITSHIFT (32 - CAPS_CATEGORY_SIZE)
#define CAPS_CATEGORY_MASK (((1 << CAPS_CATEGORY_SIZE) - 1) << OGRE_CAPS_BITSHIFT)
#define OGRE_CAPS_VALUE(cat, val) ((cat << OGRE_CAPS_BITSHIFT) | (1 << val))

namespace Ogre 
{
    /** \addtogroup Core
    *  @{
    */
    /** \addtogroup RenderSystem
    *  @{
    */

    /// Enumerates the categories of capabilities
    enum CapabilitiesCategory
    {
        CAPS_CATEGORY_COMMON = 0,
        CAPS_CATEGORY_COMMON_2 = 1,
        CAPS_CATEGORY_D3D9 = 2,
        CAPS_CATEGORY_GL = 3,
        /// Placeholder for max value
        CAPS_CATEGORY_COUNT = 4
    };

    /// Enum describing the different hardware capabilities we want to check for
    /// OGRE_CAPS_VALUE(a, b) defines each capability
    // a is the category (which can be from 0 to 15)
    // b is the value (from 0 to 27)
    enum Capabilities
    {
        /// Supports generating mipmaps in hardware
        RSC_AUTOMIPMAP              = OGRE_CAPS_VALUE(CAPS_CATEGORY_COMMON, 0),
        RSC_BLENDING                = OGRE_CAPS_VALUE(CAPS_CATEGORY_COMMON, 1),
        /// Supports anisotropic texture filtering
        RSC_ANISOTROPY              = OGRE_CAPS_VALUE(CAPS_CATEGORY_COMMON, 2),
        /// Supports fixed-function DOT3 texture blend
        RSC_DOT3                    = OGRE_CAPS_VALUE(CAPS_CATEGORY_COMMON, 3),
        /// Supports cube mapping
        RSC_CUBEMAPPING             = OGRE_CAPS_VALUE(CAPS_CATEGORY_COMMON, 4),
        /// Supports hardware stencil buffer
        RSC_HWSTENCIL               = OGRE_CAPS_VALUE(CAPS_CATEGORY_COMMON, 5),
        /// Supports hardware vertex and index buffers
        RSC_VBO                     = OGRE_CAPS_VALUE(CAPS_CATEGORY_COMMON, 7),
<<<<<<< HEAD
=======
        /// Supports 32bit hardware index buffers
        RSC_32BIT_INDEX             = OGRE_CAPS_VALUE(CAPS_CATEGORY_COMMON, 8),
>>>>>>> 83e497b5
        /// Supports vertex programs (vertex shaders)
        RSC_VERTEX_PROGRAM          = OGRE_CAPS_VALUE(CAPS_CATEGORY_COMMON, 9),
        /// Supports fragment programs (pixel shaders)
        RSC_FRAGMENT_PROGRAM        = OGRE_CAPS_VALUE(CAPS_CATEGORY_COMMON, 10),
        /// Supports performing a scissor test to exclude areas of the screen
        RSC_SCISSOR_TEST            = OGRE_CAPS_VALUE(CAPS_CATEGORY_COMMON, 11),
        /// Supports separate stencil updates for both front and back faces
        RSC_TWO_SIDED_STENCIL       = OGRE_CAPS_VALUE(CAPS_CATEGORY_COMMON, 12),
        /// Supports wrapping the stencil value at the range extremeties
        RSC_STENCIL_WRAP            = OGRE_CAPS_VALUE(CAPS_CATEGORY_COMMON, 13),
        /// Supports hardware occlusion queries
        RSC_HWOCCLUSION             = OGRE_CAPS_VALUE(CAPS_CATEGORY_COMMON, 14),
        /// Supports user clipping planes
        RSC_USER_CLIP_PLANES        = OGRE_CAPS_VALUE(CAPS_CATEGORY_COMMON, 15),
        /// Supports the VET_UBYTE4 vertex element type
        RSC_VERTEX_FORMAT_UBYTE4    = OGRE_CAPS_VALUE(CAPS_CATEGORY_COMMON, 16),
        /// Supports infinite far plane projection
        RSC_INFINITE_FAR_PLANE      = OGRE_CAPS_VALUE(CAPS_CATEGORY_COMMON, 17),
        /// Supports hardware render-to-texture (bigger than framebuffer)
        RSC_HWRENDER_TO_TEXTURE     = OGRE_CAPS_VALUE(CAPS_CATEGORY_COMMON, 18),
        /// Supports float textures and render targets
        RSC_TEXTURE_FLOAT           = OGRE_CAPS_VALUE(CAPS_CATEGORY_COMMON, 19),
        /// Supports non-power of two textures
        RSC_NON_POWER_OF_2_TEXTURES = OGRE_CAPS_VALUE(CAPS_CATEGORY_COMMON, 20),
        /// Supports 3d (volume) textures
        RSC_TEXTURE_3D              = OGRE_CAPS_VALUE(CAPS_CATEGORY_COMMON, 21),
        /// Supports basic point sprite rendering
        RSC_POINT_SPRITES           = OGRE_CAPS_VALUE(CAPS_CATEGORY_COMMON, 22),
        /// Supports extra point parameters (minsize, maxsize, attenuation)
        RSC_POINT_EXTENDED_PARAMETERS = OGRE_CAPS_VALUE(CAPS_CATEGORY_COMMON, 23),
        /// Supports vertex texture fetch
        RSC_VERTEX_TEXTURE_FETCH = OGRE_CAPS_VALUE(CAPS_CATEGORY_COMMON, 24),
        /// Supports mipmap LOD biasing
        RSC_MIPMAP_LOD_BIAS = OGRE_CAPS_VALUE(CAPS_CATEGORY_COMMON, 25),
        /// Supports hardware geometry programs
        RSC_GEOMETRY_PROGRAM = OGRE_CAPS_VALUE(CAPS_CATEGORY_COMMON, 26),
        /// Supports rendering to vertex buffers
        RSC_HWRENDER_TO_VERTEX_BUFFER = OGRE_CAPS_VALUE(CAPS_CATEGORY_COMMON, 27),
<<<<<<< HEAD
=======
        /// Supports different texture bindings
        RSC_COMPLETE_TEXTURE_BINDING = OGRE_CAPS_VALUE(CAPS_CATEGORY_COMMON, 28),
>>>>>>> 83e497b5

        /// Supports compressed textures
        RSC_TEXTURE_COMPRESSION = OGRE_CAPS_VALUE(CAPS_CATEGORY_COMMON_2, 0),
        /// Supports compressed textures in the DXT/ST3C formats
        RSC_TEXTURE_COMPRESSION_DXT = OGRE_CAPS_VALUE(CAPS_CATEGORY_COMMON_2, 1),
        /// Supports compressed textures in the VTC format
        RSC_TEXTURE_COMPRESSION_VTC = OGRE_CAPS_VALUE(CAPS_CATEGORY_COMMON_2, 2),
        /// Supports compressed textures in the PVRTC format
        RSC_TEXTURE_COMPRESSION_PVRTC = OGRE_CAPS_VALUE(CAPS_CATEGORY_COMMON_2, 3),
        /// Supports compressed textures in the ATC format
        RSC_TEXTURE_COMPRESSION_ATC = OGRE_CAPS_VALUE(CAPS_CATEGORY_COMMON_2, 4),
        /// Supports compressed textures in the ETC1 format
        RSC_TEXTURE_COMPRESSION_ETC1 = OGRE_CAPS_VALUE(CAPS_CATEGORY_COMMON_2, 5),
        /// Supports compressed textures in the ETC2 format
        RSC_TEXTURE_COMPRESSION_ETC2 = OGRE_CAPS_VALUE(CAPS_CATEGORY_COMMON_2, 6),
        /// Supports compressed textures in BC4 and BC5 format (DirectX feature level 10_0)
        RSC_TEXTURE_COMPRESSION_BC4_BC5 = OGRE_CAPS_VALUE(CAPS_CATEGORY_COMMON_2, 7),
        /// Supports compressed textures in BC6H and BC7 format (DirectX feature level 11_0)
        RSC_TEXTURE_COMPRESSION_BC6H_BC7 = OGRE_CAPS_VALUE(CAPS_CATEGORY_COMMON_2, 8),
        /// Supports fixed-function pipeline
        RSC_FIXED_FUNCTION = OGRE_CAPS_VALUE(CAPS_CATEGORY_COMMON_2, 9),
        /// Supports MRTs with different bit depths
        RSC_MRT_DIFFERENT_BIT_DEPTHS = OGRE_CAPS_VALUE(CAPS_CATEGORY_COMMON_2, 10),
        /// Supports Alpha to Coverage (A2C)
        RSC_ALPHA_TO_COVERAGE = OGRE_CAPS_VALUE(CAPS_CATEGORY_COMMON_2, 11),
        /// Supports Blending operations other than +
        RSC_ADVANCED_BLEND_OPERATIONS = OGRE_CAPS_VALUE(CAPS_CATEGORY_COMMON_2, 12),
        /// Supports a separate depth buffer for RTTs. D3D 9 & 10, OGL w/FBO (RSC_FBO implies this flag)
        RSC_RTT_SEPARATE_DEPTHBUFFER = OGRE_CAPS_VALUE(CAPS_CATEGORY_COMMON_2, 13),
        /// Supports using the MAIN depth buffer for RTTs. D3D 9&10, OGL w/FBO support unknown
        /// (undefined behavior?), OGL w/ copy supports it
        RSC_RTT_MAIN_DEPTHBUFFER_ATTACHABLE = OGRE_CAPS_VALUE(CAPS_CATEGORY_COMMON_2, 14),
        /// Supports attaching a depth buffer to an RTT that has width & height less or equal than RTT's.
        /// Otherwise must be of _exact_ same resolution. D3D 9, OGL 3.0 (not 2.0, not D3D10)
        RSC_RTT_DEPTHBUFFER_RESOLUTION_LESSEQUAL = OGRE_CAPS_VALUE(CAPS_CATEGORY_COMMON_2, 15),
        /// Supports using vertex buffers for instance data
        RSC_VERTEX_BUFFER_INSTANCE_DATA = OGRE_CAPS_VALUE(CAPS_CATEGORY_COMMON_2, 16),
        /// Supports using vertex buffers for instance data
        RSC_CAN_GET_COMPILED_SHADER_BUFFER = OGRE_CAPS_VALUE(CAPS_CATEGORY_COMMON_2, 17),
        /// Supports dynamic linkage/shader subroutine
        RSC_SHADER_SUBROUTINE = OGRE_CAPS_VALUE(CAPS_CATEGORY_COMMON_2, 18),

        RSC_HWRENDER_TO_TEXTURE_3D = OGRE_CAPS_VALUE(CAPS_CATEGORY_COMMON_2, 19),
        /// Supports 1d textures
        RSC_TEXTURE_1D              = OGRE_CAPS_VALUE(CAPS_CATEGORY_COMMON_2, 20),
<<<<<<< HEAD
        /// Supports hardware tesselation hull programs
        RSC_TESSELATION_HULL_PROGRAM = OGRE_CAPS_VALUE(CAPS_CATEGORY_COMMON_2, 21),
        /// Supports hardware tesselation domain programs
        RSC_TESSELATION_DOMAIN_PROGRAM = OGRE_CAPS_VALUE(CAPS_CATEGORY_COMMON_2, 22),
=======
        /// Supports hardware tessellation hull programs
        RSC_TESSELLATION_HULL_PROGRAM = OGRE_CAPS_VALUE(CAPS_CATEGORY_COMMON_2, 21),
        /// Supports hardware tessellation domain programs
        RSC_TESSELLATION_DOMAIN_PROGRAM = OGRE_CAPS_VALUE(CAPS_CATEGORY_COMMON_2, 22),
>>>>>>> 83e497b5
        /// Supports hardware compute programs
        RSC_COMPUTE_PROGRAM = OGRE_CAPS_VALUE(CAPS_CATEGORY_COMMON_2, 23),
        /// Supports asynchronous hardware occlusion queries
        RSC_HWOCCLUSION_ASYNCHRONOUS = OGRE_CAPS_VALUE(CAPS_CATEGORY_COMMON_2, 24),
        /// Supports asynchronous hardware occlusion queries
        RSC_ATOMIC_COUNTERS = OGRE_CAPS_VALUE(CAPS_CATEGORY_COMMON_2, 25),
<<<<<<< HEAD
        /// Explicit FSAA resolves (i.e. sample MSAA textures directly in the shader without resolving)
        RSC_EXPLICIT_FSAA_RESOLVE = OGRE_CAPS_VALUE(CAPS_CATEGORY_COMMON_2, 23),

=======
        /// Supports reading back the inactive depth-stencil buffer as texture
        RSC_READ_BACK_AS_TEXTURE = OGRE_CAPS_VALUE(CAPS_CATEGORY_COMMON_2, 26),
>>>>>>> 83e497b5
        // ***** DirectX specific caps *****
        /// Is DirectX feature "per stage constants" supported
        RSC_PERSTAGECONSTANT = OGRE_CAPS_VALUE(CAPS_CATEGORY_D3D9, 0),

        // ***** GL Specific Caps *****
        /// Supports OpenGL version 1.5
        RSC_GL1_5_NOVBO    = OGRE_CAPS_VALUE(CAPS_CATEGORY_GL, 1),
        /// Support for Frame Buffer Objects (FBOs)
        RSC_FBO              = OGRE_CAPS_VALUE(CAPS_CATEGORY_GL, 2),
        /// Support for Frame Buffer Objects ARB implementation (regular FBO is higher precedence)
        RSC_FBO_ARB          = OGRE_CAPS_VALUE(CAPS_CATEGORY_GL, 3),
        /// Support for Frame Buffer Objects ATI implementation (ARB FBO is higher precedence)
        RSC_FBO_ATI          = OGRE_CAPS_VALUE(CAPS_CATEGORY_GL, 4),
        /// Support for PBuffer
        RSC_PBUFFER          = OGRE_CAPS_VALUE(CAPS_CATEGORY_GL, 5),
        /// Support for GL 1.5 but without HW occlusion workaround
        RSC_GL1_5_NOHWOCCLUSION = OGRE_CAPS_VALUE(CAPS_CATEGORY_GL, 6),
        /// Support for point parameters ARB implementation
        RSC_POINT_EXTENDED_PARAMETERS_ARB = OGRE_CAPS_VALUE(CAPS_CATEGORY_GL, 7),
        /// Support for point parameters EXT implementation
        RSC_POINT_EXTENDED_PARAMETERS_EXT = OGRE_CAPS_VALUE(CAPS_CATEGORY_GL, 8),
        /// Support for Separate Shader Objects
        RSC_SEPARATE_SHADER_OBJECTS = OGRE_CAPS_VALUE(CAPS_CATEGORY_GL, 9),
        /// Support for Vertex Array Objects (VAOs)
        RSC_VAO              = OGRE_CAPS_VALUE(CAPS_CATEGORY_GL, 10)
    };

    /// DriverVersion is used by RenderSystemCapabilities and both GL and D3D9
    /// to store the version of the current GPU driver
    struct _OgreExport DriverVersion 
    {
        int major;
        int minor;
        int release;
        int build;

        DriverVersion() 
        {
            major = minor = release = build = 0;
        }

        String toString() const 
        {
<<<<<<< HEAD
            StringUtil::StrStreamType str;
=======
            StringStream str;
>>>>>>> 83e497b5
            str << major << "." << minor << "." << release << "." << build;
            return str.str();
        }

        void fromString(const String& versionString)
        {
            StringVector tokens = StringUtil::split(versionString, ".");
            if(!tokens.empty())
            {
                major = StringConverter::parseInt(tokens[0]);
                if (tokens.size() > 1)
                    minor = StringConverter::parseInt(tokens[1]);
                if (tokens.size() > 2)
                    release = StringConverter::parseInt(tokens[2]);
                if (tokens.size() > 3)
                    build = StringConverter::parseInt(tokens[3]);
            }

        }
    };

    /** Enumeration of GPU vendors. */
    enum GPUVendor
    {
        GPU_UNKNOWN = 0,
        GPU_NVIDIA = 1,
        GPU_AMD = 2,
        GPU_INTEL = 3,
        GPU_S3 = 4,
        GPU_MATROX = 5,
        GPU_3DLABS = 6,
        GPU_SIS = 7,
        GPU_IMAGINATION_TECHNOLOGIES = 8,
        GPU_APPLE = 9,  // Apple Software Renderer
        GPU_NOKIA = 10,
        GPU_MS_SOFTWARE = 11, // Microsoft software device
        GPU_MS_WARP = 12, // Microsoft WARP (Windows Advanced Rasterization Platform) software device - http://msdn.microsoft.com/en-us/library/dd285359.aspx
        GPU_ARM = 13, // For the Mali chipsets
        GPU_QUALCOMM = 14,

        /// placeholder
        GPU_VENDOR_COUNT = 15
    };

    /** singleton class for storing the capabilities of the graphics card. 
    @remarks
    This class stores the capabilities of the graphics card.  This
    information is set by the individual render systems.
    */
    class _OgreExport RenderSystemCapabilities : public RenderSysAlloc
    {

    public:

        typedef set<String>::type ShaderProfiles;
    private:
        /// This is used to build a database of RSC's
        /// if a RSC with same name, but newer version is introduced, the older one 
        /// will be removed
        DriverVersion mDriverVersion;
        /// GPU Vendor
        GPUVendor mVendor;

        static StringVector msGPUVendorStrings;
        static void initVendorStrings();

        /// The number of world matrices available
        ushort mNumWorldMatrices;
        /// The number of texture units available
        ushort mNumTextureUnits;
        /// The stencil buffer bit depth
        ushort mStencilBufferBitDepth;
        /// The number of matrices available for hardware blending
        ushort mNumVertexBlendMatrices;
        /// Stores the capabilities flags.
        int mCapabilities[CAPS_CATEGORY_COUNT];
        /// Which categories are relevant
        bool mCategoryRelevant[CAPS_CATEGORY_COUNT];
        /// The name of the device as reported by the render system
        String mDeviceName;
        /// The identifier associated with the render system for which these capabilities are valid
        String mRenderSystemName;

        /// The number of floating-point constants vertex programs support
        ushort mVertexProgramConstantFloatCount;           
        /// The number of integer constants vertex programs support
        ushort mVertexProgramConstantIntCount;           
        /// The number of boolean constants vertex programs support
        ushort mVertexProgramConstantBoolCount;           
        /// The number of floating-point constants geometry programs support
        ushort mGeometryProgramConstantFloatCount;           
        /// The number of integer constants vertex geometry support
        ushort mGeometryProgramConstantIntCount;           
        /// The number of boolean constants vertex geometry support
        ushort mGeometryProgramConstantBoolCount;           
        /// The number of floating-point constants fragment programs support
        ushort mFragmentProgramConstantFloatCount;           
        /// The number of integer constants fragment programs support
        ushort mFragmentProgramConstantIntCount;           
        /// The number of boolean constants fragment programs support
        ushort mFragmentProgramConstantBoolCount;
        /// The number of simultaneous render targets supported
        ushort mNumMultiRenderTargets;
        /// The maximum point size
        Real mMaxPointSize;
        /// Are non-POW2 textures feature-limited?
        bool mNonPOW2TexturesLimited;
        /// The maximum supported anisotropy
        Real mMaxSupportedAnisotropy;
        /// The number of vertex texture units supported
        ushort mNumVertexTextureUnits;
        /// Are vertex texture units shared with fragment processor?
        bool mVertexTextureUnitsShared;
        /// The number of vertices a geometry program can emit in a single run
        int mGeometryProgramNumOutputVertices;


        /// The list of supported shader profiles
        ShaderProfiles mSupportedShaderProfiles;

        // Support for new shader stages in shader model 5.0
<<<<<<< HEAD
        /// The number of floating-point constants tesselation Hull programs support
        ushort mTesselationHullProgramConstantFloatCount;           
        /// The number of integer constants tesselation Hull programs support
        ushort mTesselationHullProgramConstantIntCount;           
        /// The number of boolean constants tesselation Hull programs support
        ushort mTesselationHullProgramConstantBoolCount;
        /// The number of floating-point constants tesselation Domain programs support
        ushort mTesselationDomainProgramConstantFloatCount;           
        /// The number of integer constants tesselation Domain programs support
        ushort mTesselationDomainProgramConstantIntCount;           
        /// The number of boolean constants tesselation Domain programs support
        ushort mTesselationDomainProgramConstantBoolCount;
=======
        /// The number of floating-point constants tessellation Hull programs support
        ushort mTessellationHullProgramConstantFloatCount;           
        /// The number of integer constants tessellation Hull programs support
        ushort mTessellationHullProgramConstantIntCount;           
        /// The number of boolean constants tessellation Hull programs support
        ushort mTessellationHullProgramConstantBoolCount;
        /// The number of floating-point constants tessellation Domain programs support
        ushort mTessellationDomainProgramConstantFloatCount;           
        /// The number of integer constants tessellation Domain programs support
        ushort mTessellationDomainProgramConstantIntCount;           
        /// The number of boolean constants tessellation Domain programs support
        ushort mTessellationDomainProgramConstantBoolCount;
>>>>>>> 83e497b5
        /// The number of floating-point constants compute programs support
        ushort mComputeProgramConstantFloatCount;           
        /// The number of integer constants compute programs support
        ushort mComputeProgramConstantIntCount;           
        /// The number of boolean constants compute programs support
        ushort mComputeProgramConstantBoolCount;



    public: 
        RenderSystemCapabilities ();
        virtual ~RenderSystemCapabilities ();

        virtual size_t calculateSize() const {return 0;}

        /** Set the driver version. */
        void setDriverVersion(const DriverVersion& version)
        {
            mDriverVersion = version;
        }

        void parseDriverVersionFromString(const String& versionString)
        {
            DriverVersion version;
            version.fromString(versionString);
            setDriverVersion(version);
        }


        DriverVersion getDriverVersion() const
        {
            return mDriverVersion;
        }

        GPUVendor getVendor() const
        {
            return mVendor;
        }

        void setVendor(GPUVendor v)
        {
            mVendor = v;
        }

        /// Parse and set vendor
        void parseVendorFromString(const String& vendorString)
        {
            setVendor(vendorFromString(vendorString));
        }

        /// Convert a vendor string to an enum
        static GPUVendor vendorFromString(const String& vendorString);
        /// Convert a vendor enum to a string
        static String vendorToString(GPUVendor v);

<<<<<<< HEAD
        bool isDriverOlderThanVersion(DriverVersion v) const
=======
        bool isDriverOlderThanVersion(const DriverVersion &v) const
>>>>>>> 83e497b5
        {
            if (mDriverVersion.major < v.major)
                return true;
            else if (mDriverVersion.major == v.major && 
                mDriverVersion.minor < v.minor)
                return true;
            else if (mDriverVersion.major == v.major && 
                mDriverVersion.minor == v.minor && 
                mDriverVersion.release < v.release)
                return true;
            else if (mDriverVersion.major == v.major && 
                mDriverVersion.minor == v.minor && 
                mDriverVersion.release == v.release &&
                mDriverVersion.build < v.build)
                return true;
            return false;
        }

        void setNumWorldMatrices(ushort num)
        {
            mNumWorldMatrices = num;
        }

        void setNumTextureUnits(ushort num)
        {
            mNumTextureUnits = num;
        }

        void setStencilBufferBitDepth(ushort num)
        {
            mStencilBufferBitDepth = num;
        }

        void setNumVertexBlendMatrices(ushort num)
        {
            mNumVertexBlendMatrices = num;
        }

        /// The number of simultaneous render targets supported
        void setNumMultiRenderTargets(ushort num)
        {
            mNumMultiRenderTargets = num;
        }

        ushort getNumWorldMatrices(void) const
        { 
            return mNumWorldMatrices;
        }

        /** Returns the number of texture units the current output hardware
        supports.

        For use in rendering, this determines how many texture units the
        are available for multitexturing (i.e. rendering multiple 
        textures in a single pass). Where a Material has multiple 
        texture layers, it will try to use multitexturing where 
        available, and where it is not available, will perform multipass
        rendering to achieve the same effect. This property only applies
        to the fixed-function pipeline, the number available to the 
        programmable pipeline depends on the shader model in use.
        */
        ushort getNumTextureUnits(void) const
        {
            return mNumTextureUnits;
        }

        /** Determines the bit depth of the hardware accelerated stencil 
        buffer, if supported.
        @remarks
        If hardware stencilling is not supported, the software will
        provide an 8-bit software stencil.
        */
        ushort getStencilBufferBitDepth(void) const
        {
            return mStencilBufferBitDepth;
        }

        /** Returns the number of matrices available to hardware vertex 
        blending for this rendering system. */
        ushort getNumVertexBlendMatrices(void) const
        {
            return mNumVertexBlendMatrices;
        }

        /// The number of simultaneous render targets supported
        ushort getNumMultiRenderTargets(void) const
        {
            return mNumMultiRenderTargets;
        }

        /** Returns true if capability is render system specific
        */
        bool isCapabilityRenderSystemSpecific(const Capabilities c) const
        {
            int cat = c >> OGRE_CAPS_BITSHIFT;
            if(cat == CAPS_CATEGORY_GL || cat == CAPS_CATEGORY_D3D9)
                return true;
            return false;
        }

        /** Adds a capability flag
        */
        void setCapability(const Capabilities c) 
        { 
            int index = (CAPS_CATEGORY_MASK & c) >> OGRE_CAPS_BITSHIFT;
            // zero out the index from the stored capability
            mCapabilities[index] |= (c & ~CAPS_CATEGORY_MASK);
        }

        /** Remove a capability flag
        */
        void unsetCapability(const Capabilities c) 
        { 
            int index = (CAPS_CATEGORY_MASK & c) >> OGRE_CAPS_BITSHIFT;
            // zero out the index from the stored capability
            mCapabilities[index] &= (~c | CAPS_CATEGORY_MASK);
        }

        /** Checks for a capability
        */
        bool hasCapability(const Capabilities c) const
        {
            int index = (CAPS_CATEGORY_MASK & c) >> OGRE_CAPS_BITSHIFT;
            // test against
            if(mCapabilities[index] & (c & ~CAPS_CATEGORY_MASK))
            {
                return true;
            }
            else
            {
                return false;
            }
        }

        /** Adds the profile to the list of supported profiles
        */
        void addShaderProfile(const String& profile)
        {
            mSupportedShaderProfiles.insert(profile);

        }

        /** Remove a given shader profile, if present.
        */
        void removeShaderProfile(const String& profile)
        {
            mSupportedShaderProfiles.erase(profile);
        }

        /** Returns true if profile is in the list of supported profiles
        */
        bool isShaderProfileSupported(const String& profile) const
        {
            return (mSupportedShaderProfiles.end() != mSupportedShaderProfiles.find(profile));
        }


        /** Returns a set of all supported shader profiles
        * */
        const ShaderProfiles& getSupportedShaderProfiles() const
        {
            return mSupportedShaderProfiles;
        }


        /// The number of floating-point constants vertex programs support
        ushort getVertexProgramConstantFloatCount(void) const
        {
            return mVertexProgramConstantFloatCount;           
        }
        /// The number of integer constants vertex programs support
        ushort getVertexProgramConstantIntCount(void) const
        {
            return mVertexProgramConstantIntCount;           
        }
        /// The number of boolean constants vertex programs support
        ushort getVertexProgramConstantBoolCount(void) const
        {
            return mVertexProgramConstantBoolCount;           
        }
        /// The number of floating-point constants geometry programs support
        ushort getGeometryProgramConstantFloatCount(void) const
        {
            return mGeometryProgramConstantFloatCount;           
        }
        /// The number of integer constants geometry programs support
        ushort getGeometryProgramConstantIntCount(void) const
        {
            return mGeometryProgramConstantIntCount;           
        }
        /// The number of boolean constants geometry programs support
        ushort getGeometryProgramConstantBoolCount(void) const
        {
            return mGeometryProgramConstantBoolCount;           
        }
        /// The number of floating-point constants fragment programs support
        ushort getFragmentProgramConstantFloatCount(void) const
        {
            return mFragmentProgramConstantFloatCount;           
        }
        /// The number of integer constants fragment programs support
        ushort getFragmentProgramConstantIntCount(void) const
        {
            return mFragmentProgramConstantIntCount;           
        }
        /// The number of boolean constants fragment programs support
        ushort getFragmentProgramConstantBoolCount(void) const
        {
            return mFragmentProgramConstantBoolCount;           
        }

        /// sets the device name for Render system
        void setDeviceName(const String& name)
        {
            mDeviceName = name;
        }

        /// gets the device name for render system
        String getDeviceName() const
        {
            return mDeviceName;
        }

        /// The number of floating-point constants vertex programs support
        void setVertexProgramConstantFloatCount(ushort c)
        {
            mVertexProgramConstantFloatCount = c;           
        }
        /// The number of integer constants vertex programs support
        void setVertexProgramConstantIntCount(ushort c)
        {
            mVertexProgramConstantIntCount = c;           
        }
        /// The number of boolean constants vertex programs support
        void setVertexProgramConstantBoolCount(ushort c)
        {
            mVertexProgramConstantBoolCount = c;           
        }
        /// The number of floating-point constants geometry programs support
        void setGeometryProgramConstantFloatCount(ushort c)
        {
            mGeometryProgramConstantFloatCount = c;           
        }
        /// The number of integer constants geometry programs support
        void setGeometryProgramConstantIntCount(ushort c)
        {
            mGeometryProgramConstantIntCount = c;           
        }
        /// The number of boolean constants geometry programs support
        void setGeometryProgramConstantBoolCount(ushort c)
        {
            mGeometryProgramConstantBoolCount = c;           
        }
        /// The number of floating-point constants fragment programs support
        void setFragmentProgramConstantFloatCount(ushort c)
        {
            mFragmentProgramConstantFloatCount = c;           
        }
        /// The number of integer constants fragment programs support
        void setFragmentProgramConstantIntCount(ushort c)
        {
            mFragmentProgramConstantIntCount = c;           
        }
        /// The number of boolean constants fragment programs support
        void setFragmentProgramConstantBoolCount(ushort c)
        {
            mFragmentProgramConstantBoolCount = c;           
        }
        /// Maximum point screen size in pixels
        void setMaxPointSize(Real s)
        {
            mMaxPointSize = s;
        }
        /// Maximum point screen size in pixels
        Real getMaxPointSize(void) const
        {
            return mMaxPointSize;
        }
        /// Non-POW2 textures limited
        void setNonPOW2TexturesLimited(bool l)
        {
            mNonPOW2TexturesLimited = l;
        }
        /** Are non-power of two textures limited in features?
        @remarks
        If the RSC_NON_POWER_OF_2_TEXTURES capability is set, but this
        method returns true, you can use non power of 2 textures only if:
        <ul><li>You load them explicitly with no mip maps</li>
        <li>You don't use DXT texture compression</li>
        <li>You use clamp texture addressing</li></ul>
        */
        bool getNonPOW2TexturesLimited(void) const
        {
            return mNonPOW2TexturesLimited;
        }
        /// Set the maximum supported anisotropic filtering
        void setMaxSupportedAnisotropy(Real s)
        {
            mMaxSupportedAnisotropy = s;
        }
        /// Get the maximum supported anisotropic filtering
        Real getMaxSupportedAnisotropy()
        {
            return mMaxSupportedAnisotropy;
        }

        /// Set the number of vertex texture units supported
        void setNumVertexTextureUnits(ushort n)
        {
            mNumVertexTextureUnits = n;
        }
        /// Get the number of vertex texture units supported
        ushort getNumVertexTextureUnits(void) const
        {
            return mNumVertexTextureUnits;
        }
        /// Set whether the vertex texture units are shared with the fragment processor
        void setVertexTextureUnitsShared(bool shared)
        {
            mVertexTextureUnitsShared = shared;
        }
        /// Get whether the vertex texture units are shared with the fragment processor
        bool getVertexTextureUnitsShared(void) const
        {
            return mVertexTextureUnitsShared;
        }

        /// Set the number of vertices a single geometry program run can emit
        void setGeometryProgramNumOutputVertices(int numOutputVertices)
        {
            mGeometryProgramNumOutputVertices = numOutputVertices;
        }
        /// Get the number of vertices a single geometry program run can emit
        int getGeometryProgramNumOutputVertices(void) const
        {
            return mGeometryProgramNumOutputVertices;
        }

        /// Get the identifier of the rendersystem from which these capabilities were generated
        String getRenderSystemName(void) const
        {
            return mRenderSystemName;
        }
        ///  Set the identifier of the rendersystem from which these capabilities were generated
        void setRenderSystemName(const String& rs)
        {
            mRenderSystemName = rs;
        }

        /// Mark a category as 'relevant' or not, ie will it be reported
        void setCategoryRelevant(CapabilitiesCategory cat, bool relevant)
        {
            mCategoryRelevant[cat] = relevant;
        }

        /// Return whether a category is 'relevant' or not, ie will it be reported
        bool isCategoryRelevant(CapabilitiesCategory cat)
        {
            return mCategoryRelevant[cat];
        }



        /** Write the capabilities to the pass in Log */
        void log(Log* pLog);

        // Support for new shader stages in shader model 5.0
<<<<<<< HEAD
        /// The number of floating-point constants tesselation Hull programs support
        void setTesselationHullProgramConstantFloatCount(ushort c)
        {
            mTesselationHullProgramConstantFloatCount = c;           
        }
        /// The number of integer constants tesselation Domain programs support
        void setTesselationHullProgramConstantIntCount(ushort c)
        {
            mTesselationHullProgramConstantIntCount = c;           
        }
        /// The number of boolean constants tesselation Domain programs support
        void setTesselationHullProgramConstantBoolCount(ushort c)
        {
            mTesselationHullProgramConstantBoolCount = c;           
        }
        /// The number of floating-point constants fragment programs support
        ushort getTesselationHullProgramConstantFloatCount(void) const
        {
            return mTesselationHullProgramConstantFloatCount;           
        }
        /// The number of integer constants fragment programs support
        ushort getTesselationHullProgramConstantIntCount(void) const
        {
            return mTesselationHullProgramConstantIntCount;           
        }
        /// The number of boolean constants fragment programs support
        ushort getTesselationHullProgramConstantBoolCount(void) const
        {
            return mTesselationHullProgramConstantBoolCount;           
        }

        /// The number of floating-point constants tesselation Domain programs support
        void setTesselationDomainProgramConstantFloatCount(ushort c)
        {
            mTesselationDomainProgramConstantFloatCount = c;           
        }
        /// The number of integer constants tesselation Domain programs support
        void setTesselationDomainProgramConstantIntCount(ushort c)
        {
            mTesselationDomainProgramConstantIntCount = c;           
        }
        /// The number of boolean constants tesselation Domain programs support
        void setTesselationDomainProgramConstantBoolCount(ushort c)
        {
            mTesselationDomainProgramConstantBoolCount = c;           
        }
        /// The number of floating-point constants fragment programs support
        ushort getTesselationDomainProgramConstantFloatCount(void) const
        {
            return mTesselationDomainProgramConstantFloatCount;           
        }
        /// The number of integer constants fragment programs support
        ushort getTesselationDomainProgramConstantIntCount(void) const
        {
            return mTesselationDomainProgramConstantIntCount;           
        }
        /// The number of boolean constants fragment programs support
        ushort getTesselationDomainProgramConstantBoolCount(void) const
        {
            return mTesselationDomainProgramConstantBoolCount;           
=======
        /// The number of floating-point constants tessellation Hull programs support
        void setTessellationHullProgramConstantFloatCount(ushort c)
        {
            mTessellationHullProgramConstantFloatCount = c;           
        }
        /// The number of integer constants tessellation Domain programs support
        void setTessellationHullProgramConstantIntCount(ushort c)
        {
            mTessellationHullProgramConstantIntCount = c;           
        }
        /// The number of boolean constants tessellation Domain programs support
        void setTessellationHullProgramConstantBoolCount(ushort c)
        {
            mTessellationHullProgramConstantBoolCount = c;           
        }
        /// The number of floating-point constants fragment programs support
        ushort getTessellationHullProgramConstantFloatCount(void) const
        {
            return mTessellationHullProgramConstantFloatCount;           
        }
        /// The number of integer constants fragment programs support
        ushort getTessellationHullProgramConstantIntCount(void) const
        {
            return mTessellationHullProgramConstantIntCount;           
        }
        /// The number of boolean constants fragment programs support
        ushort getTessellationHullProgramConstantBoolCount(void) const
        {
            return mTessellationHullProgramConstantBoolCount;           
        }

        /// The number of floating-point constants tessellation Domain programs support
        void setTessellationDomainProgramConstantFloatCount(ushort c)
        {
            mTessellationDomainProgramConstantFloatCount = c;           
        }
        /// The number of integer constants tessellation Domain programs support
        void setTessellationDomainProgramConstantIntCount(ushort c)
        {
            mTessellationDomainProgramConstantIntCount = c;           
        }
        /// The number of boolean constants tessellation Domain programs support
        void setTessellationDomainProgramConstantBoolCount(ushort c)
        {
            mTessellationDomainProgramConstantBoolCount = c;           
        }
        /// The number of floating-point constants fragment programs support
        ushort getTessellationDomainProgramConstantFloatCount(void) const
        {
            return mTessellationDomainProgramConstantFloatCount;           
        }
        /// The number of integer constants fragment programs support
        ushort getTessellationDomainProgramConstantIntCount(void) const
        {
            return mTessellationDomainProgramConstantIntCount;           
        }
        /// The number of boolean constants fragment programs support
        ushort getTessellationDomainProgramConstantBoolCount(void) const
        {
            return mTessellationDomainProgramConstantBoolCount;           
>>>>>>> 83e497b5
        }

        /// The number of floating-point constants compute programs support
        void setComputeProgramConstantFloatCount(ushort c)
        {
            mComputeProgramConstantFloatCount = c;           
        }
        /// The number of integer constants compute programs support
        void setComputeProgramConstantIntCount(ushort c)
        {
            mComputeProgramConstantIntCount = c;           
        }
        /// The number of boolean constants compute programs support
        void setComputeProgramConstantBoolCount(ushort c)
        {
            mComputeProgramConstantBoolCount = c;           
        }
        /// The number of floating-point constants fragment programs support
        ushort getComputeProgramConstantFloatCount(void) const
        {
            return mComputeProgramConstantFloatCount;           
        }
        /// The number of integer constants fragment programs support
        ushort getComputeProgramConstantIntCount(void) const
        {
            return mComputeProgramConstantIntCount;           
        }
        /// The number of boolean constants fragment programs support
        ushort getComputeProgramConstantBoolCount(void) const
        {
            return mComputeProgramConstantBoolCount;           
        }

    };

    /** @} */
    /** @} */
} // namespace


#include "OgreHeaderSuffix.h"

#endif // __RenderSystemCapabilities__
<|MERGE_RESOLUTION|>--- conflicted
+++ resolved
@@ -30,16 +30,8 @@
 
 // Precompiler options
 #include "OgrePrerequisites.h"
-<<<<<<< HEAD
-#include "OgreString.h"
-#include "OgreStringConverter.h"
-#include "OgreStringVector.h"
-#include "OgreResource.h"
-#include "OgreLogManager.h"
-=======
 #include "OgreStringVector.h"
 #include "OgreStringConverter.h"
->>>>>>> 83e497b5
 #include "OgreHeaderPrefix.h"
 
 // Because there are more than 32 possible Capabilities, more than 1 int is needed to store them all.
@@ -94,11 +86,8 @@
         RSC_HWSTENCIL               = OGRE_CAPS_VALUE(CAPS_CATEGORY_COMMON, 5),
         /// Supports hardware vertex and index buffers
         RSC_VBO                     = OGRE_CAPS_VALUE(CAPS_CATEGORY_COMMON, 7),
-<<<<<<< HEAD
-=======
         /// Supports 32bit hardware index buffers
         RSC_32BIT_INDEX             = OGRE_CAPS_VALUE(CAPS_CATEGORY_COMMON, 8),
->>>>>>> 83e497b5
         /// Supports vertex programs (vertex shaders)
         RSC_VERTEX_PROGRAM          = OGRE_CAPS_VALUE(CAPS_CATEGORY_COMMON, 9),
         /// Supports fragment programs (pixel shaders)
@@ -137,11 +126,8 @@
         RSC_GEOMETRY_PROGRAM = OGRE_CAPS_VALUE(CAPS_CATEGORY_COMMON, 26),
         /// Supports rendering to vertex buffers
         RSC_HWRENDER_TO_VERTEX_BUFFER = OGRE_CAPS_VALUE(CAPS_CATEGORY_COMMON, 27),
-<<<<<<< HEAD
-=======
         /// Supports different texture bindings
         RSC_COMPLETE_TEXTURE_BINDING = OGRE_CAPS_VALUE(CAPS_CATEGORY_COMMON, 28),
->>>>>>> 83e497b5
 
         /// Supports compressed textures
         RSC_TEXTURE_COMPRESSION = OGRE_CAPS_VALUE(CAPS_CATEGORY_COMMON_2, 0),
@@ -187,31 +173,21 @@
         RSC_HWRENDER_TO_TEXTURE_3D = OGRE_CAPS_VALUE(CAPS_CATEGORY_COMMON_2, 19),
         /// Supports 1d textures
         RSC_TEXTURE_1D              = OGRE_CAPS_VALUE(CAPS_CATEGORY_COMMON_2, 20),
-<<<<<<< HEAD
-        /// Supports hardware tesselation hull programs
-        RSC_TESSELATION_HULL_PROGRAM = OGRE_CAPS_VALUE(CAPS_CATEGORY_COMMON_2, 21),
-        /// Supports hardware tesselation domain programs
-        RSC_TESSELATION_DOMAIN_PROGRAM = OGRE_CAPS_VALUE(CAPS_CATEGORY_COMMON_2, 22),
-=======
         /// Supports hardware tessellation hull programs
         RSC_TESSELLATION_HULL_PROGRAM = OGRE_CAPS_VALUE(CAPS_CATEGORY_COMMON_2, 21),
         /// Supports hardware tessellation domain programs
         RSC_TESSELLATION_DOMAIN_PROGRAM = OGRE_CAPS_VALUE(CAPS_CATEGORY_COMMON_2, 22),
->>>>>>> 83e497b5
         /// Supports hardware compute programs
         RSC_COMPUTE_PROGRAM = OGRE_CAPS_VALUE(CAPS_CATEGORY_COMMON_2, 23),
         /// Supports asynchronous hardware occlusion queries
         RSC_HWOCCLUSION_ASYNCHRONOUS = OGRE_CAPS_VALUE(CAPS_CATEGORY_COMMON_2, 24),
         /// Supports asynchronous hardware occlusion queries
         RSC_ATOMIC_COUNTERS = OGRE_CAPS_VALUE(CAPS_CATEGORY_COMMON_2, 25),
-<<<<<<< HEAD
-        /// Explicit FSAA resolves (i.e. sample MSAA textures directly in the shader without resolving)
-        RSC_EXPLICIT_FSAA_RESOLVE = OGRE_CAPS_VALUE(CAPS_CATEGORY_COMMON_2, 23),
-
-=======
         /// Supports reading back the inactive depth-stencil buffer as texture
         RSC_READ_BACK_AS_TEXTURE = OGRE_CAPS_VALUE(CAPS_CATEGORY_COMMON_2, 26),
->>>>>>> 83e497b5
+        /// Explicit FSAA resolves (i.e. sample MSAA textures directly in the shader without resolving)
+        RSC_EXPLICIT_FSAA_RESOLVE = OGRE_CAPS_VALUE(CAPS_CATEGORY_COMMON_2, 27),
+
         // ***** DirectX specific caps *****
         /// Is DirectX feature "per stage constants" supported
         RSC_PERSTAGECONSTANT = OGRE_CAPS_VALUE(CAPS_CATEGORY_D3D9, 0),
@@ -255,11 +231,7 @@
 
         String toString() const 
         {
-<<<<<<< HEAD
-            StringUtil::StrStreamType str;
-=======
             StringStream str;
->>>>>>> 83e497b5
             str << major << "." << minor << "." << release << "." << build;
             return str.str();
         }
@@ -381,20 +353,6 @@
         ShaderProfiles mSupportedShaderProfiles;
 
         // Support for new shader stages in shader model 5.0
-<<<<<<< HEAD
-        /// The number of floating-point constants tesselation Hull programs support
-        ushort mTesselationHullProgramConstantFloatCount;           
-        /// The number of integer constants tesselation Hull programs support
-        ushort mTesselationHullProgramConstantIntCount;           
-        /// The number of boolean constants tesselation Hull programs support
-        ushort mTesselationHullProgramConstantBoolCount;
-        /// The number of floating-point constants tesselation Domain programs support
-        ushort mTesselationDomainProgramConstantFloatCount;           
-        /// The number of integer constants tesselation Domain programs support
-        ushort mTesselationDomainProgramConstantIntCount;           
-        /// The number of boolean constants tesselation Domain programs support
-        ushort mTesselationDomainProgramConstantBoolCount;
-=======
         /// The number of floating-point constants tessellation Hull programs support
         ushort mTessellationHullProgramConstantFloatCount;           
         /// The number of integer constants tessellation Hull programs support
@@ -407,7 +365,6 @@
         ushort mTessellationDomainProgramConstantIntCount;           
         /// The number of boolean constants tessellation Domain programs support
         ushort mTessellationDomainProgramConstantBoolCount;
->>>>>>> 83e497b5
         /// The number of floating-point constants compute programs support
         ushort mComputeProgramConstantFloatCount;           
         /// The number of integer constants compute programs support
@@ -463,11 +420,7 @@
         /// Convert a vendor enum to a string
         static String vendorToString(GPUVendor v);
 
-<<<<<<< HEAD
-        bool isDriverOlderThanVersion(DriverVersion v) const
-=======
         bool isDriverOlderThanVersion(const DriverVersion &v) const
->>>>>>> 83e497b5
         {
             if (mDriverVersion.major < v.major)
                 return true;
@@ -835,68 +788,6 @@
         void log(Log* pLog);
 
         // Support for new shader stages in shader model 5.0
-<<<<<<< HEAD
-        /// The number of floating-point constants tesselation Hull programs support
-        void setTesselationHullProgramConstantFloatCount(ushort c)
-        {
-            mTesselationHullProgramConstantFloatCount = c;           
-        }
-        /// The number of integer constants tesselation Domain programs support
-        void setTesselationHullProgramConstantIntCount(ushort c)
-        {
-            mTesselationHullProgramConstantIntCount = c;           
-        }
-        /// The number of boolean constants tesselation Domain programs support
-        void setTesselationHullProgramConstantBoolCount(ushort c)
-        {
-            mTesselationHullProgramConstantBoolCount = c;           
-        }
-        /// The number of floating-point constants fragment programs support
-        ushort getTesselationHullProgramConstantFloatCount(void) const
-        {
-            return mTesselationHullProgramConstantFloatCount;           
-        }
-        /// The number of integer constants fragment programs support
-        ushort getTesselationHullProgramConstantIntCount(void) const
-        {
-            return mTesselationHullProgramConstantIntCount;           
-        }
-        /// The number of boolean constants fragment programs support
-        ushort getTesselationHullProgramConstantBoolCount(void) const
-        {
-            return mTesselationHullProgramConstantBoolCount;           
-        }
-
-        /// The number of floating-point constants tesselation Domain programs support
-        void setTesselationDomainProgramConstantFloatCount(ushort c)
-        {
-            mTesselationDomainProgramConstantFloatCount = c;           
-        }
-        /// The number of integer constants tesselation Domain programs support
-        void setTesselationDomainProgramConstantIntCount(ushort c)
-        {
-            mTesselationDomainProgramConstantIntCount = c;           
-        }
-        /// The number of boolean constants tesselation Domain programs support
-        void setTesselationDomainProgramConstantBoolCount(ushort c)
-        {
-            mTesselationDomainProgramConstantBoolCount = c;           
-        }
-        /// The number of floating-point constants fragment programs support
-        ushort getTesselationDomainProgramConstantFloatCount(void) const
-        {
-            return mTesselationDomainProgramConstantFloatCount;           
-        }
-        /// The number of integer constants fragment programs support
-        ushort getTesselationDomainProgramConstantIntCount(void) const
-        {
-            return mTesselationDomainProgramConstantIntCount;           
-        }
-        /// The number of boolean constants fragment programs support
-        ushort getTesselationDomainProgramConstantBoolCount(void) const
-        {
-            return mTesselationDomainProgramConstantBoolCount;           
-=======
         /// The number of floating-point constants tessellation Hull programs support
         void setTessellationHullProgramConstantFloatCount(ushort c)
         {
@@ -957,7 +848,6 @@
         ushort getTessellationDomainProgramConstantBoolCount(void) const
         {
             return mTessellationDomainProgramConstantBoolCount;           
->>>>>>> 83e497b5
         }
 
         /// The number of floating-point constants compute programs support
