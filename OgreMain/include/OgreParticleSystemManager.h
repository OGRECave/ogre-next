--- conflicted
+++ resolved
@@ -32,11 +32,7 @@
 #include "OgrePrerequisites.h"
 #include "OgreSingleton.h"
 #include "OgreScriptLoader.h"
-<<<<<<< HEAD
-#include "OgreResourceGroupManager.h"
 #include "Math/Array/OgreObjectMemoryManager.h"
-=======
->>>>>>> 83e497b5
 #include "OgreHeaderPrefix.h"
 
 namespace Ogre {
@@ -103,11 +99,8 @@
 
         // Factory instance
         ParticleSystemFactory* mFactory;
-<<<<<<< HEAD
 
         ObjectMemoryManager mTemplatesObjectMemMgr;
-=======
->>>>>>> 83e497b5
 
         /** Internal script parsing method. */
         void parseNewEmitter(const String& type, DataStreamPtr& chunk, ParticleSystem* sys);
@@ -125,18 +118,11 @@
         void skipToNextOpenBrace(DataStreamPtr& chunk);
 
         /// Internal implementation of createSystem
-<<<<<<< HEAD
         ParticleSystem* createSystemImpl(IdType id, ObjectMemoryManager *objectMemoryManager,
                                             size_t quota, const String& resourceGroup);
         /// Internal implementation of createSystem
         ParticleSystem* createSystemImpl(IdType id, ObjectMemoryManager *objectMemoryManager,
                                             const String& templateName);
-=======
-        ParticleSystem* createSystemImpl(const String& name, size_t quota, 
-            const String& resourceGroup);
-        /// Internal implementation of createSystem
-        ParticleSystem* createSystemImpl(const String& name, const String& templateName);
->>>>>>> 83e497b5
         /// Internal implementation of destroySystem
         void destroySystemImpl(ParticleSystem* sys);
         
@@ -401,12 +387,8 @@
     class _OgreExport ParticleSystemFactory : public MovableObjectFactory
     {
     protected:
-<<<<<<< HEAD
         virtual MovableObject* createInstanceImpl( IdType id, ObjectMemoryManager *objectMemoryManager,
                                                     const NameValuePairList* params = 0 );
-=======
-        MovableObject* createInstanceImpl(const String& name, const NameValuePairList* params);
->>>>>>> 83e497b5
     public:
         ParticleSystemFactory() {}
         ~ParticleSystemFactory() {}
