--- conflicted
+++ resolved
@@ -413,12 +413,7 @@
         */
         Vector4 getAs4DVector() const;
 
-<<<<<<< HEAD
-        /// Override to return specific type flag
-        uint32 getTypeFlags() const;
-
-=======
->>>>>>> ee04685b
+
         /// @copydoc AnimableObject::createAnimableValue
         AnimableValuePtr createAnimableValue( const String &valueName ) override;
 
@@ -576,7 +571,6 @@
             The parameters object which this method should call to
             set the updated parameters.
         */
-<<<<<<< HEAD
         virtual void _updateCustomGpuParameter(
             uint16 paramIndex, const GpuProgramParameters_AutoConstantEntry &constantEntry,
             GpuProgramParameters *params ) const;
@@ -594,11 +588,6 @@
             false-positives (The function should not return any false-negatives).
         */
         bool isInLightRange( const Ogre::AxisAlignedBox &container ) const;
-=======
-        virtual void _updateCustomGpuParameter(uint16 paramIndex, 
-            const GpuProgramParameters_AutoConstantEntry& constantEntry,
-            GpuProgramParameters* params) const;
->>>>>>> ee04685b
 
         /** Sets a textured for types of light that support it. At the time of
             writing only LT_AREA_APPROX supports it.
