/*
-----------------------------------------------------------------------------
This source file is part of OGRE
(Object-oriented Graphics Rendering Engine)
For the latest info, see http://www.ogre3d.org/

Copyright (c) 2000-2014 Torus Knot Software Ltd

Permission is hereby granted, free of charge, to any person obtaining a copy
of this software and associated documentation files (the "Software"), to deal
in the Software without restriction, including without limitation the rights
to use, copy, modify, merge, publish, distribute, sublicense, and/or sell
copies of the Software, and to permit persons to whom the Software is
furnished to do so, subject to the following conditions:

The above copyright notice and this permission notice shall be included in
all copies or substantial portions of the Software.

THE SOFTWARE IS PROVIDED "AS IS", WITHOUT WARRANTY OF ANY KIND, EXPRESS OR
IMPLIED, INCLUDING BUT NOT LIMITED TO THE WARRANTIES OF MERCHANTABILITY,
FITNESS FOR A PARTICULAR PURPOSE AND NONINFRINGEMENT. IN NO EVENT SHALL THE
AUTHORS OR COPYRIGHT HOLDERS BE LIABLE FOR ANY CLAIM, DAMAGES OR OTHER
LIABILITY, WHETHER IN AN ACTION OF CONTRACT, TORT OR OTHERWISE, ARISING FROM,
OUT OF OR IN CONNECTION WITH THE SOFTWARE OR THE USE OR OTHER DEALINGS IN
THE SOFTWARE.
-----------------------------------------------------------------------------
*/

#ifndef __MeshSerializerImpl_H__
#define __MeshSerializerImpl_H__

#include "OgrePrerequisites.h"
#include "OgreSerializer.h"
#include "OgreEdgeListBuilder.h"
#include "OgreKeyFrame.h"
#include "OgreVertexBoneAssignment.h"

namespace Ogre {
    
    class MeshSerializerListener;
<<<<<<< HEAD
=======
    struct MeshLodUsage;
>>>>>>> 83e497b5

    /** \addtogroup Core
    *  @{
    */
    /** \addtogroup Resources
    *  @{
    */
    /** Internal implementation of Mesh reading / writing for the latest version of the
    .mesh format.
    @remarks
    In order to maintain compatibility with older versions of the .mesh format, there
    will be alternative subclasses of this class to load older versions, whilst this class
    will remain to load the latest version.

     @note
<<<<<<< HEAD
        This mesh format was used from Ogre v1.8.
=======
        This mesh format was used from Ogre v1.10.
>>>>>>> 83e497b5

    */
    class _OgrePrivate MeshSerializerImpl : public Serializer
    {
    public:
        MeshSerializerImpl();
        virtual ~MeshSerializerImpl();
        /** Exports a mesh to the file specified. 
        @remarks
        This method takes an externally created Mesh object, and exports both it
        and optionally the Materials it uses to a .mesh file.
        @param pMesh Pointer to the Mesh to export
        @param stream The destination stream
        @param endianMode The endian mode for the written file
        */
        void exportMesh(const Mesh* pMesh, DataStreamPtr stream,
            Endian endianMode = ENDIAN_NATIVE);

        /** Imports Mesh and (optionally) Material data from a .mesh file DataStream.
        @remarks
        This method imports data from a DataStream opened from a .mesh file and places it's
        contents into the Mesh object which is passed in. 
        @param stream The DataStream holding the .mesh data. Must be initialised (pos at the start of the buffer).
        @param pDest Pointer to the Mesh object which will receive the data. Should be blank already.
        */
        void importMesh(DataStreamPtr& stream, Mesh* pDest, MeshSerializerListener *listener);

    protected:

        // Internal methods
        virtual void writeSubMeshNameTable(const Mesh* pMesh);
        virtual void writeMesh(const Mesh* pMesh);
        virtual void writeSubMesh(const SubMesh* s);
        virtual void writeSubMeshOperation(const SubMesh* s);
        virtual void writeSubMeshTextureAliases(const SubMesh* s);
        virtual void writeGeometry(const VertexData* pGeom);
        virtual void writeSkeletonLink(const String& skelName);
        virtual void writeMeshBoneAssignment(const VertexBoneAssignment& assign);
        virtual void writeSubMeshBoneAssignment(const VertexBoneAssignment& assign);
<<<<<<< HEAD
        virtual void writeLodInfo(const Mesh* pMesh);
        virtual void writeLodSummary(unsigned short numLevels, bool manual, const String &lodStrategyName);
=======
#if !OGRE_NO_MESHLOD
        virtual void writeLodLevel(const Mesh* pMesh);
>>>>>>> 83e497b5
        virtual void writeLodUsageManual(const MeshLodUsage& usage);
        virtual void writeLodUsageGenerated(const Mesh* pMesh, const MeshLodUsage& usage, unsigned short lodNum);
        virtual void writeLodUsageGeneratedSubmesh(const SubMesh* submesh, unsigned short lodNum);
#endif
        virtual void writeBoundsInfo(const Mesh* pMesh);
        virtual void writeEdgeList(const Mesh* pMesh);
        virtual void writeAnimations(const Mesh* pMesh);
        virtual void writeAnimation(const Animation* anim);
        virtual void writePoses(const Mesh* pMesh);
        virtual void writePose(const Pose* pose);
        virtual void writeAnimationTrack(const VertexAnimationTrack* track);
        virtual void writeMorphKeyframe(const VertexMorphKeyFrame* kf, size_t vertexCount);
        virtual void writePoseKeyframe(const VertexPoseKeyFrame* kf);
        virtual void writePoseKeyframePoseRef(const VertexPoseKeyFrame::PoseRef& poseRef);
        virtual void writeExtremes(const Mesh *pMesh);
        virtual void writeSubMeshExtremes(unsigned short idx, const SubMesh* s);

        virtual size_t calcMeshSize(const Mesh* pMesh);
        virtual size_t calcSubMeshSize(const SubMesh* pSub);
        virtual size_t calcGeometrySize(const VertexData* pGeom);
        virtual size_t calcSkeletonLinkSize(const String& skelName);
        virtual size_t calcBoneAssignmentSize(void);
        virtual size_t calcSubMeshOperationSize(const SubMesh* pSub);
        virtual size_t calcSubMeshNameTableSize(const Mesh* pMesh);
        virtual size_t calcLodLevelSize(const Mesh* pMesh);
        virtual size_t calcLodUsageManualSize(const MeshLodUsage& usage);
        virtual size_t calcLodUsageGeneratedSize(const Mesh* pMesh, const MeshLodUsage& usage, unsigned short lodNum);
        virtual size_t calcLodUsageGeneratedSubmeshSize(const SubMesh* submesh, unsigned short lodNum);
        virtual size_t calcEdgeListSize(const Mesh* pMesh);
        virtual size_t calcEdgeListLodSize(const EdgeData* data, bool isManual);
        virtual size_t calcEdgeGroupSize(const EdgeData::EdgeGroup& group);
        virtual size_t calcPosesSize(const Mesh* pMesh);
        virtual size_t calcPoseSize(const Pose* pose);
        virtual size_t calcAnimationsSize(const Mesh* pMesh);
        virtual size_t calcAnimationSize(const Animation* anim);
        virtual size_t calcAnimationTrackSize(const VertexAnimationTrack* track);
        virtual size_t calcMorphKeyframeSize(const VertexMorphKeyFrame* kf, size_t vertexCount);
        virtual size_t calcPoseKeyframeSize(const VertexPoseKeyFrame* kf);
        virtual size_t calcPoseKeyframePoseRefSize(void);
        virtual size_t calcPoseVertexSize(const Pose* pose);
        virtual size_t calcSubMeshTextureAliasesSize(const SubMesh* pSub);
        virtual size_t calcBoundsInfoSize(const Mesh* pMesh);
        virtual size_t calcExtremesSize(const Mesh* pMesh);
        virtual size_t calcSubMeshExtremesSize(unsigned short idx, const SubMesh* s);

        virtual void readTextureLayer(DataStreamPtr& stream, Mesh* pMesh, MaterialPtr& pMat);
        virtual void readSubMeshNameTable(DataStreamPtr& stream, Mesh* pMesh);
        virtual void readMesh(DataStreamPtr& stream, Mesh* pMesh, MeshSerializerListener *listener);
        virtual void readSubMesh(DataStreamPtr& stream, Mesh* pMesh, MeshSerializerListener *listener);
        virtual void readSubMeshOperation(DataStreamPtr& stream, Mesh* pMesh, SubMesh* sub);
        virtual void readSubMeshTextureAlias(DataStreamPtr& stream, Mesh* pMesh, SubMesh* sub);
        virtual void readGeometry(DataStreamPtr& stream, Mesh* pMesh, VertexData* dest);
        virtual void readGeometryVertexDeclaration(DataStreamPtr& stream, Mesh* pMesh, VertexData* dest);
        virtual void readGeometryVertexElement(DataStreamPtr& stream, Mesh* pMesh, VertexData* dest);
        virtual void readGeometryVertexBuffer(DataStreamPtr& stream, Mesh* pMesh, VertexData* dest);

        virtual void readSkeletonLink(DataStreamPtr& stream, Mesh* pMesh, MeshSerializerListener *listener);
        virtual void readMeshBoneAssignment(DataStreamPtr& stream, Mesh* pMesh);
        virtual void readSubMeshBoneAssignment(DataStreamPtr& stream, Mesh* pMesh, 
            SubMesh* sub);
        virtual void readMeshLodLevel(DataStreamPtr& stream, Mesh* pMesh);
#if !OGRE_NO_MESHLOD
        virtual void readMeshLodUsageManual(DataStreamPtr& stream, Mesh* pMesh, unsigned short lodNum, MeshLodUsage& usage);
        virtual void readMeshLodUsageGenerated(DataStreamPtr& stream, Mesh* pMesh, unsigned short lodNum, MeshLodUsage& usage);
#endif
        virtual void readBoundsInfo(DataStreamPtr& stream, Mesh* pMesh);
        virtual void readEdgeList(DataStreamPtr& stream, Mesh* pMesh);
        virtual void readEdgeListLodInfo(DataStreamPtr& stream, EdgeData* edgeData);
        virtual void readPoses(DataStreamPtr& stream, Mesh* pMesh);
        virtual void readPose(DataStreamPtr& stream, Mesh* pMesh);
        virtual void readAnimations(DataStreamPtr& stream, Mesh* pMesh);
        virtual void readAnimation(DataStreamPtr& stream, Mesh* pMesh);
        virtual void readAnimationTrack(DataStreamPtr& stream, Animation* anim, 
            Mesh* pMesh);
        virtual void readMorphKeyFrame(DataStreamPtr& stream, VertexAnimationTrack* track);
        virtual void readPoseKeyFrame(DataStreamPtr& stream, VertexAnimationTrack* track);
        virtual void readExtremes(DataStreamPtr& stream, Mesh *pMesh);


        /// Flip an entire vertex buffer from little endian
        virtual void flipFromLittleEndian(void* pData, size_t vertexCount, size_t vertexSize, const VertexDeclaration::VertexElementList& elems);
        /// Flip an entire vertex buffer to little endian
        virtual void flipToLittleEndian(void* pData, size_t vertexCount, size_t vertexSize, const VertexDeclaration::VertexElementList& elems);
        /// Flip the endianness of an entire vertex buffer, passed in as a 
        /// pointer to locked or temporary memory 
        virtual void flipEndian(void* pData, size_t vertexCount, size_t vertexSize, const VertexDeclaration::VertexElementList& elems);
        
        /// This function can be overloaded to disable validation in debug builds.
        virtual void enableValidation();

        ushort exportedLodCount; // Needed to limit exported Edge data, when exporting
    };


    /** Class for providing backwards-compatibility for loading version 1.8 of the .mesh format. 
     This mesh format was used from Ogre v1.8.
     */
    class _OgrePrivate MeshSerializerImpl_v1_8 : public MeshSerializerImpl
    {
    public:
        MeshSerializerImpl_v1_8();
        ~MeshSerializerImpl_v1_8();
    protected:
        // In the past we could select to use manual or automatic generated Lod levels,
        // but now we can mix them. If it is mixed, we can't export it to older mesh formats.
        virtual bool isLodMixed(const Mesh* pMesh);
        virtual size_t calcLodLevelSize(const Mesh* pMesh);
        virtual size_t calcLodUsageManualSize(const MeshLodUsage& usage);
        virtual size_t calcLodUsageGeneratedSize(const Mesh* pMesh, const MeshLodUsage& usage, unsigned short lodNum);
        virtual size_t calcLodUsageGeneratedSubmeshSize(const SubMesh* submesh, unsigned short lodNum);
#if !OGRE_NO_MESHLOD
        virtual void writeLodLevel(const Mesh* pMesh);
        virtual void writeLodUsageGenerated(const Mesh* pMesh, const MeshLodUsage& usage, unsigned short lodNum);
        virtual void writeLodUsageGeneratedSubmesh(const SubMesh* submesh, unsigned short lodNum);
        virtual void writeLodUsageManual(const MeshLodUsage& usage);

        virtual void readMeshLodUsageGenerated(DataStreamPtr& stream, Mesh* pMesh, 
            unsigned short lodNum, MeshLodUsage& usage);
        virtual void readMeshLodUsageManual(DataStreamPtr& stream, Mesh* pMesh, unsigned short lodNum, MeshLodUsage& usage);
#endif
        virtual void readMeshLodLevel(DataStreamPtr& stream, Mesh* pMesh);
        virtual void enableValidation();
    };

    /** Class for providing backwards-compatibility for loading version 1.41 of the .mesh format. 
     This mesh format was used from Ogre v1.7.
     */
<<<<<<< HEAD
    class _OgrePrivate MeshSerializerImpl_v1_41 : public MeshSerializerImpl
=======
    class _OgrePrivate MeshSerializerImpl_v1_41 : public MeshSerializerImpl_v1_8
>>>>>>> 83e497b5
    {
    public:
        MeshSerializerImpl_v1_41();
        ~MeshSerializerImpl_v1_41();
    protected:
        void writeMorphKeyframe(const VertexMorphKeyFrame* kf, size_t vertexCount);
        void readMorphKeyFrame(DataStreamPtr& stream, VertexAnimationTrack* track);
        void writePose(const Pose* pose);
        void readPose(DataStreamPtr& stream, Mesh* pMesh);
        size_t calcMorphKeyframeSize(const VertexMorphKeyFrame* kf, size_t vertexCount);
        size_t calcPoseSize(const Pose* pose);
        size_t calcPoseVertexSize(void);
    };

    /** Class for providing backwards-compatibility for loading version 1.4 of the .mesh format. 
     This mesh format was used from Ogre v1.4.
     */
    class _OgrePrivate MeshSerializerImpl_v1_4 : public MeshSerializerImpl_v1_41
    {
    public:
        MeshSerializerImpl_v1_4();
        ~MeshSerializerImpl_v1_4();
    protected:
<<<<<<< HEAD
        virtual void writeLodSummary(unsigned short numLevels, bool manual, const String &lodStrategyName);
        virtual void writeLodUsageManual(const MeshLodUsage& usage);
        virtual void writeLodUsageGenerated(const Mesh* pMesh, const MeshLodUsage& usage,
                                    unsigned short lodNum);

        virtual void readMeshLodInfo(DataStreamPtr& stream, Mesh* pMesh);
=======
        virtual size_t calcLodLevelSize(const Mesh* pMesh);
        virtual void readMeshLodLevel(DataStreamPtr& stream, Mesh* pMesh);
#if !OGRE_NO_MESHLOD
        virtual void writeLodLevel(const Mesh* pMesh);
        virtual void writeLodUsageGenerated(const Mesh* pMesh, const MeshLodUsage& usage, unsigned short lodNum);
#endif
>>>>>>> 83e497b5
    };

    /** Class for providing backwards-compatibility for loading version 1.3 of the .mesh format. 
     This mesh format was used from Ogre v1.0 (and some pre-releases)
     */
    class _OgrePrivate MeshSerializerImpl_v1_3 : public MeshSerializerImpl_v1_4
    {
    public:
        MeshSerializerImpl_v1_3();
        ~MeshSerializerImpl_v1_3();
    protected:
        virtual void readEdgeListLodInfo(DataStreamPtr& stream, EdgeData* edgeData);

        /// Reorganise triangles of the edge list to group by vertex set
        virtual void reorganiseTriangles(EdgeData* edgeData);
        
        virtual void writeEdgeList(const Mesh* pMesh);
<<<<<<< HEAD
=======
        virtual size_t calcEdgeListLodSize(const EdgeData* edgeData, bool isManual);
        virtual size_t calcEdgeGroupSize(const EdgeData::EdgeGroup& group);
>>>>>>> 83e497b5
    };

    /** Class for providing backwards-compatibility for loading version 1.2 of the .mesh format. 
     This is a LEGACY FORMAT that pre-dates version Ogre 1.0
     */
    class _OgrePrivate MeshSerializerImpl_v1_2 : public MeshSerializerImpl_v1_3
    {
    public:
        MeshSerializerImpl_v1_2();
        ~MeshSerializerImpl_v1_2();
    protected:
        virtual void readMesh(DataStreamPtr& stream, Mesh* pMesh, MeshSerializerListener *listener);
        virtual void readGeometry(DataStreamPtr& stream, Mesh* pMesh, VertexData* dest);
        virtual void readGeometryPositions(unsigned short bindIdx, DataStreamPtr& stream, 
            Mesh* pMesh, VertexData* dest);
        virtual void readGeometryNormals(unsigned short bindIdx, DataStreamPtr& stream, 
            Mesh* pMesh, VertexData* dest);
        virtual void readGeometryColours(unsigned short bindIdx, DataStreamPtr& stream, 
            Mesh* pMesh, VertexData* dest);
        virtual void readGeometryTexCoords(unsigned short bindIdx, DataStreamPtr& stream, 
            Mesh* pMesh, VertexData* dest, unsigned short set);
    };

    /** Class for providing backwards-compatibility for loading version 1.1 of the .mesh format. 
     This is a LEGACY FORMAT that pre-dates version Ogre 1.0
     */
    class _OgrePrivate MeshSerializerImpl_v1_1 : public MeshSerializerImpl_v1_2
    {
    public:
        MeshSerializerImpl_v1_1();
        ~MeshSerializerImpl_v1_1();
    protected:
        void readGeometryTexCoords(unsigned short bindIdx, DataStreamPtr& stream, 
            Mesh* pMesh, VertexData* dest, unsigned short set);
    };

    /** @} */
    /** @} */

}

#endif<|MERGE_RESOLUTION|>--- conflicted
+++ resolved
@@ -4,7 +4,7 @@
 (Object-oriented Graphics Rendering Engine)
 For the latest info, see http://www.ogre3d.org/
 
-Copyright (c) 2000-2014 Torus Knot Software Ltd
+Copyright (c) 2000-2013 Torus Knot Software Ltd
 
 Permission is hereby granted, free of charge, to any person obtaining a copy
 of this software and associated documentation files (the "Software"), to deal
@@ -30,26 +30,23 @@
 #define __MeshSerializerImpl_H__
 
 #include "OgrePrerequisites.h"
+#include "OgreString.h"
 #include "OgreSerializer.h"
+#include "OgreMaterial.h"
+#include "OgreMesh.h"
 #include "OgreEdgeListBuilder.h"
-#include "OgreKeyFrame.h"
-#include "OgreVertexBoneAssignment.h"
 
 namespace Ogre {
     
     class MeshSerializerListener;
-<<<<<<< HEAD
-=======
-    struct MeshLodUsage;
->>>>>>> 83e497b5
-
-    /** \addtogroup Core
-    *  @{
-    */
-    /** \addtogroup Resources
-    *  @{
-    */
-    /** Internal implementation of Mesh reading / writing for the latest version of the
+
+	/** \addtogroup Core
+	*  @{
+	*/
+	/** \addtogroup Resources
+	*  @{
+	*/
+	/** Internal implementation of Mesh reading / writing for the latest version of the
     .mesh format.
     @remarks
     In order to maintain compatibility with older versions of the .mesh format, there
@@ -57,11 +54,7 @@
     will remain to load the latest version.
 
      @note
-<<<<<<< HEAD
         This mesh format was used from Ogre v1.8.
-=======
-        This mesh format was used from Ogre v1.10.
->>>>>>> 83e497b5
 
     */
     class _OgrePrivate MeshSerializerImpl : public Serializer
@@ -75,10 +68,10 @@
         and optionally the Materials it uses to a .mesh file.
         @param pMesh Pointer to the Mesh to export
         @param stream The destination stream
-        @param endianMode The endian mode for the written file
+		@param endianMode The endian mode for the written file
         */
         void exportMesh(const Mesh* pMesh, DataStreamPtr stream,
-            Endian endianMode = ENDIAN_NATIVE);
+			Endian endianMode = ENDIAN_NATIVE);
 
         /** Imports Mesh and (optionally) Material data from a .mesh file DataStream.
         @remarks
@@ -101,27 +94,20 @@
         virtual void writeSkeletonLink(const String& skelName);
         virtual void writeMeshBoneAssignment(const VertexBoneAssignment& assign);
         virtual void writeSubMeshBoneAssignment(const VertexBoneAssignment& assign);
-<<<<<<< HEAD
-        virtual void writeLodInfo(const Mesh* pMesh);
-        virtual void writeLodSummary(unsigned short numLevels, bool manual, const String &lodStrategyName);
-=======
 #if !OGRE_NO_MESHLOD
         virtual void writeLodLevel(const Mesh* pMesh);
->>>>>>> 83e497b5
         virtual void writeLodUsageManual(const MeshLodUsage& usage);
         virtual void writeLodUsageGenerated(const Mesh* pMesh, const MeshLodUsage& usage, unsigned short lodNum);
-        virtual void writeLodUsageGeneratedSubmesh(const SubMesh* submesh, unsigned short lodNum);
-#endif
         virtual void writeBoundsInfo(const Mesh* pMesh);
         virtual void writeEdgeList(const Mesh* pMesh);
-        virtual void writeAnimations(const Mesh* pMesh);
-        virtual void writeAnimation(const Animation* anim);
-        virtual void writePoses(const Mesh* pMesh);
-        virtual void writePose(const Pose* pose);
-        virtual void writeAnimationTrack(const VertexAnimationTrack* track);
-        virtual void writeMorphKeyframe(const VertexMorphKeyFrame* kf, size_t vertexCount);
-        virtual void writePoseKeyframe(const VertexPoseKeyFrame* kf);
-        virtual void writePoseKeyframePoseRef(const VertexPoseKeyFrame::PoseRef& poseRef);
+		virtual void writeAnimations(const Mesh* pMesh);
+		virtual void writeAnimation(const Animation* anim);
+		virtual void writePoses(const Mesh* pMesh);
+		virtual void writePose(const Pose* pose);
+		virtual void writeAnimationTrack(const VertexAnimationTrack* track);
+		virtual void writeMorphKeyframe(const VertexMorphKeyFrame* kf, size_t vertexCount);
+		virtual void writePoseKeyframe(const VertexPoseKeyFrame* kf);
+		virtual void writePoseKeyframePoseRef(const VertexPoseKeyFrame::PoseRef& poseRef);
         virtual void writeExtremes(const Mesh *pMesh);
         virtual void writeSubMeshExtremes(unsigned short idx, const SubMesh* s);
 
@@ -132,26 +118,20 @@
         virtual size_t calcBoneAssignmentSize(void);
         virtual size_t calcSubMeshOperationSize(const SubMesh* pSub);
         virtual size_t calcSubMeshNameTableSize(const Mesh* pMesh);
-        virtual size_t calcLodLevelSize(const Mesh* pMesh);
-        virtual size_t calcLodUsageManualSize(const MeshLodUsage& usage);
-        virtual size_t calcLodUsageGeneratedSize(const Mesh* pMesh, const MeshLodUsage& usage, unsigned short lodNum);
-        virtual size_t calcLodUsageGeneratedSubmeshSize(const SubMesh* submesh, unsigned short lodNum);
         virtual size_t calcEdgeListSize(const Mesh* pMesh);
         virtual size_t calcEdgeListLodSize(const EdgeData* data, bool isManual);
         virtual size_t calcEdgeGroupSize(const EdgeData::EdgeGroup& group);
-        virtual size_t calcPosesSize(const Mesh* pMesh);
-        virtual size_t calcPoseSize(const Pose* pose);
-        virtual size_t calcAnimationsSize(const Mesh* pMesh);
-        virtual size_t calcAnimationSize(const Animation* anim);
-        virtual size_t calcAnimationTrackSize(const VertexAnimationTrack* track);
-        virtual size_t calcMorphKeyframeSize(const VertexMorphKeyFrame* kf, size_t vertexCount);
-        virtual size_t calcPoseKeyframeSize(const VertexPoseKeyFrame* kf);
-        virtual size_t calcPoseKeyframePoseRefSize(void);
-        virtual size_t calcPoseVertexSize(const Pose* pose);
+		virtual size_t calcPosesSize(const Mesh* pMesh);
+		virtual size_t calcPoseSize(const Pose* pose);
+		virtual size_t calcAnimationsSize(const Mesh* pMesh);
+		virtual size_t calcAnimationSize(const Animation* anim);
+		virtual size_t calcAnimationTrackSize(const VertexAnimationTrack* track);
+		virtual size_t calcMorphKeyframeSize(const VertexMorphKeyFrame* kf, size_t vertexCount);
+		virtual size_t calcPoseKeyframeSize(const VertexPoseKeyFrame* kf);
+		virtual size_t calcPoseKeyframePoseRefSize(void);
+		virtual size_t calcPoseVertexSize(const Pose* pose);
         virtual size_t calcSubMeshTextureAliasesSize(const SubMesh* pSub);
-        virtual size_t calcBoundsInfoSize(const Mesh* pMesh);
-        virtual size_t calcExtremesSize(const Mesh* pMesh);
-        virtual size_t calcSubMeshExtremesSize(unsigned short idx, const SubMesh* s);
+
 
         virtual void readTextureLayer(DataStreamPtr& stream, Mesh* pMesh, MaterialPtr& pMat);
         virtual void readSubMeshNameTable(DataStreamPtr& stream, Mesh* pMesh);
@@ -168,23 +148,23 @@
         virtual void readMeshBoneAssignment(DataStreamPtr& stream, Mesh* pMesh);
         virtual void readSubMeshBoneAssignment(DataStreamPtr& stream, Mesh* pMesh, 
             SubMesh* sub);
-        virtual void readMeshLodLevel(DataStreamPtr& stream, Mesh* pMesh);
-#if !OGRE_NO_MESHLOD
-        virtual void readMeshLodUsageManual(DataStreamPtr& stream, Mesh* pMesh, unsigned short lodNum, MeshLodUsage& usage);
-        virtual void readMeshLodUsageGenerated(DataStreamPtr& stream, Mesh* pMesh, unsigned short lodNum, MeshLodUsage& usage);
-#endif
+        virtual void readMeshLodInfo(DataStreamPtr& stream, Mesh* pMesh);
+        virtual void readMeshLodUsageManual(DataStreamPtr& stream, Mesh* pMesh, 
+            unsigned short lodNum, MeshLodUsage& usage);
+        virtual void readMeshLodUsageGenerated(DataStreamPtr& stream, Mesh* pMesh, 
+            unsigned short lodNum, MeshLodUsage& usage);
         virtual void readBoundsInfo(DataStreamPtr& stream, Mesh* pMesh);
         virtual void readEdgeList(DataStreamPtr& stream, Mesh* pMesh);
         virtual void readEdgeListLodInfo(DataStreamPtr& stream, EdgeData* edgeData);
-        virtual void readPoses(DataStreamPtr& stream, Mesh* pMesh);
-        virtual void readPose(DataStreamPtr& stream, Mesh* pMesh);
-        virtual void readAnimations(DataStreamPtr& stream, Mesh* pMesh);
-        virtual void readAnimation(DataStreamPtr& stream, Mesh* pMesh);
-        virtual void readAnimationTrack(DataStreamPtr& stream, Animation* anim, 
-            Mesh* pMesh);
-        virtual void readMorphKeyFrame(DataStreamPtr& stream, VertexAnimationTrack* track);
-        virtual void readPoseKeyFrame(DataStreamPtr& stream, VertexAnimationTrack* track);
-        virtual void readExtremes(DataStreamPtr& stream, Mesh *pMesh);
+		virtual void readPoses(DataStreamPtr& stream, Mesh* pMesh);
+		virtual void readPose(DataStreamPtr& stream, Mesh* pMesh);
+		virtual void readAnimations(DataStreamPtr& stream, Mesh* pMesh);
+		virtual void readAnimation(DataStreamPtr& stream, Mesh* pMesh);
+		virtual void readAnimationTrack(DataStreamPtr& stream, Animation* anim, 
+			Mesh* pMesh);
+		virtual void readMorphKeyFrame(DataStreamPtr& stream, VertexAnimationTrack* track);
+		virtual void readPoseKeyFrame(DataStreamPtr& stream, VertexAnimationTrack* track);
+		virtual void readExtremes(DataStreamPtr& stream, Mesh *pMesh);
 
 
         /// Flip an entire vertex buffer from little endian
@@ -194,95 +174,49 @@
         /// Flip the endianness of an entire vertex buffer, passed in as a 
         /// pointer to locked or temporary memory 
         virtual void flipEndian(void* pData, size_t vertexCount, size_t vertexSize, const VertexDeclaration::VertexElementList& elems);
-        
-        /// This function can be overloaded to disable validation in debug builds.
-        virtual void enableValidation();
-
-        ushort exportedLodCount; // Needed to limit exported Edge data, when exporting
-    };
-
-
-    /** Class for providing backwards-compatibility for loading version 1.8 of the .mesh format. 
-     This mesh format was used from Ogre v1.8.
-     */
-    class _OgrePrivate MeshSerializerImpl_v1_8 : public MeshSerializerImpl
-    {
-    public:
-        MeshSerializerImpl_v1_8();
-        ~MeshSerializerImpl_v1_8();
-    protected:
-        // In the past we could select to use manual or automatic generated Lod levels,
-        // but now we can mix them. If it is mixed, we can't export it to older mesh formats.
-        virtual bool isLodMixed(const Mesh* pMesh);
-        virtual size_t calcLodLevelSize(const Mesh* pMesh);
-        virtual size_t calcLodUsageManualSize(const MeshLodUsage& usage);
-        virtual size_t calcLodUsageGeneratedSize(const Mesh* pMesh, const MeshLodUsage& usage, unsigned short lodNum);
-        virtual size_t calcLodUsageGeneratedSubmeshSize(const SubMesh* submesh, unsigned short lodNum);
-#if !OGRE_NO_MESHLOD
-        virtual void writeLodLevel(const Mesh* pMesh);
-        virtual void writeLodUsageGenerated(const Mesh* pMesh, const MeshLodUsage& usage, unsigned short lodNum);
-        virtual void writeLodUsageGeneratedSubmesh(const SubMesh* submesh, unsigned short lodNum);
-        virtual void writeLodUsageManual(const MeshLodUsage& usage);
-
-        virtual void readMeshLodUsageGenerated(DataStreamPtr& stream, Mesh* pMesh, 
-            unsigned short lodNum, MeshLodUsage& usage);
-        virtual void readMeshLodUsageManual(DataStreamPtr& stream, Mesh* pMesh, unsigned short lodNum, MeshLodUsage& usage);
-#endif
-        virtual void readMeshLodLevel(DataStreamPtr& stream, Mesh* pMesh);
-        virtual void enableValidation();
+
+
+
     };
 
     /** Class for providing backwards-compatibility for loading version 1.41 of the .mesh format. 
      This mesh format was used from Ogre v1.7.
      */
-<<<<<<< HEAD
     class _OgrePrivate MeshSerializerImpl_v1_41 : public MeshSerializerImpl
-=======
-    class _OgrePrivate MeshSerializerImpl_v1_41 : public MeshSerializerImpl_v1_8
->>>>>>> 83e497b5
     {
     public:
         MeshSerializerImpl_v1_41();
         ~MeshSerializerImpl_v1_41();
     protected:
-        void writeMorphKeyframe(const VertexMorphKeyFrame* kf, size_t vertexCount);
-        void readMorphKeyFrame(DataStreamPtr& stream, VertexAnimationTrack* track);
-        void writePose(const Pose* pose);
-        void readPose(DataStreamPtr& stream, Mesh* pMesh);
-        size_t calcMorphKeyframeSize(const VertexMorphKeyFrame* kf, size_t vertexCount);
-        size_t calcPoseSize(const Pose* pose);
-        size_t calcPoseVertexSize(void);
+		void writeMorphKeyframe(const VertexMorphKeyFrame* kf, size_t vertexCount);
+		void readMorphKeyFrame(DataStreamPtr& stream, VertexAnimationTrack* track);
+		void writePose(const Pose* pose);
+		void readPose(DataStreamPtr& stream, Mesh* pMesh);
+		size_t calcMorphKeyframeSize(const VertexMorphKeyFrame* kf, size_t vertexCount);
+		size_t calcPoseSize(const Pose* pose);
+		size_t calcPoseVertexSize(void);
     };
 
     /** Class for providing backwards-compatibility for loading version 1.4 of the .mesh format. 
-     This mesh format was used from Ogre v1.4.
-     */
+	 This mesh format was used from Ogre v1.4.
+	 */
     class _OgrePrivate MeshSerializerImpl_v1_4 : public MeshSerializerImpl_v1_41
     {
     public:
         MeshSerializerImpl_v1_4();
         ~MeshSerializerImpl_v1_4();
     protected:
-<<<<<<< HEAD
         virtual void writeLodSummary(unsigned short numLevels, bool manual, const String &lodStrategyName);
         virtual void writeLodUsageManual(const MeshLodUsage& usage);
         virtual void writeLodUsageGenerated(const Mesh* pMesh, const MeshLodUsage& usage,
                                     unsigned short lodNum);
 
         virtual void readMeshLodInfo(DataStreamPtr& stream, Mesh* pMesh);
-=======
-        virtual size_t calcLodLevelSize(const Mesh* pMesh);
-        virtual void readMeshLodLevel(DataStreamPtr& stream, Mesh* pMesh);
-#if !OGRE_NO_MESHLOD
-        virtual void writeLodLevel(const Mesh* pMesh);
-        virtual void writeLodUsageGenerated(const Mesh* pMesh, const MeshLodUsage& usage, unsigned short lodNum);
-#endif
->>>>>>> 83e497b5
     };
 
     /** Class for providing backwards-compatibility for loading version 1.3 of the .mesh format. 
-     This mesh format was used from Ogre v1.0 (and some pre-releases)
-     */
+	 This mesh format was used from Ogre v1.0 (and some pre-releases)
+	 */
     class _OgrePrivate MeshSerializerImpl_v1_3 : public MeshSerializerImpl_v1_4
     {
     public:
@@ -295,16 +229,11 @@
         virtual void reorganiseTriangles(EdgeData* edgeData);
         
         virtual void writeEdgeList(const Mesh* pMesh);
-<<<<<<< HEAD
-=======
-        virtual size_t calcEdgeListLodSize(const EdgeData* edgeData, bool isManual);
-        virtual size_t calcEdgeGroupSize(const EdgeData::EdgeGroup& group);
->>>>>>> 83e497b5
     };
 
     /** Class for providing backwards-compatibility for loading version 1.2 of the .mesh format. 
-     This is a LEGACY FORMAT that pre-dates version Ogre 1.0
-     */
+	 This is a LEGACY FORMAT that pre-dates version Ogre 1.0
+	 */
     class _OgrePrivate MeshSerializerImpl_v1_2 : public MeshSerializerImpl_v1_3
     {
     public:
@@ -324,8 +253,8 @@
     };
 
     /** Class for providing backwards-compatibility for loading version 1.1 of the .mesh format. 
-     This is a LEGACY FORMAT that pre-dates version Ogre 1.0
-     */
+	 This is a LEGACY FORMAT that pre-dates version Ogre 1.0
+	 */
     class _OgrePrivate MeshSerializerImpl_v1_1 : public MeshSerializerImpl_v1_2
     {
     public:
@@ -336,8 +265,8 @@
             Mesh* pMesh, VertexData* dest, unsigned short set);
     };
 
-    /** @} */
-    /** @} */
+	/** @} */
+	/** @} */
 
 }
 
