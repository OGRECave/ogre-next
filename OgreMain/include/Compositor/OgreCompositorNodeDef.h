--- conflicted
+++ resolved
@@ -188,10 +188,9 @@
         */
         void mapOutputChannel( size_t outChannel, IdString textureName );
 
-<<<<<<< HEAD
         /// @copydoc TextureDefinitionBase::removeTexture
         virtual void removeTexture( IdString name );
-=======
+
         /** Returns the pass # of the given pass definition in this node.
             This operation is O(N). Useful for debug output.
         @param passDef
@@ -201,7 +200,6 @@
             -1 if not found (pass doesn't belong to this node)
         */
         size_t getPassNumber( const CompositorPassDef *passDef ) const;
->>>>>>> 2bbd7713
 
         CompositorManager2* getCompositorManager(void) const { return mCompositorManager; }
     };
