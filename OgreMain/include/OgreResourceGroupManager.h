/*
-----------------------------------------------------------------------------
This source file is part of OGRE
(Object-oriented Graphics Rendering Engine)
For the latest info, see http://www.ogre3d.org/

Copyright (c) 2000-2013 Torus Knot Software Ltd

Permission is hereby granted, free of charge, to any person obtaining a copy
of this software and associated documentation files (the "Software"), to deal
in the Software without restriction, including without limitation the rights
to use, copy, modify, merge, publish, distribute, sublicense, and/or sell
copies of the Software, and to permit persons to whom the Software is
furnished to do so, subject to the following conditions:

The above copyright notice and this permission notice shall be included in
all copies or substantial portions of the Software.

THE SOFTWARE IS PROVIDED "AS IS", WITHOUT WARRANTY OF ANY KIND, EXPRESS OR
IMPLIED, INCLUDING BUT NOT LIMITED TO THE WARRANTIES OF MERCHANTABILITY,
FITNESS FOR A PARTICULAR PURPOSE AND NONINFRINGEMENT. IN NO EVENT SHALL THE
AUTHORS OR COPYRIGHT HOLDERS BE LIABLE FOR ANY CLAIM, DAMAGES OR OTHER
LIABILITY, WHETHER IN AN ACTION OF CONTRACT, TORT OR OTHERWISE, ARISING FROM,
OUT OF OR IN CONNECTION WITH THE SOFTWARE OR THE USE OR OTHER DEALINGS IN
THE SOFTWARE.
-----------------------------------------------------------------------------
*/
#ifndef _ResourceGroupManager_H__
#define _ResourceGroupManager_H__

#include "OgrePrerequisites.h"
#include "OgreSingleton.h"
#include "OgreCommon.h"
#include "OgreDataStream.h"
#include "OgreResource.h"
#include "OgreArchive.h"
#include "OgreIteratorWrappers.h"
#include <ctime>
#include "OgreHeaderPrefix.h"

// If X11/Xlib.h gets included before this header (for example it happens when
// including wxWidgets and FLTK), Status is defined as an int which we don't
// want as we have an enum named Status.
#ifdef Status
#undef Status
#endif

namespace Ogre {

	/** \addtogroup Core
	*  @{
	*/
	/** \addtogroup Resources
	*  @{
	*/
	/** This abstract class defines an interface which is called back during
        resource group loading to indicate the progress of the load. 
	@remarks
		Resource group loading is in 2 phases - creating resources from 
		declarations (which includes parsing scripts), and loading
		resources. Note that you don't necessarily have to have both; it
		is quite possible to just parse all the scripts for a group (see
		ResourceGroupManager::initialiseResourceGroup, but not to 
		load the resource group. 
		The sequence of events is (* signifies a repeating item):
		<ul>
		<li>resourceGroupScriptingStarted</li>
		<li>scriptParseStarted (*)</li>
        <li>scriptParseEnded (*)</li>
		<li>resourceGroupScriptingEnded</li>
		<li>resourceGroupLoadStarted</li>
		<li>resourceLoadStarted (*)</li>
        <li>resourceLoadEnded (*)</li>
        <li>worldGeometryStageStarted (*)</li>
        <li>worldGeometryStageEnded (*)</li>
		<li>resourceGroupLoadEnded</li>
		<li>resourceGroupPrepareStarted</li>
		<li>resourcePrepareStarted (*)</li>
        <li>resourcePrepareEnded (*)</li>
		<li>resourceGroupPrepareEnded</li>
		</ul>
    @note
        If OGRE_THREAD_SUPPORT is 1, this class is thread-safe.

    */
    class _OgreExport ResourceGroupListener
    {
    public:
        virtual ~ResourceGroupListener() {}

		/** This event is fired when a resource group begins parsing scripts.
		@note
			Remember that if you are loading resources through ResourceBackgroundQueue,
			these callbacks will occur in the background thread, so you should
			not perform any thread-unsafe actions in this callback if that's the
			case (check the group name / script name).
		@param groupName The name of the group 
		@param scriptCount The number of scripts which will be parsed
		*/
		virtual void resourceGroupScriptingStarted(const String& groupName, size_t scriptCount) = 0;
		/** This event is fired when a script is about to be parsed.
			@param scriptName Name of the to be parsed
			@param skipThisScript A boolean passed by reference which is by default set to 
			false. If the event sets this to true, the script will be skipped and not
			parsed. Note that in this case the scriptParseEnded event will not be raised
			for this script.
		*/
		virtual void scriptParseStarted(const String& scriptName, bool& skipThisScript) = 0;

		/** This event is fired when the script has been fully parsed.
		*/
		virtual void scriptParseEnded(const String& scriptName, bool skipped) = 0;
		/** This event is fired when a resource group finished parsing scripts. */
		virtual void resourceGroupScriptingEnded(const String& groupName) = 0;

		/** This event is fired  when a resource group begins preparing.
		@param groupName The name of the group being prepared
		@param resourceCount The number of resources which will be prepared, including
            a number of stages required to prepare any linked world geometry
		*/
		virtual void resourceGroupPrepareStarted(const String& groupName, size_t resourceCount)
                { (void)groupName; (void)resourceCount; }

		/** This event is fired when a declared resource is about to be prepared. 
		@param resource Weak reference to the resource prepared.
		*/
		virtual void resourcePrepareStarted(const ResourcePtr& resource)
                { (void)resource; }

        /** This event is fired when the resource has been prepared. 
        */
        virtual void resourcePrepareEnded(void) {}
        /** This event is fired when a stage of preparing linked world geometry 
            is about to start. The number of stages required will have been 
            included in the resourceCount passed in resourceGroupLoadStarted.
        @param description Text description of what was just prepared
        */
        virtual void worldGeometryPrepareStageStarted(const String& description)
        { (void)description; }

        /** This event is fired when a stage of preparing linked world geometry 
            has been completed. The number of stages required will have been 
            included in the resourceCount passed in resourceGroupLoadStarted.
        */
        virtual void worldGeometryPrepareStageEnded(void) {}
        /** This event is fired when a resource group finished preparing. */
        virtual void resourceGroupPrepareEnded(const String& groupName)
        { (void)groupName; }

		/** This event is fired  when a resource group begins loading.
		@param groupName The name of the group being loaded
		@param resourceCount The number of resources which will be loaded, including
            a number of stages required to load any linked world geometry
		*/
		virtual void resourceGroupLoadStarted(const String& groupName, size_t resourceCount) = 0;
		/** This event is fired when a declared resource is about to be loaded. 
		@param resource Weak reference to the resource loaded.
		*/
		virtual void resourceLoadStarted(const ResourcePtr& resource) = 0;
        /** This event is fired when the resource has been loaded. 
        */
        virtual void resourceLoadEnded(void) = 0;
        /** This event is fired when a stage of loading linked world geometry 
            is about to start. The number of stages required will have been 
            included in the resourceCount passed in resourceGroupLoadStarted.
        @param description Text description of what was just loaded
        */
        virtual void worldGeometryStageStarted(const String& description) = 0;
        /** This event is fired when a stage of loading linked world geometry 
            has been completed. The number of stages required will have been 
            included in the resourceCount passed in resourceGroupLoadStarted.
        */
        virtual void worldGeometryStageEnded(void) = 0;
        /** This event is fired when a resource group finished loading. */
		virtual void resourceGroupLoadEnded(const String& groupName) = 0;
		/** This event is fired when a resource was just created.
		@param resource Weak reference to the resource created.
		*/
		virtual void resourceCreated(const ResourcePtr& resource)
		{ (void)resource; }
		/** This event is fired when a resource is about to be removed.
		@param resource Weak reference to the resource removed.
		*/
		virtual void resourceRemove(const ResourcePtr& resource)
		{ (void)resource; }
    };

	/**
	 @remarks	This class allows users to override resource loading behavior.
				By overriding this class' methods, you can change how resources
				are loaded and the behavior for resource name collisions.
	*/
	class ResourceLoadingListener
	{
	public:
		virtual ~ResourceLoadingListener() {}

		/** This event is called when a resource beings loading. */
		virtual DataStreamPtr resourceLoading(const String &name, const String &group, Resource *resource) = 0;

		/** This event is called when a resource stream has been opened, but not processed yet. 
		@remarks
			You may alter the stream if you wish or alter the incoming pointer to point at
			another stream if you wish.
		*/
		virtual void resourceStreamOpened(const String &name, const String &group, Resource *resource, DataStreamPtr& dataStream) = 0;

		/** This event is called when a resource collides with another existing one in a resource manager
		  */
		virtual bool resourceCollision(Resource *resource, ResourceManager *resourceManager) = 0;
	};

    /** This singleton class manages the list of resource groups, and notifying
        the various resource managers of their obligations to load / unload
        resources in a group. It also provides facilities to monitor resource
        loading per group (to do progress bars etc), provided the resources 
        that are required are pre-registered.
    @par
        Defining new resource groups,  and declaring the resources you intend to
        use in advance is optional, however it is a very useful feature. In addition, 
		if a ResourceManager supports the definition of resources through scripts, 
		then this is the class which drives the locating of the scripts and telling
		the ResourceManager to parse them. 
	@par
		There are several states that a resource can be in (the concept, not the
		object instance in this case):
		<ol>
		<li><b>Undefined</b>. Nobody knows about this resource yet. It might be
		in the filesystem, but Ogre is oblivious to it at the moment - there 
		is no Resource instance. This might be because it's never been declared
		(either in a script, or using ResourceGroupManager::declareResource), or
		it may have previously been a valid Resource instance but has been 
		removed, either individually through ResourceManager::remove or as a group
		through ResourceGroupManager::clearResourceGroup.</li>
		<li><b>Declared</b>. Ogre has some forewarning of this resource, either
		through calling ResourceGroupManager::declareResource, or by declaring
		the resource in a script file which is on one of the resource locations
		which has been defined for a group. There is still no instance of Resource,
		but Ogre will know to create this resource when 
		ResourceGroupManager::initialiseResourceGroup is called (which is automatic
		if you declare the resource group before Root::initialise).</li>
		<li><b>Unloaded</b>. There is now a Resource instance for this resource, 
		although it is not loaded. This means that code which looks for this
		named resource will find it, but the Resource is not using a lot of memory
		because it is in an unloaded state. A Resource can get into this state
		by having just been created by ResourceGroupManager::initialiseResourceGroup 
		(either from a script, or from a call to declareResource), by 
		being created directly from code (ResourceManager::create), or it may 
		have previously been loaded and has been unloaded, either individually
		through Resource::unload, or as a group through ResourceGroupManager::unloadResourceGroup.</li>
		<li><b>Loaded</b>The Resource instance is fully loaded. This may have
		happened implicitly because something used it, or it may have been 
		loaded as part of a group.</li>
		</ol>
		@see ResourceGroupManager::declareResource
		@see ResourceGroupManager::initialiseResourceGroup
		@see ResourceGroupManager::loadResourceGroup
		@see ResourceGroupManager::unloadResourceGroup
		@see ResourceGroupManager::clearResourceGroup
    */
    class _OgreExport ResourceGroupManager : public Singleton<ResourceGroupManager>, public ResourceAlloc
    {
    public:
        OGRE_AUTO_MUTEX; // public to allow external locking
		/// Default resource group name
		static String DEFAULT_RESOURCE_GROUP_NAME;
        /// Internal resource group name (should be used by OGRE internal only)
        static String INTERNAL_RESOURCE_GROUP_NAME;
		/// Special resource group name which causes resource group to be automatically determined based on searching for the resource in all groups.
		static String AUTODETECT_RESOURCE_GROUP_NAME;
		/// The number of reference counts held per resource by the resource system
		static size_t RESOURCE_SYSTEM_NUM_REFERENCE_COUNTS;
        /// Nested struct defining a resource declaration
        struct ResourceDeclaration
        {
            String resourceName;
            String resourceType;
            ManualResourceLoader* loader;
			NameValuePairList parameters;
        };
        /// List of resource declarations
        typedef list<ResourceDeclaration>::type ResourceDeclarationList;
		typedef map<String, ResourceManager*>::type ResourceManagerMap;
		typedef MapIterator<ResourceManagerMap> ResourceManagerIterator;
		/// Resource location entry
		struct ResourceLocation
		{
			/// Pointer to the archive which is the destination
			Archive* archive;
			/// Whether this location was added recursively
			bool recursive;
		};
		/// List of possible file locations
		typedef list<ResourceLocation*>::type LocationList;

    protected:
		/// Map of resource types (strings) to ResourceManagers, used to notify them to load / unload group contents
        ResourceManagerMap mResourceManagerMap;

		/// Map of loading order (Real) to ScriptLoader, used to order script parsing
		typedef multimap<Real, ScriptLoader*>::type ScriptLoaderOrderMap;
		ScriptLoaderOrderMap mScriptLoaderOrderMap;

		typedef vector<ResourceGroupListener*>::type ResourceGroupListenerList;
        ResourceGroupListenerList mResourceGroupListenerList;

		ResourceLoadingListener *mLoadingListener;

        /// Resource index entry, resourcename->location 
        typedef map<String, Archive*>::type ResourceLocationIndex;

		/// List of resources which can be loaded / unloaded
		typedef list<ResourcePtr>::type LoadUnloadResourceList;
		/// Resource group entry
		struct ResourceGroup
		{
			enum Status
			{
				UNINITIALSED = 0,
				INITIALISING = 1,
				INITIALISED = 2,
				LOADING = 3,
				LOADED = 4
			};
			/// General mutex for dealing with group content
                    OGRE_AUTO_MUTEX;
			/// Status-specific mutex, separate from content-changing mutex
                    OGRE_MUTEX(statusMutex);
			/// Group name
			String name;
			/// Group status
			Status groupStatus;
			/// List of possible locations to search
			LocationList locationList;
			/// Index of resource names to locations, built for speedy access (case sensitive archives)
			ResourceLocationIndex resourceIndexCaseSensitive;
            /// Index of resource names to locations, built for speedy access (case insensitive archives)
            ResourceLocationIndex resourceIndexCaseInsensitive;
			/// Pre-declared resources, ready to be created
			ResourceDeclarationList resourceDeclarations;
			/// Created resources which are ready to be loaded / unloaded
			// Group by loading order of the type (defined by ResourceManager)
			// (e.g. skeletons and materials before meshes)
			typedef map<Real, LoadUnloadResourceList*>::type LoadResourceOrderMap;
			LoadResourceOrderMap loadResourceOrderMap;
            /// Linked world geometry, as passed to setWorldGeometry
            String worldGeometry;
            /// Scene manager to use with linked world geometry
            SceneManager* worldGeometrySceneManager;
			// in global pool flag - if true the resource will be loaded even a different	group was requested in the load method as a parameter.
			bool inGlobalPool;

			void addToIndex(const String& filename, Archive* arch);
			void removeFromIndex(const String& filename, Archive* arch);
			void removeFromIndex(Archive* arch);

		};
        /// Map from resource group names to groups
        typedef map<String, ResourceGroup*>::type ResourceGroupMap;
        ResourceGroupMap mResourceGroupMap;

        /// Group name for world resources
        String mWorldGroupName;

		/** Parses all the available scripts found in the resource locations
		for the given group, for all ResourceManagers.
		@remarks
			Called as part of initialiseResourceGroup
		*/
		void parseResourceGroupScripts(ResourceGroup* grp);
		/** Create all the pre-declared resources.
		@remarks
			Called as part of initialiseResourceGroup
		*/
		void createDeclaredResources(ResourceGroup* grp);
		/** Adds a created resource to a group. */
		void addCreatedResource(ResourcePtr& res, ResourceGroup& group);
		/** Get resource group */
		ResourceGroup* getResourceGroup(const String& name);
		/** Drops contents of a group, leave group there, notify ResourceManagers. */
		void dropGroupContents(ResourceGroup* grp);
		/** Delete a group for shutdown - don't notify ResourceManagers. */
		void deleteGroup(ResourceGroup* grp);
		/// Internal find method for auto groups
		ResourceGroup* findGroupContainingResourceImpl(const String& filename);
		/// Internal event firing method
		void fireResourceGroupScriptingStarted(const String& groupName, size_t scriptCount);
		/// Internal event firing method
		void fireScriptStarted(const String& scriptName, bool &skipScript);
        /// Internal event firing method
        void fireScriptEnded(const String& scriptName, bool skipped);
		/// Internal event firing method
		void fireResourceGroupScriptingEnded(const String& groupName);
        /// Internal event firing method
		void fireResourceGroupLoadStarted(const String& groupName, size_t resourceCount);
        /// Internal event firing method
        void fireResourceLoadStarted(const ResourcePtr& resource);
		/// Internal event firing method
		void fireResourceLoadEnded(void);
		/// Internal event firing method
		void fireResourceGroupLoadEnded(const String& groupName);
        /// Internal event firing method
		void fireResourceGroupPrepareStarted(const String& groupName, size_t resourceCount);
        /// Internal event firing method
        void fireResourcePrepareStarted(const ResourcePtr& resource);
		/// Internal event firing method
		void fireResourcePrepareEnded(void);
		/// Internal event firing method
		void fireResourceGroupPrepareEnded(const String& groupName);
<<<<<<< HEAD
		/// Internal event firing method
		void fireResourceCreated(const ResourcePtr& resource);
		/// Internal event firing method
		void fireResourceRemove(const ResourcePtr& resource);
=======
		/** Internal modification time retrieval */
		time_t resourceModifiedTime(ResourceGroup* group, const String& filename);

        /** Find out if the named file exists in a group. Internal use only
         @param group Pointer to the resource group
         @param filename Fully qualified name of the file to test for
         */
        bool resourceExists(ResourceGroup* group, const String& filename);
>>>>>>> 5587027f

		/// Stored current group - optimisation for when bulk loading a group
		ResourceGroup* mCurrentGroup;
    public:
        ResourceGroupManager();
        virtual ~ResourceGroupManager();

        /** Create a resource group.
        @remarks
            A resource group allows you to define a set of resources that can 
            be loaded / unloaded as a unit. For example, it might be all the 
            resources used for the level of a game. There is always one predefined
            resource group called ResourceGroupManager::DEFAULT_RESOURCE_GROUP_NAME, 
			which is typically used to hold all resources which do not need to 
			be unloaded until shutdown. There is another predefined resource
            group called ResourceGroupManager::INTERNAL_RESOURCE_GROUP_NAME too,
            which should be used by OGRE internal only, the resources created
            in this group aren't supposed to modify, unload or remove by user.
            You can create additional ones so that you can control the life of
            your resources in whichever way you wish.
			There is one other predefined value, 
			ResourceGroupManager::AUTODETECT_RESOURCE_GROUP_NAME; using this 
			causes the group name to be derived at load time by searching for 
			the resource in the resource locations of each group in turn.
        @par
            Once you have defined a resource group, resources which will be loaded
			as part of it are defined in one of 3 ways:
			<ol>
			<li>Manually through declareResource(); this is useful for scripted
				declarations since it is entirely generalised, and does not 
				create Resource instances right away</li>
			<li>Through the use of scripts; some ResourceManager subtypes have
				script formats (e.g. .material, .overlay) which can be used
				to declare resources</li>
			<li>By calling ResourceManager::create to create a resource manually.
			This resource will go on the list for it's group and will be loaded
			and unloaded with that group</li>
			</ol>
			You must remember to call initialiseResourceGroup if you intend to use
			the first 2 types.
        @param name The name to give the resource group.
		@param inGlobalPool if true the resource will be loaded even a different
			group was requested in the load method as a parameter.
        */
        void createResourceGroup(const String& name, const bool inGlobalPool = true);


        /** Initialises a resource group.
		@remarks
			After creating a resource group, adding some resource locations, and
			perhaps pre-declaring some resources using declareResource(), but 
			before you need to use the resources in the group, you 
			should call this method to initialise the group. By calling this,
			you are triggering the following processes:
			<ol>
			<li>Scripts for all resource types which support scripting are
				parsed from the resource locations, and resources within them are
				created (but not loaded yet).</li>
			<li>Creates all the resources which have just pre-declared using
			declareResource (again, these are not loaded yet)</li>
			</ol>
			So what this essentially does is create a bunch of unloaded Resource entries
			in the respective ResourceManagers based on scripts, and resources
			you've pre-declared. That means that code looking for these resources
			will find them, but they won't be taking up much memory yet, until
			they are either used, or they are loaded in bulk using loadResourceGroup.
			Loading the resource group in bulk is entirely optional, but has the 
			advantage of coming with progress reporting as resources are loaded.
		@par
			Failure to call this method means that loadResourceGroup will do 
			nothing, and any resources you define in scripts will not be found.
			Similarly, once you have called this method you won't be able to
			pick up any new scripts or pre-declared resources, unless you
			call clearResourceGroup, set up declared resources, and call this
			method again.
		@note 
			When you call Root::initialise, all resource groups that have already been
			created are automatically initialised too. Therefore you do not need to 
			call this method for groups you define and set up before you call 
			Root::initialise. However, since one of the most useful features of 
			resource groups is to set them up after the main system initialisation
			has occurred (e.g. a group per game level), you must remember to call this
			method for the groups you create after this.

		@param name The name of the resource group to initialise
		*/
		void initialiseResourceGroup(const String& name);

		/** Initialise all resource groups which are yet to be initialised.
		@see ResourceGroupManager::intialiseResourceGroup
		*/
		void initialiseAllResourceGroups(void);

		/** Prepares a resource group.
        @remarks
			Prepares any created resources which are part of the named group.
			Note that resources must have already been created by calling
			ResourceManager::create, or declared using declareResource() or
			in a script (such as .material and .overlay). The latter requires
			that initialiseResourceGroup has been called. 
		
			When this method is called, this class will callback any ResourceGroupListeners
			which have been registered to update them on progress. 
        @param name The name of the resource group to prepare.
		@param prepareMainResources If true, prepares normal resources associated 
			with the group (you might want to set this to false if you wanted
			to just prepare world geometry in bulk)
		@param prepareWorldGeom If true, prepares any linked world geometry
			@see ResourceGroupManager::linkWorldGeometryToResourceGroup
        */
        void prepareResourceGroup(const String& name, bool prepareMainResources = true, 
			bool prepareWorldGeom = true);

		/** Loads a resource group.
        @remarks
			Loads any created resources which are part of the named group.
			Note that resources must have already been created by calling
			ResourceManager::create, or declared using declareResource() or
			in a script (such as .material and .overlay). The latter requires
			that initialiseResourceGroup has been called. 
		
			When this method is called, this class will callback any ResourceGroupListeners
			which have been registered to update them on progress. 
        @param name The name of the resource group to load.
		@param loadMainResources If true, loads normal resources associated 
			with the group (you might want to set this to false if you wanted
			to just load world geometry in bulk)
		@param loadWorldGeom If true, loads any linked world geometry
			@see ResourceGroupManager::linkWorldGeometryToResourceGroup
        */
        void loadResourceGroup(const String& name, bool loadMainResources = true, 
			bool loadWorldGeom = true);

        /** Unloads a resource group.
        @remarks
            This method unloads all the resources that have been declared as
            being part of the named resource group. Note that these resources
            will still exist in their respective ResourceManager classes, but
            will be in an unloaded state. If you want to remove them entirely,
            you should use clearResourceGroup or destroyResourceGroup.
        @param name The name to of the resource group to unload.
        @param reloadableOnly If set to true, only unload the resource that is
            reloadable. Because some resources isn't reloadable, they will be
            unloaded but can't load them later. Thus, you might not want to them
            unloaded. Or, you might unload all of them, and then populate them
            manually later.
            @see Resource::isReloadable for resource is reloadable.
        */
        void unloadResourceGroup(const String& name, bool reloadableOnly = true);

		/** Unload all resources which are not referenced by any other object.
		@remarks
			This method behaves like unloadResourceGroup, except that it only
			unloads resources in the group which are not in use, ie not referenced
			by other objects. This allows you to free up some memory selectively
			whilst still keeping the group around (and the resources present,
			just not using much memory).
		@param name The name of the group to check for unreferenced resources
		@param reloadableOnly If true (the default), only unloads resources
			which can be subsequently automatically reloaded
		*/
		void unloadUnreferencedResourcesInGroup(const String& name, 
			bool reloadableOnly = true);

		/** Clears a resource group. 
		@remarks
			This method unloads all resources in the group, but in addition it
			removes all those resources from their ResourceManagers, and then 
			clears all the members from the list. That means after calling this
			method, there are no resources declared as part of the named group
			any more. Resource locations still persist though.
        @param name The name to of the resource group to clear.
		*/
		void clearResourceGroup(const String& name);
        
        /** Destroys a resource group, clearing it first, destroying the resources
            which are part of it, and then removing it from
            the list of resource groups. 
        @param name The name of the resource group to destroy.
        */
        void destroyResourceGroup(const String& name);

		/** Checks the status of a resource group.
		@remarks
			Looks at the state of a resource group.
			If initialiseResourceGroup has been called for the resource
			group return true, otherwise return false.
		@param name The name to of the resource group to access.
		*/
		bool isResourceGroupInitialised(const String& name);

		/** Checks the status of a resource group.
		@remarks
			Looks at the state of a resource group.
			If loadResourceGroup has been called for the resource
			group return true, otherwise return false.
		@param name The name to of the resource group to access.
		*/
		bool isResourceGroupLoaded(const String& name);

		/*** Verify if a resource group exists
		@param name The name of the resource group to look for
		*/
		bool resourceGroupExists(const String& name);

        /** Method to add a resource location to for a given resource group. 
        @remarks
            Resource locations are places which are searched to load resource files.
            When you choose to load a file, or to search for valid files to load, 
            the resource locations are used.
        @param name The name of the resource location; probably a directory, zip file, URL etc.
        @param locType The codename for the resource type, which must correspond to the 
            Archive factory which is providing the implementation.
        @param resGroup The name of the resource group for which this location is
            to apply. ResourceGroupManager::DEFAULT_RESOURCE_GROUP_NAME is the 
			default group which always exists, and can
            be used for resources which are unlikely to be unloaded until application
            shutdown. Otherwise it must be the name of a group; if it
            has not already been created with createResourceGroup then it is created
            automatically.
        @param recursive Whether subdirectories will be searched for files when using 
			a pattern match (such as *.material), and whether subdirectories will be
			indexed. This can slow down initial loading of the archive and searches.
			When opening a resource you still need to use the fully qualified name, 
			this allows duplicate names in alternate paths.
        */
        void addResourceLocation(const String& name, const String& locType, 
            const String& resGroup = DEFAULT_RESOURCE_GROUP_NAME, bool recursive = false, bool readOnly = true);
        /** Removes a resource location from the search path. */ 
        void removeResourceLocation(const String& name, 
			const String& resGroup = DEFAULT_RESOURCE_GROUP_NAME);
        /** Verify if a resource location exists for the given group. */ 
		bool resourceLocationExists(const String& name, 
			const String& resGroup = DEFAULT_RESOURCE_GROUP_NAME);

        /** Declares a resource to be a part of a resource group, allowing you 
            to load and unload it as part of the group.
        @remarks
            By declaring resources before you attempt to use them, you can 
            more easily control the loading and unloading of those resources
            by their group. Declaring them also allows them to be enumerated, 
            which means events can be raised to indicate the loading progress
            (@see ResourceGroupListener). Note that another way of declaring
			resources is to use a script specific to the resource type, if
			available (e.g. .material).
		@par
			Declared resources are not created as Resource instances (and thus
			are not available through their ResourceManager) until initialiseResourceGroup
			is called, at which point all declared resources will become created 
			(but unloaded) Resource instances, along with any resources declared
			in scripts in resource locations associated with the group.
        @param name The resource name. 
        @param resourceType The type of the resource. Ogre comes preconfigured with 
            a number of resource types: 
            <ul>
            <li>Font</li>
            <li>GpuProgram</li>
            <li>HighLevelGpuProgram</li>
            <li>Material</li>
            <li>Mesh</li>
            <li>Skeleton</li>
            <li>Texture</li>
            </ul>
            .. but more can be added by plugin ResourceManager classes.
        @param groupName The name of the group to which it will belong.
		@param loadParameters A list of name / value pairs which supply custom
			parameters to the resource which will be required before it can 
			be loaded. These are specific to the resource type.
        */
        void declareResource(const String& name, const String& resourceType,
            const String& groupName = DEFAULT_RESOURCE_GROUP_NAME,
			const NameValuePairList& loadParameters = NameValuePairList());
        /** Declares a resource to be a part of a resource group, allowing you
            to load and unload it as part of the group.
        @remarks
            By declaring resources before you attempt to use them, you can
            more easily control the loading and unloading of those resources
            by their group. Declaring them also allows them to be enumerated,
            which means events can be raised to indicate the loading progress
            (@see ResourceGroupListener). Note that another way of declaring
            resources is to use a script specific to the resource type, if
            available (e.g. .material).
        @par
            Declared resources are not created as Resource instances (and thus
            are not available through their ResourceManager) until initialiseResourceGroup
            is called, at which point all declared resources will become created
            (but unloaded) Resource instances, along with any resources declared
            in scripts in resource locations associated with the group.
        @param name The resource name.
        @param resourceType The type of the resource. Ogre comes preconfigured with
            a number of resource types:
            <ul>
            <li>Font</li>
            <li>GpuProgram</li>
            <li>HighLevelGpuProgram</li>
            <li>Material</li>
            <li>Mesh</li>
            <li>Skeleton</li>
            <li>Texture</li>
            </ul>
            .. but more can be added by plugin ResourceManager classes.
        @param groupName The name of the group to which it will belong.
        @param loader Pointer to a ManualResourceLoader implementation which will
            be called when the Resource wishes to load. If supplied, the resource
            is manually loaded, otherwise it'll loading from file automatic.
            @note We don't support declare manually loaded resource without loader
                here, since it's meaningless.
        @param loadParameters A list of name / value pairs which supply custom
            parameters to the resource which will be required before it can
            be loaded. These are specific to the resource type.
        */
        void declareResource(const String& name, const String& resourceType,
            const String& groupName, ManualResourceLoader* loader,
            const NameValuePairList& loadParameters = NameValuePairList());
        /** Undeclare a resource.
		@remarks
			Note that this will not cause it to be unloaded
            if it is already loaded, nor will it destroy a resource which has 
			already been created if initialiseResourceGroup has been called already.
			Only unloadResourceGroup / clearResourceGroup / destroyResourceGroup 
			will do that. 
        @param name The name of the resource. 
		@param groupName The name of the group this resource was declared in. 
        */
        void undeclareResource(const String& name, const String& groupName);

		/** Open a single resource by name and return a DataStream
		 	pointing at the source of the data.
		@param resourceName The name of the resource to locate.
			Even if resource locations are added recursively, you
			must provide a fully qualified name to this method. You 
			can find out the matching fully qualified names by using the
			find() method if you need to.
		@param groupName The name of the resource group; this determines which 
			locations are searched. 
		@param searchGroupsIfNotFound If true, if the resource is not found in 
			the group specified, other groups will be searched. If you're
			loading a real Resource using this option, you <strong>must</strong>
			also provide the resourceBeingLoaded parameter to enable the 
			group membership to be changed
		@param resourceBeingLoaded Optional pointer to the resource being 
			loaded, which you should supply if you want
		@return Shared pointer to data stream containing the data, will be
			destroyed automatically when no longer referenced
		*/
		DataStreamPtr openResource(const String& resourceName, 
			const String& groupName = DEFAULT_RESOURCE_GROUP_NAME,
			bool searchGroupsIfNotFound = true, Resource* resourceBeingLoaded = 0);

		/** Open all resources matching a given pattern (which can contain
			the character '*' as a wildcard), and return a collection of 
			DataStream objects on them.
		@param pattern The pattern to look for. If resource locations have been
			added recursively, subdirectories will be searched too so this
			does not need to be fully qualified.
		@param groupName The resource group; this determines which locations
			are searched.
		@return Shared pointer to a data stream list , will be
			destroyed automatically when no longer referenced
		*/
		DataStreamListPtr openResources(const String& pattern, 
			const String& groupName = DEFAULT_RESOURCE_GROUP_NAME);
		
        /** List all file or directory names in a resource group.
        @note
        This method only returns filenames, you can also retrieve other
        information using listFileInfo.
        @param groupName The name of the group
        @param dirs If true, directory names will be returned instead of file names
        @return A list of filenames matching the criteria, all are fully qualified
        */
        StringVectorPtr listResourceNames(const String& groupName, bool dirs = false);

        /** List all files in a resource group with accompanying information.
        @param groupName The name of the group
        @param dirs If true, directory names will be returned instead of file names
        @return A list of structures detailing quite a lot of information about
        all the files in the archive.
        */
        FileInfoListPtr listResourceFileInfo(const String& groupName, bool dirs = false);

        /** Find all file or directory names matching a given pattern in a
            resource group.
        @note
        This method only returns filenames, you can also retrieve other
        information using findFileInfo.
        @param groupName The name of the group
        @param pattern The pattern to search for; wildcards (*) are allowed
        @param dirs Set to true if you want the directories to be listed
            instead of files
        @return A list of filenames matching the criteria, all are fully qualified
        */
        StringVectorPtr findResourceNames(const String& groupName, const String& pattern,
            bool dirs = false);

        /** Find out if the named file exists in a group. 
        @param group The name of the resource group
        @param filename Fully qualified name of the file to test for
        */
        bool resourceExists(const String& group, const String& filename);
		
        /** Find out if the named file exists in any group. 
        @param filename Fully qualified name of the file to test for
        */
        bool resourceExistsInAnyGroup(const String& filename);

		/** Find the group in which a resource exists.
		@param filename Fully qualified name of the file the resource should be
			found as
		@return Name of the resource group the resource was found in. An
			exception is thrown if the group could not be determined.
		*/
		const String& findGroupContainingResource(const String& filename);

        /** Find all files or directories matching a given pattern in a group
            and get some detailed information about them.
        @param group The name of the resource group
        @param pattern The pattern to search for; wildcards (*) are allowed
        @param dirs Set to true if you want the directories to be listed
            instead of files
        @return A list of file information structures for all files matching 
        the criteria.
        */
        FileInfoListPtr findResourceFileInfo(const String& group, const String& pattern,
            bool dirs = false);

		/** Retrieve the modification time of a given file */
		time_t resourceModifiedTime(const String& group, const String& filename); 
        /** List all resource locations in a resource group.
        @param groupName The name of the group
        @return A list of resource locations matching the criteria
        */
        StringVectorPtr listResourceLocations(const String& groupName);

        /** Find all resource location names matching a given pattern in a
            resource group.
        @param groupName The name of the group
        @param pattern The pattern to search for; wildcards (*) are allowed
        @return A list of resource locations matching the criteria
        */
        StringVectorPtr findResourceLocation(const String& groupName, const String& pattern);

		/** Create a new resource file in a given group.
		@remarks
			This method creates a new file in a resource group and passes you back a 
			writeable stream. 
		@param filename The name of the file to create
		@param groupName The name of the group in which to create the file
		@param overwrite If true, an existing file will be overwritten, if false
			an error will occur if the file already exists
		@param locationPattern If the resource group contains multiple locations, 
			then usually the file will be created in the first writable location. If you 
			want to be more specific, you can include a location pattern here and 
			only locations which match that pattern (as determined by StringUtil::match)
			will be considered candidates for creation.
		*/
		DataStreamPtr createResource(const String& filename, const String& groupName = DEFAULT_RESOURCE_GROUP_NAME, 
			bool overwrite = false, const String& locationPattern = StringUtil::BLANK);

		/** Delete a single resource file.
		@param filename The name of the file to delete. 
		@param groupName The name of the group in which to search
		@param locationPattern If the resource group contains multiple locations, 
			then usually first matching file found in any location will be deleted. If you 
			want to be more specific, you can include a location pattern here and 
			only locations which match that pattern (as determined by StringUtil::match)
			will be considered candidates for deletion.
		*/
		void deleteResource(const String& filename, const String& groupName = DEFAULT_RESOURCE_GROUP_NAME, 
			const String& locationPattern = StringUtil::BLANK);

		/** Delete all matching resource files.
		@param filePattern The pattern (see StringUtil::match) of the files to delete. 
		@param groupName The name of the group in which to search
		@param locationPattern If the resource group contains multiple locations, 
			then usually all matching files in any location will be deleted. If you 
			want to be more specific, you can include a location pattern here and 
			only locations which match that pattern (as determined by StringUtil::match)
			will be considered candidates for deletion.
		*/
		void deleteMatchingResources(const String& filePattern, const String& groupName = DEFAULT_RESOURCE_GROUP_NAME, 
			const String& locationPattern = StringUtil::BLANK);

		/** Adds a ResourceGroupListener which will be called back during 
            resource loading events. 
        */
        void addResourceGroupListener(ResourceGroupListener* l);
        /** Removes a ResourceGroupListener */
        void removeResourceGroupListener(ResourceGroupListener* l);

        /** Sets the resource group that 'world' resources will use.
        @remarks
            This is the group which should be used by SceneManagers implementing
            world geometry when looking for their resources. Defaults to the 
            DEFAULT_RESOURCE_GROUP_NAME but this can be altered.
        */
        void setWorldResourceGroupName(const String& groupName) {mWorldGroupName = groupName;}

        /// Gets the resource group that 'world' resources will use.
        const String& getWorldResourceGroupName(void) const { return mWorldGroupName; }

        /** Associates some world geometry with a resource group, causing it to 
            be loaded / unloaded with the resource group.
        @remarks
            You would use this method to essentially defer a call to 
            SceneManager::setWorldGeometry to the time when the resource group
            is loaded. The advantage of this is that compatible scene managers 
            will include the estimate of the number of loading stages for that
            world geometry when the resource group begins loading, allowing you
            to include that in a loading progress report. 
        @param group The name of the resource group
        @param worldGeometry The parameter which should be passed to setWorldGeometry
        @param sceneManager The SceneManager which should be called
        */
        void linkWorldGeometryToResourceGroup(const String& group, 
            const String& worldGeometry, SceneManager* sceneManager);

        /** Clear any link to world geometry from a resource group.
        @remarks
            Basically undoes a previous call to linkWorldGeometryToResourceGroup.
        */
        void unlinkWorldGeometryFromResourceGroup(const String& group);

			/** Checks the status of a resource group.
		@remarks
			Looks at the state of a resource group.
			If loadResourceGroup has been called for the resource
			group return true, otherwise return false.
		@param name The name to of the resource group to access.
		*/
		bool isResourceGroupInGlobalPool(const String& name);

        /** Shutdown all ResourceManagers, performed as part of clean-up. */
        void shutdownAll(void);


        /** Internal method for registering a ResourceManager (which should be
            a singleton). Creators of plugins can register new ResourceManagers
            this way if they wish.
		@remarks
			ResourceManagers that wish to parse scripts must also call 
			_registerScriptLoader.
        @param resourceType String identifying the resource type, must be unique.
        @param rm Pointer to the ResourceManager instance.
        */
        void _registerResourceManager(const String& resourceType, ResourceManager* rm);

        /** Internal method for unregistering a ResourceManager.
		@remarks
			ResourceManagers that wish to parse scripts must also call 
			_unregisterScriptLoader.
        @param resourceType String identifying the resource type.
        */
        void _unregisterResourceManager(const String& resourceType);

		/** Get an iterator over the registered resource managers.
		*/
		ResourceManagerIterator getResourceManagerIterator()
		{ return ResourceManagerIterator(
			mResourceManagerMap.begin(), mResourceManagerMap.end()); }

        /** Internal method for registering a ScriptLoader.
		@remarks ScriptLoaders parse scripts when resource groups are initialised.
        @param su Pointer to the ScriptLoader instance.
        */
        void _registerScriptLoader(ScriptLoader* su);

        /** Internal method for unregistering a ScriptLoader.
        @param su Pointer to the ScriptLoader instance.
        */
        void _unregisterScriptLoader(ScriptLoader* su);

		/** Method used to directly query for registered script loaders.
		@param pattern The specific script pattern (e.g. *.material) the script loader handles
		*/
		ScriptLoader *_findScriptLoader(const String &pattern);

		/** Internal method for getting a registered ResourceManager.
		@param resourceType String identifying the resource type.
		*/
		ResourceManager* _getResourceManager(const String& resourceType);

		/** Internal method called by ResourceManager when a resource is created.
		@param res Weak reference to resource
		*/
		void _notifyResourceCreated(ResourcePtr& res);

		/** Internal method called by ResourceManager when a resource is removed.
		@param res Weak reference to resource
		*/
		void _notifyResourceRemoved(ResourcePtr& res);

		/** Internal method to notify the group manager that a resource has
			changed group (only applicable for autodetect group) */
		void _notifyResourceGroupChanged(const String& oldGroup, Resource* res);

		/** Internal method called by ResourceManager when all resources 
			for that manager are removed.
		@param manager Pointer to the manager for which all resources are being removed
		*/
		void _notifyAllResourcesRemoved(ResourceManager* manager);

        /** Notify this manager that one stage of world geometry loading has been 
            started.
        @remarks
            Custom SceneManagers which load custom world geometry should call this 
            method the number of times equal to the value they return from 
            SceneManager::estimateWorldGeometry while loading their geometry.
        */
        void _notifyWorldGeometryStageStarted(const String& description);
        /** Notify this manager that one stage of world geometry loading has been 
            completed.
        @remarks
            Custom SceneManagers which load custom world geometry should call this 
            method the number of times equal to the value they return from 
            SceneManager::estimateWorldGeometry while loading their geometry.
        */
        void _notifyWorldGeometryStageEnded(void);

		/** Get a list of the currently defined resource groups. 
		@note This method intentionally returns a copy rather than a reference in
			order to avoid any contention issues in multithreaded applications.
		@return A copy of list of currently defined groups.
		*/
		StringVector getResourceGroups(void);
		/** Get the list of resource declarations for the specified group name. 
		@note This method intentionally returns a copy rather than a reference in
			order to avoid any contention issues in multithreaded applications.
		@param groupName The name of the group
		@return A copy of list of currently defined resources.
		*/
		ResourceDeclarationList getResourceDeclarationList(const String& groupName);

		/** Get the list of resource locations for the specified group name.
		@param groupName The name of the group
		@return The list of resource locations associated with the given group.
		*/		
		const LocationList& getResourceLocationList(const String& groupName);

		/// Sets a new loading listener
		void setLoadingListener(ResourceLoadingListener *listener);
		/// Returns the current loading listener
		ResourceLoadingListener *getLoadingListener();

		/** Override standard Singleton retrieval.
        @remarks
        Why do we do this? Well, it's because the Singleton
        implementation is in a .h file, which means it gets compiled
        into anybody who includes it. This is needed for the
        Singleton template to work, but we actually only want it
        compiled into the implementation of the class based on the
        Singleton, not all of them. If we don't change this, we get
        link errors when trying to use the Singleton-based class from
        an outside dll.
        @par
        This method just delegates to the template version anyway,
        but the implementation stays in this single compilation unit,
        preventing link errors.
        */
        static ResourceGroupManager& getSingleton(void);
        /** Override standard Singleton retrieval.
        @remarks
        Why do we do this? Well, it's because the Singleton
        implementation is in a .h file, which means it gets compiled
        into anybody who includes it. This is needed for the
        Singleton template to work, but we actually only want it
        compiled into the implementation of the class based on the
        Singleton, not all of them. If we don't change this, we get
        link errors when trying to use the Singleton-based class from
        an outside dll.
        @par
        This method just delegates to the template version anyway,
        but the implementation stays in this single compilation unit,
        preventing link errors.
        */
        static ResourceGroupManager* getSingletonPtr(void);

    };
	/** @} */
	/** @} */
}

#include "OgreHeaderSuffix.h"

#endif<|MERGE_RESOLUTION|>--- conflicted
+++ resolved
@@ -407,12 +407,10 @@
 		void fireResourcePrepareEnded(void);
 		/// Internal event firing method
 		void fireResourceGroupPrepareEnded(const String& groupName);
-<<<<<<< HEAD
 		/// Internal event firing method
 		void fireResourceCreated(const ResourcePtr& resource);
 		/// Internal event firing method
 		void fireResourceRemove(const ResourcePtr& resource);
-=======
 		/** Internal modification time retrieval */
 		time_t resourceModifiedTime(ResourceGroup* group, const String& filename);
 
@@ -421,7 +419,6 @@
          @param filename Fully qualified name of the file to test for
          */
         bool resourceExists(ResourceGroup* group, const String& filename);
->>>>>>> 5587027f
 
 		/// Stored current group - optimisation for when bulk loading a group
 		ResourceGroup* mCurrentGroup;
