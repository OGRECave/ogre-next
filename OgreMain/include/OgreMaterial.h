/*
-----------------------------------------------------------------------------
This source file is part of OGRE
(Object-oriented Graphics Rendering Engine)
For the latest info, see http://www.ogre3d.org/

Copyright (c) 2000-2014 Torus Knot Software Ltd

Permission is hereby granted, free of charge, to any person obtaining a copy
of this software and associated documentation files (the "Software"), to deal
in the Software without restriction, including without limitation the rights
to use, copy, modify, merge, publish, distribute, sublicense, and/or sell
copies of the Software, and to permit persons to whom the Software is
furnished to do so, subject to the following conditions:

The above copyright notice and this permission notice shall be included in
all copies or substantial portions of the Software.

THE SOFTWARE IS PROVIDED "AS IS", WITHOUT WARRANTY OF ANY KIND, EXPRESS OR
IMPLIED, INCLUDING BUT NOT LIMITED TO THE WARRANTIES OF MERCHANTABILITY,
FITNESS FOR A PARTICULAR PURPOSE AND NONINFRINGEMENT. IN NO EVENT SHALL THE
AUTHORS OR COPYRIGHT HOLDERS BE LIABLE FOR ANY CLAIM, DAMAGES OR OTHER
LIABILITY, WHETHER IN AN ACTION OF CONTRACT, TORT OR OTHERWISE, ARISING FROM,
OUT OF OR IN CONNECTION WITH THE SOFTWARE OR THE USE OR OTHER DEALINGS IN
THE SOFTWARE.
-----------------------------------------------------------------------------
*/
#ifndef _Material_H__
#define _Material_H__

#include "OgrePrerequisites.h"

#include "OgreResource.h"
#include "OgreIteratorWrappers.h"
#include "OgreCommon.h"
#include "OgreColourValue.h"
#include "OgreBlendMode.h"
#include "OgreHeaderPrefix.h"

namespace Ogre {
<<<<<<< HEAD
=======

    // Forward declaration
    class LodStrategy;

>>>>>>> 83e497b5
    /** \addtogroup Core
    *  @{
    */
    /** \addtogroup Materials
    *  @{
    */
    /** Class encapsulates rendering properties of an object.
    @remarks
    Ogre's material class encapsulates ALL aspects of the visual appearance,
    of an object. It also includes other flags which 
    might not be traditionally thought of as material properties such as 
    culling modes and depth buffer settings, but these affect the 
    appearance of the rendered object and are convenient to attach to the 
    material since it keeps all the settings in one place. This is 
    different to Direct3D which treats a material as just the colour 
    components (diffuse, specular) and not texture maps etc. An Ogre 
    Material can be thought of as equivalent to a 'Shader'.
    @par
    A Material can be rendered in multiple different ways depending on the
    hardware available. You may configure a Material to use high-complexity
    fragment shaders, but these won't work on every card; therefore a Technique
    is an approach to creating the visual effect you are looking for. You are advised
    to create fallback techniques with lower hardware requirements if you decide to
    use advanced features. In addition, you also might want lower-detail techniques
    for distant geometry.
    @par
    Each technique can be made up of multiple passes. A fixed-function pass
    may combine multiple texture layers using multitexturing, but Ogre can 
    break that into multiple passes automatically if the active card cannot
    handle that many simultaneous textures. Programmable passes, however, cannot
    be split down automatically, so if the active graphics card cannot handle the
    technique which contains these passes, OGRE will try to find another technique
    which the card can do. If, at the end of the day, the card cannot handle any of the
    techniques which are listed for the material, the engine will render the 
    geometry plain white, which should alert you to the problem.
    @par
    Ogre comes configured with a number of default settings for a newly 
    created material. These can be changed if you wish by retrieving the 
    default material settings through 
    SceneManager::getDefaultMaterialSettings. Any changes you make to the 
    Material returned from this method will apply to any materials created 
    from this point onward.
    */
    class _OgreExport Material : public Resource
    {
        friend class SceneManager;
        friend class MaterialManager;

    public:
        /// distance list used to specify LOD
<<<<<<< HEAD
        typedef FastArray<Real> LodValueArray;
        typedef ConstVectorIterator<LodValueArray> LodValueIterator;
=======
        typedef vector<Real>::type LodValueList;
        typedef ConstVectorIterator<LodValueList> LodValueIterator;
>>>>>>> 83e497b5
    protected:


        /** Internal method which sets the material up from the default settings.
        */
        void applyDefaults(void);

        typedef vector<Technique*>::type Techniques;
        /// All techniques, supported and unsupported
        Techniques mTechniques;
        /// Supported techniques of any sort
        Techniques mSupportedTechniques;
        typedef map<unsigned short, Technique*>::type LodTechniques;
        typedef map<unsigned short, LodTechniques*>::type BestTechniquesBySchemeList;
        /** Map of scheme -> list of LOD techniques. 
            Current scheme is set on MaterialManager,
            and can be set per Viewport for auto activation.
        */
        BestTechniquesBySchemeList mBestTechniquesBySchemeList;

        LodValueArray mUserLodValues;
        LodValueArray mLodValues;
        bool mReceiveShadows;
        bool mTransparencyCastsShadows;
        /// Does this material require compilation?
        bool mCompilationRequired;
        /// Text description of why any techniques are not supported
        String mUnsupportedReasons;

        /** Insert a supported technique into the local collections. */
        void insertSupportedTechnique(Technique* t);

        /** Clear the best technique list.
        */
        void clearBestTechniqueList(void);

        /** Overridden from Resource.
        */
        void prepareImpl(void);

        /** Overridden from Resource.
        */
        void unprepareImpl(void);

        /** Overridden from Resource.
        */
        void loadImpl(void);

        /** Unloads the material, frees resources etc.
        @see
        Resource
        */
        void unloadImpl(void);
        /// @copydoc Resource::calculateSize
        size_t calculateSize(void) const;
    public:

        /** Constructor - use resource manager's create method rather than this.
        */
        Material(ResourceManager* creator, const String& name, ResourceHandle handle,
            const String& group, bool isManual = false, ManualResourceLoader* loader = 0);

        ~Material();
        /** Assignment operator to allow easy copying between materials.
        */
        Material& operator=( const Material& rhs );

        /** Determines if the material has any transparency with the rest of the scene (derived from 
            whether any Techniques say they involve transparency).
        */
        bool isTransparent(void) const;

        /** Sets whether objects using this material will receive shadows.
        @remarks
            This method allows a material to opt out of receiving shadows, if
            it would otherwise do so. Shadows will not be cast on any objects
            unless the scene is set up to support shadows 
            (@see SceneManager::setShadowTechnique), and not all techniques cast
            shadows on all objects. In any case, if you have a need to prevent
            shadows being received by material, this is the method you call to
            do it.
        @note 
            Transparent materials never receive shadows despite this setting. 
            The default is to receive shadows.
        */
        void setReceiveShadows(bool enabled) { mReceiveShadows = enabled; }
        /** Returns whether or not objects using this material will receive shadows. */
        bool getReceiveShadows(void) const { return mReceiveShadows; }

        /** Sets whether objects using this material be classified as opaque to the shadow caster system.
        @remarks
        This method allows a material to cast a shadow, even if it is transparent.
        By default, transparent materials neither cast nor receive shadows. Shadows
        will not be cast on any objects unless the scene is set up to support shadows 
        (@see SceneManager::setShadowTechnique), and not all techniques cast
        shadows on all objects.
        */
        void setTransparencyCastsShadows(bool enabled) { mTransparencyCastsShadows = enabled; }
        /** Returns whether or not objects using this material be classified as opaque to the shadow caster system. */
        bool getTransparencyCastsShadows(void) const { return mTransparencyCastsShadows; }

        /** Creates a new Technique for this Material.
        @remarks
            A Technique is a single way of rendering geometry in order to achieve the effect
            you are intending in a material. There are many reason why you would want more than
            one - the main one being to handle variable graphics card abilities; you might have
            one technique which is impressive but only runs on 4th-generation graphics cards, 
            for example. In this case you will want to create at least one fallback Technique.
            OGRE will work out which Techniques a card can support and pick the best one.
        @par
            If multiple Techniques are available, the order in which they are created is 
            important - the engine will consider lower-indexed Techniques to be preferable
            to higher-indexed Techniques, ie when asked for the 'best' technique it will
            return the first one in the technique list which is supported by the hardware.
        */
        Technique* createTechnique(void);
        /** Gets the indexed technique. */
        Technique* getTechnique(unsigned short index);
        /** searches for the named technique.
            Return 0 if technique with name is not found
        */
        Technique* getTechnique(const String& name);
        /** Retrieves the number of techniques. */
        unsigned short getNumTechniques(void) const;
        /** Removes the technique at the given index. */        
        void removeTechnique(unsigned short index);     
        /** Removes all the techniques in this Material. */
        void removeAllTechniques(void);
        typedef VectorIterator<Techniques> TechniqueIterator;
        /** Get an iterator over the Techniques in this Material. */
        TechniqueIterator getTechniqueIterator(void);
        /** Gets an iterator over all the Techniques which are supported by the current card. 
        @remarks
            The supported technique list is only available after this material has been compiled,
            which typically happens on loading the material. Therefore, if this method returns
            an empty list, try calling Material::load.
        */
        TechniqueIterator getSupportedTechniqueIterator(void);
        
        /** Gets the indexed supported technique. */
        Technique* getSupportedTechnique(unsigned short index);
        /** Retrieves the number of supported techniques. */
        unsigned short getNumSupportedTechniques(void) const;
        /** Gets a string explaining why any techniques are not supported. */
        const String& getUnsupportedTechniquesExplanation() const { return mUnsupportedReasons; }

        /** Gets the number of levels-of-detail this material has in the 
            given scheme, based on Technique::setLodIndex. 
        @remarks
            Note that this will not be up to date until the material has been compiled.
        */
        unsigned short getNumLodLevels(unsigned short schemeIndex) const;
        /** Gets the number of levels-of-detail this material has in the 
            given scheme, based on Technique::setLodIndex. 
        @remarks
            Note that this will not be up to date until the material has been compiled.
        */
        unsigned short getNumLodLevels(const String& schemeName) const;

        /** Gets the best supported technique. 
        @remarks
            This method returns the lowest-index supported Technique in this material
            (since lower-indexed Techniques are considered to be better than higher-indexed
            ones).
        @par
            The best supported technique is only available after this material has been compiled,
            which typically happens on loading the material. Therefore, if this method returns
            NULL, try calling Material::load.
        @param lodIndex The material LOD index to use
        @param rend Optional parameter specifying the Renderable that is requesting
            this technique. Only used if no valid technique for the active material 
            scheme is found, at which point it is passed to 
            MaterialManager::Listener::handleSchemeNotFound as information.
        */
        Technique* getBestTechnique(unsigned short lodIndex = 0, const Renderable* rend = 0);


        /** Creates a new copy of this material with the same settings but a new name.
        @param newName The name for the cloned material
        @param changeGroup If true, the resource group of the clone is changed
        @param newGroup Only required if changeGroup is true; the new group to assign
        */
        MaterialPtr clone(const String& newName, bool changeGroup = false, 
<<<<<<< HEAD
            const String& newGroup = StringUtil::BLANK) const;
=======
            const String& newGroup = BLANKSTRING) const;
>>>>>>> 83e497b5

        /** Copies the details of this material into another, preserving the target's handle and name
        (unlike operator=) but copying everything else.
        @param mat Weak reference to material which will receive this material's settings.
        */
        void copyDetailsTo(MaterialPtr& mat) const;

        /** 'Compiles' this Material.
        @remarks
            Compiling a material involves determining which Techniques are supported on the
            card on which OGRE is currently running, and for fixed-function Passes within those
            Techniques, splitting the passes down where they contain more TextureUnitState 
            instances than the current card has texture units.
        @par
            This process is automatically done when the Material is loaded, but may be
            repeated if you make some procedural changes.
        @param
            autoManageTextureUnits If true, when a fixed function pass has too many TextureUnitState
                entries than the card has texture units, the Pass in question will be split into
                more than one Pass in order to emulate the Pass. If you set this to false and
                this situation arises, an Exception will be thrown.
        */
        void compile(bool autoManageTextureUnits = true);

        // -------------------------------------------------------------------------------
        // The following methods are to make migration from previous versions simpler
        // and to make code easier to write when dealing with simple materials
        // They set the properties which have been moved to Pass for all Techniques and all Passes

        /** Sets the point size properties for every Pass in every Technique.
        @note
            This property has been moved to the Pass class, which is accessible via the 
            Technique. For simplicity, this method allows you to set these properties for 
            every current Technique, and for every current Pass within those Techniques. If 
            you need more precision, retrieve the Technique and Pass instances and set the
            property there.
        @see Pass::setPointSize
        */
        void setPointSize(Real ps);

        /** Sets the ambient colour reflectance properties for every Pass in every Technique.
        @note
            This property has been moved to the Pass class, which is accessible via the 
            Technique. For simplicity, this method allows you to set these properties for 
            every current Technique, and for every current Pass within those Techniques. If 
            you need more precision, retrieve the Technique and Pass instances and set the
            property there.
        @see Pass::setAmbient
        */
        void setAmbient(Real red, Real green, Real blue);

        /** Sets the ambient colour reflectance properties for every Pass in every Technique.
        @note
            This property has been moved to the Pass class, which is accessible via the 
            Technique. For simplicity, this method allows you to set these properties for 
            every current Technique, and for every current Pass within those Techniques. If 
            you need more precision, retrieve the Technique and Pass instances and set the
            property there.
        @see Pass::setAmbient
        */
        void setAmbient(const ColourValue& ambient);

        /** Sets the diffuse colour reflectance properties of every Pass in every Technique.
        @note
            This property has been moved to the Pass class, which is accessible via the 
            Technique. For simplicity, this method allows you to set these properties for 
            every current Technique, and for every current Pass within those Techniques. If 
            you need more precision, retrieve the Technique and Pass instances and set the
            property there.
        @see Pass::setDiffuse
        */
        void setDiffuse(Real red, Real green, Real blue, Real alpha);

        /** Sets the diffuse colour reflectance properties of every Pass in every Technique.
        @note
            This property has been moved to the Pass class, which is accessible via the 
            Technique. For simplicity, this method allows you to set these properties for 
            every current Technique, and for every current Pass within those Techniques. If 
            you need more precision, retrieve the Technique and Pass instances and set the
            property there.
        @see Pass::setDiffuse
        */
        void setDiffuse(const ColourValue& diffuse);

        /** Sets the specular colour reflectance properties of every Pass in every Technique.
        @note
            This property has been moved to the Pass class, which is accessible via the 
            Technique. For simplicity, this method allows you to set these properties for 
            every current Technique, and for every current Pass within those Techniques. If 
            you need more precision, retrieve the Technique and Pass instances and set the
            property there.
        @see Pass::setSpecular
        */
        void setSpecular(Real red, Real green, Real blue, Real alpha);

        /** Sets the specular colour reflectance properties of every Pass in every Technique.
        @note
            This property has been moved to the Pass class, which is accessible via the 
            Technique. For simplicity, this method allows you to set these properties for 
            every current Technique, and for every current Pass within those Techniques. If 
            you need more precision, retrieve the Technique and Pass instances and set the
            property there.
        @see Pass::setSpecular
        */
        void setSpecular(const ColourValue& specular);

        /** Sets the shininess properties of every Pass in every Technique.
        @note
            This property has been moved to the Pass class, which is accessible via the 
            Technique. For simplicity, this method allows you to set these properties for 
            every current Technique, and for every current Pass within those Techniques. If 
            you need more precision, retrieve the Technique and Pass instances and set the
            property there.
        @see Pass::setShininess
        */
        void setShininess(Real val);

        /** Sets the amount of self-illumination of every Pass in every Technique.
        @note
            This property has been moved to the Pass class, which is accessible via the 
            Technique. For simplicity, this method allows you to set these properties for 
            every current Technique, and for every current Pass within those Techniques. If 
            you need more precision, retrieve the Technique and Pass instances and set the
            property there.
        @see Pass::setSelfIllumination
        */
        void setSelfIllumination(Real red, Real green, Real blue);

        /** Sets the amount of self-illumination of every Pass in every Technique.
        @note
            This property has been moved to the Pass class, which is accessible via the 
            Technique. For simplicity, this method allows you to set these properties for 
            every current Technique, and for every current Pass within those Techniques. If 
            you need more precision, retrieve the Technique and Pass instances and set the
            property there.
        @see Pass::setSelfIllumination
        */
        void setSelfIllumination(const ColourValue& selfIllum);

        /** Sets whether or not each Pass renders with depth-buffer checking on or not.
        @note
            This property has been moved to the Pass class, which is accessible via the 
            Technique. For simplicity, this method allows you to set these properties for 
            every current Technique, and for every current Pass within those Techniques. If 
            you need more precision, retrieve the Technique and Pass instances and set the
            property there.
        @see Pass::setDepthCheckEnabled
        */
        void setDepthCheckEnabled(bool enabled);

        /** Sets whether or not each Pass renders with depth-buffer writing on or not.
        @note
            This property has been moved to the Pass class, which is accessible via the 
            Technique. For simplicity, this method allows you to set these properties for 
            every current Technique, and for every current Pass within those Techniques. If 
            you need more precision, retrieve the Technique and Pass instances and set the
            property there.
        @see Pass::setDepthWriteEnabled
        */
        void setDepthWriteEnabled(bool enabled);

        /** Sets the function used to compare depth values when depth checking is on.
        @note
            This property has been moved to the Pass class, which is accessible via the 
            Technique. For simplicity, this method allows you to set these properties for 
            every current Technique, and for every current Pass within those Techniques. If 
            you need more precision, retrieve the Technique and Pass instances and set the
            property there.
        @see Pass::setDepthFunction
        */
        void setDepthFunction( CompareFunction func );

        /** Sets whether or not colour buffer writing is enabled for each Pass.
        @note
            This property has been moved to the Pass class, which is accessible via the 
            Technique. For simplicity, this method allows you to set these properties for 
            every current Technique, and for every current Pass within those Techniques. If 
            you need more precision, retrieve the Technique and Pass instances and set the
            property there.
        @see Pass::setColourWriteEnabled
        */
        void setColourWriteEnabled(bool enabled);

        /** Sets the culling mode for each pass  based on the 'vertex winding'.
        @note
            This property has been moved to the Pass class, which is accessible via the 
            Technique. For simplicity, this method allows you to set these properties for 
            every current Technique, and for every current Pass within those Techniques. If 
            you need more precision, retrieve the Technique and Pass instances and set the
            property there.
        @see Pass::setCullingMode
        */
        void setCullingMode( CullingMode mode );

        /** Sets the manual culling mode, performed by CPU rather than hardware.
        @note
            This property has been moved to the Pass class, which is accessible via the 
            Technique. For simplicity, this method allows you to set these properties for 
            every current Technique, and for every current Pass within those Techniques. If 
            you need more precision, retrieve the Technique and Pass instances and set the
            property there.
        @see Pass::setManualCullingMode
        */
        void setManualCullingMode( ManualCullingMode mode );

        /** Sets whether or not dynamic lighting is enabled for every Pass.
        @note
            This property has been moved to the Pass class, which is accessible via the 
            Technique. For simplicity, this method allows you to set these properties for 
            every current Technique, and for every current Pass within those Techniques. If 
            you need more precision, retrieve the Technique and Pass instances and set the
            property there.
        @see Pass::setLightingEnabled
        */
        void setLightingEnabled(bool enabled);

        /** Sets the type of light shading required
        @note
            This property has been moved to the Pass class, which is accessible via the 
            Technique. For simplicity, this method allows you to set these properties for 
            every current Technique, and for every current Pass within those Techniques. If 
            you need more precision, retrieve the Technique and Pass instances and set the
            property there.
        @see Pass::setShadingMode
        */
        void setShadingMode( ShadeOptions mode );

        /** Sets the fogging mode applied to each pass.
        @note
            This property has been moved to the Pass class, which is accessible via the 
            Technique. For simplicity, this method allows you to set these properties for 
            every current Technique, and for every current Pass within those Techniques. If 
            you need more precision, retrieve the Technique and Pass instances and set the
            property there.
        @see Pass::setFog
        */
        void setFog(
            bool overrideScene,
            FogMode mode = FOG_NONE,
            const ColourValue& colour = ColourValue::White,
            Real expDensity = 0.001, Real linearStart = 0.0, Real linearEnd = 1.0 );

        /** Sets the depth bias to be used for each Pass.
        @note
            This property has been moved to the Pass class, which is accessible via the 
            Technique. For simplicity, this method allows you to set these properties for 
            every current Technique, and for every current Pass within those Techniques. If 
            you need more precision, retrieve the Technique and Pass instances and set the
            property there.
        @see Pass::setDepthBias
        */
        void setDepthBias(float constantBias, float slopeScaleBias);

        /** Set texture filtering for every texture unit in every Technique and Pass
        @note
            This property has been moved to the TextureUnitState class, which is accessible via the 
            Technique and Pass. For simplicity, this method allows you to set these properties for 
            every current TeextureUnitState, If you need more precision, retrieve the Technique, 
            Pass and TextureUnitState instances and set the property there.
        @see TextureUnitState::setTextureFiltering
        */
        void setTextureFiltering(TextureFilterOptions filterType);
        /** Sets the anisotropy level to be used for all textures.
        @note
            This property has been moved to the TextureUnitState class, which is accessible via the 
            Technique and Pass. For simplicity, this method allows you to set these properties for 
            every current TeextureUnitState, If you need more precision, retrieve the Technique, 
            Pass and TextureUnitState instances and set the property there.
        @see TextureUnitState::setTextureAnisotropy
        */
        void setTextureAnisotropy(int maxAniso);

        /** Sets the kind of blending every pass has with the existing contents of the scene.
        @note
            This property has been moved to the Pass class, which is accessible via the 
            Technique. For simplicity, this method allows you to set these properties for 
            every current Technique, and for every current Pass within those Techniques. If 
            you need more precision, retrieve the Technique and Pass instances and set the
            property there.
        @see Pass::setSceneBlending
        */
        void setSceneBlending( const SceneBlendType sbt );

        /** Sets the kind of blending every pass has with the existing contents of the scene, using individual factors for color and alpha channels
        @note
            This property has been moved to the Pass class, which is accessible via the 
            Technique. For simplicity, this method allows you to set these properties for 
            every current Technique, and for every current Pass within those Techniques. If 
            you need more precision, retrieve the Technique and Pass instances and set the
            property there.
        @see Pass::setSeparateSceneBlending
        */
        void setSeparateSceneBlending( const SceneBlendType sbt, const SceneBlendType sbta );

        /** Allows very fine control of blending every Pass with the existing contents of the scene.
        @note
            This property has been moved to the Pass class, which is accessible via the 
            Technique. For simplicity, this method allows you to set these properties for 
            every current Technique, and for every current Pass within those Techniques. If 
            you need more precision, retrieve the Technique and Pass instances and set the
            property there.
        @see Pass::setSceneBlending
        */
        void setSceneBlending( const SceneBlendFactor sourceFactor, const SceneBlendFactor destFactor);

        /** Allows very fine control of blending every Pass with the existing contents of the scene, using individual factors for color and alpha channels
        @note
            This property has been moved to the Pass class, which is accessible via the 
            Technique. For simplicity, this method allows you to set these properties for 
            every current Technique, and for every current Pass within those Techniques. If 
            you need more precision, retrieve the Technique and Pass instances and set the
            property there.
        @see Pass::setSeparateSceneBlending
        */
        void setSeparateSceneBlending( const SceneBlendFactor sourceFactor, const SceneBlendFactor destFactor, const SceneBlendFactor sourceFactorAlpha, const SceneBlendFactor destFactorAlpha);

        /** Tells the material that it needs recompilation. */
        void _notifyNeedsRecompile(void);

        /** Sets the distance at which level-of-detail (LOD) levels come into effect.
        @remarks
            You should only use this if you have assigned LOD indexes to the Technique
            instances attached to this Material. If you have done so, you should call this
            method to determine the distance at which the lowe levels of detail kick in.
            The decision about what distance is actually used is a combination of this
            and the LOD bias applied to both the current Camera and the current Entity.
        @param lodValues A vector of Reals which indicate the LOD value at which to 
            switch to lower details. They are listed in LOD index order, starting at index
            1 (ie the first level down from the highest level 0, which automatically applies
            from a value of 0). These are 'user values', before being potentially 
            transformed by the strategy, so for the distance strategy this is an
            unsquared distance for example.
        */
        void setLodLevels(const LodValueArray& lodValues);

        const LodValueArray* _getLodValues(void) const                      { return &mLodValues; }

        /** Gets an iterator over the list of values transformed by the LodStrategy at which each LOD comes into effect. 
        @remarks
            Note that the iterator returned from this method is not totally analogous to 
            the one passed in by calling setLodLevels - the list includes a zero
            entry at the start (since the highest LOD starts at value 0). Also, the
            values returned are after being transformed by LodStrategy::transformUserValue.
        */
        LodValueIterator getLodValueIterator(void) const;

        /** Gets an iterator over the user-defined list of values which are internally transfomed by the LodStrategy. 
        @remarks
            Note that the iterator returned from this method is not totally analogous to 
            the one passed in by calling setLodLevels - the list includes a zero
            entry at the start (since the highest LOD starts at value 0). Also, the
            values returned are after being transformed by LodStrategy::transformUserValue.
        */
        LodValueIterator getUserLodValueIterator(void) const;

<<<<<<< HEAD
=======
        /** Gets the LOD index to use at the given value. 
        @note The value passed in is the 'transformed' value. If you are dealing with
        an original source value (e.g. distance), use LodStrategy::transformUserValue
        to turn this into a lookup value.
        */
        ushort getLodIndex(Real value) const;

        /** Get LOD strategy used by this material. */
        const LodStrategy *getLodStrategy() const;
        /** Set the LOD strategy used by this material. */
        void setLodStrategy(LodStrategy *lodStrategy);

>>>>>>> 83e497b5
        /** @copydoc Resource::touch
        */
        void touch(void) 
        { 
            if (mCompilationRequired) 
                compile();
            // call superclass
            Resource::touch();
        }
        
        /** Applies texture names to Texture Unit State with matching texture name aliases.
            All techniques, passes, and Texture Unit States within the material are checked.
            If matching texture aliases are found then true is returned.

        @param
            aliasList is a map container of texture alias, texture name pairs
        @param
            apply set true to apply the texture aliases else just test to see if texture alias matches are found.
        @return
            True if matching texture aliases were found in the material.
        */
        bool applyTextureAliases(const AliasTextureNamePairList& aliasList, const bool apply = true) const;

        /** Gets the compilation status of the material.
        @return True if the material needs recompilation.
        */
        bool getCompilationRequired() const
        {
            return mCompilationRequired;
        }


    };
    /** @} */
    /** @} */

} //namespace 

#include "OgreHeaderSuffix.h"

#endif<|MERGE_RESOLUTION|>--- conflicted
+++ resolved
@@ -38,13 +38,6 @@
 #include "OgreHeaderPrefix.h"
 
 namespace Ogre {
-<<<<<<< HEAD
-=======
-
-    // Forward declaration
-    class LodStrategy;
-
->>>>>>> 83e497b5
     /** \addtogroup Core
     *  @{
     */
@@ -95,13 +88,8 @@
 
     public:
         /// distance list used to specify LOD
-<<<<<<< HEAD
         typedef FastArray<Real> LodValueArray;
         typedef ConstVectorIterator<LodValueArray> LodValueIterator;
-=======
-        typedef vector<Real>::type LodValueList;
-        typedef ConstVectorIterator<LodValueList> LodValueIterator;
->>>>>>> 83e497b5
     protected:
 
 
@@ -285,11 +273,7 @@
         @param newGroup Only required if changeGroup is true; the new group to assign
         */
         MaterialPtr clone(const String& newName, bool changeGroup = false, 
-<<<<<<< HEAD
-            const String& newGroup = StringUtil::BLANK) const;
-=======
             const String& newGroup = BLANKSTRING) const;
->>>>>>> 83e497b5
 
         /** Copies the details of this material into another, preserving the target's handle and name
         (unlike operator=) but copying everything else.
@@ -645,21 +629,6 @@
         */
         LodValueIterator getUserLodValueIterator(void) const;
 
-<<<<<<< HEAD
-=======
-        /** Gets the LOD index to use at the given value. 
-        @note The value passed in is the 'transformed' value. If you are dealing with
-        an original source value (e.g. distance), use LodStrategy::transformUserValue
-        to turn this into a lookup value.
-        */
-        ushort getLodIndex(Real value) const;
-
-        /** Get LOD strategy used by this material. */
-        const LodStrategy *getLodStrategy() const;
-        /** Set the LOD strategy used by this material. */
-        void setLodStrategy(LodStrategy *lodStrategy);
-
->>>>>>> 83e497b5
         /** @copydoc Resource::touch
         */
         void touch(void) 
