--- conflicted
+++ resolved
@@ -1098,11 +1098,7 @@
         */
         virtual Camera* findCamera( IdString name ) const;
 
-<<<<<<< HEAD
-        /** Finds the camera with the given name. Returns null if not found.
-=======
         /** Finds the camera with the given name. Returns null pointer if not found.
->>>>>>> 697c8d82
         @param name
             Hash of the name of the camera to find
         @return
