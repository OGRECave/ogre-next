--- conflicted
+++ resolved
@@ -37,7 +37,8 @@
 
 namespace Ogre {
 
-<<<<<<< HEAD
+        //TODO Add documentation and explain rationale of this class.
+
     /** \addtogroup Core
     *  @{
     */
@@ -56,28 +57,6 @@
 
     protected:
 
-=======
-        //TODO Add documentation and explain rationale of this class.
-
-    /** \addtogroup Core
-    *  @{
-    */
-    /** \addtogroup Resources
-    *  @{
-    */
-    class _OgreExport GpuProgramManager : public ResourceManager, public Singleton<GpuProgramManager>
-    {
-    public:
-
-        typedef set<String>::type SyntaxCodes;
-        typedef map<String, GpuSharedParametersPtr>::type SharedParametersMap;
-
-        typedef MemoryDataStreamPtr Microcode;
-        typedef map<String, Microcode>::type MicrocodeMap;
-
-    protected:
-
->>>>>>> 83e497b5
         SharedParametersMap mSharedParametersMap;
         MicrocodeMap mMicrocodeCache;
         bool mSaveMicrocodesToCache;
