/*
-----------------------------------------------------------------------------
This source file is part of OGRE
    (Object-oriented Graphics Rendering Engine)
For the latest info, see http://www.ogre3d.org

Copyright (c) 2000-2012 Torus Knot Software Ltd

Permission is hereby granted, free of charge, to any person obtaining a copy
of this software and associated documentation files (the "Software"), to deal
in the Software without restriction, including without limitation the rights
to use, copy, modify, merge, publish, distribute, sublicense, and/or sell
copies of the Software, and to permit persons to whom the Software is
furnished to do so, subject to the following conditions:

The above copyright notice and this permission notice shall be included in
all copies or substantial portions of the Software.

THE SOFTWARE IS PROVIDED "AS IS", WITHOUT WARRANTY OF ANY KIND, EXPRESS OR
IMPLIED, INCLUDING BUT NOT LIMITED TO THE WARRANTIES OF MERCHANTABILITY,
FITNESS FOR A PARTICULAR PURPOSE AND NONINFRINGEMENT. IN NO EVENT SHALL THE
AUTHORS OR COPYRIGHT HOLDERS BE LIABLE FOR ANY CLAIM, DAMAGES OR OTHER
LIABILITY, WHETHER IN AN ACTION OF CONTRACT, TORT OR OTHERWISE, ARISING FROM,
OUT OF OR IN CONNECTION WITH THE SOFTWARE OR THE USE OR OTHER DEALINGS IN
THE SOFTWARE.
-----------------------------------------------------------------------------
*/
#ifndef __Camera_H__
#define __Camera_H__

// Default options
#include "OgrePrerequisites.h"

#include "OgreString.h"
#include "OgreMovableObject.h"

// Matrices & Vectors
#include "OgreMatrix4.h"
#include "OgreVector3.h"
#include "OgrePlane.h"
#include "OgreQuaternion.h"
#include "OgreCommon.h"
#include "OgreFrustum.h"
#include "OgreRay.h"
#include "OgrePlaneBoundedVolume.h"
#include "OgreHeaderPrefix.h"


namespace Ogre {

    /** \addtogroup Core
    *  @{
    */
    /** \addtogroup Scene
    *  @{
    */

    /** A viewpoint from which the scene will be rendered.
    @remarks
        OGRE renders scenes from a camera viewpoint into a buffer of
        some sort, normally a window or a texture (a subclass of
        RenderTarget). OGRE cameras support both perspective projection (the default,
        meaning objects get smaller the further away they are) and
        orthographic projection (blueprint-style, no decrease in size
        with distance). Each camera carries with it a style of rendering,
        e.g. full textured, flat shaded, wireframe), field of view,
        rendering distances etc, allowing you to use OGRE to create
        complex multi-window views if required. In addition, more than
        one camera can point at a single render target if required,
        each rendering to a subset of the target, allowing split screen
        and picture-in-picture views.
    @par
        Cameras maintain their own aspect ratios, field of view, and frustum,
        and project co-ordinates into a space measured from -1 to 1 in x and y,
        and 0 to 1 in z. At render time, the camera will be rendering to a
        Viewport which will translate these parametric co-ordinates into real screen
        co-ordinates. Obviously it is advisable that the viewport has the same
        aspect ratio as the camera to avoid distortion (unless you want it!).
    @par
        Note that a Camera can be attached to a SceneNode, using the method
        SceneNode::attachObject. If this is done the Camera will combine it's own
        position/orientation settings with it's parent SceneNode. 
        This is useful for implementing more complex Camera / object
        relationships i.e. having a camera attached to a world object.
    */
    class _OgreExport Camera : public Frustum
    {
    public:
        /** Listener interface so you can be notified of Camera events. 
        */
        class _OgreExport Listener 
        {
        public:
            Listener() {}
            virtual ~Listener() {}

            /// Called prior to the scene being rendered with this camera
            virtual void cameraPreRenderScene(Camera* cam)
                        { (void)cam; }

            /// Called after the scene has been rendered with this camera
            virtual void cameraPostRenderScene(Camera* cam)
                        { (void)cam; }

            /// Called when the camera is being destroyed
            virtual void cameraDestroyed(Camera* cam)
                        { (void)cam; }

        };
    protected:
        /// Scene manager responsible for the scene
        SceneManager *mSceneMgr;

        /// Camera orientation, quaternion style
        Quaternion mOrientation;

        /// Camera position - default (0,0,0)
        Vector3 mPosition;

        /// Derived orientation/position of the camera, including reflection
        mutable Quaternion mDerivedOrientation;
        mutable Vector3 mDerivedPosition;

        /// Real world orientation/position of the camera
        mutable Quaternion mRealOrientation;
        mutable Vector3 mRealPosition;

        /// Whether to yaw around a fixed axis.
        bool mYawFixed;
        /// Fixed axis to yaw around
        Vector3 mYawFixedAxis;

        /// Rendering type
        PolygonMode mSceneDetail;

        /// Stored number of visible faces in the last render
        unsigned int mVisFacesLastRender;

        /// Stored number of visible faces in the last render
        unsigned int mVisBatchesLastRender;

        /// Shared class-level name for Movable type
        static String msMovableType;

        /// SceneNode which this Camera will automatically track
        SceneNode* mAutoTrackTarget;
        /// Tracking offset for fine tuning
        Vector3 mAutoTrackOffset;

        // Scene LOD factor used to adjust overall LOD
        Real mSceneLodFactor;
        /// Inverted scene LOD factor, can be used by Renderables to adjust their LOD
        Real mSceneLodFactorInv;


        /** Viewing window. 
        @remarks
        Generalize camera class for the case, when viewing frustum doesn't cover all viewport.
        */
        Real mWLeft, mWTop, mWRight, mWBottom;
        /// Is viewing window used.
        bool mWindowSet;
        /// Windowed viewport clip planes 
        mutable vector<Plane>::type mWindowClipPlanes;
        // Was viewing window changed.
        mutable bool mRecalcWindow;
        /// The last viewport to be added using this camera
        Viewport* mLastViewport;
        /** Whether aspect ratio will automatically be recalculated 
            when a viewport changes its size
        */
        bool mAutoAspectRatio;
        /// Custom culling frustum
        Frustum *mCullFrustum;
        /// Whether or not the rendering distance of objects should take effect for this camera
        bool mUseRenderingDistance;
        /// Camera to use for LOD calculation
        const Camera* mLodCamera;
        
        /// Whether or not the minimum display size of objects should take effect for this camera
        bool mUseMinPixelSize;
        /// @see Camera::getPixelDisplayRatio
        Real mPixelDisplayRatio;

        typedef vector<Listener*>::type ListenerList;
        ListenerList mListeners;


        // Internal functions for calcs
        bool isViewOutOfDate(void) const;
        /// Signal to update frustum information.
        void invalidateFrustum(void) const;
        /// Signal to update view information.
        void invalidateView(void) const;


        /** Do actual window setting, using parameters set in SetWindow call
        @remarks
            The method will called on demand.
        */
        virtual void setWindowImpl(void) const;

        /** Helper function for forwardIntersect that intersects rays with canonical plane */
        virtual vector<Vector4>::type getRayForwardIntersect(const Vector3& anchor, const Vector3 *dir, Real planeOffset) const;

    public:
        /** Standard constructor.
        */
        Camera( const String& name, SceneManager* sm);

        /** Standard destructor.
        */
        virtual ~Camera();

        /// Add a listener to this camera
        virtual void addListener(Listener* l);
        /// Remove a listener to this camera
        virtual void removeListener(Listener* l);

        /** Returns a pointer to the SceneManager this camera is rendering through.
        */
        SceneManager* getSceneManager(void) const;

        /** Sets the level of rendering detail required from this camera.
        @remarks
            Each camera is set to render at full detail by default, that is
            with full texturing, lighting etc. This method lets you change
            that behaviour, allowing you to make the camera just render a
            wireframe view, for example.
        */
        void setPolygonMode(PolygonMode sd);

        /** Retrieves the level of detail that the camera will render.
        */
        PolygonMode getPolygonMode(void) const;

        /** Sets the camera's position.
        */
        void setPosition(Real x, Real y, Real z);

        /** Sets the camera's position.
        */
        void setPosition(const Vector3& vec);

        /** Retrieves the camera's position.
        */
        const Vector3& getPosition(void) const;

        /** Moves the camera's position by the vector offset provided along world axes.
        */
        void move(const Vector3& vec);

        /** Moves the camera's position by the vector offset provided along it's own axes (relative to orientation).
        */
        void moveRelative(const Vector3& vec);

        /** Sets the camera's direction vector.
        @remarks
            Note that the 'up' vector for the camera will automatically be recalculated based on the
            current 'up' vector (i.e. the roll will remain the same).
        */
        void setDirection(Real x, Real y, Real z);

        /** Sets the camera's direction vector.
        */
        void setDirection(const Vector3& vec);

        /* Gets the camera's direction.
        */
        Vector3 getDirection(void) const;

        /** Gets the camera's up vector.
        */
        Vector3 getUp(void) const;

        /** Gets the camera's right vector.
        */
        Vector3 getRight(void) const;

        /** Points the camera at a location in worldspace.
        @remarks
            This is a helper method to automatically generate the
            direction vector for the camera, based on it's current position
            and the supplied look-at point.
        @param
            targetPoint A vector specifying the look at point.
        */
        void lookAt( const Vector3& targetPoint );
        /** Points the camera at a location in worldspace.
        @remarks
            This is a helper method to automatically generate the
            direction vector for the camera, based on it's current position
            and the supplied look-at point.
        @param x
            The @c x co-ordinates of the point to look at.
        @param y
            The @c y co-ordinates of the point to look at.
        @param z
            The @c z co-ordinates of the point to look at.
        */
        void lookAt(Real x, Real y, Real z);

        /** Rolls the camera anticlockwise, around its local z axis.
        */
        void roll(const Radian& angle);

        /** Rotates the camera anticlockwise around it's local y axis.
        */
        void yaw(const Radian& angle);

        /** Pitches the camera up/down anticlockwise around it's local z axis.
        */
        void pitch(const Radian& angle);

        /** Rotate the camera around an arbitrary axis.
        */
        void rotate(const Vector3& axis, const Radian& angle);

        /** Rotate the camera around an arbitrary axis using a Quaternion.
        */
        void rotate(const Quaternion& q);

        /** Tells the camera whether to yaw around it's own local Y axis or a 
            fixed axis of choice.
        @remarks
            This method allows you to change the yaw behaviour of the camera
            - by default, the camera yaws around a fixed Y axis. This is 
            often what you want - for example if you're making a first-person 
            shooter, you really don't want the yaw axis to reflect the local 
            camera Y, because this would mean a different yaw axis if the 
            player is looking upwards rather than when they are looking
            straight ahead. You can change this behaviour by calling this 
            method, which you will want to do if you are making a completely
            free camera like the kind used in a flight simulator. 
        @param useFixed
            If @c true, the axis passed in the second parameter will 
            always be the yaw axis no matter what the camera orientation. 
            If false, the camera yaws around the local Y.
        @param fixedAxis
            The axis to use if the first parameter is true.
        */
        void setFixedYawAxis( bool useFixed, const Vector3& fixedAxis = Vector3::UNIT_Y );


        /** Returns the camera's current orientation.
        */
        const Quaternion& getOrientation(void) const;

        /** Sets the camera's orientation.
        */
        void setOrientation(const Quaternion& q);

        /** Tells the Camera to contact the SceneManager to render from it's viewpoint.
        @param vp The viewport to render to
        @param includeOverlays Whether or not any overlay objects should be included
        */
        void _renderScene(Viewport *vp, bool includeOverlays);

        /** Function for outputting to a stream.
        */
        _OgreExport friend std::ostream& operator<<(std::ostream& o, const Camera& c);

        /** Internal method to notify camera of the visible faces in the last render.
        */
        void _notifyRenderedFaces(unsigned int numfaces);

        /** Internal method to notify camera of the visible batches in the last render.
        */
        void _notifyRenderedBatches(unsigned int numbatches);

        /** Internal method to retrieve the number of visible faces in the last render.
        */
        unsigned int _getNumRenderedFaces(void) const;

        /** Internal method to retrieve the number of visible batches in the last render.
        */
        unsigned int _getNumRenderedBatches(void) const;

        /** Gets the derived orientation of the camera, including any
            rotation inherited from a node attachment and reflection matrix. */
        const Quaternion& getDerivedOrientation(void) const;
        /** Gets the derived position of the camera, including any
            translation inherited from a node attachment and reflection matrix. */
        const Vector3& getDerivedPosition(void) const;
        /** Gets the derived direction vector of the camera, including any
            rotation inherited from a node attachment and reflection matrix. */
        Vector3 getDerivedDirection(void) const;
        /** Gets the derived up vector of the camera, including any
            rotation inherited from a node attachment and reflection matrix. */
        Vector3 getDerivedUp(void) const;
        /** Gets the derived right vector of the camera, including any
            rotation inherited from a node attachment and reflection matrix. */
        Vector3 getDerivedRight(void) const;

        /** Gets the real world orientation of the camera, including any
            rotation inherited from a node attachment */
        const Quaternion& getRealOrientation(void) const;
        /** Gets the real world position of the camera, including any
            translation inherited from a node attachment. */
        const Vector3& getRealPosition(void) const;
        /** Gets the real world direction vector of the camera, including any
            rotation inherited from a node attachment. */
        Vector3 getRealDirection(void) const;
        /** Gets the real world up vector of the camera, including any
            rotation inherited from a node attachment. */
        Vector3 getRealUp(void) const;
        /** Gets the real world right vector of the camera, including any
            rotation inherited from a node attachment. */
        Vector3 getRealRight(void) const;

        /** Overridden from Frustum/Renderable */
        void getWorldTransforms(Matrix4* mat) const;

        /** Overridden from MovableObject */
        const String& getMovableType(void) const;

        /** Enables / disables automatic tracking of a SceneNode.
        @remarks
            If you enable auto-tracking, this Camera will automatically rotate to
            look at the target SceneNode every frame, no matter how 
            it or SceneNode move. This is handy if you want a Camera to be focused on a
            single object or group of objects. Note that by default the Camera looks at the 
            origin of the SceneNode, if you want to tweak this, e.g. if the object which is
            attached to this target node is quite big and you want to point the camera at
            a specific point on it, provide a vector in the 'offset' parameter and the 
            camera's target point will be adjusted.
        @param enabled If true, the Camera will track the SceneNode supplied as the next 
            parameter (cannot be null). If false the camera will cease tracking and will
            remain in it's current orientation.
        @param target Pointer to the SceneNode which this Camera will track. Make sure you don't
            delete this SceneNode before turning off tracking (e.g. SceneManager::clearScene will
            delete it so be careful of this). Can be null if and only if the enabled param is false.
        @param offset If supplied, the camera targets this point in local space of the target node
            instead of the origin of the target node. Good for fine tuning the look at point.
        */
        void setAutoTracking(bool enabled, SceneNode* const target = 0, 
            const Vector3& offset = Vector3::ZERO);


        /** Sets the level-of-detail factor for this Camera.
        @remarks
            This method can be used to influence the overall level of detail of the scenes 
            rendered using this camera. Various elements of the scene have level-of-detail
            reductions to improve rendering speed at distance; this method allows you 
            to hint to those elements that you would like to adjust the level of detail that
            they would normally use (up or down). 
        @par
            The most common use for this method is to reduce the overall level of detail used
            for a secondary camera used for sub viewports like rear-view mirrors etc.
            Note that scene elements are at liberty to ignore this setting if they choose,
            this is merely a hint.
        @param factor The factor to apply to the usual level of detail calculation. Higher
            values increase the detail, so 2.0 doubles the normal detail and 0.5 halves it.
        */
        void setLodBias(Real factor = 1.0);

        /** Returns the level-of-detail bias factor currently applied to this camera. 
        @remarks
            See Camera::setLodBias for more details.
        */
        Real getLodBias(void) const;

        /** Get a pointer to the camera which should be used to determine 
            LOD settings. 
        @remarks
            Sometimes you don't want the LOD of a render to be based on the camera
            that's doing the rendering, you want it to be based on a different
            camera. A good example is when rendering shadow maps, since they will 
            be viewed from the perspective of another camera. Therefore this method
            lets you associate a different camera instance to use to determine the LOD.
        @par
            To revert the camera to determining LOD based on itself, call this method with 
            a pointer to itself. 
        */
        virtual void setLodCamera(const Camera* lodCam);

        /** Get a pointer to the camera which should be used to determine 
            LOD settings. 
        @remarks
            If setLodCamera hasn't been called with a different camera, this
            method will return 'this'. 
        */
        virtual const Camera* getLodCamera() const;


        /** Gets a world space ray as cast from the camera through a viewport position.
        @param screenx, screeny The x and y position at which the ray should intersect the viewport, 
            in normalised screen coordinates [0,1]
        */
        Ray getCameraToViewportRay(Real screenx, Real screeny) const;
        /** Gets a world space ray as cast from the camera through a viewport position.
        @param screenx, screeny The x and y position at which the ray should intersect the viewport, 
            in normalised screen coordinates [0,1]
        @param outRay Ray instance to populate with result
        */
        void getCameraToViewportRay(Real screenx, Real screeny, Ray* outRay) const;

        /** Gets a world-space list of planes enclosing a volume based on a viewport
            rectangle. 
        @remarks
            Can be useful for populating a PlaneBoundedVolumeListSceneQuery, e.g. 
            for a rubber-band selection. 
        @param screenLeft, screenTop, screenRight, screenBottom The bounds of the
            on-screen rectangle, expressed in normalised screen coordinates [0,1]
        @param includeFarPlane If true, the volume is truncated by the camera far plane, 
            by default it is left open-ended
        */
        PlaneBoundedVolume getCameraToViewportBoxVolume(Real screenLeft, 
            Real screenTop, Real screenRight, Real screenBottom, bool includeFarPlane = false);

        /** Gets a world-space list of planes enclosing a volume based on a viewport
            rectangle. 
        @remarks
            Can be useful for populating a PlaneBoundedVolumeListSceneQuery, e.g. 
            for a rubber-band selection. 
        @param screenLeft, screenTop, screenRight, screenBottom The bounds of the
            on-screen rectangle, expressed in normalised screen coordinates [0,1]
        @param outVolume The plane list to populate with the result
        @param includeFarPlane If true, the volume is truncated by the camera far plane, 
            by default it is left open-ended
        */
        void getCameraToViewportBoxVolume(Real screenLeft, 
            Real screenTop, Real screenRight, Real screenBottom, 
            PlaneBoundedVolume* outVolume, bool includeFarPlane = false);

        /** Internal method for OGRE to use for LOD calculations. */
        Real _getLodBiasInverse(void) const;


        /** Internal method used by OGRE to update auto-tracking cameras. */
        void _autoTrack(void);


        /** Sets the viewing window inside of viewport.
        @remarks
            This method can be used to set a subset of the viewport as the rendering
            target. 
        @param left Relative to Viewport - 0 corresponds to left edge, 1 - to right edge (default - 0).
        @param top Relative to Viewport - 0 corresponds to top edge, 1 - to bottom edge (default - 0).
        @param right Relative to Viewport - 0 corresponds to left edge, 1 - to right edge (default - 1).
        @param bottom Relative to Viewport - 0 corresponds to top edge, 1 - to bottom edge (default - 1).
        */
        virtual void setWindow (Real left, Real top, Real right, Real bottom);
        /// Cancel view window.
        virtual void resetWindow (void);
        /// Returns if a viewport window is being used
        virtual bool isWindowSet(void) const { return mWindowSet; }
        /// Gets the window clip planes, only applicable if isWindowSet == true
        const vector<Plane>::type& getWindowPlanes(void) const;

        /** Overridden from MovableObject */
        Real getBoundingRadius(void) const;
        /** Get the auto tracking target for this camera, if any. */
        SceneNode* getAutoTrackTarget(void) const { return mAutoTrackTarget; }
        /** Get the auto tracking offset for this camera, if it is auto tracking. */
        const Vector3& getAutoTrackOffset(void) const { return mAutoTrackOffset; }
        
        /** Get the last viewport which was attached to this camera. 
        @note This is not guaranteed to be the only viewport which is
            using this camera, just the last once which was created referring
            to it.
        */
        Viewport* getViewport(void) const {return mLastViewport;}
        /** Notifies this camera that a viewport is using it.*/
        void _notifyViewport(Viewport* viewport) {mLastViewport = viewport;}

        /** If set to true a viewport that owns this frustum will be able to 
            recalculate the aspect ratio whenever the frustum is resized.
        @remarks
            You should set this to true only if the frustum / camera is used by 
            one viewport at the same time. Otherwise the aspect ratio for other 
            viewports may be wrong.
        */    
        void setAutoAspectRatio(bool autoratio);

        /** Retrieves if AutoAspectRatio is currently set or not
        */
        bool getAutoAspectRatio(void) const;

        /** Tells the camera to use a separate Frustum instance to perform culling.
        @remarks
            By calling this method, you can tell the camera to perform culling
            against a different frustum to it's own. This is mostly useful for
            debug cameras that allow you to show the culling behaviour of another
            camera, or a manual frustum instance. 
        @param frustum Pointer to a frustum to use; this can either be a manual
            Frustum instance (which you can attach to scene nodes like any other
            MovableObject), or another camera. If you pass 0 to this method it
            reverts the camera to normal behaviour.
        */
        void setCullingFrustum(Frustum* frustum) { mCullFrustum = frustum; }
        /** Returns the custom culling frustum in use. */
        Frustum* getCullingFrustum(void) const { return mCullFrustum; }

        /** Forward projects frustum rays to find forward intersection with plane.
        @remarks
            Forward projection may lead to intersections at infinity.
        */
        virtual void forwardIntersect(const Plane& worldPlane, vector<Vector4>::type* intersect3d) const;

        /// @copydoc Frustum::isVisible(const AxisAlignedBox&, FrustumPlane*) const
        bool isVisible(const AxisAlignedBox& bound, FrustumPlane* culledBy = 0) const;
        /// @copydoc Frustum::isVisible(const Sphere&, FrustumPlane*) const
        bool isVisible(const Sphere& bound, FrustumPlane* culledBy = 0) const;
        /// @copydoc Frustum::isVisible(const Vector3&, FrustumPlane*) const
        bool isVisible(const Vector3& vert, FrustumPlane* culledBy = 0) const;
        /// @copydoc Frustum::getWorldSpaceCorners
        const Vector3* getWorldSpaceCorners(void) const;
        /// @copydoc Frustum::getFrustumPlane
        const Plane& getFrustumPlane( unsigned short plane ) const;
        /// @copydoc Frustum::projectSphere
        bool projectSphere(const Sphere& sphere, 
            Real* left, Real* top, Real* right, Real* bottom) const;
        /// @copydoc Frustum::getNearClipDistance
        Real getNearClipDistance(void) const;
        /// @copydoc Frustum::getFarClipDistance
        Real getFarClipDistance(void) const;
        /// @copydoc Frustum::getViewMatrix
        const Matrix4& getViewMatrix(void) const;
        /** Specialised version of getViewMatrix allowing caller to differentiate
            whether the custom culling frustum should be allowed or not. 
        @remarks
            The default behaviour of the standard getViewMatrix is to delegate to 
            the alternate culling frustum, if it is set. This is expected when 
            performing CPU calculations, but the final rendering must be performed
            using the real view matrix in order to display the correct debug view.
        */
        const Matrix4& getViewMatrix(bool ownFrustumOnly) const;
        /** Set whether this camera should use the 'rendering distance' on
            objects to exclude distant objects from the final image. The
            default behaviour is to use it.
        @param use True to use the rendering distance, false not to.
        */
        virtual void setUseRenderingDistance(bool use) { mUseRenderingDistance = use; }
        /** Get whether this camera should use the 'rendering distance' on
            objects to exclude distant objects from the final image.
        */
        virtual bool getUseRenderingDistance(void) const { return mUseRenderingDistance; }

        /** Synchronise core camera settings with another. 
        @remarks
            Copies the position, orientation, clip distances, projection type, 
            FOV, focal length and aspect ratio from another camera. Other settings like query flags, 
            reflection etc are preserved.
        */
        virtual void synchroniseBaseSettingsWith(const Camera* cam);

        /** Get the derived position of this frustum. */
        const Vector3& getPositionForViewUpdate(void) const;
        /** Get the derived orientation of this frustum. */
        const Quaternion& getOrientationForViewUpdate(void) const;

        /** @brief Sets whether to use min display size calculations.
            When active objects who's size on the screen is less then a given number will not
            be rendered.
        */
        void setUseMinPixelSize(bool enable) { mUseMinPixelSize = enable; }
        /** Returns whether to use min display size calculations 
        @see Camera::setUseMinDisplaySize
        */
        bool getUseMinPixelSize() const { return mUseMinPixelSize; }

        /** Returns an estimated ratio between a pixel and the display area it represents.
            For orthographic cameras this function returns the amount of meters covered by
            a single pixel along the vertical axis. For perspective cameras the value
            returned is the amount of meters covered by a single pixel per meter distance 
            from the camera.
        @note
            This parameter is calculated just before the camera is rendered
        @note
            This parameter is used in min display size calculations.
        */
        Real getPixelDisplayRatio() const { return mPixelDisplayRatio; }
        
    };
    /** @} */
    /** @} */

} // namespace Ogre
<<<<<<< HEAD
#endif // __Camera_H__
=======

#include "OgreHeaderSuffix.h"

#endif
>>>>>>> 8c6ff787
<|MERGE_RESOLUTION|>--- conflicted
+++ resolved
@@ -677,11 +677,7 @@
     /** @} */
 
 } // namespace Ogre
-<<<<<<< HEAD
-#endif // __Camera_H__
-=======
 
 #include "OgreHeaderSuffix.h"
 
-#endif
->>>>>>> 8c6ff787
+#endif // __Camera_H__