/*
-----------------------------------------------------------------------------
This source file is part of OGRE
    (Object-oriented Graphics Rendering Engine)
For the latest info, see http://www.ogre3d.org/

Copyright (c) 2000-2014 Torus Knot Software Ltd

Permission is hereby granted, free of charge, to any person obtaining a copy
of this software and associated documentation files (the "Software"), to deal
in the Software without restriction, including without limitation the rights
to use, copy, modify, merge, publish, distribute, sublicense, and/or sell
copies of the Software, and to permit persons to whom the Software is
furnished to do so, subject to the following conditions:

The above copyright notice and this permission notice shall be included in
all copies or substantial portions of the Software.

THE SOFTWARE IS PROVIDED "AS IS", WITHOUT WARRANTY OF ANY KIND, EXPRESS OR
IMPLIED, INCLUDING BUT NOT LIMITED TO THE WARRANTIES OF MERCHANTABILITY,
FITNESS FOR A PARTICULAR PURPOSE AND NONINFRINGEMENT. IN NO EVENT SHALL THE
AUTHORS OR COPYRIGHT HOLDERS BE LIABLE FOR ANY CLAIM, DAMAGES OR OTHER
LIABILITY, WHETHER IN AN ACTION OF CONTRACT, TORT OR OTHERWISE, ARISING FROM,
OUT OF OR IN CONNECTION WITH THE SOFTWARE OR THE USE OR OTHER DEALINGS IN
THE SOFTWARE.
-----------------------------------------------------------------------------
*/
#ifndef __MATERIALMANAGER_H__
#define __MATERIALMANAGER_H__

#include "OgrePrerequisites.h"

#include "OgreSingleton.h"
#include "OgreResourceManager.h"
#include "OgreHeaderPrefix.h"

namespace Ogre {

    class MaterialSerializer;


    /** \addtogroup Core
    *  @{
    */
    /** \addtogroup Materials
    *  @{
    */
    /** Class for managing Material settings for Ogre.
        @remarks
            Materials control the eventual surface rendering properties of geometry. This class
            manages the library of materials, dealing with programmatic registrations and lookups,
            as well as loading predefined Material settings from scripts.
        @par
            When loaded from a script, a Material is in an 'unloaded' state and only stores the settings
            required. It does not at that stage load any textures. This is because the material settings may be
            loaded 'en masse' from bulk material script files, but only a subset will actually be required.
        @par
            Because this is a subclass of ResourceManager, any files loaded will be searched for in any path or
            archive added to the resource paths/archives. See ResourceManager for details.
        @par
            For a definition of the material script format, see the Tutorials/MaterialScript.html file.
    */
    class _OgreExport MaterialManager : public ResourceManager, public Singleton<MaterialManager>
    {
    public:
        /** Listener on any general material events.
        @see MaterialManager::addListener
        */
        class Listener
        {
        public:
            /** Virtual destructor needed as class has virtual methods. */
            virtual ~Listener() { }
<<<<<<< HEAD
            /** Called if a technique for a given scheme is not found within a material,
                allows the application to specify a Technique instance manually.
            @remarks
                Material schemes allow you to switch wholesale between families of 
                techniques on a material. However they require you to define those
                schemes on the materials up-front, which might not be possible or
                desirable for all materials, particular if, for example, you wanted
                a simple way to replace all materials with another using a scheme.
            @par
                This callback allows you to handle the case where a scheme is requested
                but the material doesn't have an entry for it. You can return a
                Technique pointer from this method to specify the material technique
                you'd like to be applied instead, which can be from another material
                entirely (and probably will be). Note that it is critical that you
                only return a Technique that is supported on this hardware; there are
                utility methods like Material::getBestTechnique to help you with this.
            @param schemeIndex The index of the scheme that was requested - all 
                schemes have a unique index when created that does not alter. 
            @param schemeName The friendly name of the scheme being requested
            @param originalMaterial The material that is being processed, that 
                didn't have a specific technique for this scheme
            @param lodIndex The material level-of-detail that was being asked for, 
                in case you need to use it to determine a technique.
            @param rend Pointer to the Renderable that is requesting this technique
                to be used, so this may influence your choice of Technique. May be
                null if the technique isn't being requested in that context.
            @return A pointer to the technique to be used, or NULL if you wish to
                use the default technique for this material
            */
            virtual Technique* handleSchemeNotFound(unsigned short schemeIndex, 
                const String& schemeName, Material* originalMaterial, unsigned short lodIndex, 
                const Renderable* rend) = 0;

        };
=======
			/** Called if a technique for a given scheme is not found within a material,
				allows the application to specify a Technique instance manually.
			@remarks
				Material schemes allow you to switch wholesale between families of 
				techniques on a material. However they require you to define those
				schemes on the materials up-front, which might not be possible or
				desirable for all materials, particular if, for example, you wanted
				a simple way to replace all materials with another using a scheme.
			@par
				This callback allows you to handle the case where a scheme is requested
				but the material doesn't have an entry for it. You can return a
				Technique pointer from this method to specify the material technique
				you'd like to be applied instead, which can be from another material
				entirely (and probably will be). Note that it is critical that you
				only return a Technique that is supported on this hardware; there are
				utility methods like Material::getBestTechnique to help you with this.
			@param schemeIndex The index of the scheme that was requested - all 
				schemes have a unique index when created that does not alter. 
			@param schemeName The friendly name of the scheme being requested
			@param originalMaterial The material that is being processed, that 
				didn't have a specific technique for this scheme
			@param lodIndex The material level-of-detail that was being asked for, 
				in case you need to use it to determine a technique.
			@param rend Pointer to the Renderable that is requesting this technique
				to be used, so this may influence your choice of Technique. May be
				null if the technique isn't being requested in that context.
			@return A pointer to the technique to be used, or NULL if you wish to
				use the default technique for this material
			*/
			virtual Technique* handleSchemeNotFound(unsigned short schemeIndex, 
				const String& schemeName, Material* originalMaterial, unsigned short lodIndex, 
				const Renderable* rend) = 0;

			/** Called right after illuminated passes were created,
				so that owner of runtime generated technique can handle this.
			@return True if notification is handled and should not be propagated further.
			*/
			virtual bool afterIlluminationPassesCreated(Technique* technique) { return false; }

			/** Called right before illuminated passes would be removed,
				so that owner of runtime generated technique can handle this.
			@return True if notification is handled and should not be propagated further.
			*/
			virtual bool beforeIlluminationPassesCleared(Technique* technique) { return false; }
		};
>>>>>>> 41e3e01c

    protected:

        /// Default Texture filtering - minification
        FilterOptions mDefaultMinFilter;
        /// Default Texture filtering - magnification
        FilterOptions mDefaultMagFilter;
        /// Default Texture filtering - mipmapping
        FilterOptions mDefaultMipFilter;
        /// Default Texture filtering - comparison
        FilterOptions mDefaultCompare;

        bool            mDefaultCompareEnabled;
        CompareFunction mDefaultCompareFunction;

        /// Default Texture anisotropy
        unsigned int mDefaultMaxAniso;
        /// Serializer - Hold instance per thread if necessary
        OGRE_THREAD_POINTER(MaterialSerializer, mSerializer);
        /// Default settings
        MaterialPtr mDefaultSettings;

        /// Overridden from ResourceManager
        Resource* createImpl(const String& name, ResourceHandle handle, 
            const String& group, bool isManual, ManualResourceLoader* loader,
            const NameValuePairList* params);

        /// Scheme name -> index. Never shrinks! Should be pretty static anyway
        typedef map<String, unsigned short>::type SchemeMap;
        /// List of material schemes
        SchemeMap mSchemes;
        /// Current material scheme
        String mActiveSchemeName;
        /// Current material scheme
        unsigned short mActiveSchemeIndex;

        /// The list of per-scheme (and general) material listeners
        typedef list<Listener*>::type ListenerList;
        typedef map<String, ListenerList>::type ListenerMap;
        ListenerMap mListenerMap;

    public:
        /// Default material scheme
        static String DEFAULT_SCHEME_NAME;

        /// Create a new material
        /// @see ResourceManager::createResource
        MaterialPtr create (const String& name, const String& group,
                            bool isManual = false, ManualResourceLoader* loader = 0,
                            const NameValuePairList* createParams = 0);
        
        /// Get a resource by name
        /// @see ResourceManager::getResourceByName
        MaterialPtr getByName(const String& name, const String& groupName = ResourceGroupManager::AUTODETECT_RESOURCE_GROUP_NAME);

        /** Default constructor.
        */
        MaterialManager();

        /** Default destructor.
        */
        virtual ~MaterialManager();

        /** Initialises the material manager, which also triggers it to 
         * parse all available .program and .material scripts. */
        void initialise(void);
        
        /** @see ScriptLoader::parseScript
        */
        void parseScript(DataStreamPtr& stream, const String& groupName);


        /** Sets the default texture filtering to be used for loaded textures, for when textures are
            loaded automatically (e.g. by Material class) or when 'load' is called with the default
            parameters by the application.
            @note
                The default value is TFO_BILINEAR.
        */
        virtual void setDefaultTextureFiltering(TextureFilterOptions fo);
        /** Sets the default texture filtering to be used for loaded textures, for when textures are
            loaded automatically (e.g. by Material class) or when 'load' is called with the default
            parameters by the application.
        */
        virtual void setDefaultTextureFiltering(FilterType ftype, FilterOptions opts);
        /** Sets the default texture filtering to be used for loaded textures, for when textures are
            loaded automatically (e.g. by Material class) or when 'load' is called with the default
            parameters by the application.
        */
        virtual void setDefaultTextureFiltering(FilterOptions minFilter, FilterOptions magFilter, FilterOptions mipFilter);

        /// Get the default texture filtering
        virtual FilterOptions getDefaultTextureFiltering(FilterType ftype) const;

        /** Sets the default anisotropy level to be used for loaded textures, for when textures are
            loaded automatically (e.g. by Material class) or when 'load' is called with the default
            parameters by the application.
            @note
                The default value is 1 (no anisotropy).
        */
        void setDefaultAnisotropy(unsigned int maxAniso);
        /// Get the default maxAnisotropy
        unsigned int getDefaultAnisotropy() const;

        /** Returns a pointer to the default Material settings.
            @remarks
                Ogre comes configured with a set of defaults for newly created
                materials. If you wish to have a different set of defaults,
                simply call this method and change the returned Material's
                settings. All materials created from then on will be configured
                with the new defaults you have specified.
            @par
                The default settings begin as a single Technique with a single, non-programmable Pass:
                <ul>
                <li>ambient = ColourValue::White</li>
                <li>diffuse = ColourValue::White</li>
                <li>specular = ColourValue::Black</li>
                <li>emmissive = ColourValue::Black</li>
                <li>shininess = 0</li>
                <li>No texture unit settings (& hence no textures)</li>
                <li>SourceBlendFactor = SBF_ONE</li>
                <li>DestBlendFactor = SBF_ZERO (no blend, replace with new
                  colour)</li>
                <li>Depth buffer checking on</li>
                <li>Depth buffer writing on</li>
                <li>Depth buffer comparison function = CMPF_LESS_EQUAL</li>
                <li>Colour buffer writing on for all channels</li>
                <li>Culling mode = CULL_CLOCKWISE</li>
                <li>Ambient lighting = ColourValue(0.5, 0.5, 0.5) (mid-grey)</li>
                <li>Dynamic lighting enabled</li>
                <li>Gourad shading mode</li>
                <li>Bilinear texture filtering</li>
                </ul>
        */
        virtual MaterialPtr getDefaultSettings(void) const { return mDefaultSettings; }

        /** Internal method - returns index for a given material scheme name.
        @see Technique::setSchemeName
        */
        virtual unsigned short _getSchemeIndex(const String& name);
        /** Internal method - returns name for a given material scheme index.
        @see Technique::setSchemeName
        */
        virtual const String& _getSchemeName(unsigned short index);
        /** Internal method - returns the active scheme index.
        @see Technique::setSchemeName
        */
        virtual unsigned short _getActiveSchemeIndex(void) const;

        /** Returns the name of the active material scheme. 
        @see Technique::setSchemeName
        */
        virtual const String& getActiveScheme(void) const;
        
        /** Sets the name of the active material scheme. 
        @see Technique::setSchemeName
        */
        virtual void setActiveScheme(const String& schemeName);

        /** 
        Add a listener to handle material events. 
        If schemeName is supplied, the listener will only receive events for that certain scheme.
        */
        virtual void addListener(Listener* l, const Ogre::String& schemeName = BLANKSTRING);

        /** 
        Remove a listener handling material events. 
        If the listener was added with a custom scheme name, it needs to be supplied here as well.
        */
        virtual void removeListener(Listener* l, const Ogre::String& schemeName = BLANKSTRING);

        /// Internal method for sorting out missing technique for a scheme
        virtual Technique* _arbitrateMissingTechniqueForActiveScheme(
            Material* mat, unsigned short lodIndex, const Renderable* rend);

		/// Internal method for sorting out illumination passes for a scheme
		virtual void _notifyAfterIlluminationPassesCreated(Technique* mat);

		/// Internal method for sorting out illumination passes for a scheme
		virtual void _notifyBeforeIlluminationPassesCleared(Technique* mat);


        /** Override standard Singleton retrieval.
        @remarks
        Why do we do this? Well, it's because the Singleton
        implementation is in a .h file, which means it gets compiled
        into anybody who includes it. This is needed for the
        Singleton template to work, but we actually only want it
        compiled into the implementation of the class based on the
        Singleton, not all of them. If we don't change this, we get
        link errors when trying to use the Singleton-based class from
        an outside dll.
        @par
        This method just delegates to the template version anyway,
        but the implementation stays in this single compilation unit,
        preventing link errors.
        */
        static MaterialManager& getSingleton(void);
        /** Override standard Singleton retrieval.
        @remarks
        Why do we do this? Well, it's because the Singleton
        implementation is in a .h file, which means it gets compiled
        into anybody who includes it. This is needed for the
        Singleton template to work, but we actually only want it
        compiled into the implementation of the class based on the
        Singleton, not all of them. If we don't change this, we get
        link errors when trying to use the Singleton-based class from
        an outside dll.
        @par
        This method just delegates to the template version anyway,
        but the implementation stays in this single compilation unit,
        preventing link errors.
        */
        static MaterialManager* getSingletonPtr(void);

    };
    /** @} */
    /** @} */

}

#include "OgreHeaderSuffix.h"

#endif<|MERGE_RESOLUTION|>--- conflicted
+++ resolved
@@ -71,7 +71,6 @@
         public:
             /** Virtual destructor needed as class has virtual methods. */
             virtual ~Listener() { }
-<<<<<<< HEAD
             /** Called if a technique for a given scheme is not found within a material,
                 allows the application to specify a Technique instance manually.
             @remarks
@@ -105,41 +104,6 @@
                 const String& schemeName, Material* originalMaterial, unsigned short lodIndex, 
                 const Renderable* rend) = 0;
 
-        };
-=======
-			/** Called if a technique for a given scheme is not found within a material,
-				allows the application to specify a Technique instance manually.
-			@remarks
-				Material schemes allow you to switch wholesale between families of 
-				techniques on a material. However they require you to define those
-				schemes on the materials up-front, which might not be possible or
-				desirable for all materials, particular if, for example, you wanted
-				a simple way to replace all materials with another using a scheme.
-			@par
-				This callback allows you to handle the case where a scheme is requested
-				but the material doesn't have an entry for it. You can return a
-				Technique pointer from this method to specify the material technique
-				you'd like to be applied instead, which can be from another material
-				entirely (and probably will be). Note that it is critical that you
-				only return a Technique that is supported on this hardware; there are
-				utility methods like Material::getBestTechnique to help you with this.
-			@param schemeIndex The index of the scheme that was requested - all 
-				schemes have a unique index when created that does not alter. 
-			@param schemeName The friendly name of the scheme being requested
-			@param originalMaterial The material that is being processed, that 
-				didn't have a specific technique for this scheme
-			@param lodIndex The material level-of-detail that was being asked for, 
-				in case you need to use it to determine a technique.
-			@param rend Pointer to the Renderable that is requesting this technique
-				to be used, so this may influence your choice of Technique. May be
-				null if the technique isn't being requested in that context.
-			@return A pointer to the technique to be used, or NULL if you wish to
-				use the default technique for this material
-			*/
-			virtual Technique* handleSchemeNotFound(unsigned short schemeIndex, 
-				const String& schemeName, Material* originalMaterial, unsigned short lodIndex, 
-				const Renderable* rend) = 0;
-
 			/** Called right after illuminated passes were created,
 				so that owner of runtime generated technique can handle this.
 			@return True if notification is handled and should not be propagated further.
@@ -151,8 +115,7 @@
 			@return True if notification is handled and should not be propagated further.
 			*/
 			virtual bool beforeIlluminationPassesCleared(Technique* technique) { return false; }
-		};
->>>>>>> 41e3e01c
+        };
 
     protected:
 
