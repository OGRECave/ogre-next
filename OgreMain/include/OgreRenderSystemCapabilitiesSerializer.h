--- conflicted
+++ resolved
@@ -53,17 +53,10 @@
         virtual ~RenderSystemCapabilitiesSerializer() {}
 
         /** Writes a RenderSystemCapabilities object to a data stream */
-<<<<<<< HEAD
-        void writeScript(const RenderSystemCapabilities* caps, String name, String filename);
-        
-        /** Writes a RenderSystemCapabilities object to a string */
-        String writeString(const RenderSystemCapabilities* caps, String name);
-=======
         void writeScript(const RenderSystemCapabilities* caps, const String &name, String filename);
         
         /** Writes a RenderSystemCapabilities object to a string */
         String writeString(const RenderSystemCapabilities* caps, const String &name);
->>>>>>> 83e497b5
 
         /** Parses a RenderSystemCapabilities script file passed as a stream.
             Adds it to RenderSystemCapabilitiesManager::_addRenderSystemCapabilities
