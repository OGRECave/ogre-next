/*
-----------------------------------------------------------------------------
This source file is part of OGRE
(Object-oriented Graphics Rendering Engine)
For the latest info, see http://www.ogre3d.org/

Copyright (c) 2000-2014 Torus Knot Software Ltd

Permission is hereby granted, free of charge, to any person obtaining a copy
of this software and associated documentation files (the "Software"), to deal
in the Software without restriction, including without limitation the rights
to use, copy, modify, merge, publish, distribute, sublicense, and/or sell
copies of the Software, and to permit persons to whom the Software is
furnished to do so, subject to the following conditions:

The above copyright notice and this permission notice shall be included in
all copies or substantial portions of the Software.

THE SOFTWARE IS PROVIDED "AS IS", WITHOUT WARRANTY OF ANY KIND, EXPRESS OR
IMPLIED, INCLUDING BUT NOT LIMITED TO THE WARRANTIES OF MERCHANTABILITY,
FITNESS FOR A PARTICULAR PURPOSE AND NONINFRINGEMENT. IN NO EVENT SHALL THE
AUTHORS OR COPYRIGHT HOLDERS BE LIABLE FOR ANY CLAIM, DAMAGES OR OTHER
LIABILITY, WHETHER IN AN ACTION OF CONTRACT, TORT OR OTHERWISE, ARISING FROM,
OUT OF OR IN CONNECTION WITH THE SOFTWARE OR THE USE OR OTHER DEALINGS IN
THE SOFTWARE.
-----------------------------------------------------------------------------
*/
#ifndef __DataStream_H__
#define __DataStream_H__

#include "OgrePrerequisites.h"
#include "OgreSharedPtr.h"
#include <istream>
#include "OgreHeaderPrefix.h"

namespace Ogre {
<<<<<<< HEAD
    
=======

    typedef _StringBase String;

>>>>>>> 83e497b5
    /** Template version of cache based on static array.
     'cacheSize' defines size of cache in bytes. */
    template <size_t cacheSize>
    class StaticCache
    {
    protected:
        /// Static buffer
        char mBuffer[cacheSize];
        
        /// Number of bytes valid in cache (written from the beginning of static buffer)
        size_t mValidBytes;
        /// Current read position
        size_t mPos;
        
    public:
        /// Constructor
        StaticCache()
        {
            mValidBytes = 0;
            mPos = 0;
<<<<<<< HEAD
=======
            memset(mBuffer, 0, cacheSize);
>>>>>>> 83e497b5
        }
        
        /** Cache data pointed by 'buf'. If 'count' is greater than cache size, we cache only last bytes.
         Returns number of bytes written to cache. */
        size_t cacheData(const void* buf, size_t count)
        {
            assert(avail() == 0 && "It is assumed that you cache data only after you have read everything.");
            
            if (count < cacheSize)
            {
                // number of bytes written is less than total size of cache
                if (count + mValidBytes <= cacheSize)
                {
                    // just append
                    memcpy(mBuffer + mValidBytes, buf, count);
                    mValidBytes += count;
                }
                else
                {
                    size_t begOff = count - (cacheSize - mValidBytes);
                    // override old cache content in the beginning
                    memmove(mBuffer, mBuffer + begOff, mValidBytes - begOff);
                    // append new data
                    memcpy(mBuffer + cacheSize - count, buf, count);
                    mValidBytes = cacheSize;
                }
                mPos = mValidBytes;
                return count;
            }
            else
            {
                // discard all
                memcpy(mBuffer, (const char*)buf + count - cacheSize, cacheSize);
                mValidBytes = mPos = cacheSize;
                return cacheSize;
            }
        }
        /** Read data from cache to 'buf' (maximum 'count' bytes). Returns number of bytes read from cache. */
        size_t read(void* buf, size_t count)
        {
            size_t rb = avail();
            rb = (rb < count) ? rb : count;
            memcpy(buf, mBuffer + mPos, rb);
            mPos += rb;
            return rb;
        }
        
        /** Step back in cached stream by 'count' bytes. Returns 'true' if cache contains resulting position. */
        bool rewind(size_t count)
        {
            if (mPos < count)
            {
                clear();
                return false;
            }
            else
            {
                mPos -= count;
                return true;
            }
        }
        /** Step forward in cached stream by 'count' bytes. Returns 'true' if cache contains resulting position. */
        bool ff(size_t count)
        {
            if (avail() < count)
            {
                clear();
                return false;
            }
            else
            {
                mPos += count;
                return true;
            }
        }
        
        /** Returns number of bytes available for reading in cache after rewinding. */
        size_t avail() const
        {
            return mValidBytes - mPos;
        }
        
        /** Clear the cache */
        void clear()
        {
            mValidBytes = 0;
            mPos = 0;
        }
    };
    
    
    /** \addtogroup Core
    *  @{
    */
    /** \addtogroup Resources
    *  @{
    */

    /** General purpose class used for encapsulating the reading and writing of data.
    @remarks
        This class performs basically the same tasks as std::basic_istream, 
        except that it does not have any formatting capabilities, and is
        designed to be subclassed to receive data from multiple sources,
        including libraries which have no compatibility with the STL's
        stream interfaces. As such, this is an abstraction of a set of 
        wrapper classes which pretend to be standard stream classes but 
        can actually be implemented quite differently. 
    @par
        Generally, if a plugin or application provides an ArchiveFactory, 
        it should also provide a DataStream subclass which will be used
        to stream data out of that Archive implementation, unless it can 
        use one of the common implementations included.
    @note
        Ogre makes no guarantees about thread safety, for performance reasons.
        If you wish to access stream data asynchronously then you should
        organise your own mutexes to avoid race conditions. 
    */
    class _OgreExport DataStream : public StreamAlloc
    {
    public:
        enum AccessMode
        {
            READ = 1, 
            WRITE = 2
        };
    protected:
        /// The name (e.g. resource name) that can be used to identify the source for this data (optional)
        String mName;       
        /// Size of the data in the stream (may be 0 if size cannot be determined)
        size_t mSize;
        /// What type of access is allowed (AccessMode)
        uint16 mAccess;

        #define OGRE_STREAM_TEMP_SIZE 128
    public:
        /// Constructor for creating unnamed streams
        DataStream(uint16 accessMode = READ) : mSize(0), mAccess(accessMode) {}
        /// Constructor for creating named streams
        DataStream(const String& name, uint16 accessMode = READ) 
            : mName(name), mSize(0), mAccess(accessMode) {}
        /// Returns the name of the stream, if it has one.
        const String& getName(void) { return mName; }
        /// Gets the access mode of the stream
        uint16 getAccessMode() const { return mAccess; }
        /** Reports whether this stream is readable. */
        virtual bool isReadable() const { return (mAccess & READ) != 0; }
        /** Reports whether this stream is writeable. */
        virtual bool isWriteable() const { return (mAccess & WRITE) != 0; }
        virtual ~DataStream() {}
        // Streaming operators
        template<typename T> DataStream& operator>>(T& val);
        /** Read the requisite number of bytes from the stream, 
            stopping at the end of the file.
        @param buf Reference to a buffer pointer
        @param count Number of bytes to read
        @return The number of bytes read
        */
        virtual size_t read(void* buf, size_t count) = 0;
        /** Write the requisite number of bytes from the stream (only applicable to 
            streams that are not read-only)
        @param buf Pointer to a buffer containing the bytes to write
        @param count Number of bytes to write
        @return The number of bytes written
        */
        virtual size_t write(const void* buf, size_t count)
        {
                        (void)buf;
                        (void)count;
            // default to not supported
            return 0;
        }

        /** Get a single line from the stream.
        @remarks
            The delimiter character is not included in the data
            returned, and it is skipped over so the next read will occur
            after it. The buffer contents will include a
            terminating character.
        @note
            If you used this function, you <b>must</b> open the stream in <b>binary mode</b>,
            otherwise, it'll produce unexpected results.
        @param buf Reference to a buffer pointer
        @param maxCount The maximum length of data to be read, excluding the terminating character
        @param delim The delimiter to stop at
        @return The number of bytes read, excluding the terminating character
        */
        virtual size_t readLine(char* buf, size_t maxCount, const String& delim = "\n");
        
        /** Returns a String containing the next line of data, optionally 
            trimmed for whitespace. 
        @remarks
            This is a convenience method for text streams only, allowing you to 
            retrieve a String object containing the next line of data. The data
            is read up to the next newline character and the result trimmed if
            required.
        @note
            If you used this function, you <b>must</b> open the stream in <b>binary mode</b>,
            otherwise, it'll produce unexpected results.
        @param 
            trimAfter If true, the line is trimmed for whitespace (as in 
            String.trim(true,true))
        */
        virtual String getLine( bool trimAfter = true );

        /** Returns a String containing the entire stream. 
        @remarks
            This is a convenience method for text streams only, allowing you to 
            retrieve a String object containing all the data in the stream.
        */
        virtual String getAsString(void);

        /** Skip a single line from the stream.
        @note
            If you used this function, you <b>must</b> open the stream in <b>binary mode</b>,
            otherwise, it'll produce unexpected results.
        @param delim The delimiter(s) to stop at
        @return The number of bytes skipped
        */
        virtual size_t skipLine(const String& delim = "\n");

        /** Skip a defined number of bytes. This can also be a negative value, in which case
        the file pointer rewinds a defined number of bytes. */
        virtual void skip(long count) = 0;
    
        /** Repositions the read point to a specified byte.
        */
        virtual void seek( size_t pos ) = 0;
        
        /** Returns the current byte offset from beginning */
        virtual size_t tell(void) const = 0;

        /** Returns true if the stream has reached the end.
        */
        virtual bool eof(void) const = 0;

        /** Returns the total size of the data to be read from the stream, 
            or 0 if this is indeterminate for this stream. 
        */
        size_t size(void) const { return mSize; }

        /** Close the stream; this makes further operations invalid. */
        virtual void close(void) = 0;
        

    };

<<<<<<< HEAD
    /** Shared pointer to allow data streams to be passed around without
        worrying about deallocation
    */
    typedef SharedPtr<DataStream> DataStreamPtr;

    /// List of DataStream items
    typedef list<DataStreamPtr>::type DataStreamList;
    /// Shared pointer to list of DataStream items
    typedef SharedPtr<DataStreamList> DataStreamListPtr;

=======
    /// List of DataStream items
    typedef list<DataStreamPtr>::type DataStreamList;
    /// Shared pointer to list of DataStream items
    typedef SharedPtr<DataStreamList> DataStreamListPtr;

>>>>>>> 83e497b5
    /** Common subclass of DataStream for handling data from chunks of memory.
    */
    class _OgreExport MemoryDataStream : public DataStream
    {
    protected:
        /// Pointer to the start of the data area
        uchar* mData;
        /// Pointer to the current position in the memory
        uchar* mPos;
        /// Pointer to the end of the memory
        uchar* mEnd;
        /// Do we delete the memory on close
        bool mFreeOnClose;          
    public:
        
        /** Wrap an existing memory chunk in a stream.
        @param pMem Pointer to the existing memory
        @param size The size of the memory chunk in bytes
        @param freeOnClose If true, the memory associated will be destroyed
            when the stream is closed. Note: it's important that if you set
            this option to true, that you allocated the memory using OGRE_ALLOC_T
            with a category of MEMCATEGORY_GENERAL to ensure the freeing of memory 
            matches up.
        @param readOnly Whether to make the stream on this memory read-only once created
        */
        MemoryDataStream(void* pMem, size_t size, bool freeOnClose = false, bool readOnly = false);
        
        /** Wrap an existing memory chunk in a named stream.
        @param name The name to give the stream
        @param pMem Pointer to the existing memory
        @param size The size of the memory chunk in bytes
        @param freeOnClose If true, the memory associated will be destroyed
            when the stream is destroyed. Note: it's important that if you set
            this option to true, that you allocated the memory using OGRE_ALLOC_T
            with a category of MEMCATEGORY_GENERAL ensure the freeing of memory 
            matches up.
        @param readOnly Whether to make the stream on this memory read-only once created
        */
        MemoryDataStream(const String& name, void* pMem, size_t size, 
                bool freeOnClose = false, bool readOnly = false);

        /** Create a stream which pre-buffers the contents of another stream.
        @remarks
            This constructor can be used to intentionally read in the entire
            contents of another stream, copying them to the internal buffer
            and thus making them available in memory as a single unit.
        @param sourceStream Another DataStream which will provide the source
            of data
        @param freeOnClose If true, the memory associated will be destroyed
            when the stream is destroyed.
        @param readOnly Whether to make the stream on this memory read-only once created
        */
        MemoryDataStream(DataStream& sourceStream, 
                bool freeOnClose = true, bool readOnly = false);
        
        /** Create a stream which pre-buffers the contents of another stream.
        @remarks
            This constructor can be used to intentionally read in the entire
            contents of another stream, copying them to the internal buffer
            and thus making them available in memory as a single unit.
        @param sourceStream Another DataStream which will provide the source
            of data
        @param freeOnClose If true, the memory associated will be destroyed
            when the stream is destroyed.
        @param readOnly Whether to make the stream on this memory read-only once created
        */
        MemoryDataStream(DataStreamPtr& sourceStream, 
                bool freeOnClose = true, bool readOnly = false);

        /** Create a named stream which pre-buffers the contents of 
            another stream.
        @remarks
            This constructor can be used to intentionally read in the entire
            contents of another stream, copying them to the internal buffer
            and thus making them available in memory as a single unit.
        @param name The name to give the stream
        @param sourceStream Another DataStream which will provide the source
            of data
        @param freeOnClose If true, the memory associated will be destroyed
            when the stream is destroyed.
        @param readOnly Whether to make the stream on this memory read-only once created
        */
        MemoryDataStream(const String& name, DataStream& sourceStream, 
                bool freeOnClose = true, bool readOnly = false);

        /** Create a named stream which pre-buffers the contents of 
        another stream.
        @remarks
        This constructor can be used to intentionally read in the entire
        contents of another stream, copying them to the internal buffer
        and thus making them available in memory as a single unit.
        @param name The name to give the stream
        @param sourceStream Another DataStream which will provide the source
        of data
        @param freeOnClose If true, the memory associated will be destroyed
        when the stream is destroyed.
        @param readOnly Whether to make the stream on this memory read-only once created
        */
        MemoryDataStream(const String& name, const DataStreamPtr& sourceStream, 
            bool freeOnClose = true, bool readOnly = false);

        /** Create a stream with a brand new empty memory chunk.
        @param size The size of the memory chunk to create in bytes
        @param freeOnClose If true, the memory associated will be destroyed
            when the stream is destroyed.
        @param readOnly Whether to make the stream on this memory read-only once created
        */
        MemoryDataStream(size_t size, bool freeOnClose = true, bool readOnly = false);
        /** Create a named stream with a brand new empty memory chunk.
        @param name The name to give the stream
        @param size The size of the memory chunk to create in bytes
        @param freeOnClose If true, the memory associated will be destroyed
            when the stream is destroyed.
        @param readOnly Whether to make the stream on this memory read-only once created
        */
        MemoryDataStream(const String& name, size_t size, 
                bool freeOnClose = true, bool readOnly = false);

        ~MemoryDataStream();

        /** Get a pointer to the start of the memory block this stream holds. */
        uchar* getPtr(void) { return mData; }
        
        /** Get a pointer to the current position in the memory block this stream holds. */
        uchar* getCurrentPtr(void) { return mPos; }
        
        /** @copydoc DataStream::read
        */
        size_t read(void* buf, size_t count);

        /** @copydoc DataStream::write
        */
        size_t write(const void* buf, size_t count);

        /** @copydoc DataStream::readLine
        */
        size_t readLine(char* buf, size_t maxCount, const String& delim = "\n");
        
        /** @copydoc DataStream::skipLine
        */
        size_t skipLine(const String& delim = "\n");

        /** @copydoc DataStream::skip
        */
        void skip(long count);
    
        /** @copydoc DataStream::seek
        */
        void seek( size_t pos );
        
        /** @copydoc DataStream::tell
        */
        size_t tell(void) const;

        /** @copydoc DataStream::eof
        */
        bool eof(void) const;

        /** @copydoc DataStream::close
        */
        void close(void);

        /** Sets whether or not to free the encapsulated memory on close. */
        void setFreeOnClose(bool free) { mFreeOnClose = free; }
    };
<<<<<<< HEAD

    /** Shared pointer to allow memory data streams to be passed around without
    worrying about deallocation
    */
    typedef SharedPtr<MemoryDataStream> MemoryDataStreamPtr;
=======
>>>>>>> 83e497b5

    /** Common subclass of DataStream for handling data from 
        std::basic_istream.
    */
    class _OgreExport FileStreamDataStream : public DataStream
    {
    protected:
        /// Reference to source stream (read)
        std::istream* mInStream;
        /// Reference to source file stream (read-only)
        std::ifstream* mFStreamRO;
        /// Reference to source file stream (read-write)
        std::fstream* mFStream;
        bool mFreeOnClose;  

        void determineAccess();
    public:
        /** Construct a read-only stream from an STL stream
        @param s Pointer to source stream
        @param freeOnClose Whether to delete the underlying stream on 
            destruction of this class
        */
        FileStreamDataStream(std::ifstream* s, 
            bool freeOnClose = true);
        /** Construct a read-write stream from an STL stream
        @param s Pointer to source stream
        @param freeOnClose Whether to delete the underlying stream on 
        destruction of this class
        */
        FileStreamDataStream(std::fstream* s, 
            bool freeOnClose = true);

        /** Construct named read-only stream from an STL stream
        @param name The name to give this stream
        @param s Pointer to source stream
        @param freeOnClose Whether to delete the underlying stream on 
            destruction of this class
        */
        FileStreamDataStream(const String& name, 
            std::ifstream* s, 
            bool freeOnClose = true);

        /** Construct named read-write stream from an STL stream
        @param name The name to give this stream
        @param s Pointer to source stream
        @param freeOnClose Whether to delete the underlying stream on 
        destruction of this class
        */
        FileStreamDataStream(const String& name, 
            std::fstream* s, 
            bool freeOnClose = true);

        /** Construct named read-only stream from an STL stream, and tell it the size
        @remarks
            This variant tells the class the size of the stream too, which 
            means this class does not need to seek to the end of the stream 
            to determine the size up-front. This can be beneficial if you have
            metadata about the contents of the stream already.
        @param name The name to give this stream
        @param s Pointer to source stream
        @param size Size of the stream contents in bytes
        @param freeOnClose Whether to delete the underlying stream on 
            destruction of this class. If you specify 'true' for this you
            must ensure that the stream was allocated using OGRE_NEW_T with 
            MEMCATEGRORY_GENERAL.
        */
        FileStreamDataStream(const String& name, 
            std::ifstream* s, 
            size_t size, 
            bool freeOnClose = true);

        /** Construct named read-write stream from an STL stream, and tell it the size
        @remarks
        This variant tells the class the size of the stream too, which 
        means this class does not need to seek to the end of the stream 
        to determine the size up-front. This can be beneficial if you have
        metadata about the contents of the stream already.
        @param name The name to give this stream
        @param s Pointer to source stream
        @param size Size of the stream contents in bytes
        @param freeOnClose Whether to delete the underlying stream on 
        destruction of this class. If you specify 'true' for this you
        must ensure that the stream was allocated using OGRE_NEW_T with 
        MEMCATEGRORY_GENERAL.
        */
        FileStreamDataStream(const String& name, 
            std::fstream* s, 
            size_t size, 
            bool freeOnClose = true);

        ~FileStreamDataStream();

        /** @copydoc DataStream::read
        */
        size_t read(void* buf, size_t count);

        /** @copydoc DataStream::write
        */
        size_t write(const void* buf, size_t count);

        /** @copydoc DataStream::readLine
        */
        size_t readLine(char* buf, size_t maxCount, const String& delim = "\n");
        
        /** @copydoc DataStream::skip
        */
        void skip(long count);
    
        /** @copydoc DataStream::seek
        */
        void seek( size_t pos );

        /** @copydoc DataStream::tell
        */
        size_t tell(void) const;

        /** @copydoc DataStream::eof
        */
        bool eof(void) const;

        /** @copydoc DataStream::close
        */
        void close(void);
        
        
    };

    /** Common subclass of DataStream for handling data from C-style file 
        handles.
    @remarks
        Use of this class is generally discouraged; if you want to wrap file
        access in a DataStream, you should definitely be using the C++ friendly
        FileStreamDataStream. However, since there are quite a few applications
        and libraries still wedded to the old FILE handle access, this stream
        wrapper provides some backwards compatibility.
    */
    class _OgreExport FileHandleDataStream : public DataStream
    {
    protected:
        FILE* mFileHandle;
    public:
        /// Create stream from a C file handle
        FileHandleDataStream(FILE* handle, uint16 accessMode = READ);
        /// Create named stream from a C file handle
        FileHandleDataStream(const String& name, FILE* handle, uint16 accessMode = READ);
        ~FileHandleDataStream();

        /** @copydoc DataStream::read
        */
        size_t read(void* buf, size_t count);

        /** @copydoc DataStream::write
        */
        size_t write(const void* buf, size_t count);

        /** @copydoc DataStream::skip
        */
        void skip(long count);
    
        /** @copydoc DataStream::seek
        */
        void seek( size_t pos );

        /** @copydoc DataStream::tell
        */
        size_t tell(void) const;

        /** @copydoc DataStream::eof
        */
        bool eof(void) const;

        /** @copydoc DataStream::close
        */
        void close(void);

    };
    /** @} */
    /** @} */
}

#include "OgreHeaderSuffix.h"

#endif
<|MERGE_RESOLUTION|>--- conflicted
+++ resolved
@@ -34,13 +34,9 @@
 #include "OgreHeaderPrefix.h"
 
 namespace Ogre {
-<<<<<<< HEAD
-    
-=======
 
     typedef _StringBase String;
 
->>>>>>> 83e497b5
     /** Template version of cache based on static array.
      'cacheSize' defines size of cache in bytes. */
     template <size_t cacheSize>
@@ -61,10 +57,7 @@
         {
             mValidBytes = 0;
             mPos = 0;
-<<<<<<< HEAD
-=======
             memset(mBuffer, 0, cacheSize);
->>>>>>> 83e497b5
         }
         
         /** Cache data pointed by 'buf'. If 'count' is greater than cache size, we cache only last bytes.
@@ -311,24 +304,11 @@
 
     };
 
-<<<<<<< HEAD
-    /** Shared pointer to allow data streams to be passed around without
-        worrying about deallocation
-    */
-    typedef SharedPtr<DataStream> DataStreamPtr;
-
     /// List of DataStream items
     typedef list<DataStreamPtr>::type DataStreamList;
     /// Shared pointer to list of DataStream items
     typedef SharedPtr<DataStreamList> DataStreamListPtr;
 
-=======
-    /// List of DataStream items
-    typedef list<DataStreamPtr>::type DataStreamList;
-    /// Shared pointer to list of DataStream items
-    typedef SharedPtr<DataStreamList> DataStreamListPtr;
-
->>>>>>> 83e497b5
     /** Common subclass of DataStream for handling data from chunks of memory.
     */
     class _OgreExport MemoryDataStream : public DataStream
@@ -494,14 +474,6 @@
         /** Sets whether or not to free the encapsulated memory on close. */
         void setFreeOnClose(bool free) { mFreeOnClose = free; }
     };
-<<<<<<< HEAD
-
-    /** Shared pointer to allow memory data streams to be passed around without
-    worrying about deallocation
-    */
-    typedef SharedPtr<MemoryDataStream> MemoryDataStreamPtr;
-=======
->>>>>>> 83e497b5
 
     /** Common subclass of DataStream for handling data from 
         std::basic_istream.
