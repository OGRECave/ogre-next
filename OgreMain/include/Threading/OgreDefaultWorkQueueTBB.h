/*-------------------------------------------------------------------------
This source file is a part of OGRE
(Object-oriented Graphics Rendering Engine)

For the latest info, see http://www.ogre3d.org/

Copyright (c) 2000-2014 Torus Knot Software Ltd
Permission is hereby granted, free of charge, to any person obtaining a copy
of this software and associated documentation files (the "Software"), to deal
in the Software without restriction, including without limitation the rights
to use, copy, modify, merge, publish, distribute, sublicense, and/or sell
copies of the Software, and to permit persons to whom the Software is
furnished to do so, subject to the following conditions:

The above copyright notice and this permission notice shall be included in
all copies or substantial portions of the Software.

THE SOFTWARE IS PROVIDED "AS IS", WITHOUT WARRANTY OF ANY KIND, EXPRESS OR
IMPLIED, INCLUDING BUT NOT LIMITED TO THE WARRANTIES OF MERCHANTABILITY,
FITNESS FOR A PARTICULAR PURPOSE AND NONINFRINGEMENT. IN NO EVENT SHALL THE
AUTHORS OR COPYRIGHT HOLDERS BE LIABLE FOR ANY CLAIM, DAMAGES OR OTHER
LIABILITY, WHETHER IN AN ACTION OF CONTRACT, TORT OR OTHERWISE, ARISING FROM,
OUT OF OR IN CONNECTION WITH THE SOFTWARE OR THE USE OR OTHER DEALINGS IN
THE SOFTWARE
-------------------------------------------------------------------------*/
#ifndef __OgreDefaultWorkQueueTBB_H__
#define __OgreDefaultWorkQueueTBB_H__

#include "../OgreWorkQueue.h"
#include <set>

namespace Ogre
{
    /** Implementation of a general purpose request / response style background work queue.
    @remarks
        This implementation utilises tbb's task system for the WorkQueue implementation.
    */
    class _OgreExport DefaultWorkQueue : public DefaultWorkQueueBase
    {
    public:
<<<<<<< HEAD
        DefaultWorkQueue(const String& name = StringUtil::BLANK);
=======
        DefaultWorkQueue(const String& name = BLANKSTRING);
>>>>>>> 83e497b5
        virtual ~DefaultWorkQueue();
        /** Process the next request on the queue. 
        @remarks
            This method is public, but only intended for advanced users to call. 
            The only reason you would call this, is if you were using your 
            own thread to drive the worker processing. The thread calling this
            method will be the thread used to call the RequestHandler.
        */

        /// Main function for each thread spawned.
        virtual void _threadMain();

        /// @copydoc WorkQueue::shutdown
        virtual void shutdown();

        /// @copydoc WorkQueue::startup
        virtual void startup(bool forceRestart = true);

        /// Register the current thread with the rendersystem
        void _registerThreadWithRenderSystem();

    protected:
        virtual void notifyWorkers();

    private:
        tbb::task_scheduler_init mTaskScheduler;
        tbb::task_group mTaskGroup;
        /// Synchronise registering threads with the RenderSystem
        OGRE_MUTEX(mRegisterRSMutex);
        std::set<tbb::tbb_thread::id> mRegisteredThreads;
    };


}

#endif
<|MERGE_RESOLUTION|>--- conflicted
+++ resolved
@@ -38,11 +38,7 @@
     class _OgreExport DefaultWorkQueue : public DefaultWorkQueueBase
     {
     public:
-<<<<<<< HEAD
-        DefaultWorkQueue(const String& name = StringUtil::BLANK);
-=======
         DefaultWorkQueue(const String& name = BLANKSTRING);
->>>>>>> 83e497b5
         virtual ~DefaultWorkQueue();
         /** Process the next request on the queue. 
         @remarks
