--- conflicted
+++ resolved
@@ -419,20 +419,11 @@
         UserObjectBindings mUserObjectBindings;      /// User objects binding.
         mutable RenderSystemData * mRenderSystemData;/// This should be used only by a render system for internal use
     };
-<<<<<<< HEAD
 
     /** @} */
     /** @} */
 
 } // namespace Ogre
-=======
-
-    /** @} */
-    /** @} */
-
-} // namespace Ogre
 
 #include "OgreHeaderSuffix.h"
->>>>>>> a48f71b7
-
 #endif //__Renderable_H__