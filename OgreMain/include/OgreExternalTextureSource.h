--- conflicted
+++ resolved
@@ -112,11 +112,7 @@
         //manually to create video through code 
 
         /// Sets an input file name - if needed by plugin
-<<<<<<< HEAD
-        void setInputName( String sIN ) { mInputFileName = sIN; }
-=======
         void setInputName( const String &sIN ) { mInputFileName = sIN; }
->>>>>>> 83e497b5
         /// Gets currently set input file name
         const String& getInputName( ) const { return mInputFileName; }
         /// Sets the frames per second - plugin may or may not use this
