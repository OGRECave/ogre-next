/*
-----------------------------------------------------------------------------
This source file is part of OGRE-Next
    (Object-oriented Graphics Rendering Engine)
For the latest info, see http://www.ogre3d.org/

Copyright (c) 2000-2014 Torus Knot Software Ltd

Permission is hereby granted, free of charge, to any person obtaining a copy
of this software and associated documentation files (the "Software"), to deal
in the Software without restriction, including without limitation the rights
to use, copy, modify, merge, publish, distribute, sublicense, and/or sell
copies of the Software, and to permit persons to whom the Software is
furnished to do so, subject to the following conditions:

The above copyright notice and this permission notice shall be included in
all copies or substantial portions of the Software.

THE SOFTWARE IS PROVIDED "AS IS", WITHOUT WARRANTY OF ANY KIND, EXPRESS OR
IMPLIED, INCLUDING BUT NOT LIMITED TO THE WARRANTIES OF MERCHANTABILITY,
FITNESS FOR A PARTICULAR PURPOSE AND NONINFRINGEMENT. IN NO EVENT SHALL THE
AUTHORS OR COPYRIGHT HOLDERS BE LIABLE FOR ANY CLAIM, DAMAGES OR OTHER
LIABILITY, WHETHER IN AN ACTION OF CONTRACT, TORT OR OTHERWISE, ARISING FROM,
OUT OF OR IN CONNECTION WITH THE SOFTWARE OR THE USE OR OTHER DEALINGS IN
THE SOFTWARE.
-----------------------------------------------------------------------------
*/
#ifndef _OgreHlmsDatablock_H_
#define _OgreHlmsDatablock_H_

#include "OgreHlmsCommon.h"
#include "OgreStringVector.h"

#include "OgreHeaderPrefix.h"

namespace Ogre
{
    /** \addtogroup Core
     *  @{
     */
    /** \addtogroup Resources
     *  @{
     */

    enum HlmsBasicBlock
    {
        BLOCK_MACRO,
        BLOCK_BLEND,
        BLOCK_SAMPLER,
        NUM_BASIC_BLOCKS,
    };

    struct _OgreExport BasicBlock
    {
        void  *mRsData;  /// Render-System specific data
        uint16 mRefCount;
        /// The mId is only valid while mRefCount > 0; which means mRsData
        /// may contain valid data, else it's null.
        uint16 mId;
        /// Except for HlmsSamplerblocks, mLifetimeId is valid throghout the entire life of
        /// HlmsManager. This guarantees HlmsMacroblock & HlmsBlendblock pointers are always
        /// valid, although they may be inactive (i.e. mId invalid, mRefCount = 0 and mRsData = 0)
        uint16 mLifetimeId;
        uint8  mBlockType;  /// @see HlmsBasicBlock

        /// When zero, HlmsManager cannot override the block's values with
        /// enforced global settings. (such as lower quality texture filtering or
        /// turning off depth checks for debugging)
        uint8 mAllowGlobalDefaults;

        BasicBlock( uint8 blockType );
    };

    /** A macro block contains settings that will rarely change, and thus are common to many materials.
        This is very analogous to D3D11_RASTERIZER_DESC. See HlmsDatablock
        Up to 32 different blocks are allowed!
    */
    struct _OgreExport HlmsMacroblock : public BasicBlock
    {
        bool            mScissorTestEnabled;
        bool            mDepthClamp;
        bool            mDepthCheck;
        bool            mDepthWrite;
        CompareFunction mDepthFunc;

        /// When polygons are coplanar, you can get problems with 'depth fighting' where
        /// the pixels from the two polys compete for the same screen pixel. This is particularly
        /// a problem for decals (polys attached to another surface to represent details such as
        /// bulletholes etc.).
        ///
        /// A way to combat this problem is to use a depth bias to adjust the depth buffer value
        /// used for the decal such that it is slightly higher than the true value, ensuring that
        /// the decal appears on top. There are two aspects to the biasing, a constant
        /// bias value and a slope-relative biasing value, which varies according to the
        ///  maximum depth slope relative to the camera, ie:
        /// <pre>finalBias = maxSlope * slopeScaleBias + constantBias</pre>
        /// Note that slope scale bias, whilst more accurate, may be ignored by old hardware.
        ///
        /// The constant bias value, expressed as a factor of the minimum observable depth
        float mDepthBiasConstant;
        /// The slope-relative bias value, expressed as a factor of the depth slope
        float mDepthBiasSlopeScale;

        /// Culling mode based on the 'vertex winding'.
        /// A typical way for the rendering engine to cull triangles is based on the
        /// 'vertex winding' of triangles. Vertex winding refers to the direction in
        /// which the vertices are passed or indexed to in the rendering operation as viewed
        /// from the camera, and will wither be clockwise or anticlockwise (that's 'counterclockwise' for
        /// you Americans out there ;) The default is CULL_CLOCKWISE i.e. that only triangles whose
        /// vertices are passed/indexed in anticlockwise order are rendered - this is a common approach
        /// and is used in 3D studio models for example. You can alter this culling mode if you wish
        /// but it is not advised unless you know what you are doing.
        /// You may wish to use the CULL_NONE option for mesh data that you cull yourself where the
        /// vertex winding is uncertain.
        CullingMode mCullMode;
        PolygonMode mPolygonMode;

        HlmsMacroblock();

        bool operator==( const HlmsMacroblock &_r ) const { return !( *this != _r ); }

        bool operator!=( const HlmsMacroblock &_r ) const
        {
            // Don't include the ID in the comparision
            return mAllowGlobalDefaults != _r.mAllowGlobalDefaults ||  //
                   mScissorTestEnabled != _r.mScissorTestEnabled ||    //
                   mDepthClamp != _r.mDepthClamp ||                    //
                   mDepthCheck != _r.mDepthCheck ||                    //
                   mDepthWrite != _r.mDepthWrite ||                    //
                   mDepthFunc != _r.mDepthFunc ||                      //
                   mDepthBiasConstant != _r.mDepthBiasConstant ||      //
                   mDepthBiasSlopeScale != _r.mDepthBiasSlopeScale ||  //
                   mCullMode != _r.mCullMode ||                        //
                   mPolygonMode != _r.mPolygonMode;
        }
    };

    /** A blend block contains settings that rarely change, and thus are common to many materials.
        The reasons this structure isn't joined with HlmsMacroblock is that:
            * The D3D11 API makes this distinction (much higher API overhead if we
              change i.e. depth settings) due to D3D11_RASTERIZER_DESC.
            * This block contains information of whether the material is transparent.
              Transparent materials are sorted differently than opaque ones.
        Up to 32 different blocks are allowed!
    */
    struct _OgreExport HlmsBlendblock : public BasicBlock
    {
        enum BlendChannelMasks
        {
            // clang-format off
            BlendChannelRed   = 0x01,
            BlendChannelGreen = 0x02,
            BlendChannelBlue  = 0x04,
            BlendChannelAlpha = 0x08,
            // clang-format on

            BlendChannelAll = BlendChannelRed | BlendChannelGreen | BlendChannelBlue | BlendChannelAlpha,

            /// Setting mBlendChannelMask = 0 will skip all channels (i.e. only depth and stencil)
            /// But pixel shader may still run due to side effects (e.g. pixel discard/alpha testing
            /// UAV outputs). Some drivers may not optimize this case due to the amount of checks
            /// needed to see if the PS has side effects or not.
            ///
            /// When force-disabled, we will not set a pixel shader, thus you can be certain
            /// it's running as optimized as it can be. However beware if you rely on
            /// discard/alpha testing or any other side effect, it will not render correctly
            ///
            /// Note: BlendChannelForceDisabled will be ignored if any of the other flags are set
            BlendChannelForceDisabled = 0x10
        };

        bool mAlphaToCoverageEnabled;

        /// Masks which colour channels will be writing to. Default: BlendChannelAll
        /// For some advanced effects, you may wish to turn off the writing of certain colour
        /// channels, or even all of the colour channels so that only the depth buffer is updated
        /// in a rendering pass (if depth writes are on; may be you want to only update the
        /// stencil buffer).
        uint8 mBlendChannelMask;

        /// This value calculated by HlmsManager::getBlendblock
        /// mIsTransparent = 0  -> Not transparent
        /// mIsTransparent |= 1 -> Automatically determined as transparent
        /// mIsTransparent |= 2 -> Forced to be considered as transparent by RenderQueue for render order
        /// mIsTransparent = 3  -> Forced & also automatically determined as transparent
        uint8 mIsTransparent;
        /// Used to determine if separate alpha blending should be used for color and alpha channels
        bool mSeparateBlend;

        SceneBlendFactor mSourceBlendFactor;
        SceneBlendFactor mDestBlendFactor;
        SceneBlendFactor mSourceBlendFactorAlpha;
        SceneBlendFactor mDestBlendFactorAlpha;

        // Blending operations
        SceneBlendOperation mBlendOperation;
        SceneBlendOperation mBlendOperationAlpha;

        HlmsBlendblock();

        /// Shortcut to set the blend factors to common blending operations.
        /// Sets both blend and alpha to the same value and mSeparateBlend is
        /// turned off.
        void setBlendType( SceneBlendType blendType );

        /// Shortcut to set the blend factors to common blending operations.
        /// Sets colour and alpha individually, turns mSeparateBlend on.
        void setBlendType( SceneBlendType colour, SceneBlendType alpha );

        /// Sets mSeparateBlend to true or false based on current settings
        void calculateSeparateBlendMode();

        /** Sometimes you want to force the RenderQueue to render back to front even if
            the object isn't alpha blended (e.g. you're rendering refractive materials)
        @param bForceTransparent
            True to always render back to front, like any transparent.
            False for default behavior (opaque objects are rendered front to back, alpha
            blended objects are rendered back to front)
        */
        void setForceTransparentRenderOrder( bool bForceTransparent );

        bool isAutoTransparent() const { return ( mIsTransparent & 0x01u ) != 0u; }
        bool isForcedTransparent() const { return ( mIsTransparent & 0x02u ) != 0u; }

        bool operator==( const HlmsBlendblock &_r ) const { return !( *this != _r ); }

        bool operator!=( const HlmsBlendblock &_r ) const
        {
            // Don't include the ID in the comparision
            // AND ignore alpha blend factors when not doing separate blends
            // AND don't include mIsTransparent's first bit, which is filled
            // automatically only for some managed objects.
            return mAllowGlobalDefaults != _r.mAllowGlobalDefaults ||            //
                   mSeparateBlend != _r.mSeparateBlend ||                        //
                   mSourceBlendFactor != _r.mSourceBlendFactor ||                //
                   mDestBlendFactor != _r.mDestBlendFactor ||                    //
                   ( mSeparateBlend &&                                           //
                     ( mSourceBlendFactorAlpha != _r.mSourceBlendFactorAlpha ||  //
                       mDestBlendFactorAlpha != _r.mDestBlendFactorAlpha ) ) ||  //
                   mBlendOperation != _r.mBlendOperation ||                      //
                   mBlendOperationAlpha != _r.mBlendOperationAlpha ||            //
                   mAlphaToCoverageEnabled != _r.mAlphaToCoverageEnabled ||      //
                   mBlendChannelMask != _r.mBlendChannelMask ||                  //
                   ( mIsTransparent & 0x02u ) != ( _r.mIsTransparent & 0x02u );
        }
    };

    class _OgreExport HlmsTextureExportListener
    {
    public:
        /// Gives you a chance to completely change the name of the texture when saving a material
        virtual void savingChangeTextureNameOriginal( const String &aliasName, String &inOutResourceName,
                                                      String &inOutFilename )
        {
        }
        virtual void savingChangeTextureNameOitd( String &inOutFilename, TextureGpu *texture ) {}
    };

    /** An hlms datablock contains individual information about a specific material. It consists of:
            * A const pointer to an @HlmsMacroblock we do not own and may be shared by other datablocks.
            * A const pointer to an @HlmsBlendblock we do not own and may be shared by other datablocks.
            * The original properties from which this datablock was constructed.
            * This type may be derived to contain additional information.
        Derived types can cache information present in mOriginalProperties as strings, like diffuse
        colour values, etc.

        A datablock is the internal representation of the surface parameters (depth settings,
        textures to be used, diffuse colour, specular colour, etc).
        The notion of a datablock is the closest you'll get to a "material"
    @remarks
        Macro- & Blendblocks are immutable, hence const pointers. Trying to const cast these
        pointers in order to modify them may work on certain RenderSystems (i.e. GLES2) but
        will seriously break on other RenderSystems (i.e. D3D11).
    @par
        If you need to change a macroblock, create a new one (HlmsManager keeps them cached
        if already created) and change the entire pointer.
    @par
        Each datablock has a pair of macroblocks and blendblocks. One of is for the regular passes,
        the other is for shadow mapping passes, since often you don't want them to be the same.
        Shadow mapping often wants to reverse culling (@see HlmsManager::setShadowMappingUseBackFaces)
        or use some depth bias. As for blendblocks, with transparent objects you may want to
        turn off alpha blending, but enable alpha testing instead.
    */
    class _OgreExport HlmsDatablock : public OgreAllocatedObj
    {
        friend class RenderQueue;

    protected:
        // Non-hot variables first (can't put them last as HlmsDatablock may be derived and
        // it's better if mShadowConstantBias is together with the derived type's variables
        /// List of renderables currently using this datablock
        vector<Renderable *>::type mLinkedRenderables;

        Hlms    *mCreator;
        IdString mName;

        /** Updates the mHlmsHash & mHlmsCasterHash for all linked renderables, which may have
            if a sensitive setting has changed that would need a different shader to be created
        @remarks
            The operation itself isn't expensive, but the need to call this function indicates
            that another shader will be created (unless already cached too). If so, doing that
            will be slow.
        @param onlyNullHashes
            When true, we will only flush those that had null Hlms hash, which means
            calculateHashFor was never called on this Datablock, or more likely calculateHashFor
            delayed the calculation for later.

            This can happen if an object was delayed for later due to the textures not being
            ready, but when they are, turns out nothing needs to be changed, yet the hashes
            are null and thus those renderables need to be flushed.
        */
        void flushRenderables( bool onlyNullHashes = false );

        void updateMacroblockHash( bool casterPass );

    public:
        uint32 mTextureHash;        // TextureHash comes before macroblock for alignment reasons
        uint16 mMacroblockHash[2];  // Not all bits are used
        uint8  mType;               /// @See HlmsTypes
    protected:
        HlmsMacroblock const *mMacroblock[2];
        HlmsBlendblock const *mBlendblock[2];

    public:
        /// When false, we won't try to have Textures become resident
        bool mAllowTextureResidencyChange;

    protected:
        bool  mIgnoreFlushRenderables;
        uint8 mAlphaTestCmp;  /// @see CompareFunction
        bool  mAlphaTestShadowCasterOnly;
        float mAlphaTestThreshold;

    public:
        float mShadowConstantBias;

    public:
        HlmsDatablock( IdString name, Hlms *creator, const HlmsMacroblock *macroblock,
                       const HlmsBlendblock *blendblock, const HlmsParamVec &params );
        virtual ~HlmsDatablock();

        /** Creates a copy of this datablock with the same settings, but a different name.
        @param name
            Name of the cloned datablock.
        */
        HlmsDatablock *clone( String name ) const;

        /// Calculates the hashes needed for sorting by the RenderQueue (i.e. mTextureHash)
        virtual void calculateHash() {}

        IdString getName() const { return mName; }
        Hlms    *getCreator() const { return mCreator; }

        /** Sets a new macroblock that matches the same parameter as the input.
            Decreases the reference count of the previously set one.
            Runs an O(N) search to get the right block.
            Calling this function triggers a HlmsDatablock::flushRenderables
        @param macroblock
            @See HlmsManager::getMacroblock
        @param casterBlock
            True to directly set the macroblock to be used during the shadow mapping's caster pass.
            Note that when false, it will automatically reset the caster's block according to
            HlmsManager::setShadowMappingUseBackFaces setting.
        */
        void setMacroblock( const HlmsMacroblock &macroblock, bool casterBlock = false );

        /** Sets the macroblock from the given pointer that was already
            retrieved from the HlmsManager. Unlike the other overload,
            this operation is O(1).
            Calling this function triggers a HlmsDatablock::flushRenderables
        @param macroblock
            A valid block. The reference count is increased inside this function.
        @param casterBlock
            True to directly set the macroblock to be used during the shadow mapping's caster pass.
            Note that when false, it will automatically reset the caster's block according to
            HlmsManager::setShadowMappingUseBackFaces setting.
        */
        void setMacroblock( const HlmsMacroblock *macroblock, bool casterBlock = false );

        /** Sets a new blendblock that matches the same parameter as the input.
            Decreases the reference count of the previous mBlendblock.
            Runs an O(N) search to get the right block.
            Calling this function triggers a HlmsDatablock::flushRenderables
        @param blendblock
            @See HlmsManager::getBlendblock
        @param casterBlock
            True to directly set the blendblock to be used during the shadow mapping's caster pass.
            Note that when false, it will reset the caster block to the same as the regular one.
        */
        void setBlendblock( const HlmsBlendblock &blendblock, bool casterBlock = false );

        /** Sets the blendblock from the given pointer that was already
            retrieved from the HlmsManager. Unlike the other overload,
            this operation is O(1).
            Calling this function triggers a HlmsDatablock::flushRenderables
        @param blendblock
            A valid block. The reference count is increased inside this function.
        @param casterBlock
            True to directly set the blendblock to be used during the shadow mapping's caster pass.
            Note that when false, it will reset the caster block to the same as the regular one.
        */
        void setBlendblock( const HlmsBlendblock *blendblock, bool casterBlock = false );

        const HlmsMacroblock *getMacroblock( bool casterBlock = false ) const
        {
            return mMacroblock[casterBlock];
        }
        const HlmsBlendblock *getBlendblock( bool casterBlock = false ) const
        {
            return mBlendblock[casterBlock];
        }

        /** Sets the alpha test to the given compare function. CMPF_ALWAYS_PASS means disabled.
            @see mAlphaTestThreshold.
            Calling this function triggers a HlmsDatablock::flushRenderables
        @remarks
            It is to the derived implementation to actually implement the alpha test.
        @param compareFunction
            Compare function to use. Default is CMPF_ALWAYS_PASS, which means disabled.
            Note: CMPF_ALWAYS_FAIL is not supported. Set a negative threshold to
            workaround this issue.
        @param shadowCasterOnly
            When true, only the caster should use alpha testing.
            Useful if you want alpha blending (i.e. transparency) while rendering normally,
            but want semi-transparent shadows.
        @param useAlphaFromTextures
            Whether you want the diffuse texture's alpha to influence the alpha test
            Most likely you want this to be true, unless you're customizing the
            shader and have special use for alpha testing
        */
        virtual void setAlphaTest( CompareFunction compareFunction, bool shadowCasterOnly = false,
                                   bool useAlphaFromTextures = true );

        CompareFunction getAlphaTest() const;
        bool            getAlphaTestShadowCasterOnly() const;

        /** Alpha test's threshold. @see setAlphaTest
        @param threshold
            Value typically in the range [0; 1)
        */
        virtual void setAlphaTestThreshold( float threshold );
        float        getAlphaTestThreshold() const { return mAlphaTestThreshold; }

        /// @see Hlms::getNameStr. This operations is NOT fast. Might return null
        /// (if the datablock was removed from the Hlms but somehow is still alive)
        const String *getNameStr() const;

        /// @see Hlms::getFilenameAndResourceGroup. This operations is NOT fast. Might return
        /// null (if the datablock was removed from the Hlms but somehow is still alive)
        /// Usage:
        ///     String const *filename;
        ///     String const *resourceGroup;
        ///     datablock->getFilenameAndResourceGroup( &filename, &resourceGroup );
        ///     if( filename && resourceGroup && !filename->empty() && !resourceGroup->empty() )
        ///     {
        ///         //Valid filename & resource group.
        ///     }
        void getFilenameAndResourceGroup( String const **outFilename,
                                          String const **outResourceGroup ) const;

        void _linkRenderable( Renderable *renderable );
        void _unlinkRenderable( Renderable *renderable );

        const vector<Renderable *>::type &getLinkedRenderables() const { return mLinkedRenderables; }

<<<<<<< HEAD
        virtual bool hasCustomShadowMacroblock() const;
=======
        /// Tells datablock to start loading all of its textures (if not loaded already)
        /// and any other resource it may need.
        ///
        /// Useful to cut loading times by anticipating what the user will do.
        ///
        /// Do not call this function aggressively (e.g. for lots of material every frame)
        virtual void preload();

        virtual bool hasCustomShadowMacroblock(void) const;
>>>>>>> 262756b6

        /// Returns the closest match for a diffuse colour,
        /// if applicable by the actual implementation.
        ///
        /// Note that Unlit implementation returns 0 as diffuse, since it's considered
        /// emissive instead due to being bright even in the absence lights.
        virtual ColourValue getDiffuseColour() const;
        /// Returns the closest match for a emissive colour,
        /// if applicable by the actual implementation.
        /// See HlmsDatablock::getDiffuseColour
        virtual ColourValue getEmissiveColour() const;

        /// Returns the closest match for a diffuse texture,
        /// if applicable by the actual implementation.
        /// See HlmsDatablock::getDiffuseColour
        virtual TextureGpu *getDiffuseTexture() const;
        /// Returns the closest match for a emissive texture,
        /// if applicable by the actual implementation.
        /// See HlmsDatablock::getDiffuseColour
        virtual TextureGpu *getEmissiveTexture() const;

        /**
        @remarks
            It's possible to set both saveOitd & saveOriginal to true, but will likely double
            storage requirements (2x as many textures). Setting both to true is useful
            for troubleshooting obscure Ogre bugs.
        @param folderPath
            Folder where to dump the textures.
        @param savedTextures [in/out]
            Set of texture names. Textures whose name is already in the set won't be saved again.
            Textures that were saved will be inserted into the set.
        @param saveOitd
            When true, we will download the texture from GPU and save it in OITD format.
            OITD is faster to load as it's stored in Ogre's native format it understands,
            but it cannot be opened by traditional image editors; also OITD is not backwards
            compatible with older versions of Ogre.
        @param saveOriginal
            When true, we will attempt to read the raw filestream of the original texture
            and save it (i.e. copy the original png/dds/etc file).
        */
        virtual void saveTextures( const String &folderPath, set<String>::type &savedTextures,
                                   bool saveOitd, bool saveOriginal,
                                   HlmsTextureExportListener *listener );

        static const char *getCmpString( CompareFunction compareFunction );

    protected:
        virtual void cloneImpl( HlmsDatablock *datablock ) const {};
    };

    /** @} */
    /** @} */

}  // namespace Ogre

#include "OgreHeaderSuffix.h"

#endif<|MERGE_RESOLUTION|>--- conflicted
+++ resolved
@@ -463,9 +463,6 @@
 
         const vector<Renderable *>::type &getLinkedRenderables() const { return mLinkedRenderables; }
 
-<<<<<<< HEAD
-        virtual bool hasCustomShadowMacroblock() const;
-=======
         /// Tells datablock to start loading all of its textures (if not loaded already)
         /// and any other resource it may need.
         ///
@@ -474,8 +471,7 @@
         /// Do not call this function aggressively (e.g. for lots of material every frame)
         virtual void preload();
 
-        virtual bool hasCustomShadowMacroblock(void) const;
->>>>>>> 262756b6
+        virtual bool hasCustomShadowMacroblock() const;
 
         /// Returns the closest match for a diffuse colour,
         /// if applicable by the actual implementation.
