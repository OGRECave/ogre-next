--- conflicted
+++ resolved
@@ -1,31 +1,4 @@
 /*
-<<<<<<< HEAD
------------------------------------------------------------------------------
-This source file is part of OGRE
-    (Object-oriented Graphics Rendering Engine)
-For the latest info, see http://www.ogre3d.org/
-
-Copyright (c) 2000-2014 Torus Knot Software Ltd
-
-Permission is hereby granted, free of charge, to any person obtaining a copy
-of this software and associated documentation files (the "Software"), to deal
-in the Software without restriction, including without limitation the rights
-to use, copy, modify, merge, publish, distribute, sublicense, and/or sell
-copies of the Software, and to permit persons to whom the Software is
-furnished to do so, subject to the following conditions:
-
-The above copyright notice and this permission notice shall be included in
-all copies or substantial portions of the Software.
-
-THE SOFTWARE IS PROVIDED "AS IS", WITHOUT WARRANTY OF ANY KIND, EXPRESS OR
-IMPLIED, INCLUDING BUT NOT LIMITED TO THE WARRANTIES OF MERCHANTABILITY,
-FITNESS FOR A PARTICULAR PURPOSE AND NONINFRINGEMENT. IN NO EVENT SHALL THE
-AUTHORS OR COPYRIGHT HOLDERS BE LIABLE FOR ANY CLAIM, DAMAGES OR OTHER
-LIABILITY, WHETHER IN AN ACTION OF CONTRACT, TORT OR OTHERWISE, ARISING FROM,
-OUT OF OR IN CONNECTION WITH THE SOFTWARE OR THE USE OR OTHER DEALINGS IN
-THE SOFTWARE.
------------------------------------------------------------------------------
-=======
   -----------------------------------------------------------------------------
   This source file is part of OGRE
   (Object-oriented Graphics Rendering Engine)
@@ -51,7 +24,6 @@
   OUT OF OR IN CONNECTION WITH THE SOFTWARE OR THE USE OR OTHER DEALINGS IN
   THE SOFTWARE.
   -----------------------------------------------------------------------------
->>>>>>> 83e497b5
 */
 #ifndef __RenderToVertexBuffer_H__
 #define __RenderToVertexBuffer_H__
@@ -61,7 +33,6 @@
 
 namespace Ogre {
     /** \addtogroup Core
-<<<<<<< HEAD
     *  @{
     */
     /** \addtogroup RenderSystem
@@ -75,21 +46,6 @@
         reuse later, without regenerating it again. You can also create shaders
         that run on previous results of those shaders, creating stateful 
         shaders.
-=======
-     *  @{
-     */
-    /** \addtogroup RenderSystem
-     *  @{
-     */
-    /**
-       An object which renders geometry to a vertex.
-       @remarks
-       This is especially useful together with geometry shaders, as you can
-       render procedural geometry which will get saved to a vertex buffer for
-       reuse later, without regenerating it again. You can also create shaders
-       that run on previous results of those shaders, creating stateful
-       shaders.
->>>>>>> 83e497b5
     */
     class _OgreExport RenderToVertexBuffer
     {
@@ -111,11 +67,7 @@
            Get the maximum number of vertices that the buffer will hold
         */
         unsigned int getMaxVertexCount() const { return mMaxVertexCount; }
-<<<<<<< HEAD
-        
-=======
 
->>>>>>> 83e497b5
         /**
            Set the maximum number of vertices that the buffer will hold
         */
@@ -156,11 +108,7 @@
            the source renderable will be used as input.
         */
         virtual void reset() { mResetRequested = true; }
-<<<<<<< HEAD
-        
-=======
 
->>>>>>> 83e497b5
         /**
            Set the source renderable of this object. During the first (and
            perhaps later) update of this object, this object's data will be
@@ -195,10 +143,6 @@
         unsigned int mMaxVertexCount;
     };
 
-<<<<<<< HEAD
-    typedef SharedPtr<RenderToVertexBuffer> RenderToVertexBufferSharedPtr;
-=======
->>>>>>> 83e497b5
     /** @} */
     /** @} */
 }
