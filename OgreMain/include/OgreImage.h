--- conflicted
+++ resolved
@@ -294,11 +294,7 @@
             @see
                 Image::load( const String& filename )
         */
-<<<<<<< HEAD
-        Image & load(DataStreamPtr& stream, const String& type = StringUtil::BLANK );
-=======
         Image & load(DataStreamPtr& stream, const String& type = BLANKSTRING );
->>>>>>> 83e497b5
 
         /** Utility method to combine 2 separate images into this one, with the first
         image source supplying the RGB channels, and the second image supplying the 
@@ -329,11 +325,7 @@
             a header to identify the data.
         */
         Image & loadTwoImagesAsRGBA(DataStreamPtr& rgbStream, DataStreamPtr& alphaStream, PixelFormat format = PF_BYTE_RGBA,
-<<<<<<< HEAD
-            const String& rgbType = StringUtil::BLANK, const String& alphaType = StringUtil::BLANK);
-=======
             const String& rgbType = BLANKSTRING, const String& alphaType = BLANKSTRING);
->>>>>>> 83e497b5
 
         /** Utility method to combine 2 separate images into this one, with the first
             image source supplying the RGB channels, and the second image supplying the 
