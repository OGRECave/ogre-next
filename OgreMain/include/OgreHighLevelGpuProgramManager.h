--- conflicted
+++ resolved
@@ -55,10 +55,7 @@
             const String& group, bool isManual, ManualResourceLoader* loader) = 0;
         virtual void destroy(HighLevelGpuProgram* prog) = 0;
     };
-<<<<<<< HEAD
-=======
 
->>>>>>> 83e497b5
     /** This ResourceManager manages high-level vertex and fragment programs. 
     @remarks
         High-level vertex and fragment programs can be used instead of assembler programs
