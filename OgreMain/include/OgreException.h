/*
-----------------------------------------------------------------------------
This source file is part of OGRE
(Object-oriented Graphics Rendering Engine)
For the latest info, see http://www.ogre3d.org/

Copyright (c) 2000-2014 Torus Knot Software Ltd

Permission is hereby granted, free of charge, to any person obtaining a copy
of this software and associated documentation files (the "Software"), to deal
in the Software without restriction, including without limitation the rights
to use, copy, modify, merge, publish, distribute, sublicense, and/or sell
copies of the Software, and to permit persons to whom the Software is
furnished to do so, subject to the following conditions:

The above copyright notice and this permission notice shall be included in
all copies or substantial portions of the Software.

THE SOFTWARE IS PROVIDED "AS IS", WITHOUT WARRANTY OF ANY KIND, EXPRESS OR
IMPLIED, INCLUDING BUT NOT LIMITED TO THE WARRANTIES OF MERCHANTABILITY,
FITNESS FOR A PARTICULAR PURPOSE AND NONINFRINGEMENT. IN NO EVENT SHALL THE
AUTHORS OR COPYRIGHT HOLDERS BE LIABLE FOR ANY CLAIM, DAMAGES OR OTHER
LIABILITY, WHETHER IN AN ACTION OF CONTRACT, TORT OR OTHERWISE, ARISING FROM,
OUT OF OR IN CONNECTION WITH THE SOFTWARE OR THE USE OR OTHER DEALINGS IN
THE SOFTWARE.
-----------------------------------------------------------------------------
*/
#ifndef __Exception_H_
#define __Exception_H_

// Precompiler options
#include "OgrePrerequisites.h"
#include "OgreString.h"
#include <exception>
#include "OgreHeaderPrefix.h"

// Check for OGRE assert mode

// RELEASE_EXCEPTIONS mode
#if OGRE_ASSERT_MODE == 1
#   if OGRE_DEBUG_MODE
#       define OgreAssert( a, b ) assert( (a) && (b) )
#   else
#       if OGRE_COMP != OGRE_COMPILER_BORL
#           define OgreAssert( a, b ) if( !(a) ) OGRE_EXCEPT( Ogre::Exception::ERR_RT_ASSERTION_FAILED, (b), "no function info")
#       else
#           define OgreAssert( a, b ) if( !(a) ) OGRE_EXCEPT( Ogre::Exception::ERR_RT_ASSERTION_FAILED, (b), __FUNC__ )
#       endif
#   endif

// EXCEPTIONS mode
#elif OGRE_ASSERT_MODE == 2
#   if OGRE_COMP != OGRE_COMPILER_BORL
#       define OgreAssert( a, b ) if( !(a) ) OGRE_EXCEPT( Ogre::Exception::ERR_RT_ASSERTION_FAILED, (b), "no function info")
#   else
#       define OgreAssert( a, b ) if( !(a) ) OGRE_EXCEPT( Ogre::Exception::ERR_RT_ASSERTION_FAILED, (b), __FUNC__ )
#   endif

// STANDARD mode
#else
#   define OgreAssert( a, b ) assert( (a) && (b) )
#endif

namespace Ogre {
	/** \addtogroup Core
	*  @{
	*/
	/** \addtogroup General
	*  @{
	*/
	/** When thrown, provides information about an error that has occurred inside the engine.
        @remarks
            OGRE never uses return values to indicate errors. Instead, if an
            error occurs, an exception is thrown, and this is the object that
            encapsulates the detail of the problem. The application using
            OGRE should always ensure that the exceptions are caught, so all
            OGRE engine functions should occur within a
            try{} catch(Ogre::Exception& e) {} block.
        @par
            The user application should never create any instances of this
            object unless it wishes to unify its error handling using the
            same object.
    */
	class _OgreExport Exception : public std::exception
    {
    protected:
        long line;
        int number;
		String typeName;
        String description;
        String source;
        String file;
		mutable String fullDesc;
    public:
        /** Static definitions of error codes.
            @todo
                Add many more exception codes, since we want the user to be able
                to catch most of them.
        */
        enum ExceptionCodes {
            ERR_CANNOT_WRITE_TO_FILE,
            ERR_INVALID_STATE,
            ERR_INVALIDPARAMS,
            ERR_RENDERINGAPI_ERROR,
            ERR_DUPLICATE_ITEM,
            ERR_ITEM_NOT_FOUND,
            ERR_FILE_NOT_FOUND,
            ERR_INTERNAL_ERROR,
            ERR_RT_ASSERTION_FAILED,
            ERR_NOT_IMPLEMENTED
        };

        /** Default constructor.
        */
        Exception( int number, const String& description, const String& source );

        /** Advanced constructor.
        */
        Exception( int number, const String& description, const String& source, const char* type, const char* file, long line );

        /** Copy constructor.
        */
        Exception(const Exception& rhs);

		/// Needed for compatibility with std::exception
		~Exception() throw() {}

        /** Assignment operator.
        */
        Exception & operator = (const Exception& rhs);

        /** Returns a string with the full description of this error.
            @remarks
                The description contains the error number, the description
                supplied by the thrower, what routine threw the exception,
                and will also supply extra platform-specific information
                where applicable. For example - in the case of a rendering
                library error, the description of the error will include both
                the place in which OGRE found the problem, and a text
                description from the 3D rendering library, if available.
        */
        virtual const String& getFullDescription(void) const;

        /** Gets the error code.
        */
        virtual int getNumber(void) const throw();

        /** Gets the source function.
        */
        virtual const String &getSource() const { return source; }

        /** Gets source file name.
        */
        virtual const String &getFile() const { return file; }

        /** Gets line number.
        */
        virtual long getLine() const { return line; }

		/** Returns a string with only the 'description' field of this exception. Use 
			getFullDescriptionto get a full description of the error including line number,
			error number and what function threw the exception.
        */
		virtual const String &getDescription(void) const { return description; }

		/// Override std::exception::what
		const char* what() const throw() { return getFullDescription().c_str(); }
        
    };


	// Specialised exceptions allowing each to be caught specifically
	// backwards-compatible since exception codes still used

	class _OgreExport UnimplementedException : public Exception 
	{
	public:
		UnimplementedException(int inNumber, const String& inDescription, const String& inSource, const char* inFile, long inLine)
			: Exception(inNumber, inDescription, inSource, "UnimplementedException", inFile, inLine) {}
	};
	class _OgreExport FileNotFoundException : public Exception
	{
	public:
		FileNotFoundException(int inNumber, const String& inDescription, const String& inSource, const char* inFile, long inLine)
			: Exception(inNumber, inDescription, inSource, "FileNotFoundException", inFile, inLine) {}
	};
	class _OgreExport IOException : public Exception
	{
	public:
		IOException(int inNumber, const String& inDescription, const String& inSource, const char* inFile, long inLine)
			: Exception(inNumber, inDescription, inSource, "IOException", inFile, inLine) {}
	};
	class _OgreExport InvalidStateException : public Exception
	{
	public:
		InvalidStateException(int inNumber, const String& inDescription, const String& inSource, const char* inFile, long inLine)
			: Exception(inNumber, inDescription, inSource, "InvalidStateException", inFile, inLine) {}
	};
	class _OgreExport InvalidParametersException : public Exception
	{
	public:
		InvalidParametersException(int inNumber, const String& inDescription, const String& inSource, const char* inFile, long inLine)
			: Exception(inNumber, inDescription, inSource, "InvalidParametersException", inFile, inLine) {}
	};
	class _OgreExport ItemIdentityException : public Exception
	{
	public:
		ItemIdentityException(int inNumber, const String& inDescription, const String& inSource, const char* inFile, long inLine)
			: Exception(inNumber, inDescription, inSource, "ItemIdentityException", inFile, inLine) {}
	};
	class _OgreExport InternalErrorException : public Exception
	{
	public:
		InternalErrorException(int inNumber, const String& inDescription, const String& inSource, const char* inFile, long inLine)
			: Exception(inNumber, inDescription, inSource, "InternalErrorException", inFile, inLine) {}
	};
	class _OgreExport RenderingAPIException : public Exception
	{
	public:
		RenderingAPIException(int inNumber, const String& inDescription, const String& inSource, const char* inFile, long inLine)
			: Exception(inNumber, inDescription, inSource, "RenderingAPIException", inFile, inLine) {}
	};
	class _OgreExport RuntimeAssertionException : public Exception
	{
	public:
		RuntimeAssertionException(int inNumber, const String& inDescription, const String& inSource, const char* inFile, long inLine)
			: Exception(inNumber, inDescription, inSource, "RuntimeAssertionException", inFile, inLine) {}
	};


	/** Class implementing dispatch method in order to construct by-value
		exceptions of a derived type based on an exception code.
	*/
	class ExceptionFactory
	{
	private:
		/// Private constructor, no construction
		ExceptionFactory() {}
	public:
<<<<<<< HEAD
		static UnimplementedException create(
			ExceptionCodeType<Exception::ERR_NOT_IMPLEMENTED> /*code*/, 
			const String& desc, 
			const String& src, const char* file, long line)
		{
			return UnimplementedException(Exception::ERR_NOT_IMPLEMENTED, desc, src, file, line);
		}
		static FileNotFoundException create(
			ExceptionCodeType<Exception::ERR_FILE_NOT_FOUND> /*code*/, 
			const String& desc, 
			const String& src, const char* file, long line)
		{
			return FileNotFoundException(Exception::ERR_FILE_NOT_FOUND, desc, src, file, line);
		}
		static IOException create(
			ExceptionCodeType<Exception::ERR_CANNOT_WRITE_TO_FILE> /*code*/, 
			const String& desc, 
			const String& src, const char* file, long line)
		{
			return IOException(Exception::ERR_CANNOT_WRITE_TO_FILE, desc, src, file, line);
		}
		static InvalidStateException create(
			ExceptionCodeType<Exception::ERR_INVALID_STATE> /*code*/, 
			const String& desc, 
			const String& src, const char* file, long line)
		{
			return InvalidStateException(Exception::ERR_INVALID_STATE, desc, src, file, line);
		}
		static InvalidParametersException create(
			ExceptionCodeType<Exception::ERR_INVALIDPARAMS> /*code*/, 
			const String& desc, 
			const String& src, const char* file, long line)
		{
			return InvalidParametersException(Exception::ERR_INVALIDPARAMS, desc, src, file, line);
		}
		static ItemIdentityException create(
			ExceptionCodeType<Exception::ERR_ITEM_NOT_FOUND> /*code*/, 
			const String& desc, 
			const String& src, const char* file, long line)
		{
			return ItemIdentityException(Exception::ERR_ITEM_NOT_FOUND, desc, src, file, line);
		}
		static ItemIdentityException create(
			ExceptionCodeType<Exception::ERR_DUPLICATE_ITEM> /*code*/, 
			const String& desc, 
			const String& src, const char* file, long line)
		{
			return ItemIdentityException(Exception::ERR_DUPLICATE_ITEM, desc, src, file, line);
		}
		static InternalErrorException create(
			ExceptionCodeType<Exception::ERR_INTERNAL_ERROR> /*code*/, 
			const String& desc, 
			const String& src, const char* file, long line)
		{
			return InternalErrorException(Exception::ERR_INTERNAL_ERROR, desc, src, file, line);
		}
		static RenderingAPIException create(
			ExceptionCodeType<Exception::ERR_RENDERINGAPI_ERROR> /*code*/, 
			const String& desc, 
			const String& src, const char* file, long line)
		{
			return RenderingAPIException(Exception::ERR_RENDERINGAPI_ERROR, desc, src, file, line);
		}
		static RuntimeAssertionException create(
			ExceptionCodeType<Exception::ERR_RT_ASSERTION_FAILED> /*code*/, 
			const String& desc, 
			const String& src, const char* file, long line)
		{
			return RuntimeAssertionException(Exception::ERR_RT_ASSERTION_FAILED, desc, src, file, line);
		}

=======
		static OGRE_NORETURN void throwException(
			Exception::ExceptionCodes code, int number,
			const String& desc,
			const String& src, const char* file, long line)
		{
			switch (code)
			{
			case Exception::ERR_CANNOT_WRITE_TO_FILE:	throw IOException(number, desc, src, file, line);
			case Exception::ERR_INVALID_STATE:			throw InvalidStateException(number, desc, src, file, line);
			case Exception::ERR_INVALIDPARAMS:			throw InvalidParametersException(number, desc, src, file, line);
			case Exception::ERR_RENDERINGAPI_ERROR:		throw RenderingAPIException(number, desc, src, file, line);
			case Exception::ERR_DUPLICATE_ITEM:			throw ItemIdentityException(number, desc, src, file, line);
			case Exception::ERR_ITEM_NOT_FOUND:			throw ItemIdentityException(number, desc, src, file, line);
			case Exception::ERR_FILE_NOT_FOUND:			throw FileNotFoundException(number, desc, src, file, line);
			case Exception::ERR_INTERNAL_ERROR:			throw InternalErrorException(number, desc, src, file, line);
			case Exception::ERR_RT_ASSERTION_FAILED:	throw RuntimeAssertionException(number, desc, src, file, line);
			case Exception::ERR_NOT_IMPLEMENTED:		throw UnimplementedException(number, desc, src, file, line);
			default:									throw Exception(number, desc, src, "Exception", file, line);
			}
		}
>>>>>>> 315c21d9
	};
	

	
#ifndef OGRE_EXCEPT
#define OGRE_EXCEPT(code, desc, src)			Ogre::ExceptionFactory::throwException(code, code, desc, src, __FILE__, __LINE__);
#define OGRE_EXCEPT_EX(code, num, desc, src) 	Ogre::ExceptionFactory::throwException(code, num, desc, src, __FILE__, __LINE__);
#else
#define OGRE_EXCEPT_EX(code, num, desc, src) 	OGRE_EXCEPT(code, desc, src);
#endif
	/** @} */
	/** @} */

} // Namespace Ogre

#include "OgreHeaderSuffix.h"

#endif<|MERGE_RESOLUTION|>--- conflicted
+++ resolved
@@ -237,79 +237,6 @@
 		/// Private constructor, no construction
 		ExceptionFactory() {}
 	public:
-<<<<<<< HEAD
-		static UnimplementedException create(
-			ExceptionCodeType<Exception::ERR_NOT_IMPLEMENTED> /*code*/, 
-			const String& desc, 
-			const String& src, const char* file, long line)
-		{
-			return UnimplementedException(Exception::ERR_NOT_IMPLEMENTED, desc, src, file, line);
-		}
-		static FileNotFoundException create(
-			ExceptionCodeType<Exception::ERR_FILE_NOT_FOUND> /*code*/, 
-			const String& desc, 
-			const String& src, const char* file, long line)
-		{
-			return FileNotFoundException(Exception::ERR_FILE_NOT_FOUND, desc, src, file, line);
-		}
-		static IOException create(
-			ExceptionCodeType<Exception::ERR_CANNOT_WRITE_TO_FILE> /*code*/, 
-			const String& desc, 
-			const String& src, const char* file, long line)
-		{
-			return IOException(Exception::ERR_CANNOT_WRITE_TO_FILE, desc, src, file, line);
-		}
-		static InvalidStateException create(
-			ExceptionCodeType<Exception::ERR_INVALID_STATE> /*code*/, 
-			const String& desc, 
-			const String& src, const char* file, long line)
-		{
-			return InvalidStateException(Exception::ERR_INVALID_STATE, desc, src, file, line);
-		}
-		static InvalidParametersException create(
-			ExceptionCodeType<Exception::ERR_INVALIDPARAMS> /*code*/, 
-			const String& desc, 
-			const String& src, const char* file, long line)
-		{
-			return InvalidParametersException(Exception::ERR_INVALIDPARAMS, desc, src, file, line);
-		}
-		static ItemIdentityException create(
-			ExceptionCodeType<Exception::ERR_ITEM_NOT_FOUND> /*code*/, 
-			const String& desc, 
-			const String& src, const char* file, long line)
-		{
-			return ItemIdentityException(Exception::ERR_ITEM_NOT_FOUND, desc, src, file, line);
-		}
-		static ItemIdentityException create(
-			ExceptionCodeType<Exception::ERR_DUPLICATE_ITEM> /*code*/, 
-			const String& desc, 
-			const String& src, const char* file, long line)
-		{
-			return ItemIdentityException(Exception::ERR_DUPLICATE_ITEM, desc, src, file, line);
-		}
-		static InternalErrorException create(
-			ExceptionCodeType<Exception::ERR_INTERNAL_ERROR> /*code*/, 
-			const String& desc, 
-			const String& src, const char* file, long line)
-		{
-			return InternalErrorException(Exception::ERR_INTERNAL_ERROR, desc, src, file, line);
-		}
-		static RenderingAPIException create(
-			ExceptionCodeType<Exception::ERR_RENDERINGAPI_ERROR> /*code*/, 
-			const String& desc, 
-			const String& src, const char* file, long line)
-		{
-			return RenderingAPIException(Exception::ERR_RENDERINGAPI_ERROR, desc, src, file, line);
-		}
-		static RuntimeAssertionException create(
-			ExceptionCodeType<Exception::ERR_RT_ASSERTION_FAILED> /*code*/, 
-			const String& desc, 
-			const String& src, const char* file, long line)
-		{
-			return RuntimeAssertionException(Exception::ERR_RT_ASSERTION_FAILED, desc, src, file, line);
-		}
-
-=======
 		static OGRE_NORETURN void throwException(
 			Exception::ExceptionCodes code, int number,
 			const String& desc,
@@ -330,16 +257,15 @@
 			default:									throw Exception(number, desc, src, "Exception", file, line);
 			}
 		}
->>>>>>> 315c21d9
 	};
 	
 
 	
 #ifndef OGRE_EXCEPT
-#define OGRE_EXCEPT(code, desc, src)			Ogre::ExceptionFactory::throwException(code, code, desc, src, __FILE__, __LINE__);
-#define OGRE_EXCEPT_EX(code, num, desc, src) 	Ogre::ExceptionFactory::throwException(code, num, desc, src, __FILE__, __LINE__);
+#define OGRE_EXCEPT(code, desc, src)         Ogre::ExceptionFactory::throwException(code, code, desc, src, __FILE__, __LINE__)
+#define OGRE_EXCEPT_EX(code, num, desc, src) Ogre::ExceptionFactory::throwException(code, num, desc, src, __FILE__, __LINE__)
 #else
-#define OGRE_EXCEPT_EX(code, num, desc, src) 	OGRE_EXCEPT(code, desc, src);
+#define OGRE_EXCEPT_EX(code, num, desc, src) OGRE_EXCEPT(code, desc, src)
 #endif
 	/** @} */
 	/** @} */
