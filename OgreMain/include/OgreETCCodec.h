/*
-----------------------------------------------------------------------------
This source file is part of OGRE
(Object-oriented Graphics Rendering Engine)
For the latest info, see http://www.ogre3d.org/

Copyright (c) 2000-2014 Torus Knot Software Ltd

Permission is hereby granted, free of charge, to any person obtaining a copy
of this software and associated documentation files (the "Software"), to deal
in the Software without restriction, including without limitation the rights
to use, copy, modify, merge, publish, distribute, sublicense, and/or sell
copies of the Software, and to permit persons to whom the Software is
furnished to do so, subject to the following conditions:

The above copyright notice and this permission notice shall be included in
all copies or substantial portions of the Software.

THE SOFTWARE IS PROVIDED "AS IS", WITHOUT WARRANTY OF ANY KIND, EXPRESS OR
IMPLIED, INCLUDING BUT NOT LIMITED TO THE WARRANTIES OF MERCHANTABILITY,
FITNESS FOR A PARTICULAR PURPOSE AND NONINFRINGEMENT. IN NO EVENT SHALL THE
AUTHORS OR COPYRIGHT HOLDERS BE LIABLE FOR ANY CLAIM, DAMAGES OR OTHER
LIABILITY, WHETHER IN AN ACTION OF CONTRACT, TORT OR OTHERWISE, ARISING FROM,
OUT OF OR IN CONNECTION WITH THE SOFTWARE OR THE USE OR OTHER DEALINGS IN
THE SOFTWARE.
-----------------------------------------------------------------------------
*/
#ifndef __OgreETCCodec_H__
#define __OgreETCCodec_H__

#include "OgreImageCodec.h"

namespace Ogre {
    /** \addtogroup Core
    *  @{
    */
    /** \addtogroup Image
    *  @{
    */

    /** Codec specialized in loading ETC (Ericsson Texture Compression) images.
    @remarks
        We implement our own codec here since we need to be able to keep ETC
        data compressed if the card supports it.
    */
    class _OgreExport ETCCodec : public ImageCodec
    {
    protected:
        String mType;
        
<<<<<<< HEAD
        void flipEndian(void * pData, size_t size, size_t count) const;
        void flipEndian(void * pData, size_t size) const;
=======
		static void flipEndian(void * pData, size_t size, size_t count);	// invokes Bitwise::bswapChunks() if OGRE_ENDIAN_BIG
		static void flipEndian(void * pData, size_t size);					// invokes Bitwise::bswapBuffer() if OGRE_ENDIAN_BIG
>>>>>>> 41e3e01c

        /// Single registered codec instance
        static ETCCodec* msPKMInstance;
        static ETCCodec* msKTXInstance;

    public:
        ETCCodec(const String &type);
        virtual ~ETCCodec() { }

        /// @copydoc Codec::encode
        DataStreamPtr encode(MemoryDataStreamPtr& input, CodecDataPtr& pData) const;
        /// @copydoc Codec::encodeToFile
        void encodeToFile(MemoryDataStreamPtr& input, const String& outFileName, CodecDataPtr& pData) const;
        /// @copydoc Codec::decode
        DecodeResult decode(DataStreamPtr& input) const;
        /// @copydoc Codec::magicNumberToFileExt
        String magicNumberToFileExt(const char *magicNumberPtr, size_t maxbytes) const;
        
        virtual String getType() const;        

        /// Static method to startup and register the ETC codec
        static void startup(void);
        /// Static method to shutdown and unregister the ETC codec
        static void shutdown(void);
    private:
        bool decodePKM(DataStreamPtr& input, DecodeResult& result) const;
        bool decodeKTX(DataStreamPtr& input, DecodeResult& result) const;

    };
    /** @} */
    /** @} */

} // namespace

#endif
<|MERGE_RESOLUTION|>--- conflicted
+++ resolved
@@ -48,13 +48,8 @@
     protected:
         String mType;
         
-<<<<<<< HEAD
-        void flipEndian(void * pData, size_t size, size_t count) const;
-        void flipEndian(void * pData, size_t size) const;
-=======
 		static void flipEndian(void * pData, size_t size, size_t count);	// invokes Bitwise::bswapChunks() if OGRE_ENDIAN_BIG
 		static void flipEndian(void * pData, size_t size);					// invokes Bitwise::bswapBuffer() if OGRE_ENDIAN_BIG
->>>>>>> 41e3e01c
 
         /// Single registered codec instance
         static ETCCodec* msPKMInstance;
