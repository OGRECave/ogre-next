--- conflicted
+++ resolved
@@ -284,13 +284,8 @@
     */
     class _OgreExport VertexCacheProfiler : public BufferAlloc
     {
-<<<<<<< HEAD
         public:
-            enum CacheType {
-                FIFO, LRU
-            };
-
-            VertexCacheProfiler(unsigned int cachesize = 16, CacheType cachetype = FIFO )
+            VertexCacheProfiler(unsigned int cachesize = 16)
                 : size ( cachesize ), tail (0), buffersize (0), hit (0), miss (0)
             {
                 cache = OGRE_ALLOC_T(uint32, size, MEMCATEGORY_GEOMETRY);
@@ -319,38 +314,6 @@
     };
     /** @} */
     /** @} */
-=======
-		public:
-			VertexCacheProfiler(unsigned int cachesize = 16)
-				: size ( cachesize ), tail (0), buffersize (0), hit (0), miss (0)
-			{
-				cache = OGRE_ALLOC_T(uint32, size, MEMCATEGORY_GEOMETRY);
-			}
-
-			~VertexCacheProfiler()
-			{
-				OGRE_FREE(cache, MEMCATEGORY_GEOMETRY);
-			}
-
-			void profile(const HardwareIndexBufferSharedPtr& indexBuffer);
-			void reset() { hit = 0; miss = 0; tail = 0; buffersize = 0; }
-			void flush() { tail = 0; buffersize = 0; }
-
-			unsigned int getHits() { return hit; }
-			unsigned int getMisses() { return miss; }
-			unsigned int getSize() { return size; }
-		private:
-			unsigned int size;
-			uint32 *cache;
-
-			unsigned int tail, buffersize;
-			unsigned int hit, miss;
-
-			bool inCache(unsigned int index);
-	};
-	/** @} */
-	/** @} */
->>>>>>> 053554ee
 }
 
 #include "OgreHeaderSuffix.h"
