--- conflicted
+++ resolved
@@ -66,11 +66,7 @@
         and to back it with a system memory 'shadow' copy which can be read and updated arbitrarily.
         Ogre handles synchronising this buffer with the real hardware buffer (which should still be
         created with the HBU_DYNAMIC flag if you intend to update it very frequently). Whilst this
-<<<<<<< HEAD
-        approach does have it's own costs, such as increased memory overhead, these costs can 
-=======
         approach does have its own costs, such as increased memory overhead, these costs can 
->>>>>>> 83e497b5
         often be outweighed by the performance benefits of using a more hardware efficient buffer.
         You should look for the 'useShadowBuffer' parameter on the creation methods used to create
         the buffer of the type you require (see HardwareBufferManager) to enable this feature.
@@ -143,8 +139,6 @@
                 HBL_WRITE_ONLY
                 
             };
-<<<<<<< HEAD
-=======
 
             /// Device load options
             /// The following enum is used to controls how data is loaded to devices in a multi device environment
@@ -162,17 +156,13 @@
                 HBU_ON_DEMAND = 0x0001
             };
 
->>>>>>> 83e497b5
         protected:
             size_t mSizeInBytes;
             Usage mUsage;
             bool mIsLocked;
             size_t mLockStart;
             size_t mLockSize;
-<<<<<<< HEAD
-=======
             UploadOptions mLockUploadOption;
->>>>>>> 83e497b5
             bool mSystemMemory;
             bool mUseShadowBuffer;
             HardwareBuffer* mShadowBuffer;
@@ -187,11 +177,7 @@
     public:
             /// Constructor, to be called by HardwareBufferManager only
             HardwareBuffer(Usage usage, bool systemMemory, bool useShadowBuffer) 
-<<<<<<< HEAD
-                : mUsage(usage), mIsLocked(false), mSystemMemory(systemMemory), 
-=======
                 : mSizeInBytes(0), mUsage(usage), mIsLocked(false), mLockStart(0), mLockSize(0), mSystemMemory(systemMemory),
->>>>>>> 83e497b5
                 mUseShadowBuffer(useShadowBuffer), mShadowBuffer(NULL), mShadowUpdated(false), 
                 mSuppressHardwareUpdate(false) 
             {
@@ -212,11 +198,7 @@
             @param options Locking options
             @return Pointer to the locked memory
             */
-<<<<<<< HEAD
-            virtual void* lock(size_t offset, size_t length, LockOptions options)
-=======
             virtual void* lock(size_t offset, size_t length, LockOptions options, UploadOptions uploadOpt = HBU_DEFAULT)
->>>>>>> 83e497b5
             {
                 assert(!isLocked() && "Cannot lock this buffer, it is already locked!");
 
@@ -246,10 +228,7 @@
                 }
                 mLockStart = offset;
                 mLockSize = length;
-<<<<<<< HEAD
-=======
                 mLockUploadOption = uploadOpt;
->>>>>>> 83e497b5
                 return ret;
             }
 
