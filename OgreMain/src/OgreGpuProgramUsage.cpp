--- conflicted
+++ resolved
@@ -196,11 +196,7 @@
             }
 
             OGRE_EXCEPT(Exception::ERR_INVALIDPARAMS, 
-<<<<<<< HEAD
-                mProgram->getName() + "is a " + yourType + " program, but you are assigning it to a " 
-=======
                 mProgram->getName() + " is a " + yourType + " program, but you are assigning it to a " 
->>>>>>> 83e497b5
                 + myType + " program slot. This is invalid.",
                 "GpuProgramUsage::setProgramName");
 
