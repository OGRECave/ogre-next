/*
-----------------------------------------------------------------------------
This source file is part of OGRE
(Object-oriented Graphics Rendering Engine)
For the latest info, see http://www.ogre3d.org/

Copyright (c) 2000-2013 Torus Knot Software Ltd

Permission is hereby granted, free of charge, to any person obtaining a copy
of this software and associated documentation files (the "Software"), to deal
in the Software without restriction, including without limitation the rights
to use, copy, modify, merge, publish, distribute, sublicense, and/or sell
copies of the Software, and to permit persons to whom the Software is
furnished to do so, subject to the following conditions:

The above copyright notice and this permission notice shall be included in
all copies or substantial portions of the Software.

THE SOFTWARE IS PROVIDED "AS IS", WITHOUT WARRANTY OF ANY KIND, EXPRESS OR
IMPLIED, INCLUDING BUT NOT LIMITED TO THE WARRANTIES OF MERCHANTABILITY,
FITNESS FOR A PARTICULAR PURPOSE AND NONINFRINGEMENT. IN NO EVENT SHALL THE
AUTHORS OR COPYRIGHT HOLDERS BE LIABLE FOR ANY CLAIM, DAMAGES OR OTHER
LIABILITY, WHETHER IN AN ACTION OF CONTRACT, TORT OR OTHERWISE, ARISING FROM,
OUT OF OR IN CONNECTION WITH THE SOFTWARE OR THE USE OR OTHER DEALINGS IN
THE SOFTWARE.
-----------------------------------------------------------------------------
*/

// Emulate _findfirst, _findnext on non-Windows platforms
#include "OgreSearchOps.h"
#include <stdio.h>
#include <ctype.h>

/* Win32 directory operations emulation */
<<<<<<< HEAD
#if OGRE_PLATFORM != OGRE_PLATFORM_WIN32
=======
#if OGRE_PLATFORM != OGRE_PLATFORM_WIN32 && OGRE_PLATFORM != OGRE_PLATFORM_WINRT
>>>>>>> a48f71b7
    
struct _find_search_t
{
    char *pattern;
    char *curfn;
    char *directory;
    int dirlen;
    DIR *dirfd;
};
        
intptr_t _findfirst(const char *pattern, struct _finddata_t *data)
{
    _find_search_t *fs = new _find_search_t;
    fs->curfn = NULL;
    fs->pattern = NULL;

    // Separate the mask from directory name
    const char *mask = strrchr (pattern, '/');
    if (mask)
    {
        fs->dirlen = mask - pattern;
        mask++;
        fs->directory = (char *)malloc (fs->dirlen + 1);
        memcpy (fs->directory, pattern, fs->dirlen);
        fs->directory [fs->dirlen] = 0;
    }
    else
    {
        mask = pattern;
        fs->directory = strdup (".");
        fs->dirlen = 1;
    }

    fs->dirfd = opendir (fs->directory);
    if (!fs->dirfd)
    {
        _findclose ((intptr_t)fs);
        return -1;
    }

    /* Hack for "*.*" -> "*' from DOS/Windows */
    if (strcmp (mask, "*.*") == 0)
        mask += 2;
    fs->pattern = strdup (mask);

    /* Get the first entry */
    if (_findnext ((intptr_t)fs, data) < 0)
    {
        _findclose ((intptr_t)fs);
        return -1;
    }

    return (intptr_t)fs;
}

int _findnext(intptr_t id, struct _finddata_t *data)
{
    _find_search_t *fs = (_find_search_t *)id;

    /* Loop until we run out of entries or find the next one */
    dirent *entry;
    for (;;)
    {
        if (!(entry = readdir (fs->dirfd)))
            return -1;

        /* See if the filename matches our pattern */
        if (fnmatch (fs->pattern, entry->d_name, 0) == 0)
            break;
    }

    if (fs->curfn)
        free (fs->curfn);
    data->name = fs->curfn = strdup (entry->d_name);

    size_t namelen = strlen (entry->d_name);
    char *xfn = new char [fs->dirlen + 1 + namelen + 1];
    sprintf (xfn, "%s/%s", fs->directory, entry->d_name);

    /* stat the file to get if it's a subdir and to find its length */
    struct stat stat_buf;
    if (stat (xfn, &stat_buf))
    {
        // Hmm strange, imitate a zero-length file then
        data->attrib = _A_NORMAL;
        data->size = 0;
    }
    else
    {
        if (S_ISDIR(stat_buf.st_mode))
            data->attrib = _A_SUBDIR;
        else
            /* Default type to a normal file */
            data->attrib = _A_NORMAL;

        data->size = (unsigned long)stat_buf.st_size;
    }

    delete [] xfn;

    /* Files starting with a dot are hidden files in Unix */
    if (data->name [0] == '.')
        data->attrib |= _A_HIDDEN;

    return 0;
}

int _findclose(intptr_t id)
{
    int ret;
    _find_search_t *fs = (_find_search_t *)id;
    
    ret = fs->dirfd ? closedir (fs->dirfd) : 0;
    free (fs->pattern);
    free (fs->directory);
    if (fs->curfn)
        free (fs->curfn);
    delete fs;

    return ret;
}

#endif<|MERGE_RESOLUTION|>--- conflicted
+++ resolved
@@ -32,11 +32,7 @@
 #include <ctype.h>
 
 /* Win32 directory operations emulation */
-<<<<<<< HEAD
-#if OGRE_PLATFORM != OGRE_PLATFORM_WIN32
-=======
 #if OGRE_PLATFORM != OGRE_PLATFORM_WIN32 && OGRE_PLATFORM != OGRE_PLATFORM_WINRT
->>>>>>> a48f71b7
     
 struct _find_search_t
 {
