--- conflicted
+++ resolved
@@ -59,19 +59,12 @@
 #include "OgreRenderQueueInvocation.h"
 #include "OgrePlatformInformation.h"
 #include "OgreConvexBody.h"
-<<<<<<< HEAD
 #include "OgreFrameStats.h"
 #include "Threading/OgreDefaultWorkQueue.h"
 #include "OgreQueuedProgressiveMeshGenerator.h"
 #include "OgreNameGenerator.h"
 #include "Animation/OgreSkeletonManager.h"
 #include "Compositor/OgreCompositorManager2.h"
-=======
-#include "OgreTimer.h"
-#include "OgreFrameListener.h"
-#include "OgreLodStrategyManager.h"
-#include "Threading/OgreDefaultWorkQueue.h"
->>>>>>> 83e497b5
 
 #if OGRE_NO_FREEIMAGE == 0
 #include "OgreFreeImageCodec.h"
@@ -122,19 +115,13 @@
       : mQueuedEnd(false)
       , mLogManager(0)
       , mRenderSystemCapabilitiesManager(0)
-<<<<<<< HEAD
       , mFrameStats(0)
       , mCompositorManager2(0)
-=======
->>>>>>> 83e497b5
       , mNextFrame(0)
       , mFrameSmoothingTime(0.0f)
       , mRemoveQueueStructuresOnClear(false)
       , mDefaultMinPixelSize(0)
-<<<<<<< HEAD
-=======
       , mFreqUpdatedBuffersUploadOption(HardwareBuffer::HBU_DEFAULT)
->>>>>>> 83e497b5
       , mNextMovableObjectTypeFlag(1)
       , mIsInitialised(false)
       , mIsBlendIndicesGpuRedundant(true)
@@ -214,12 +201,7 @@
         // ..particle system manager
         mParticleManager = OGRE_NEW ParticleSystemManager();
 
-<<<<<<< HEAD
         mFrameStats = OGRE_NEW FrameStats();
-=======
-        // Compiler manager
-        //mCompilerManager = OGRE_NEW ScriptCompilerManager();
->>>>>>> 83e497b5
 
         mTimer = OGRE_NEW Timer();
 
@@ -262,10 +244,6 @@
         mHighLevelGpuProgramManager = OGRE_NEW HighLevelGpuProgramManager();
 
         mExternalTextureSourceManager = OGRE_NEW ExternalTextureSourceManager();
-<<<<<<< HEAD
-=======
-        mCompositorManager = OGRE_NEW CompositorManager();
->>>>>>> 83e497b5
 
         mCompilerManager = OGRE_NEW ScriptCompilerManager();
 
@@ -316,10 +294,6 @@
         OGRE_DELETE mRenderSystemCapabilitiesManager;
 
         destroyAllRenderQueueInvocationSequences();
-<<<<<<< HEAD
-=======
-        OGRE_DELETE mCompositorManager;
->>>>>>> 83e497b5
         OGRE_DELETE mExternalTextureSourceManager;
 #if OGRE_NO_FREEIMAGE == 0
         FreeImageCodec::shutdown();
@@ -338,11 +312,6 @@
 #endif
 
         OGRE_DELETE mLodStrategyManager;
-<<<<<<< HEAD
-        OGRE_DELETE mPMWorker;
-        OGRE_DELETE mPMInjector;
-=======
->>>>>>> 83e497b5
 
         OGRE_DELETE mArchiveManager;
 
@@ -372,15 +341,10 @@
         OGRE_DELETE mManualObjectFactory;
         OGRE_DELETE mBillboardChainFactory;
         OGRE_DELETE mRibbonTrailFactory;
-<<<<<<< HEAD
 
         OGRE_DELETE mWorkQueue;
 
         OGRE_DELETE mFrameStats;
-=======
-
-        OGRE_DELETE mWorkQueue;
->>>>>>> 83e497b5
 
         OGRE_DELETE mTimer;
 
@@ -801,7 +765,6 @@
 
     }
     //-----------------------------------------------------------------------
-<<<<<<< HEAD
     SceneManager* Root::createSceneManager(const String& typeName, size_t numWorkerThreads,
         InstancingTheadedCullingMethod threadedCullingMethod, const String& instanceName)
     {
@@ -814,18 +777,6 @@
     {
         return mSceneManagerEnum->createSceneManager(typeMask, numWorkerThreads,
                                                      threadedCullingMethod, instanceName);
-=======
-    SceneManager* Root::createSceneManager(const String& typeName,
-        const String& instanceName)
-    {
-        return mSceneManagerEnum->createSceneManager(typeName, instanceName);
-    }
-    //-----------------------------------------------------------------------
-    SceneManager* Root::createSceneManager(SceneTypeMask typeMask,
-        const String& instanceName)
-    {
-        return mSceneManagerEnum->createSceneManager(typeMask, instanceName);
->>>>>>> 83e497b5
     }
     //-----------------------------------------------------------------------
     void Root::destroySceneManager(SceneManager* sm)
@@ -860,46 +811,19 @@
     //-----------------------------------------------------------------------
     void Root::addFrameListener(FrameListener* newListener)
     {
-<<<<<<< HEAD
-        // Check if the specified listener is scheduled for removal
-        set<FrameListener *>::type::iterator i = mRemovedFrameListeners.find(newListener);
-
-        // If yes, cancel the removal. Otherwise add it to other listeners.
-        if (i != mRemovedFrameListeners.end())
-            mRemovedFrameListeners.erase(*i);
-        else
-            mFrameListeners.insert(newListener); // Insert, unique only (set)
-=======
         mRemovedFrameListeners.erase(newListener);
         mAddedFrameListeners.insert(newListener);
->>>>>>> 83e497b5
     }
     //-----------------------------------------------------------------------
     void Root::removeFrameListener(FrameListener* oldListener)
     {
-<<<<<<< HEAD
-        // Remove, 1 only (set), and only when this listener was added before.
-        if( mFrameListeners.find( oldListener ) != mFrameListeners.end() )
-            mRemovedFrameListeners.insert(oldListener);
-=======
         mAddedFrameListeners.erase(oldListener);
         mRemovedFrameListeners.insert(oldListener);
->>>>>>> 83e497b5
     }
     //-----------------------------------------------------------------------
     void Root::_syncAddedRemovedFrameListeners()
     {
-<<<<<<< HEAD
-        OgreProfileBeginGroup("Frame", OGREPROF_GENERAL);
-
-        // Remove all marked listeners
-        set<FrameListener*>::type::iterator i;
-        for (i = mRemovedFrameListeners.begin();
-            i != mRemovedFrameListeners.end(); i++)
-        {
-=======
         for (set<FrameListener*>::type::iterator i = mRemovedFrameListeners.begin(); i != mRemovedFrameListeners.end(); ++i)
->>>>>>> 83e497b5
             mFrameListeners.erase(*i);
         mRemovedFrameListeners.clear();
 
@@ -927,19 +851,7 @@
     {
         // Increment next frame number
         ++mNextFrame;
-<<<<<<< HEAD
-
-        // Remove all marked listeners
-        set<FrameListener*>::type::iterator i;
-        for (i = mRemovedFrameListeners.begin();
-            i != mRemovedFrameListeners.end(); i++)
-        {
-            mFrameListeners.erase(*i);
-        }
-        mRemovedFrameListeners.clear();
-=======
         _syncAddedRemovedFrameListeners();
->>>>>>> 83e497b5
 
         // Tell all listeners
         for (set<FrameListener*>::type::iterator i = mFrameListeners.begin(); i != mFrameListeners.end(); ++i)
@@ -957,11 +869,7 @@
 
         // Tell all listeners
         bool ret = true;
-<<<<<<< HEAD
-        for (i= mFrameListeners.begin(); i != mFrameListeners.end(); ++i)
-=======
         for (set<FrameListener*>::type::iterator i = mFrameListeners.begin(); i != mFrameListeners.end(); ++i)
->>>>>>> 83e497b5
         {
             if (!(*i)->frameEnded(evt))
             {
@@ -1082,7 +990,6 @@
         if(!_fireFrameStarted())
             return false;
 
-<<<<<<< HEAD
         SceneManagerEnumerator::SceneManagerIterator itor = mSceneManagerEnum->getSceneManagerIterator();
         while( itor.hasMoreElements() )
         {
@@ -1094,10 +1001,6 @@
             return false;
 
         mFrameStats->addSample( mTimer->getMicroseconds() );
-=======
-        if (!_updateAllRenderTargets())
-            return false;
->>>>>>> 83e497b5
 
         return _fireFrameEnded();
     }
@@ -1106,7 +1009,6 @@
     {
         FrameEvent evt;
         evt.timeSinceLastFrame = timeSinceLastFrame;
-<<<<<<< HEAD
 
         unsigned long now = mTimer->getMilliseconds();
         evt.timeSinceLastEvent = calculateEventTime(now, FETT_ANY);
@@ -1120,25 +1022,13 @@
             SceneManager *sceneManager = itor.getNext();
             sceneManager->updateSceneGraph();
         }
-=======
-
-        unsigned long now = mTimer->getMilliseconds();
-        evt.timeSinceLastEvent = calculateEventTime(now, FETT_ANY);
-
-        if(!_fireFrameStarted(evt))
-            return false;
->>>>>>> 83e497b5
 
         if (!_updateAllRenderTargets(evt))
             return false;
 
-<<<<<<< HEAD
         now = mTimer->getMicroseconds();
         mFrameStats->addSample( now );
         now /= 1000; // Convert to milliseconds.
-=======
-        now = mTimer->getMilliseconds();
->>>>>>> 83e497b5
         evt.timeSinceLastEvent = calculateEventTime(now, FETT_ANY);
 
         return _fireFrameEnded(evt);
@@ -1343,15 +1233,12 @@
     RenderWindow* Root::createRenderWindow(const String &name, unsigned int width, unsigned int height,
             bool fullScreen, const NameValuePairList *miscParams)
     {
-<<<<<<< HEAD
-=======
         if (!mIsInitialised)
         {
             OGRE_EXCEPT(Exception::ERR_INVALID_STATE,
             "Cannot create window - Root has not been initialised! "
             "Make sure to call Root::initialise before creating a window.", "Root::createRenderWindow");
         }
->>>>>>> 83e497b5
         if (!mActiveRenderer)
         {
             OGRE_EXCEPT(Exception::ERR_INVALID_STATE,
@@ -1375,15 +1262,12 @@
     bool Root::createRenderWindows(const RenderWindowDescriptionList& renderWindowDescriptions,
         RenderWindowList& createdWindows)
     {
-<<<<<<< HEAD
-=======
         if (!mIsInitialised)
         {
             OGRE_EXCEPT(Exception::ERR_INVALID_STATE,
             "Cannot create window - Root has not been initialised! "
             "Make sure to call Root::initialise before creating a window.", "Root::createRenderWindows");
         }
->>>>>>> 83e497b5
         if (!mActiveRenderer)
         {
             OGRE_EXCEPT(Exception::ERR_INVALID_STATE,
@@ -1564,7 +1448,6 @@
     bool Root::_updateAllRenderTargets(void)
     {
         // update all targets but don't swap buffers
-<<<<<<< HEAD
         //mActiveRenderer->_updateAllRenderTargets(false);
         mCompositorManager2->_update();
 
@@ -1590,13 +1473,6 @@
         bool ret = _fireFrameRenderingQueued(evt);
         // block for final swap
         mCompositorManager2->_swapAllFinalTargets();
-=======
-        mActiveRenderer->_updateAllRenderTargets(false);
-        // give client app opportunity to use queued GPU time
-        bool ret = _fireFrameRenderingQueued();
-        // block for final swap
-        mActiveRenderer->_swapAllRenderTargetBuffers();
->>>>>>> 83e497b5
 
         // This belongs here, as all render targets must be updated before events are
         // triggered, otherwise targets could be mismatched.  This could produce artifacts,
@@ -1606,27 +1482,6 @@
 
         return ret;
     }
-<<<<<<< HEAD
-=======
-    //---------------------------------------------------------------------
-    bool Root::_updateAllRenderTargets(FrameEvent& evt)
-    {
-        // update all targets but don't swap buffers
-        mActiveRenderer->_updateAllRenderTargets(false);
-        // give client app opportunity to use queued GPU time
-        bool ret = _fireFrameRenderingQueued(evt);
-        // block for final swap
-        mActiveRenderer->_swapAllRenderTargetBuffers();
-
-        // This belongs here, as all render targets must be updated before events are
-        // triggered, otherwise targets could be mismatched.  This could produce artifacts,
-        // for instance, with shadows.
-        for (SceneManagerEnumerator::SceneManagerIterator it = getSceneManagerIterator(); it.hasMoreElements(); it.moveNext())
-            it.peekNextValue()->_handleLodEvents();
-
-        return ret;
-    }
->>>>>>> 83e497b5
     //-----------------------------------------------------------------------
     void Root::clearEventTimes(void)
     {
