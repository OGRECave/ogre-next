/*
-----------------------------------------------------------------------------
This source file is part of OGRE
(Object-oriented Graphics Rendering Engine)
For the latest info, see http://www.ogre3d.org/

Copyright (c) 2000-2014 Torus Knot Software Ltd

Permission is hereby granted, free of charge, to any person obtaining a copy
of this software and associated documentation files (the "Software"), to deal
in the Software without restriction, including without limitation the rights
to use, copy, modify, merge, publish, distribute, sublicense, and/or sell
copies of the Software, and to permit persons to whom the Software is
furnished to do so, subject to the following conditions:

The above copyright notice and this permission notice shall be included in
all copies or substantial portions of the Software.

THE SOFTWARE IS PROVIDED "AS IS", WITHOUT WARRANTY OF ANY KIND, EXPRESS OR
IMPLIED, INCLUDING BUT NOT LIMITED TO THE WARRANTIES OF MERCHANTABILITY,
FITNESS FOR A PARTICULAR PURPOSE AND NONINFRINGEMENT. IN NO EVENT SHALL THE
AUTHORS OR COPYRIGHT HOLDERS BE LIABLE FOR ANY CLAIM, DAMAGES OR OTHER
LIABILITY, WHETHER IN AN ACTION OF CONTRACT, TORT OR OTHERWISE, ARISING FROM,
OUT OF OR IN CONNECTION WITH THE SOFTWARE OR THE USE OR OTHER DEALINGS IN
THE SOFTWARE.
-----------------------------------------------------------------------------
*/

#include "OgreStableHeaders.h"
#include "OgreCommon.h"
#include "OgreLight.h"
#include "OgreShadowCameraSetupPlaneOptimal.h"
#include "OgreNumerics.h"
#include "OgreCamera.h"
#include "OgreMovablePlane.h"

#if OGRE_COMPILER == OGRE_COMPILER_MSVC
// we do a lot of PreciseReal -> Real in here, casting is messy
// disable: "conversion from 'double' to 'float', possible loss of data
#   pragma warning (disable : 4244)
#   pragma warning (disable : 4305)
#endif


namespace Ogre 
{
    // --------------------------------------------------------------------
    Matrix4 PlaneOptimalShadowCameraSetup::computeConstrainedProjection(
        const Vector4& pinhole, 
        const vector<Vector4>::type& fpoint, 
        const vector<Vector2>::type& constraint) const
    {
        // NOTE: will assume the z coordinates should be decided such that
        // the first 3 points (in fpoint) will have post projective
        // z coordinates of about +1 and the 4th (in fpoint) will have a 
        // post projective z coordinate of about -1.

        // TODO: could use SVD to avoid arbitrarily choosing one 
        // matrix element to be 1.0 (and thereby fix the scale).

        Matrix4 ret;
        int i;
        bool incrPrecision = false; // use to control numerical solving

        if(fpoint.size() < 4 || constraint.size() < 4) {
            return Matrix4::IDENTITY;
        }

        // allocate memory
        PreciseReal **mat = NULL;
        PreciseReal **backmat = NULL;
        {
            mat = OGRE_ALLOC_T(PreciseReal*, 11, MEMCATEGORY_SCENE_CONTROL);
            if(incrPrecision)
                backmat = OGRE_ALLOC_T(PreciseReal*, 11, MEMCATEGORY_SCENE_CONTROL);
            for(i=0; i<11; i++) 
            {
                mat[i] = OGRE_ALLOC_T(PreciseReal, 11, MEMCATEGORY_SCENE_CONTROL);
                if(incrPrecision)
                    backmat[i] = OGRE_ALLOC_T(PreciseReal, 11, MEMCATEGORY_SCENE_CONTROL);
            }
        }

        // set up linear system to solve for all rows of projective matrix
        // except for the 3rd which corresponds to mapping of z values

        // we choose a nonzero element of the last row to set to the arbitrary
        // constant 1.0.
        int nzind = 3;
        PreciseReal col[11];
        PreciseReal backcol[11];

        // fill in light position constraints
        mat[0][0] = pinhole.x;
        mat[0][1] = pinhole.y;
        mat[0][2] = pinhole.z;
        mat[0][3] = pinhole.w;
        for(i=4; i<11; i++)
            mat[0][i] = 0.0;
        col[0] = 0.0;

        for(i=0; i<11; i++)
            mat[1][i] = 0.0;
        mat[1][4] = pinhole.x;
        mat[1][5] = pinhole.y;
        mat[1][6] = pinhole.z;
        mat[1][7] = pinhole.w;
        col[1] = 0.0;

        PreciseReal larr[4];
        larr[0] = pinhole.x;
        larr[1] = pinhole.y;
        larr[2] = pinhole.z;
        larr[3] = pinhole.w;
        for(i=0; i<8; i++)
            mat[2][i] = 0.0;
        int ind = 8;
        for(i=0; i<4; i++)
        {
            if(nzind == i)
                continue;
            mat[2][ind++] = larr[i];
        }
        col[2] = -larr[nzind];

        // fill in all the other constraints
        int row=3;
        for(i=0; i<4; i++)
        {
            int j;
            larr[0] = fpoint[i].x;
            larr[1] = fpoint[i].y;
            larr[2] = fpoint[i].z;
            larr[3] = fpoint[i].w;

            // lexel s coordinate constraint
            for(j=0; j<4; j++)
                mat[row][j] = larr[j];
            for(j=4; j<8; j++)
                mat[row][j] = 0.0;
            ind=8;
            for(j=0; j<4; j++)
            {
                if(nzind==j)
                    continue;
                mat[row][ind++] = larr[j] * (-constraint[i].x);
            }
            col[row] = larr[nzind] * constraint[i].x;
            ++row;

            // lexel t coordinate constraint
            for(j=0; j<4; j++)
                mat[row][j] = 0.0;
            for(j=4; j<8; j++)
                mat[row][j] = larr[j-4];

            ind=8;
            for(j=0; j<4; j++)
            {
                if(nzind==j)
                    continue;
                mat[row][ind++] = larr[j] * (-constraint[i].y);
            }
            col[row] = larr[nzind] * constraint[i].y;
            ++row;
        }

        // copy the matrix and vector for later computation
        if(incrPrecision)
        {
            for (i=0; i<11; i++)
            {
                for(int j=0; j<11; j++)
                    backmat[i][j] = mat[i][j];
                backcol[i] = col[i];
            }
        }

        // solve for the matrix elements
        if(!NumericSolver::solveNxNLinearSysDestr(11, mat, col)) 
        {
            // error solving for projective matrix (rows 1,2,4)
        }

        // get a little more precision
        if(incrPrecision)
        {
            for (int k=0; k<3; k++)
            {
                PreciseReal nvec[11];
                for(i=0; i<11; i++)
                {
                    int j;
                    nvec[i] = backmat[i][0] * col[0];
                    mat[i][0] = backmat[i][0];
                    for(j=1; j<11; j++) 
                    {
                        nvec[i] += backmat[i][j] * col[j];
                        mat[i][j] = backmat[i][j];
                    }
                    nvec[i] -= backcol[i];
                }
                if(!NumericSolver::solveNxNLinearSysDestr(11, mat, nvec)) 
                {
                    // error solving for increased precision rows 1,2,4
                }
                for(i=0; i<11; i++)
                    col[i] -= nvec[i];
            }
        }

        PreciseReal row4[4];
        ind = 8;
        for(i=0; i<4; i++)
        {
            if (i == nzind)
                row4[i] = 1.0;
            else
                row4[i] = col[ind++];
        }


        // now solve for the 3rd row which affects depth precision
        PreciseReal zrow[4];

        // we want the affine skew such that isoplanes of constant depth are parallel to
        // the world plane of interest
        // NOTE: recall we perturbed the last fpoint off the plane, so we'll again modify
        // this one since we want 3 points on the plane = far plane, and 1 on the near plane
        int nearind = 3;
        for(i=0; i<3; i++)
        {
            mat[i][0] = fpoint[i].x;
            mat[i][1] = fpoint[i].y;
            mat[i][2] = fpoint[i].z;
            mat[i][3] = 1.0;
            zrow[i] = (row4[0] * fpoint[i].x +
                row4[1] * fpoint[i].y +
                row4[2] * fpoint[i].z +
                row4[3]) * 0.99 ;
        }
        mat[3][0] = fpoint[nearind].x;
        mat[3][1] = fpoint[nearind].y;
        mat[3][2] = fpoint[nearind].z;
        mat[3][3] = 1.0;
        zrow[3] =    -row4[0] * fpoint[nearind].x -
            row4[1] * fpoint[nearind].y -
            row4[2] * fpoint[nearind].z -
            row4[3] ;

        // solve for the z row of the matrix
        if(!NumericSolver::solveNxNLinearSysDestr(4, mat, zrow)) 
        {
            // error solving for projective matrix (row 3)
        }

        // set projective texture matrix
        ret = Matrix4(  col[0],  col[1],  col[2],  col[3],
            col[4],  col[5],  col[6],  col[7], 
            zrow[0], zrow[1], zrow[2], zrow[3],
            row4[0], row4[1], row4[2], row4[3] );


        // check for clip 
        Vector4 testCoord = ret * fpoint[0];
        if(testCoord.w < 0.0) 
            ret = ret *  (-1.0);

        // free memory
        for (i=0; i<11; i++)
        {
            if (mat[i])
                OGRE_FREE(mat[i], MEMCATEGORY_SCENE_CONTROL);
            if (incrPrecision)
                OGRE_FREE(backmat[i], MEMCATEGORY_SCENE_CONTROL);
        }
        OGRE_FREE(mat, MEMCATEGORY_SCENE_CONTROL);
        if(incrPrecision)
            OGRE_FREE(backmat, MEMCATEGORY_SCENE_CONTROL);

        return ret;

    }

    // --------------------------------------------------------------------

    /// Construct object to consider a specified plane of interest
    PlaneOptimalShadowCameraSetup::PlaneOptimalShadowCameraSetup(MovablePlane* plane)
    {
        mPlane = plane;
    }

    /// Destructor
    PlaneOptimalShadowCameraSetup::~PlaneOptimalShadowCameraSetup() {}

    /// Implements the plane optimal shadow camera setup algorithm
    void PlaneOptimalShadowCameraSetup::getShadowCamera (const SceneManager *sm, const Camera *cam, 
<<<<<<< HEAD
                        const Light *light, Camera *texCam, size_t iteration) const
=======
        const Viewport *vp, const Light *light, Camera *texCam, size_t iteration) const
>>>>>>> 83e497b5
    {
        // get the plane transformed by the parent node(s)
        // Also, make sure the plane is normalized
        Plane worldPlane = mPlane->_getDerivedPlane();
        worldPlane.normalise();

        // get camera's projection matrix
        Matrix4 camProjection = cam->getProjectionMatrix() * cam->getViewMatrix();

        // get the world points to constrain
        vector<Vector4>::type vhull;
        cam->forwardIntersect(worldPlane, &vhull);
        if (vhull.size() < 4)
            return;

        // make sure the last point is a finite point (not point at infinity)
        if (vhull[3].w == 0.0)
        {
            int finiteIndex = -1;
            for (uint loopIndex = 0; loopIndex < vhull.size(); loopIndex++)
            {
                if (vhull[loopIndex].w != 0.0)
                {
                    finiteIndex = loopIndex;
                    break;
                }
            }
            if (finiteIndex == -1)
            {
                // there are no finite points, which means camera doesn't see plane of interest.
                // so we don't care what the shadow map matrix is
                // We'll map points off the shadow map so they aren't even stored
                Matrix4 crazyMat(0.0, 0.0, 0.0, 5.0,
                                 0.0, 0.0, 0.0, 5.0,
                                 0.0, 0.0, 0.0, 5.0,
                                 0.0, 0.0, 0.0, 1.0);
                texCam->setCustomViewMatrix(true, Matrix4::IDENTITY);
                texCam->setCustomProjectionMatrix(true, crazyMat);  
                return;
            }
            // swap finite point to last point
            std::swap(vhull[3], vhull[finiteIndex]);
        }
        vhull.resize(4);

        // get the post-projective coordinate constraints
        vector<Vector2>::type constraint;
        for (int i=0; i<4; i++)
        {
            Vector4 postProjPt = camProjection * vhull[i];
            postProjPt *= 1.0 / postProjPt.w;
            constraint.push_back(Vector2(postProjPt.x, postProjPt.y));
        }

        // perturb one point so we don't have coplanarity
        const Vector4& pinhole = light->getAs4DVector();
        const Vector4& oldPt = vhull.back();
        Vector4 newPt;
        if (pinhole.w == 0)
        {
            // It's directional light
            static const Real NEAR_SCALE = 100.0;
            newPt = oldPt + (pinhole * (cam->getNearClipDistance() * NEAR_SCALE));
        }
        else
        {
            // It's point or spotlight
            Vector4 displacement = oldPt - pinhole;
            Vector3 displace3    = Vector3(displacement.x, displacement.y, displacement.z);
            Real dotProd = fabs(displace3.dotProduct(worldPlane.normal));
            static const Real NEAR_FACTOR = 0.05;
            newPt = pinhole + (displacement * (cam->getNearClipDistance() * NEAR_FACTOR / dotProd));
        }
        vhull.back() = newPt;

        // solve for the matrix that stabilizes the plane
        Matrix4 customMatrix = computeConstrainedProjection(pinhole, vhull, constraint);

        if (pinhole.w == 0)
        {
            // TODO: factor into view and projection pieces.
            // Note: In fact, it's unnecessary to factor into view and projection pieces,
            // but if we do, we will more according with academic requirement :)
            texCam->setCustomViewMatrix(true, Matrix4::IDENTITY);
            texCam->setCustomProjectionMatrix(true, customMatrix);
            return;
        }

        Vector3 tempPos = Vector3(pinhole.x, pinhole.y, pinhole.z);

        // factor into view and projection pieces
        Matrix4    translation(1.0, 0.0, 0.0,  tempPos.x,
            0.0, 1.0, 0.0,  tempPos.y,
            0.0, 0.0, 1.0,  tempPos.z,
            0.0, 0.0, 0.0,  1.0);
        Matrix4 invTranslation(1.0, 0.0, 0.0, -tempPos.x,
            0.0, 1.0, 0.0, -tempPos.y,
            0.0, 0.0, 1.0, -tempPos.z,
            0.0, 0.0, 0.0,  1.0);
        Matrix4 tempMatrix = customMatrix * translation;
        Vector3 zRow(-tempMatrix[3][0], -tempMatrix[3][1], -tempMatrix[3][2]);
        zRow.normalise();
        Vector3 up;
        if (zRow.y == 1.0)
            up = Vector3(1,0,0);
        else
            up = Vector3(0,1,0);
        Vector3 xDir = up.crossProduct(zRow);
        xDir.normalise();
        up = zRow.crossProduct(xDir);
        Matrix4 rotation(xDir.x, up.x, zRow.x, 0.0,
            xDir.y, up.y, zRow.y, 0.0,
            xDir.z, up.z, zRow.z, 0.0,
            0.0,  0.0,    0.0, 1.0 );
        Matrix4 customProj = tempMatrix * rotation;
        Matrix4 customView = rotation.transpose() * invTranslation;
        // note: now customProj * (0,0,0,1)^t = (0, 0, k, 0)^t for k some constant
        // note: also customProj's 4th row is (0, 0, c, 0) for some negative c.


        // set the shadow map camera
        texCam->setCustomViewMatrix(true, customView);
        texCam->setCustomProjectionMatrix(true, customProj);
    }

}
<|MERGE_RESOLUTION|>--- conflicted
+++ resolved
@@ -295,11 +295,7 @@
 
     /// Implements the plane optimal shadow camera setup algorithm
     void PlaneOptimalShadowCameraSetup::getShadowCamera (const SceneManager *sm, const Camera *cam, 
-<<<<<<< HEAD
                         const Light *light, Camera *texCam, size_t iteration) const
-=======
-        const Viewport *vp, const Light *light, Camera *texCam, size_t iteration) const
->>>>>>> 83e497b5
     {
         // get the plane transformed by the parent node(s)
         // Also, make sure the plane is normalized
