/*
-----------------------------------------------------------------------------
This source file is part of OGRE
    (Object-oriented Graphics Rendering Engine)
For the latest info, see http://www.ogre3d.org/

Copyright (c) 2000-2014 Torus Knot Software Ltd

Permission is hereby granted, free of charge, to any person obtaining a copy
of this software and associated documentation files (the "Software"), to deal
in the Software without restriction, including without limitation the rights
to use, copy, modify, merge, publish, distribute, sublicense, and/or sell
copies of the Software, and to permit persons to whom the Software is
furnished to do so, subject to the following conditions:

The above copyright notice and this permission notice shall be included in
all copies or substantial portions of the Software.

THE SOFTWARE IS PROVIDED "AS IS", WITHOUT WARRANTY OF ANY KIND, EXPRESS OR
IMPLIED, INCLUDING BUT NOT LIMITED TO THE WARRANTIES OF MERCHANTABILITY,
FITNESS FOR A PARTICULAR PURPOSE AND NONINFRINGEMENT. IN NO EVENT SHALL THE
AUTHORS OR COPYRIGHT HOLDERS BE LIABLE FOR ANY CLAIM, DAMAGES OR OTHER
LIABILITY, WHETHER IN AN ACTION OF CONTRACT, TORT OR OTHERWISE, ARISING FROM,
OUT OF OR IN CONNECTION WITH THE SOFTWARE OR THE USE OR OTHER DEALINGS IN
THE SOFTWARE.
-----------------------------------------------------------------------------
*/
#include "OgreStableHeaders.h"

#include "OgreSerializer.h"
#include "OgreLogManager.h"
#include "OgreException.h"
#include "OgreVector3.h"
#include "OgreQuaternion.h"


namespace Ogre {

    const uint16 HEADER_STREAM_ID = 0x1000;
    const uint16 OTHER_ENDIAN_HEADER_STREAM_ID = 0x0010;
    //---------------------------------------------------------------------
    Serializer::Serializer() :
        mVersion("[Serializer_v1.00]"), // Version number
        mFlipEndian(false)
#if OGRE_SERIALIZER_VALIDATE_CHUNKSIZE
        , mReportChunkErrors(true)
#endif
    {
<<<<<<< HEAD
        // Version number
        mVersion = "[Serializer_v1.00]";
        mFlipEndian = false;
=======
>>>>>>> 83e497b5
    }

    //---------------------------------------------------------------------
    Serializer::~Serializer()
    {
    }
    //---------------------------------------------------------------------
    void Serializer::determineEndianness(DataStreamPtr& stream)
    {
        if (stream->tell() != 0)
        {
            OGRE_EXCEPT(Exception::ERR_INVALIDPARAMS,
                "Can only determine the endianness of the input stream if it "
                "is at the start", "Serializer::determineEndianness");
        }
                
        uint16 dest;
        // read header id manually (no conversion)
        size_t actually_read = stream->read(&dest, sizeof(uint16));
        // skip back
        stream->skip(0 - (long)actually_read);
        if (actually_read != sizeof(uint16))
        {
            // end of file?
            OGRE_EXCEPT(Exception::ERR_INVALIDPARAMS,
                        "Couldn't read 16 bit header value from input stream.",
                        "Serializer::determineEndianness");
        }
        if (dest == HEADER_STREAM_ID)
        {
            mFlipEndian = false;
        }
        else if (dest == OTHER_ENDIAN_HEADER_STREAM_ID)
        {
            mFlipEndian = true;
        }
        else
        {
            OGRE_EXCEPT(Exception::ERR_INVALIDPARAMS,
                "Header chunk didn't match either endian: Corrupted stream?",
                "Serializer::determineEndianness");
        }
    }
    //---------------------------------------------------------------------
    void Serializer::determineEndianness(Endian requestedEndian)
    {
        switch(requestedEndian)
        {
        case ENDIAN_NATIVE:
            mFlipEndian = false;
            break;
        case ENDIAN_BIG:
#if OGRE_ENDIAN == OGRE_ENDIAN_BIG
            mFlipEndian = false;
#else
            mFlipEndian = true;
#endif
            break;
        case ENDIAN_LITTLE:
#if OGRE_ENDIAN == OGRE_ENDIAN_BIG
            mFlipEndian = true;
#else
            mFlipEndian = false;
#endif
            break;
        }
    }
    //---------------------------------------------------------------------
    void Serializer::writeFileHeader(void)
    {
        
        uint16 val = HEADER_STREAM_ID;
        writeShorts(&val, 1);

        writeString(mVersion);

    }
    //---------------------------------------------------------------------
    void Serializer::writeChunkHeader(uint16 id, size_t size)
    {
#if OGRE_SERIALIZER_VALIDATE_CHUNKSIZE
        if (!mChunkSizeStack.empty()){
            size_t pos = mStream->tell();
            if (pos != static_cast<size_t>(mChunkSizeStack.back()) && mReportChunkErrors){
                LogManager::getSingleton().logMessage("Corrupted chunk detected! Stream name: '" + mStream->getName()
                    + "' Chunk id: " + StringConverter::toString(id));
            }
            mChunkSizeStack.back() = pos + size;
        }
#endif
        writeShorts(&id, 1);
        uint32 uint32size = static_cast<uint32>(size);
        writeInts(&uint32size, 1);
    }
    //---------------------------------------------------------------------
    void Serializer::writeFloats(const float* const pFloat, size_t count)
    {
        if (mFlipEndian)
        {
            float * pFloatToWrite = (float *)malloc(sizeof(float) * count);
            memcpy(pFloatToWrite, pFloat, sizeof(float) * count);
            
            flipToLittleEndian(pFloatToWrite, sizeof(float), count);
            writeData(pFloatToWrite, sizeof(float), count);
            
            free(pFloatToWrite);
        }
        else
        {
            writeData(pFloat, sizeof(float), count);
        }
    }
    //---------------------------------------------------------------------
    void Serializer::writeFloats(const double* const pDouble, size_t count)
    {
        // Convert to float, then write
        float* tmp = OGRE_ALLOC_T(float, count, MEMCATEGORY_GENERAL);
        for (unsigned int i = 0; i < count; ++i)
        {
            tmp[i] = static_cast<float>(pDouble[i]);
        }
        if(mFlipEndian)
        {
            flipToLittleEndian(tmp, sizeof(float), count);
            writeData(tmp, sizeof(float), count);
        }
        else
        {
            writeData(tmp, sizeof(float), count);
        }
        OGRE_FREE(tmp, MEMCATEGORY_GENERAL);
    }
    //---------------------------------------------------------------------
    void Serializer::writeShorts(const uint16* const pShort, size_t count = 1)
    {
        if(mFlipEndian)
        {
            unsigned short * pShortToWrite = (unsigned short *)malloc(sizeof(unsigned short) * count);
            memcpy(pShortToWrite, pShort, sizeof(unsigned short) * count);
            
            flipToLittleEndian(pShortToWrite, sizeof(unsigned short), count);
            writeData(pShortToWrite, sizeof(unsigned short), count);
            
            free(pShortToWrite);
        }
        else
        {
            writeData(pShort, sizeof(unsigned short), count);
        }
    }
    //---------------------------------------------------------------------
    void Serializer::writeInts(const uint32* const pInt, size_t count = 1)
    {
        if(mFlipEndian)
        {
<<<<<<< HEAD
            unsigned int * pIntToWrite = (unsigned int *)malloc(sizeof(unsigned int) * count);
            memcpy(pIntToWrite, pInt, sizeof(unsigned int) * count);
=======
            uint32 * pIntToWrite = (uint32 *)malloc(sizeof(uint32) * count);
            memcpy(pIntToWrite, pInt, sizeof(uint32) * count);
>>>>>>> 83e497b5
            
            flipToLittleEndian(pIntToWrite, sizeof(uint32), count);
            writeData(pIntToWrite, sizeof(uint32), count);
            
            free(pIntToWrite);
        }
        else
        {
<<<<<<< HEAD
            writeData(pInt, sizeof(unsigned int), count);
=======
            writeData(pInt, sizeof(uint32), count);
>>>>>>> 83e497b5
        }
    }
    //---------------------------------------------------------------------
    //---------------------------------------------------------------------
    void Serializer::writeBools(const bool* const pBool, size_t count = 1)
    {
    //no endian flipping for 1-byte bools
    //XXX Nasty Hack to convert to 1-byte bools
#   if OGRE_PLATFORM == OGRE_PLATFORM_APPLE || OGRE_PLATFORM == OGRE_PLATFORM_APPLE_IOS
        char * pCharToWrite = (char *)malloc(sizeof(char) * count);
        for(unsigned int i = 0; i < count; i++)
        {
            *(char *)(pCharToWrite + i) = *(bool *)(pBool + i);
        }
        
        writeData(pCharToWrite, sizeof(char), count);
        
        free(pCharToWrite);
#   else
        writeData(pBool, sizeof(bool), count);
#   endif

    }
    
    //---------------------------------------------------------------------
    void Serializer::writeData(const void* const buf, size_t size, size_t count)
    {
        mStream->write(buf, size * count);
    }
    //---------------------------------------------------------------------
    void Serializer::writeString(const String& string)
    {
        // Old, backwards compatible way - \n terminated
        mStream->write(string.c_str(), string.length());
        // Write terminating newline char
        char terminator = '\n';
        mStream->write(&terminator, 1);
    }
    //---------------------------------------------------------------------
    void Serializer::readFileHeader(DataStreamPtr& stream)
    {
        unsigned short headerID;
        
        // Read header ID
        readShorts(stream, &headerID, 1);
        
        if (headerID == HEADER_STREAM_ID)
        {
            // Read version
            String ver = readString(stream);
            if (ver != mVersion)
            {
                OGRE_EXCEPT(Exception::ERR_INTERNAL_ERROR, 
                    "Invalid file: version incompatible, file reports " + String(ver) +
                    " Serializer is version " + mVersion,
                    "Serializer::readFileHeader");
            }
        }
        else
        {
            OGRE_EXCEPT(Exception::ERR_INTERNAL_ERROR, "Invalid file: no header", 
                "Serializer::readFileHeader");
        }

    }
    //---------------------------------------------------------------------
    unsigned short Serializer::readChunk(DataStreamPtr& stream)
    {
#if OGRE_SERIALIZER_VALIDATE_CHUNKSIZE
        size_t pos = stream->tell();
#endif
        unsigned short id;
        readShorts(stream, &id, 1);
        
        readInts(stream, &mCurrentstreamLen, 1);
#if OGRE_SERIALIZER_VALIDATE_CHUNKSIZE
        if (!mChunkSizeStack.empty() && !stream->eof()){
            if (pos != static_cast<size_t>(mChunkSizeStack.back()) && mReportChunkErrors){
                LogManager::getSingleton().logMessage("Corrupted chunk detected! Stream name: '" + stream->getName() + "' Chunk id: " + StringConverter::toString(id));
            }
            mChunkSizeStack.back() = pos + mCurrentstreamLen;
        }
#endif
        return id;
    }
    //---------------------------------------------------------------------
    void Serializer::readBools(DataStreamPtr& stream, bool* pDest, size_t count)
    {
        //XXX Nasty Hack to convert 1 byte bools to 4 byte bools
#   if OGRE_PLATFORM == OGRE_PLATFORM_APPLE || OGRE_PLATFORM == OGRE_PLATFORM_APPLE_IOS
        char * pTemp = (char *)malloc(1*count); // to hold 1-byte bools
        stream->read(pTemp, 1 * count);
        for(unsigned int i = 0; i < count; i++)
            *(bool *)(pDest + i) = *(char *)(pTemp + i);
            
        free (pTemp);
#   else
        stream->read(pDest, sizeof(bool) * count);
#   endif
        //no flipping on 1-byte datatypes
    }
    //---------------------------------------------------------------------
    void Serializer::readFloats(DataStreamPtr& stream, float* pDest, size_t count)
    {
        stream->read(pDest, sizeof(float) * count);
        flipFromLittleEndian(pDest, sizeof(float), count);
    }
    //---------------------------------------------------------------------
    void Serializer::readFloats(DataStreamPtr& stream, double* pDest, size_t count)
    {
        // Read from float, convert to double
        float* tmp = OGRE_ALLOC_T(float, count, MEMCATEGORY_GENERAL);
        float* ptmp = tmp;
        stream->read(tmp, sizeof(float) * count);
        flipFromLittleEndian(tmp, sizeof(float), count);
        // Convert to doubles (no cast required)
        while(count--)
        {
            *pDest++ = *ptmp++;
        }
        OGRE_FREE(tmp, MEMCATEGORY_GENERAL);
    }
    //---------------------------------------------------------------------
    void Serializer::readShorts(DataStreamPtr& stream, unsigned short* pDest, size_t count)
    {
        stream->read(pDest, sizeof(unsigned short) * count);
        flipFromLittleEndian(pDest, sizeof(unsigned short), count);
    }
    //---------------------------------------------------------------------
    void Serializer::readInts(DataStreamPtr& stream, uint32* pDest, size_t count)
    {
        stream->read(pDest, sizeof(uint32) * count);
        flipFromLittleEndian(pDest, sizeof(uint32), count);
    }
    //---------------------------------------------------------------------
    String Serializer::readString(DataStreamPtr& stream, size_t numChars)
    {
        assert (numChars <= 255);
        char str[255];
        stream->read(str, numChars);
        str[numChars] = '\0';
        return str;
    }
    //---------------------------------------------------------------------
    String Serializer::readString(DataStreamPtr& stream)
    {
        return stream->getLine(false);
    }
    //---------------------------------------------------------------------
    void Serializer::writeObject(const Vector3& vec)
    {
        writeFloats(vec.ptr(), 3);
    }
    //---------------------------------------------------------------------
    void Serializer::writeObject(const Quaternion& q)
    {
        float tmp[4] = {
            static_cast<float>(q.x),
            static_cast<float>(q.y),
            static_cast<float>(q.z),
            static_cast<float>(q.w)
        };
        writeFloats(tmp, 4);
    }
    //---------------------------------------------------------------------
    void Serializer::readObject(DataStreamPtr& stream, Vector3& pDest)
    {
        readFloats(stream, pDest.ptr(), 3);
    }
    //---------------------------------------------------------------------
    void Serializer::readObject(DataStreamPtr& stream, Quaternion& pDest)
    {
        float tmp[4];
        readFloats(stream, tmp, 4);
        pDest.x = tmp[0];
        pDest.y = tmp[1];
        pDest.z = tmp[2];
        pDest.w = tmp[3];
    }
    //---------------------------------------------------------------------


    void Serializer::flipToLittleEndian(void* pData, size_t size, size_t count)
    {
        if(mFlipEndian)
        {
            flipEndian(pData, size, count);
        }
    }
    
    void Serializer::flipFromLittleEndian(void* pData, size_t size, size_t count)
    {
        if(mFlipEndian)
        {
            flipEndian(pData, size, count);
        }
    }
    
    void Serializer::flipEndian(void * pData, size_t size, size_t count)
    {
        for(unsigned int index = 0; index < count; index++)
        {
            flipEndian((void *)((size_t)pData + (index * size)), size);
        }
    }
    
    void Serializer::flipEndian(void * pData, size_t size)
    {
        for(unsigned int byteIndex = 0; byteIndex < size/2; byteIndex++)
        {
            char swapByte = *(char *)((size_t)pData + byteIndex);
            *(char *)((size_t)pData + byteIndex) = *(char *)((size_t)pData + size - byteIndex - 1);
            *(char *)((size_t)pData + size - byteIndex - 1) = swapByte;
        }
    }

    size_t Serializer::calcChunkHeaderSize()
    {
        return sizeof(uint16) + sizeof(uint32);
    }

    size_t Serializer::calcStringSize( const String& string )
    {
        // string + terminating \n character
        return string.length() + 1;
    }

    void Serializer::pushInnerChunk(const DataStreamPtr& stream)
    {
#if OGRE_SERIALIZER_VALIDATE_CHUNKSIZE
        mChunkSizeStack.push_back(stream->tell());
#endif
    }
    void Serializer::backpedalChunkHeader(DataStreamPtr& stream)
    {
        if (!stream->eof()){
            stream->skip(-(int)calcChunkHeaderSize());
        }
#if OGRE_SERIALIZER_VALIDATE_CHUNKSIZE
        mChunkSizeStack.back() = stream->tell();
#endif
    }
    void Serializer::popInnerChunk(const DataStreamPtr& stream)
    {
#if OGRE_SERIALIZER_VALIDATE_CHUNKSIZE
        if (!mChunkSizeStack.empty()){
            size_t pos = stream->tell();
            if (pos != static_cast<size_t>(mChunkSizeStack.back()) && !stream->eof() && mReportChunkErrors){
                LogManager::getSingleton().logMessage("Corrupted chunk detected! Stream name: " + stream->getName());
            }

            mChunkSizeStack.pop_back();
        }
#endif
    }

}
<|MERGE_RESOLUTION|>--- conflicted
+++ resolved
@@ -46,12 +46,6 @@
         , mReportChunkErrors(true)
 #endif
     {
-<<<<<<< HEAD
-        // Version number
-        mVersion = "[Serializer_v1.00]";
-        mFlipEndian = false;
-=======
->>>>>>> 83e497b5
     }
 
     //---------------------------------------------------------------------
@@ -207,13 +201,8 @@
     {
         if(mFlipEndian)
         {
-<<<<<<< HEAD
-            unsigned int * pIntToWrite = (unsigned int *)malloc(sizeof(unsigned int) * count);
-            memcpy(pIntToWrite, pInt, sizeof(unsigned int) * count);
-=======
             uint32 * pIntToWrite = (uint32 *)malloc(sizeof(uint32) * count);
             memcpy(pIntToWrite, pInt, sizeof(uint32) * count);
->>>>>>> 83e497b5
             
             flipToLittleEndian(pIntToWrite, sizeof(uint32), count);
             writeData(pIntToWrite, sizeof(uint32), count);
@@ -222,11 +211,7 @@
         }
         else
         {
-<<<<<<< HEAD
-            writeData(pInt, sizeof(unsigned int), count);
-=======
             writeData(pInt, sizeof(uint32), count);
->>>>>>> 83e497b5
         }
     }
     //---------------------------------------------------------------------
