--- conflicted
+++ resolved
@@ -1,4 +1,4 @@
-/*
+﻿/*
 -----------------------------------------------------------------------------
 This source file is part of OGRE
     (Object-oriented Graphics Rendering Engine)
@@ -69,7 +69,6 @@
         assert( (!defaultCam || (defaultCam->getSceneManager() == sceneManager)) &&
                 "Camera was created with a different SceneManager than supplied" );
 
-<<<<<<< HEAD
         assert( ((initialLayouts && initialUavAccess) || (!initialLayouts && !initialUavAccess)) &&
                 "If initial layout is provided, initial UAV access must be provided as well" );
 
@@ -80,11 +79,10 @@
             mInitialResourcesLayout = *initialLayouts;
         if( initialUavAccess )
             mInitialUavsAccess = *initialUavAccess;
-=======
+
         //We need this so OpenGL can switch contexts (if needed) before creating the textures
         if( mRenderWindow.target )
             mRenderSys->_setRenderTarget( mRenderWindow.target, true );
->>>>>>> e07abeab
 
         //Create global textures
         TextureDefinitionBase::createTextures( definition->mLocalTextureDefs, mGlobalTextures,
