/*
-----------------------------------------------------------------------------
This source file is part of OGRE
    (Object-oriented Graphics Rendering Engine)
For the latest info, see http://www.ogre3d.org/

Copyright (c) 2000-2014 Torus Knot Software Ltd

Permission is hereby granted, free of charge, to any person obtaining a copy
of this software and associated documentation files (the "Software"), to deal
in the Software without restriction, including without limitation the rights
to use, copy, modify, merge, publish, distribute, sublicense, and/or sell
copies of the Software, and to permit persons to whom the Software is
furnished to do so, subject to the following conditions:

The above copyright notice and this permission notice shall be included in
all copies or substantial portions of the Software.

THE SOFTWARE IS PROVIDED "AS IS", WITHOUT WARRANTY OF ANY KIND, EXPRESS OR
IMPLIED, INCLUDING BUT NOT LIMITED TO THE WARRANTIES OF MERCHANTABILITY,
FITNESS FOR A PARTICULAR PURPOSE AND NONINFRINGEMENT. IN NO EVENT SHALL THE
AUTHORS OR COPYRIGHT HOLDERS BE LIABLE FOR ANY CLAIM, DAMAGES OR OTHER
LIABILITY, WHETHER IN AN ACTION OF CONTRACT, TORT OR OTHERWISE, ARISING FROM,
OUT OF OR IN CONNECTION WITH THE SOFTWARE OR THE USE OR OTHER DEALINGS IN
THE SOFTWARE.
-----------------------------------------------------------------------------
*/

#include "OgreStableHeaders.h"

#include "Compositor/Pass/PassClear/OgreCompositorPassClear.h"
#include "Compositor/OgreCompositorNode.h"
#include "Compositor/OgreCompositorWorkspace.h"
#include "Compositor/OgreCompositorWorkspaceListener.h"

#include "OgreSceneManager.h"
#include "OgreViewport.h"
#include "OgreSceneManager.h"
#include "OgreRenderTarget.h"

namespace Ogre
{
    CompositorPassClear::CompositorPassClear( const CompositorPassClearDef *definition,
                                                SceneManager *sceneManager,
                                                const CompositorChannel &target,
                                                CompositorNode *parentNode ) :
                CompositorPass( definition, target, parentNode ),
                mSceneManager( sceneManager ),
                mDefinition( definition )
    {
    }
    //-----------------------------------------------------------------------------------
    void CompositorPassClear::execute( const Camera *lodCamera )
    {
        //Execute a limited number of times?
        if( mNumPassesLeft != std::numeric_limits<uint32>::max() )
        {
            if( !mNumPassesLeft )
                return;
            --mNumPassesLeft;
        }

        //Fire the listener in case it wants to change anything
        CompositorWorkspaceListener *listener = mParentNode->getWorkspace()->getListener();
        if( listener )
            listener->passPreExecute( this );

<<<<<<< HEAD
        if( mDefinition->mDiscardOnly )
        {
            mViewport->discard( mDefinition->mClearBufferFlags );
        }
        else
        {
            mTarget->setFsaaResolveDirty();
            mViewport->clear( mDefinition->mClearBufferFlags, mDefinition->mColourValue,
                              mDefinition->mDepthValue, mDefinition->mStencilValue );
        }
=======
        executeResourceTransitions();

        //TODO: Implement mDiscardOnly
        mSceneManager->_setViewport( mViewport );

        mViewport->clear( mDefinition->mClearBufferFlags, mDefinition->mColourValue,
                            mDefinition->mDepthValue, mDefinition->mStencilValue );
>>>>>>> 2bbd7713

        if( listener )
            listener->passPosExecute( this );
    }
    //-----------------------------------------------------------------------------------
    void CompositorPassClear::_placeBarriersAndEmulateUavExecution( BoundUav boundUavs[64],
                                                                    ResourceAccessMap &uavsAccess,
                                                                    ResourceLayoutMap &resourcesLayout )
    {
        RenderSystem *renderSystem = mParentNode->getRenderSystem();
        const RenderSystemCapabilities *caps = renderSystem->getCapabilities();
        const bool explicitApi = caps->hasCapability( RSC_EXPLICIT_API );

        if( !explicitApi )
            return;

        //Check <anything> -> Clear
        ResourceLayoutMap::iterator currentLayout = resourcesLayout.find( mTarget );
        if( currentLayout->second == ResourceLayout::Clear )
        {
            addResourceTransition( currentLayout,
                                   ResourceLayout::Clear,
                                   ReadBarrier::RenderTarget );
        }

        OGRE_EXCEPT( Exception::ERR_NOT_IMPLEMENTED,
                     "D3D12/Vulkan/Mantle - Missing DepthBuffer ResourceTransition code",
                     "CompositorPassDepthCopy::_placeBarriersAndEmulateUavExecution" );

        //Do not use base class functionality at all.
        //CompositorPass::_placeBarriersAndEmulateUavExecution();
    }
}<|MERGE_RESOLUTION|>--- conflicted
+++ resolved
@@ -60,12 +60,15 @@
             --mNumPassesLeft;
         }
 
+        executeResourceTransitions();
+
+        mSceneManager->_setViewport( mViewport );
+
         //Fire the listener in case it wants to change anything
         CompositorWorkspaceListener *listener = mParentNode->getWorkspace()->getListener();
         if( listener )
             listener->passPreExecute( this );
 
-<<<<<<< HEAD
         if( mDefinition->mDiscardOnly )
         {
             mViewport->discard( mDefinition->mClearBufferFlags );
@@ -76,15 +79,6 @@
             mViewport->clear( mDefinition->mClearBufferFlags, mDefinition->mColourValue,
                               mDefinition->mDepthValue, mDefinition->mStencilValue );
         }
-=======
-        executeResourceTransitions();
-
-        //TODO: Implement mDiscardOnly
-        mSceneManager->_setViewport( mViewport );
-
-        mViewport->clear( mDefinition->mClearBufferFlags, mDefinition->mColourValue,
-                            mDefinition->mDepthValue, mDefinition->mStencilValue );
->>>>>>> 2bbd7713
 
         if( listener )
             listener->passPosExecute( this );
