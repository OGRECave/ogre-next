--- conflicted
+++ resolved
@@ -133,14 +133,10 @@
         //Passes belonging to a ShadowNode should not override their parent.
         CompositorShadowNode* shadowNode = ( mShadowNode && mShadowNode->getEnabled() ) ? mShadowNode : 0;
         if( mDefinition->mShadowNodeRecalculation != SHADOW_NODE_CASTER_PASS )
-<<<<<<< HEAD
         {
-            sceneManager->_setCurrentShadowNode( mShadowNode, mDefinition->mShadowNodeRecalculation ==
+            sceneManager->_setCurrentShadowNode( shadowNode, mDefinition->mShadowNodeRecalculation ==
                                                                                     SHADOW_NODE_REUSE );
         }
-=======
-            sceneManager->_setCurrentShadowNode( shadowNode );
->>>>>>> 8493001a
 
         mViewport->_setVisibilityMask( mDefinition->mVisibilityMask );
 
@@ -161,15 +157,10 @@
             shadowNode->_update( mCamera, usedLodCamera, sceneManager );
             sceneManager->_swapVisibleObjectsForShadowMapping();
 
-<<<<<<< HEAD
             //ShadowNode passes may've overriden these settings.
-            sceneManager->_setCurrentShadowNode( mShadowNode, mDefinition->mShadowNodeRecalculation ==
+            sceneManager->_setCurrentShadowNode( shadowNode, mDefinition->mShadowNodeRecalculation ==
                                                                                     SHADOW_NODE_REUSE );
             mCamera->_notifyViewport( mViewport );
-=======
-            //ShadowNode passes may've overriden this setting.
-            sceneManager->_setCurrentShadowNode( shadowNode );
->>>>>>> 8493001a
 
             //We need to restore the previous RT's update
             mTarget->_beginUpdate();
