/*
-----------------------------------------------------------------------------
This source file is part of OGRE
(Object-oriented Graphics Rendering Engine)
For the latest info, see http://www.ogre3d.org/

Copyright (c) 2000-2014 Torus Knot Software Ltd

Permission is hereby granted, free of charge, to any person obtaining a copy
of this software and associated documentation files (the "Software"), to deal
in the Software without restriction, including without limitation the rights
to use, copy, modify, merge, publish, distribute, sublicense, and/or sell
copies of the Software, and to permit persons to whom the Software is
furnished to do so, subject to the following conditions:

The above copyright notice and this permission notice shall be included in
all copies or substantial portions of the Software.

THE SOFTWARE IS PROVIDED "AS IS", WITHOUT WARRANTY OF ANY KIND, EXPRESS OR
IMPLIED, INCLUDING BUT NOT LIMITED TO THE WARRANTIES OF MERCHANTABILITY,
FITNESS FOR A PARTICULAR PURPOSE AND NONINFRINGEMENT. IN NO EVENT SHALL THE
AUTHORS OR COPYRIGHT HOLDERS BE LIABLE FOR ANY CLAIM, DAMAGES OR OTHER
LIABILITY, WHETHER IN AN ACTION OF CONTRACT, TORT OR OTHERWISE, ARISING FROM,
OUT OF OR IN CONNECTION WITH THE SOFTWARE OR THE USE OR OTHER DEALINGS IN
THE SOFTWARE.
-----------------------------------------------------------------------------
*/
#include "OgreStableHeaders.h"

#include "OgreTagPoint.h"
#include "OgreMatrix4.h"
#include "OgreEntity.h"
#include "OgreQuaternion.h"

namespace Ogre {

    //-----------------------------------------------------------------------------
    TagPoint::TagPoint(unsigned short handle, Skeleton* creator)
        : OldBone(handle, creator)
        , mParentEntity(0)
        , mChildObject(0)
        , mInheritParentEntityOrientation(true)
        , mInheritParentEntityScale(true)
    {
    }
    //-----------------------------------------------------------------------------
    TagPoint::~TagPoint()
    {
    }
    //-----------------------------------------------------------------------------
    Entity *TagPoint::getParentEntity(void) const
    {
        return mParentEntity;
    }
    //-----------------------------------------------------------------------------
    MovableObject* TagPoint::getChildObject(void) const
    {
        return mChildObject;
    }
    //-----------------------------------------------------------------------------
    void TagPoint::setParentEntity(Entity *pEntity)
    {
        mParentEntity = pEntity;
    }
    //-----------------------------------------------------------------------------
    void TagPoint::setChildObject(MovableObject *pObject)
    {
        mChildObject = pObject;
    }
    //-----------------------------------------------------------------------------
    void TagPoint::setInheritParentEntityOrientation(bool inherit)
    {
        mInheritParentEntityOrientation = inherit;
        needUpdate();
    }
    //-----------------------------------------------------------------------------
    bool TagPoint::getInheritParentEntityOrientation(void) const
    {
        return mInheritParentEntityOrientation;
    }
    //-----------------------------------------------------------------------------
    void TagPoint::setInheritParentEntityScale(bool inherit)
    {
        mInheritParentEntityScale = inherit;
        needUpdate();
    }
    //-----------------------------------------------------------------------------
    bool TagPoint::getInheritParentEntityScale(void) const
    {
        return mInheritParentEntityScale;
    }
    //-----------------------------------------------------------------------------
    const Matrix4& TagPoint::_getFullLocalTransform(void) const
    {
        return mFullLocalTransform;
    }
    //-----------------------------------------------------------------------------
    const Matrix4& TagPoint::getParentEntityTransform(void) const
    {

        return mParentEntity->_getParentNodeFullTransform();
    }
    //-----------------------------------------------------------------------------
    void TagPoint::needUpdate(bool forceParentUpdate)
    {
<<<<<<< HEAD
        OldBone::needUpdate(forceParentUpdate);
=======
        Bone::needUpdate(forceParentUpdate);
>>>>>>> 83e497b5

#ifdef ENABLE_INCOMPATIBLE_OGRE_2_0
        // We need to tell parent entities node
        if (mParentEntity)
        {
            Node* n = mParentEntity->getParentNode();
            if (n)
            {
                n->needUpdate();
            }

        }
#endif

    }
    //-----------------------------------------------------------------------------
    void TagPoint::updateFromParentImpl(void) const
    {
        // Call superclass
        OldBone::updateFromParentImpl();

        // Save transform for local skeleton
        mFullLocalTransform.makeTransform(
            mDerivedPosition,
            mDerivedScale,
            mDerivedOrientation);

        // Include Entity transform
        if (mParentEntity)
        {
            Node* entityParentNode = mParentEntity->getParentNode();
            if (entityParentNode)
            {
                // Note: orientation/scale inherits from parent node already take care with
                // OldBone::_updateFromParent, don't do that with parent entity transform.

                // Combine orientation with that of parent entity
                const Quaternion& parentOrientation = entityParentNode->_getDerivedOrientation();
                if (mInheritParentEntityOrientation)
                {
                    mDerivedOrientation = parentOrientation * mDerivedOrientation;
                }

                // Incorporate parent entity scale
                const Vector3& parentScale = entityParentNode->_getDerivedScale();
                if (mInheritParentEntityScale)
                {
                    mDerivedScale *= parentScale;
                }

                // Change position vector based on parent entity's orientation & scale
                mDerivedPosition = parentOrientation * (parentScale * mDerivedPosition);

                // Add altered position vector to parent entity
                mDerivedPosition += entityParentNode->_getDerivedPosition();
            }
        }

        if (mChildObject)
        {
            mChildObject->_notifyMoved();
        }
    }
    //-----------------------------------------------------------------------------
    const LightList& TagPoint::getLights(void) const
    {
        return mParentEntity->queryLights();
    }

}<|MERGE_RESOLUTION|>--- conflicted
+++ resolved
@@ -103,11 +103,7 @@
     //-----------------------------------------------------------------------------
     void TagPoint::needUpdate(bool forceParentUpdate)
     {
-<<<<<<< HEAD
         OldBone::needUpdate(forceParentUpdate);
-=======
-        Bone::needUpdate(forceParentUpdate);
->>>>>>> 83e497b5
 
 #ifdef ENABLE_INCOMPATIBLE_OGRE_2_0
         // We need to tell parent entities node
