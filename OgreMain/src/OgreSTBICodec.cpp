--- conflicted
+++ resolved
@@ -177,22 +177,13 @@
         }
         else
         {
-<<<<<<< HEAD
-            size_t realBytesPerRow = PixelFormatGpuUtils::getSizeBytes( imgData->box.width, 1u, 1u, 1u,
-                                                                        PFG_RGB8_UNORM, rowAlignment );
-=======
             const size_t stbiBytesPerRow =
                 PixelFormatGpuUtils::getSizeBytes( imgData->box.width, 1u, 1u, 1u, PFG_RGB8_UNORM, 1u );
->>>>>>> 603a5515
 
             for( size_t y = 0; y < (size_t)height; ++y )
             {
                 uint8 *pDst = reinterpret_cast<uint8 *>( imgData->box.at( 0u, y, 0u ) );
-<<<<<<< HEAD
-                uint8 const *pSrc = pixelData + y * realBytesPerRow;
-=======
                 uint8 const *pSrc = pixelData + y * stbiBytesPerRow;
->>>>>>> 603a5515
                 for( size_t x = 0; x < (size_t)width; ++x )
                 {
                     const uint8 b = *pSrc++;
