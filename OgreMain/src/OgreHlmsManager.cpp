--- conflicted
+++ resolved
@@ -369,7 +369,6 @@
         }
     }
     //-----------------------------------------------------------------------------------
-<<<<<<< HEAD
     void createDescriptorSetTextureImpl( RenderSystem *renderSystem, DescriptorSetTexture *desc )
     {
         renderSystem->_descriptorSetTextureCreated( desc );
@@ -528,11 +527,8 @@
         destroyDescriptorSet( mDescriptorSetUavs, descSet, destroyDescriptorSetUavImpl );
     }
     //-----------------------------------------------------------------------------------
-    uint8 HlmsManager::_addInputLayoutId( VertexElement2VecVec vertexElements, OperationType opType )
-=======
     uint16 HlmsManager::_getInputLayoutId( const VertexElement2VecVec &vertexElements,
                                            OperationType opType )
->>>>>>> 6afd22be
     {
         InputLayoutsVec::const_iterator itor = mInputLayouts.begin();
         InputLayoutsVec::const_iterator end  = mInputLayouts.end();
@@ -694,40 +690,29 @@
                     mRegisteredHlms[i]->_clearShaderCache();
             }
 
-<<<<<<< HEAD
             {
                 BlockIdxVec::const_iterator itor = mActiveBlocks[BLOCK_MACRO].begin();
                 BlockIdxVec::const_iterator end  = mActiveBlocks[BLOCK_MACRO].end();
                 while( itor != end )
-                    mRenderSystem->_hlmsMacroblockDestroyed( &mMacroblocks[*itor++] );
+                {
+                    HlmsMacroblock *block = static_cast<HlmsMacroblock*>( mBlocks[BLOCK_MACRO][*itor] );
+                    mRenderSystem->_hlmsMacroblockDestroyed( block );
+                    ++itor;
+                }
 
                 itor = mActiveBlocks[BLOCK_BLEND].begin();
                 end  = mActiveBlocks[BLOCK_BLEND].end();
                 while( itor != end )
-                    mRenderSystem->_hlmsBlendblockDestroyed( &mBlendblocks[*itor++] );
+                {
+                    HlmsBlendblock *block = static_cast<HlmsBlendblock*>( mBlocks[BLOCK_BLEND][*itor] );
+                    mRenderSystem->_hlmsBlendblockDestroyed( block );
+                    ++itor;
+                }
 
                 itor = mActiveBlocks[BLOCK_SAMPLER].begin();
                 end  = mActiveBlocks[BLOCK_SAMPLER].end();
                 while( itor != end )
                     mRenderSystem->_hlmsSamplerblockDestroyed( &mSamplerblocks[*itor++] );
-=======
-            BlockIdxVec::const_iterator itor = mActiveBlocks[BLOCK_MACRO].begin();
-            BlockIdxVec::const_iterator end  = mActiveBlocks[BLOCK_MACRO].end();
-            while( itor != end )
-            {
-                HlmsMacroblock *block = static_cast<HlmsMacroblock*>( mBlocks[BLOCK_MACRO][*itor] );
-                mRenderSystem->_hlmsMacroblockDestroyed( block );
-                ++itor;
-            }
-
-            itor = mActiveBlocks[BLOCK_BLEND].begin();
-            end  = mActiveBlocks[BLOCK_BLEND].end();
-            while( itor != end )
-            {
-                HlmsBlendblock *block = static_cast<HlmsBlendblock*>( mBlocks[BLOCK_BLEND][*itor] );
-                mRenderSystem->_hlmsBlendblockDestroyed( block );
-                ++itor;
->>>>>>> 6afd22be
             }
 
             {
@@ -773,43 +758,31 @@
 
         if( mRenderSystem )
         {
-<<<<<<< HEAD
             {
                 BlockIdxVec::const_iterator itor = mActiveBlocks[BLOCK_MACRO].begin();
                 BlockIdxVec::const_iterator end  = mActiveBlocks[BLOCK_MACRO].end();
                 while( itor != end )
-                    mRenderSystem->_hlmsMacroblockCreated( &mMacroblocks[*itor++] );
+                {
+                    HlmsMacroblock *block = static_cast<HlmsMacroblock*>( mBlocks[BLOCK_MACRO][*itor] );
+                    mRenderSystem->_hlmsMacroblockCreated( block );
+                    ++itor;
+                }
 
                 itor = mActiveBlocks[BLOCK_BLEND].begin();
                 end  = mActiveBlocks[BLOCK_BLEND].end();
                 while( itor != end )
-                    mRenderSystem->_hlmsBlendblockCreated( &mBlendblocks[*itor++] );
+                {
+                    HlmsBlendblock *block = static_cast<HlmsBlendblock*>( mBlocks[BLOCK_BLEND][*itor] );
+                    mRenderSystem->_hlmsBlendblockCreated( block );
+                    ++itor;
+                }
+
 
                 itor = mActiveBlocks[BLOCK_SAMPLER].begin();
                 end  = mActiveBlocks[BLOCK_SAMPLER].end();
                 while( itor != end )
                     mRenderSystem->_hlmsSamplerblockCreated( &mSamplerblocks[*itor++] );
             }
-=======
-            BlockIdxVec::const_iterator itor = mActiveBlocks[BLOCK_MACRO].begin();
-            BlockIdxVec::const_iterator end  = mActiveBlocks[BLOCK_MACRO].end();
-            while( itor != end )
-            {
-                HlmsMacroblock *block = static_cast<HlmsMacroblock*>( mBlocks[BLOCK_MACRO][*itor] );
-                mRenderSystem->_hlmsMacroblockCreated( block );
-                ++itor;
-            }
-
-            itor = mActiveBlocks[BLOCK_BLEND].begin();
-            end  = mActiveBlocks[BLOCK_BLEND].end();
-            while( itor != end )
-            {
-                HlmsBlendblock *block = static_cast<HlmsBlendblock*>( mBlocks[BLOCK_BLEND][*itor] );
-                mRenderSystem->_hlmsBlendblockCreated( block );
-                ++itor;
-            }
-
->>>>>>> 6afd22be
 
             {
                 DescriptorSetTextureSet::iterator itor = mDescriptorSetTextures.begin();
