/*
-----------------------------------------------------------------------------
This source file is part of OGRE
    (Object-oriented Graphics Rendering Engine)
For the latest info, see http://www.ogre3d.org/

Copyright (c) 2000-2014 Torus Knot Software Ltd

Permission is hereby granted, free of charge, to any person obtaining a copy
of this software and associated documentation files (the "Software"), to deal
in the Software without restriction, including without limitation the rights
to use, copy, modify, merge, publish, distribute, sublicense, and/or sell
copies of the Software, and to permit persons to whom the Software is
furnished to do so, subject to the following conditions:

The above copyright notice and this permission notice shall be included in
all copies or substantial portions of the Software.

THE SOFTWARE IS PROVIDED "AS IS", WITHOUT WARRANTY OF ANY KIND, EXPRESS OR
IMPLIED, INCLUDING BUT NOT LIMITED TO THE WARRANTIES OF MERCHANTABILITY,
FITNESS FOR A PARTICULAR PURPOSE AND NONINFRINGEMENT. IN NO EVENT SHALL THE
AUTHORS OR COPYRIGHT HOLDERS BE LIABLE FOR ANY CLAIM, DAMAGES OR OTHER
LIABILITY, WHETHER IN AN ACTION OF CONTRACT, TORT OR OTHERWISE, ARISING FROM,
OUT OF OR IN CONNECTION WITH THE SOFTWARE OR THE USE OR OTHER DEALINGS IN
THE SOFTWARE.
-----------------------------------------------------------------------------
*/

/***************************************************************************
OgreExternalTextureSourceManager.cpp  -  
    Implementation of the manager class

-------------------
date                 : Jan 1 2004
email                : pjcast@yahoo.com
***************************************************************************/

#include "OgreStableHeaders.h"
#include "OgreExternalTextureSourceManager.h"
#include "OgreLogManager.h"


namespace Ogre 
{
    //****************************************************************************************
    template<> ExternalTextureSourceManager* Singleton<ExternalTextureSourceManager>::msSingleton = 0;
    ExternalTextureSourceManager* ExternalTextureSourceManager::getSingletonPtr(void)
    {
        return msSingleton;
    }
    ExternalTextureSourceManager& ExternalTextureSourceManager::getSingleton(void)
    {  
        assert( msSingleton );  return ( *msSingleton );  
    }
    //****************************************************************************************

    //****************************************************************************************
    ExternalTextureSourceManager::ExternalTextureSourceManager()
    {
        mCurrExternalTextureSource = 0;
    }

    //****************************************************************************************
    ExternalTextureSourceManager::~ExternalTextureSourceManager()
    {
        mTextureSystems.clear();
    }

    //****************************************************************************************
    
    void ExternalTextureSourceManager::setCurrentPlugIn( const String& sTexturePlugInType )
    {
        TextureSystemList::iterator i;
            
        for( i = mTextureSystems.begin(); i != mTextureSystems.end(); ++i )
        {
            if( i->first == sTexturePlugInType )
            {
                mCurrExternalTextureSource = i->second;
                mCurrExternalTextureSource->initialise();   //Now call overridden Init function
                return;
            }
        }
        mCurrExternalTextureSource = 0;
<<<<<<< HEAD
        LogManager::getSingleton().logMessage( "ExternalTextureSourceManager::SetCurrentPlugIn(ENUM) failed setting texture plugin ");
=======
        LogManager::getSingleton().logMessage( "ExternalTextureSourceManager::SetCurrentPlugIn(ENUM) failed setting texture plugin ", LML_CRITICAL);
>>>>>>> 83e497b5
    }

    //****************************************************************************************
    void ExternalTextureSourceManager::destroyAdvancedTexture( const String& sTextureName,
        const String& groupName )
    {
        TextureSystemList::iterator i;
        for( i = mTextureSystems.begin(); i != mTextureSystems.end(); ++i )
        {
            //Broadcast to every registered System... Only the true one will destroy texture
            i->second->destroyAdvancedTexture( sTextureName, groupName );
        }
    }

    //****************************************************************************************
    void ExternalTextureSourceManager::setExternalTextureSource( const String& sTexturePlugInType, ExternalTextureSource* pTextureSystem )
    {
        LogManager::getSingleton().logMessage( "Registering Texture Controller: Type = "
                        + sTexturePlugInType + " Name = " + pTextureSystem->getPluginStringName());

        TextureSystemList::iterator i;
            
        for( i = mTextureSystems.begin(); i != mTextureSystems.end(); ++i )
        {
            if( i->first == sTexturePlugInType )
            {
                LogManager::getSingleton().logMessage( "Shutting Down Texture Controller: " 
                        + i->second->getPluginStringName() 
                        + " To be replaced by: "
                        + pTextureSystem->getPluginStringName());

                i->second->shutDown();              //Only one plugIn of Sent Type can be registered at a time
                                                    //so shut down old plugin before starting new plugin
                i->second = pTextureSystem;
                // **Moved this line b/c Rendersystem needs to be selected before things
                // such as framelistners can be added
                // pTextureSystem->Initialise();
                return;
            }
        }
        mTextureSystems[sTexturePlugInType] = pTextureSystem;   //If we got here then add it to map
    }

    //****************************************************************************************
    ExternalTextureSource* ExternalTextureSourceManager::getExternalTextureSource( const String& sTexturePlugInType )
    {
        TextureSystemList::iterator i;
        for( i = mTextureSystems.begin(); i != mTextureSystems.end(); ++i )
        {
            if( i->first == sTexturePlugInType )
                return i->second;
        }
        return 0;
    }

    //****************************************************************************************

}  //End Ogre Namespace
<|MERGE_RESOLUTION|>--- conflicted
+++ resolved
@@ -82,11 +82,7 @@
             }
         }
         mCurrExternalTextureSource = 0;
-<<<<<<< HEAD
-        LogManager::getSingleton().logMessage( "ExternalTextureSourceManager::SetCurrentPlugIn(ENUM) failed setting texture plugin ");
-=======
         LogManager::getSingleton().logMessage( "ExternalTextureSourceManager::SetCurrentPlugIn(ENUM) failed setting texture plugin ", LML_CRITICAL);
->>>>>>> 83e497b5
     }
 
     //****************************************************************************************
