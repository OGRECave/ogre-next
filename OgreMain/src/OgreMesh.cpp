--- conflicted
+++ resolved
@@ -2221,21 +2221,12 @@
         mNumLods = submesh->mLodFaceList.size() + 1;
         mMeshLodUsageList.resize(mNumLods);
         for (size_t n = 0, i = 0; i < lodConfig.levels.size(); i++) {
-<<<<<<< HEAD
-            // Record usages. First Lod usage is the mesh itself.
-
-            // Skip lods, which have the same amount of vertices. No buffer generated for them.
-            if (!lodConfig.levels[i].outSkipped) {
-                // Generated buffers are less then the reported by ProgressiveMesh.
-                // This would fail if you use QueuedProgressiveMesh and the MeshPtr is force unloaded before lod generation completes.
-=======
             // Record usages. First LOD usage is the mesh itself.
 
             // Skip LODs, which have the same amount of vertices. No buffer generated for them.
             if (!lodConfig.levels[i].outSkipped) {
                 // Generated buffers are less then the reported by ProgressiveMesh.
                 // This would fail if you use QueuedProgressiveMesh and the MeshPtr is force unloaded before LOD generation completes.
->>>>>>> c40cd09d
                 assert(mMeshLodUsageList.size() > n + 1);
                 MeshLodUsage& lod = mMeshLodUsageList[++n];
                 lod.userValue = lodConfig.levels[i].distance;
@@ -2246,17 +2237,10 @@
         }
 
         // TODO: Fix this in PixelCountLodStrategy::getIndex()
-<<<<<<< HEAD
-        // Fix bug in Ogre with pixel count Lod strategy.
-        // Changes [0, 20, 15, 10, 5] to [max, 20, 15, 10, 5].
-        // Fixes PixelCountLodStrategy::getIndex() function, which returned always 0 index.
-        if (lodConfig.strategy == PixelCountLodStrategy::getSingletonPtr()) {
-=======
         // Fix bug in Ogre with pixel count LOD strategy.
         // Changes [0, 20, 15, 10, 5] to [max, 20, 15, 10, 5].
         // Fixes PixelCountLodStrategy::getIndex() function, which returned always 0 index.
         if (lodConfig.strategy == AbsolutePixelCountLodStrategy::getSingletonPtr()) {
->>>>>>> c40cd09d
             mMeshLodUsageList[0].userValue = std::numeric_limits<Real>::max();
             mMeshLodUsageList[0].value = std::numeric_limits<Real>::max();
         } else {
