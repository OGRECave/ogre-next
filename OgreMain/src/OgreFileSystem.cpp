/*
-----------------------------------------------------------------------------
This source file is part of OGRE
(Object-oriented Graphics Rendering Engine)
For the latest info, see http://www.ogre3d.org/

Copyright (c) 2000-2011 Torus Knot Software Ltd

Permission is hereby granted, free of charge, to any person obtaining a copy
of this software and associated documentation files (the "Software"), to deal
in the Software without restriction, including without limitation the rights
to use, copy, modify, merge, publish, distribute, sublicense, and/or sell
copies of the Software, and to permit persons to whom the Software is
furnished to do so, subject to the following conditions:

The above copyright notice and this permission notice shall be included in
all copies or substantial portions of the Software.

THE SOFTWARE IS PROVIDED "AS IS", WITHOUT WARRANTY OF ANY KIND, EXPRESS OR
IMPLIED, INCLUDING BUT NOT LIMITED TO THE WARRANTIES OF MERCHANTABILITY,
FITNESS FOR A PARTICULAR PURPOSE AND NONINFRINGEMENT. IN NO EVENT SHALL THE
AUTHORS OR COPYRIGHT HOLDERS BE LIABLE FOR ANY CLAIM, DAMAGES OR OTHER
LIABILITY, WHETHER IN AN ACTION OF CONTRACT, TORT OR OTHERWISE, ARISING FROM,
OUT OF OR IN CONNECTION WITH THE SOFTWARE OR THE USE OR OTHER DEALINGS IN
THE SOFTWARE.
-----------------------------------------------------------------------------
*/
#include "OgreStableHeaders.h"
#include "OgreFileSystem.h"
#include "OgreLogManager.h"
#include "OgreException.h"
#include "OgreStringVector.h"
#include "OgreRoot.h"

#include <sys/types.h>
#include <sys/stat.h>

#if OGRE_PLATFORM == OGRE_PLATFORM_LINUX || OGRE_PLATFORM == OGRE_PLATFORM_APPLE || \
    OGRE_PLATFORM == OGRE_PLATFORM_SYMBIAN || OGRE_PLATFORM == OGRE_PLATFORM_APPLE_IOS || \
<<<<<<< HEAD
	OGRE_PLATFORM == OGRE_PLATFORM_ANDROID || OGRE_PLATFORM == OGRE_PLATFORM_TEGRA2
=======
    OGRE_PLATFORM == OGRE_PLATFORM_ANDROID || OGRE_PLATFORM == OGRE_PLATFORM_TEGRA2 || \
    OGRE_PLATFORM == OGRE_PLATFORM_NACL
>>>>>>> 72ba5250
#   include "OgreSearchOps.h"
#   include <sys/param.h>
#   define MAX_PATH MAXPATHLEN
#endif

#if OGRE_PLATFORM == OGRE_PLATFORM_WIN32
#  define WIN32_LEAN_AND_MEAN
#  if !defined(NOMINMAX) && defined(_MSC_VER)
#	define NOMINMAX // required to stop windows.h messing up std::min
#  endif
#  include <windows.h>
#  include <direct.h>
#  include <io.h>
#endif

namespace Ogre {

	bool FileSystemArchive::ms_IgnoreHidden = true;

    //-----------------------------------------------------------------------
    FileSystemArchive::FileSystemArchive(const String& name, const String& archType )
        : Archive(name, archType)
    {
    }
    //-----------------------------------------------------------------------
    bool FileSystemArchive::isCaseSensitive(void) const
    {
        #if OGRE_PLATFORM == OGRE_PLATFORM_WIN32
            return false;
        #else
            return true;
        #endif

    }
    //-----------------------------------------------------------------------
    static bool is_reserved_dir (const char *fn)
    {
        return (fn [0] == '.' && (fn [1] == 0 || (fn [1] == '.' && fn [2] == 0)));
    }
    //-----------------------------------------------------------------------
    static bool is_absolute_path(const char* path)
    {
#if OGRE_PLATFORM == OGRE_PLATFORM_WIN32
        if (isalpha(uchar(path[0])) && path[1] == ':')
            return true;
#endif
        return path[0] == '/' || path[0] == '\\';
    }
    //-----------------------------------------------------------------------
    static String concatenate_path(const String& base, const String& name)
    {
        if (base.empty() || is_absolute_path(name.c_str()))
            return name;
        else
            return base + '/' + name;
    }
    //-----------------------------------------------------------------------
    void FileSystemArchive::findFiles(const String& pattern, bool recursive, 
        bool dirs, StringVector* simpleList, FileInfoList* detailList) const
    {
        long lHandle, res;
        struct _finddata_t tagData;

        // pattern can contain a directory name, separate it from mask
        size_t pos1 = pattern.rfind ('/');
        size_t pos2 = pattern.rfind ('\\');
        if (pos1 == pattern.npos || ((pos2 != pattern.npos) && (pos1 < pos2)))
            pos1 = pos2;
        String directory;
        if (pos1 != pattern.npos)
            directory = pattern.substr (0, pos1 + 1);

        String full_pattern = concatenate_path(mName, pattern);

        lHandle = _findfirst(full_pattern.c_str(), &tagData);
        res = 0;
        while (lHandle != -1 && res != -1)
        {
            if ((dirs == ((tagData.attrib & _A_SUBDIR) != 0)) &&
				( !ms_IgnoreHidden || (tagData.attrib & _A_HIDDEN) == 0 ) &&
                (!dirs || !is_reserved_dir (tagData.name)))
            {
                if (simpleList)
                {
                    simpleList->push_back(directory + tagData.name);
                }
                else if (detailList)
                {
                    FileInfo fi;
                    fi.archive = this;
                    fi.filename = directory + tagData.name;
                    fi.basename = tagData.name;
                    fi.path = directory;
                    fi.compressedSize = tagData.size;
                    fi.uncompressedSize = tagData.size;
                    detailList->push_back(fi);
                }
            }
            res = _findnext( lHandle, &tagData );
        }
        // Close if we found any files
        if(lHandle != -1)
            _findclose(lHandle);

        // Now find directories
        if (recursive)
        {
            String base_dir = mName;
            if (!directory.empty ())
            {
                base_dir = concatenate_path(mName, directory);
                // Remove the last '/'
                base_dir.erase (base_dir.length () - 1);
            }
            base_dir.append ("/*");

            // Remove directory name from pattern
            String mask ("/");
            if (pos1 != pattern.npos)
                mask.append (pattern.substr (pos1 + 1));
            else
                mask.append (pattern);

            lHandle = _findfirst(base_dir.c_str (), &tagData);
            res = 0;
            while (lHandle != -1 && res != -1)
            {
                if ((tagData.attrib & _A_SUBDIR) &&
					( !ms_IgnoreHidden || (tagData.attrib & _A_HIDDEN) == 0 ) &&
                    !is_reserved_dir (tagData.name))
                {
                    // recurse
                    base_dir = directory;
                    base_dir.append (tagData.name).append (mask);
                    findFiles(base_dir, recursive, dirs, simpleList, detailList);
                }
                res = _findnext( lHandle, &tagData );
            }
            // Close if we found any files
            if(lHandle != -1)
                _findclose(lHandle);
        }
    }
    //-----------------------------------------------------------------------
    FileSystemArchive::~FileSystemArchive()
    {
        unload();
    }
    //-----------------------------------------------------------------------
    void FileSystemArchive::load()
    {
		OGRE_LOCK_AUTO_MUTEX
        // test to see if this folder is writeable
		String testPath = concatenate_path(mName, "__testwrite.ogre");
		std::ofstream writeStream;
		writeStream.open(testPath.c_str());
		if (writeStream.fail())
			mReadOnly = true;
		else
		{
			mReadOnly = false;
			writeStream.close();
			::remove(testPath.c_str());
		}
    }
    //-----------------------------------------------------------------------
    void FileSystemArchive::unload()
    {
        // nothing to see here, move along
    }
    //-----------------------------------------------------------------------
    DataStreamPtr FileSystemArchive::open(const String& filename, bool readOnly) const
    {
		String full_path = concatenate_path(mName, filename);

		// Use filesystem to determine size 
		// (quicker than streaming to the end and back)
		struct stat tagStat;
		int ret = stat(full_path.c_str(), &tagStat);
		assert(ret == 0 && "Problem getting file size" );
        (void)ret;  // Silence warning

		// Always open in binary mode
		// Also, always include reading
		std::ios::openmode mode = std::ios::in | std::ios::binary;
		std::istream* baseStream = 0;
		std::ifstream* roStream = 0;
		std::fstream* rwStream = 0;

		if (!readOnly && isReadOnly())
		{
			mode |= std::ios::out;
			rwStream = OGRE_NEW_T(std::fstream, MEMCATEGORY_GENERAL)();
			rwStream->open(full_path.c_str(), mode);
			baseStream = rwStream;
		}
		else
		{
			roStream = OGRE_NEW_T(std::ifstream, MEMCATEGORY_GENERAL)();
			roStream->open(full_path.c_str(), mode);
			baseStream = roStream;
		}


		// Should check ensure open succeeded, in case fail for some reason.
		if (baseStream->fail())
		{
			OGRE_DELETE_T(roStream, basic_ifstream, MEMCATEGORY_GENERAL);
			OGRE_DELETE_T(rwStream, basic_fstream, MEMCATEGORY_GENERAL);
			OGRE_EXCEPT(Exception::ERR_FILE_NOT_FOUND,
				"Cannot open file: " + filename,
				"FileSystemArchive::open");
		}

		/// Construct return stream, tell it to delete on destroy
		FileStreamDataStream* stream = 0;
		if (rwStream)
		{
			// use the writeable stream 
			stream = OGRE_NEW FileStreamDataStream(filename,
				rwStream, (size_t)tagStat.st_size, true);
		}
		else
		{
			// read-only stream
			stream = OGRE_NEW FileStreamDataStream(filename,
				roStream, (size_t)tagStat.st_size, true);
		}
		return DataStreamPtr(stream);
    }
	//---------------------------------------------------------------------
	DataStreamPtr FileSystemArchive::create(const String& filename) const
	{
		if (isReadOnly())
		{
			OGRE_EXCEPT(Exception::ERR_INVALIDPARAMS, 
				"Cannot create a file in a read-only archive", 
				"FileSystemArchive::remove");
		}

		String full_path = concatenate_path(mName, filename);

		// Always open in binary mode
		// Also, always include reading
		std::ios::openmode mode = std::ios::out | std::ios::binary;
		std::fstream* rwStream = OGRE_NEW_T(std::fstream, MEMCATEGORY_GENERAL)();
		rwStream->open(full_path.c_str(), mode);

		// Should check ensure open succeeded, in case fail for some reason.
		if (rwStream->fail())
		{
			OGRE_DELETE_T(rwStream, basic_fstream, MEMCATEGORY_GENERAL);
			OGRE_EXCEPT(Exception::ERR_FILE_NOT_FOUND,
				"Cannot open file: " + filename,
				"FileSystemArchive::create");
		}

		/// Construct return stream, tell it to delete on destroy
		FileStreamDataStream* stream = OGRE_NEW FileStreamDataStream(filename,
				rwStream, 0, true);

		return DataStreamPtr(stream);
	}
	//---------------------------------------------------------------------
	void FileSystemArchive::remove(const String& filename) const
	{
		if (isReadOnly())
		{
			OGRE_EXCEPT(Exception::ERR_INVALIDPARAMS, 
				"Cannot remove a file from a read-only archive", 
				"FileSystemArchive::remove");
		}
		String full_path = concatenate_path(mName, filename);
		::remove(full_path.c_str());

	}
    //-----------------------------------------------------------------------
    StringVectorPtr FileSystemArchive::list(bool recursive, bool dirs)
    {
		// directory change requires locking due to saved returns
		// Note that we have to tell the SharedPtr to use OGRE_DELETE_T not OGRE_DELETE by passing category
		StringVectorPtr ret(OGRE_NEW_T(StringVector, MEMCATEGORY_GENERAL)(), SPFM_DELETE_T);

        findFiles("*", recursive, dirs, ret.getPointer(), 0);

        return ret;
    }
    //-----------------------------------------------------------------------
    FileInfoListPtr FileSystemArchive::listFileInfo(bool recursive, bool dirs)
    {
		// Note that we have to tell the SharedPtr to use OGRE_DELETE_T not OGRE_DELETE by passing category
        FileInfoListPtr ret(OGRE_NEW_T(FileInfoList, MEMCATEGORY_GENERAL)(), SPFM_DELETE_T);

        findFiles("*", recursive, dirs, 0, ret.getPointer());

        return ret;
    }
    //-----------------------------------------------------------------------
    StringVectorPtr FileSystemArchive::find(const String& pattern,
                                            bool recursive, bool dirs)
    {
		// Note that we have to tell the SharedPtr to use OGRE_DELETE_T not OGRE_DELETE by passing category
		StringVectorPtr ret(OGRE_NEW_T(StringVector, MEMCATEGORY_GENERAL)(), SPFM_DELETE_T);

        findFiles(pattern, recursive, dirs, ret.getPointer(), 0);

        return ret;

    }
    //-----------------------------------------------------------------------
    FileInfoListPtr FileSystemArchive::findFileInfo(const String& pattern, 
        bool recursive, bool dirs) const
    {
		// Note that we have to tell the SharedPtr to use OGRE_DELETE_T not OGRE_DELETE by passing category
		FileInfoListPtr ret(OGRE_NEW_T(FileInfoList, MEMCATEGORY_GENERAL)(), SPFM_DELETE_T);

        findFiles(pattern, recursive, dirs, 0, ret.getPointer());

        return ret;
    }
    //-----------------------------------------------------------------------
	bool FileSystemArchive::exists(const String& filename)
	{
        String full_path = concatenate_path(mName, filename);

        struct stat tagStat;
        bool ret = (stat(full_path.c_str(), &tagStat) == 0);

		// stat will return true if the filename is absolute, but we need to check
		// the file is actually in this archive
        if (ret && is_absolute_path(filename.c_str()))
		{
			// only valid if full path starts with our base
#if OGRE_PLATFORM == OGRE_PLATFORM_WIN32
			// case insensitive on windows
			String lowerCaseName = mName;
			StringUtil::toLowerCase(lowerCaseName);
			ret = Ogre::StringUtil::startsWith(full_path, lowerCaseName, true);
#else
			// case sensitive
			ret = Ogre::StringUtil::startsWith(full_path, mName, false);
#endif
		}

		return ret;
	}
	//---------------------------------------------------------------------
	time_t FileSystemArchive::getModifiedTime(const String& filename)
	{
		String full_path = concatenate_path(mName, filename);

		struct stat tagStat;
		bool ret = (stat(full_path.c_str(), &tagStat) == 0);

		if (ret)
		{
			return tagStat.st_mtime;
		}
		else
		{
			return 0;
		}

	}
    //-----------------------------------------------------------------------
    const String& FileSystemArchiveFactory::getType(void) const
    {
        static String name = "FileSystem";
        return name;
    }

}<|MERGE_RESOLUTION|>--- conflicted
+++ resolved
@@ -37,12 +37,8 @@
 
 #if OGRE_PLATFORM == OGRE_PLATFORM_LINUX || OGRE_PLATFORM == OGRE_PLATFORM_APPLE || \
     OGRE_PLATFORM == OGRE_PLATFORM_SYMBIAN || OGRE_PLATFORM == OGRE_PLATFORM_APPLE_IOS || \
-<<<<<<< HEAD
-	OGRE_PLATFORM == OGRE_PLATFORM_ANDROID || OGRE_PLATFORM == OGRE_PLATFORM_TEGRA2
-=======
     OGRE_PLATFORM == OGRE_PLATFORM_ANDROID || OGRE_PLATFORM == OGRE_PLATFORM_TEGRA2 || \
     OGRE_PLATFORM == OGRE_PLATFORM_NACL
->>>>>>> 72ba5250
 #   include "OgreSearchOps.h"
 #   include <sys/param.h>
 #   define MAX_PATH MAXPATHLEN
