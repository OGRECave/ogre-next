/*
-----------------------------------------------------------------------------
This source file is part of OGRE
    (Object-oriented Graphics Rendering Engine)
For the latest info, see http://www.ogre3d.org/

Copyright (c) 2000-2017 Torus Knot Software Ltd

Permission is hereby granted, free of charge, to any person obtaining a copy
of this software and associated documentation files (the "Software"), to deal
in the Software without restriction, including without limitation the rights
to use, copy, modify, merge, publish, distribute, sublicense, and/or sell
copies of the Software, and to permit persons to whom the Software is
furnished to do so, subject to the following conditions:

The above copyright notice and this permission notice shall be included in
all copies or substantial portions of the Software.

THE SOFTWARE IS PROVIDED "AS IS", WITHOUT WARRANTY OF ANY KIND, EXPRESS OR
IMPLIED, INCLUDING BUT NOT LIMITED TO THE WARRANTIES OF MERCHANTABILITY,
FITNESS FOR A PARTICULAR PURPOSE AND NONINFRINGEMENT. IN NO EVENT SHALL THE
AUTHORS OR COPYRIGHT HOLDERS BE LIABLE FOR ANY CLAIM, DAMAGES OR OTHER
LIABILITY, WHETHER IN AN ACTION OF CONTRACT, TORT OR OTHERWISE, ARISING FROM,
OUT OF OR IN CONNECTION WITH THE SOFTWARE OR THE USE OR OTHER DEALINGS IN
THE SOFTWARE.
-----------------------------------------------------------------------------
*/

#include "OgreStableHeaders.h"

#include "OgreForwardClustered.h"
#include "OgreSceneManager.h"
#include "OgreRenderTarget.h"
#include "OgreViewport.h"
#include "OgreCamera.h"
#include "OgreDecal.h"

#include "Math/Array/OgreArraySphere.h"
#include "Math/Array/OgreBooleanMask.h"

#include "Compositor/OgreCompositorShadowNode.h"

#include "Vao/OgreVaoManager.h"
#include "Vao/OgreTexBufferPacked.h"

#include "Math/Array/OgreObjectMemoryManager.h"

#include "OgreHlms.h"
#include "OgreWireAabb.h"

#include "OgreProfiler.h"

namespace Ogre
{
    static const size_t c_reservedLightSlotsPerCell     = 3u;
    static const size_t c_reservedDecalsSlotsPerCell    = 1u;
    static const size_t c_reservedCubemapProbeSlotsPerCell  = 1u;

    ForwardClustered::ForwardClustered( uint32 width, uint32 height,
                                        uint32 numSlices, uint32 lightsPerCell,
                                        uint32 decalsPerCell, uint32 cubemapProbesPerCell,
                                        float minDistance, float maxDistance,
                                        SceneManager *sceneManager ) :
        ForwardPlusBase( sceneManager, decalsPerCell > 0u, cubemapProbesPerCell > 0u ),
        mWidth( width ),
        mHeight( height ),
        mNumSlices( numSlices ),
        /*mWidth( 1 ),
        mHeight( 1 ),
        mNumSlices( 2 ),*/
        mReservedSlotsPerCell( ((lightsPerCell > 0u) ? 3u : 0u) + ((decalsPerCell > 0u) ? 1u : 0u) +
                               ((cubemapProbesPerCell > 0u) ? 1u : 0u) ),
        mObjsPerCell( lightsPerCell + decalsPerCell + cubemapProbesPerCell + mReservedSlotsPerCell ),
        mLightsPerCell( lightsPerCell ),
        mDecalsPerCell( decalsPerCell ),
        mCubemapProbesPerCell( cubemapProbesPerCell ),
        mGridBuffer( 0 ),
        mCurrentCamera( 0 ),
        mMinDistance( minDistance ),
        mMaxDistance( maxDistance ),
        mObjectMemoryManager( 0 ),
        mNodeMemoryManager( 0 ),
        mDebugWireAabbFrozen( false )
    {
        //SIMD optimization restriction.
        assert( (width % ARRAY_PACKED_REALS) == 0 && "Width must be multiple of ARRAY_PACKED_REALS!" );

        mLightCountInCell.resize( mNumSlices * mWidth * mHeight, LightCount() );

        // 2^( x * mNumSlices ) + mMinDistance = mMaxDistance;
        mExponentK = Math::Log2( mMaxDistance - mMinDistance ) / (Real)mNumSlices;
        mInvExponentK = 1.0f / mExponentK;

        mFrustumRegions = RawSimdUniquePtr<FrustumRegion, MEMCATEGORY_SCENE_CONTROL>(
                    (mWidth / ARRAY_PACKED_REALS) * mHeight * mNumSlices );

        mObjectMemoryManager = new ObjectMemoryManager();
        mNodeMemoryManager = new NodeMemoryManager();

        mThreadCameras.reserve( mSceneManager->getNumWorkerThreads() );
        for( size_t i=0; i<mSceneManager->getNumWorkerThreads(); ++i )
        {
            SceneNode *sceneNode = OGRE_NEW SceneNode( i, 0, mNodeMemoryManager, 0 );
            Camera *newCamera = OGRE_NEW Camera( i, mObjectMemoryManager, 0 );
            sceneNode->attachObject( newCamera );
            mThreadCameras.push_back( newCamera );
        }
    }
    //-----------------------------------------------------------------------------------
    ForwardClustered::~ForwardClustered()
    {
        setDebugFrustum( false );

        for( size_t i=mThreadCameras.size(); i--; )
        {
            SceneNode *sceneNode = mThreadCameras[i]->getParentSceneNode();
            sceneNode->detachAllObjects();
            OGRE_DELETE sceneNode;
            OGRE_DELETE mThreadCameras[i];
        }
        mThreadCameras.clear();

        delete mObjectMemoryManager;
        delete mNodeMemoryManager;

        mObjectMemoryManager = 0;
        mNodeMemoryManager = 0;
    }
    //-----------------------------------------------------------------------------------
    inline float ForwardClustered::getDepthAtSlice( uint32 uSlice ) const
    {
        return -(powf( 2.0f, mExponentK * uSlice ) + mMinDistance);
    }
    //-----------------------------------------------------------------------------------
    inline uint32 ForwardClustered::getSliceAtDepth( Real depth ) const
    {
        return static_cast<uint32>(
                    floorf( Math::Log2( Ogre::max( -depth - mMinDistance, 1 ) ) * mInvExponentK ) );
    }
    //-----------------------------------------------------------------------------------
    void ForwardClustered::execute( size_t threadId, size_t numThreads )
    {
        const size_t slicesPerThread = mNumSlices / numThreads;

        for( size_t i=0; i<slicesPerThread; ++i )
            collectLightForSlice( i + threadId * slicesPerThread, threadId );

        const size_t slicesRemainder = mNumSlices % numThreads;
        if( slicesRemainder > threadId )
            collectLightForSlice( threadId + numThreads * slicesPerThread, threadId );
    }
    //-----------------------------------------------------------------------------------
    void ForwardClustered::collectObjsForSlice( const size_t numPackedFrustumsPerSlice,
                                                const size_t frustumStartIdx,
                                                uint16 offsetStart,
                                                size_t minRq, size_t maxRq,
                                                size_t currObjsPerCell,
                                                size_t cellOffsetStart,
                                                ObjTypes objType,
                                                uint16 numFloat4PerObj )
    {
        const VisibleObjectsPerRq &objsPerRqInThread0 = mSceneManager->_getTmpVisibleObjectsList()[0];
        const size_t actualMaxRq = std::min( maxRq, objsPerRqInThread0.size() );
        for( size_t rqId=minRq; rqId<=actualMaxRq; ++rqId )
        {
            MovableObject::MovableObjectArray::const_iterator itor = objsPerRqInThread0[rqId].begin();
            MovableObject::MovableObjectArray::const_iterator end  = objsPerRqInThread0[rqId].end();

            while( itor != end )
            {
                MovableObject *decal = *itor;

                Node *node = decal->getParentNode();

                //Aabb localAabbScalar = decal->getLocalAabb();
                Aabb localAabbScalar;
                localAabbScalar.mCenter    = node->_getDerivedPosition();
                localAabbScalar.mHalfSize  = node->_getDerivedScale() * 0.5f;

                ArrayQuaternion objOrientation;
                objOrientation.setAll( node->_getDerivedOrientation() );

                ArrayAabb localObb;
                localObb.setAll( localAabbScalar );

                ArrayVector3 orientedHalfSize = objOrientation * localObb.mHalfSize;

                ArrayPlane obbPlane[6];
                obbPlane[0].normal= objOrientation.xAxis();
                obbPlane[0].negD  = obbPlane[0].normal.dotProduct( localObb.mCenter - orientedHalfSize );
                obbPlane[1].normal= -obbPlane[0].normal;
                obbPlane[1].negD  = obbPlane[1].normal.dotProduct( localObb.mCenter + orientedHalfSize );
                obbPlane[2].normal= objOrientation.yAxis();
                obbPlane[2].negD  = obbPlane[2].normal.dotProduct( localObb.mCenter - orientedHalfSize );
                obbPlane[3].normal= -obbPlane[2].normal;
                obbPlane[3].negD  = obbPlane[3].normal.dotProduct( localObb.mCenter + orientedHalfSize );
                obbPlane[4].normal= objOrientation.zAxis();
                obbPlane[4].negD  = obbPlane[4].normal.dotProduct( localObb.mCenter - orientedHalfSize );
                obbPlane[5].normal= -obbPlane[4].normal;
                obbPlane[5].negD  = obbPlane[5].normal.dotProduct( localObb.mCenter + orientedHalfSize );

                objOrientation = objOrientation.Inverse();

                for( size_t j=0; j<numPackedFrustumsPerSlice; ++j )
                {
                    const FrustumRegion * RESTRICT_ALIAS frustumRegion =
                            mFrustumRegions.get() + frustumStartIdx + j;

                    ArrayReal dotResult;
                    ArrayMaskR mask;
                    ArrayVector3 newPlaneNormal;

                    newPlaneNormal = objOrientation * frustumRegion->plane[0].normal;
                    dotResult = frustumRegion->plane[0].normal.dotProduct( localObb.mCenter ) +
                                newPlaneNormal.absDotProduct( localObb.mHalfSize );
                    mask = Mathlib::CompareGreater( dotResult, frustumRegion->plane[0].negD );

                    newPlaneNormal = objOrientation * frustumRegion->plane[1].normal;
                    dotResult = frustumRegion->plane[1].normal.dotProduct( localObb.mCenter ) +
                                newPlaneNormal.absDotProduct( localObb.mHalfSize );
                    mask = Mathlib::And( mask, Mathlib::CompareGreater( dotResult,
                                                                        frustumRegion->plane[1].negD ) );

                    newPlaneNormal = objOrientation * frustumRegion->plane[2].normal;
                    dotResult = frustumRegion->plane[2].normal.dotProduct( localObb.mCenter ) +
                                newPlaneNormal.absDotProduct( localObb.mHalfSize );
                    mask = Mathlib::And( mask, Mathlib::CompareGreater( dotResult,
                                                                        frustumRegion->plane[2].negD ) );

                    newPlaneNormal = objOrientation * frustumRegion->plane[3].normal;
                    dotResult = frustumRegion->plane[3].normal.dotProduct( localObb.mCenter ) +
                                newPlaneNormal.absDotProduct( localObb.mHalfSize );
                    mask = Mathlib::And( mask, Mathlib::CompareGreater( dotResult,
                                                                        frustumRegion->plane[3].negD ) );

                    newPlaneNormal = objOrientation * frustumRegion->plane[4].normal;
                    dotResult = frustumRegion->plane[4].normal.dotProduct( localObb.mCenter ) +
                                newPlaneNormal.absDotProduct( localObb.mHalfSize );
                    mask = Mathlib::And( mask, Mathlib::CompareGreater( dotResult,
                                                                        frustumRegion->plane[4].negD ) );

                    newPlaneNormal = objOrientation * frustumRegion->plane[5].normal;
                    dotResult = frustumRegion->plane[5].normal.dotProduct( localObb.mCenter ) +
                                newPlaneNormal.absDotProduct( localObb.mHalfSize );
                    mask = Mathlib::And( mask, Mathlib::CompareGreater( dotResult,
                                                                        frustumRegion->plane[5].negD ) );

                    if( BooleanMask4::getScalarMask( mask ) != 0 )
                    {
                        //Test all 8 frustum corners against each of the 6 obb planes.
                        for( int k=0; k<6; ++k )
                        {
                            ArrayMaskR vertexMask = ARRAY_MASK_ZERO;

                            for( int l=0; l<8; ++l )
                            {
                                dotResult = obbPlane[k].normal.dotProduct(
                                                frustumRegion->corners[l] ) - obbPlane[k].negD;
                                vertexMask = Mathlib::Or( vertexMask,
                                                          Mathlib::CompareGreater( dotResult,
                                                                                   ARRAY_REAL_ZERO ) );
                            }

                            mask = Mathlib::And( mask, vertexMask );
                        }
                    }

                    const uint32 scalarMask = BooleanMask4::getScalarMask( mask );

                    for( size_t k=0; k<ARRAY_PACKED_REALS; ++k )
                    {
                        if( IS_BIT_SET( k, scalarMask ) )
                        {
                            const size_t idx = (frustumStartIdx + j) * ARRAY_PACKED_REALS + k;
                            FastArray<LightCount>::iterator numLightsInCell =
                                    mLightCountInCell.begin() + idx;

                            //assert( numLightsInCell < mLightCountInCell.end() );

                            if( numLightsInCell->objCount[objType] < currObjsPerCell )
                            {
                                uint16 * RESTRICT_ALIAS cellElem = mGridBuffer + idx * mObjsPerCell +
                                                                   cellOffsetStart +
                                                                   numLightsInCell->objCount[objType];
                                *cellElem = offsetStart;
                                ++numLightsInCell->objCount[objType];
                            }
                        }
                    }
                }

                offsetStart += numFloat4PerObj;
                ++itor;
            }
        }
    }
    //-----------------------------------------------------------------------------------
    void ForwardClustered::collectLightForSlice( size_t slice, size_t threadId )
    {
        const size_t frustumStartIdx = slice * (mWidth / ARRAY_PACKED_REALS) * mHeight;

        Real nearDepthAtSlice = -getDepthAtSlice( slice );
        Real farDepthAtSlice  = -getDepthAtSlice( slice + 1 );

        if( slice == 0 )
            nearDepthAtSlice = mCurrentCamera->getNearClipDistance();

        if( slice == mNumSlices - 1u )
            farDepthAtSlice = Ogre::max( mCurrentCamera->getFarClipDistance(), farDepthAtSlice );

        Camera *camera = mThreadCameras[threadId];

        camera->resetFrustumExtents();
        camera->setPosition( mCurrentCamera->_getCachedRealPosition() );
        camera->setOrientation( mCurrentCamera->_getCachedRealOrientation() );

        camera->setProjectionType( mCurrentCamera->getProjectionType() );
        camera->setAspectRatio( mCurrentCamera->getAspectRatio() );
        camera->setOrthoWindowHeight( mCurrentCamera->getOrthoWindowHeight() );
#if OGRE_NO_VIEWPORT_ORIENTATIONMODE == 0
        camera->setOrientationMode( mCurrentCamera->getOrientationMode() );
#endif
        if( !mCurrentCamera->isReflected() && camera->isReflected() )
            camera->disableReflection();
        else if( mCurrentCamera->isReflected() )
            camera->enableReflection( mCurrentCamera->getReflectionPlane() );

        Real origFrustumLeft, origFrustumRight, origFrustumTop, origFrustumBottom;
        mCurrentCamera->getFrustumExtents(origFrustumLeft, origFrustumRight,
                                          origFrustumTop, origFrustumBottom, FET_TAN_HALF_ANGLES);
        camera->setFrustumExtents(origFrustumLeft, origFrustumRight,
                                          origFrustumTop, origFrustumBottom, FET_TAN_HALF_ANGLES);

        camera->setNearClipDistance( nearDepthAtSlice );
        camera->setFarClipDistance( farDepthAtSlice );

        camera->getFrustumExtents( origFrustumLeft, origFrustumRight,
                                   origFrustumTop, origFrustumBottom, FET_PROJ_PLANE_POS );

        const Real frustumHorizLength = (origFrustumRight - origFrustumLeft) / (Real)mWidth;
        const Real frustumVertLength = (origFrustumTop - origFrustumBottom) / (Real)mHeight;

        for( size_t y=0; y<mHeight; ++y )
        {
            const Real yStep = static_cast<Real>( y );

            for( size_t x=0; x<mWidth / ARRAY_PACKED_REALS; ++x )
            {
                for( size_t i=0; i<ARRAY_PACKED_REALS; ++i )
                {
                    const Real xStep = static_cast<Real>( x * ARRAY_PACKED_REALS + i);

                    const Real newLeft   = origFrustumLeft + xStep * frustumHorizLength;
                    const Real newRight  = newLeft + frustumHorizLength;
                    const Real newBottom = origFrustumBottom + yStep * frustumVertLength;
                    const Real newTop    = newBottom + frustumVertLength;

                    camera->setFrustumExtents( newLeft, newRight, newTop, newBottom, FET_PROJ_PLANE_POS );

                    const Vector3 *wsCorners = camera->getWorldSpaceCorners();

                    FrustumRegion &frustumRegion = mFrustumRegions.get()[frustumStartIdx + y *
                            (mWidth / ARRAY_PACKED_REALS) + x];
                    {
                        Aabb planeAabb( wsCorners[0], Vector3::ZERO );
                        frustumRegion.corners[0].setAll( wsCorners[0] );
                        for( int j=1; j<8; ++j )
                        {
                            planeAabb.merge( wsCorners[j] );
                            frustumRegion.corners[j].setFromVector3( wsCorners[j], i );
                        }
                        frustumRegion.aabb.setFromAabb( planeAabb, i );
                    }

                    const Plane *planes = camera->getFrustumPlanes();
                    for( int j=0; j<6; ++j )
                    {
                        frustumRegion.plane[j].normal.setFromVector3( planes[j].normal, i );
                        Mathlib::Set( frustumRegion.plane[j].negD, -planes[j].d, i );
                    }
                }
            }
        }

        const size_t numPackedFrustumsPerSlice = (mWidth / ARRAY_PACKED_REALS) * mHeight;

        //Initialize light counts to 0
        memset( mLightCountInCell.begin() + frustumStartIdx * ARRAY_PACKED_REALS,
                0, numPackedFrustumsPerSlice * ARRAY_PACKED_REALS * sizeof(LightCount) );

        const size_t numLights = mCurrentLightList.size();
        LightArray::const_iterator itLight = mCurrentLightList.begin();

        //Test all lights against every frustum in this slice.
        for( size_t i=0; i<numLights; ++i )
        {
            const Light::LightTypes lightType = (*itLight)->getType();

            if( lightType == Light::LT_POINT || lightType == Light::LT_VPL )
            {
                //Perform 6 planes vs sphere intersection then frustum's AABB vs sphere.
                //to rule out very big spheres behind the frustum (false positives).
                //There's still a few false positives in some edge case, but it's still very good.
                //See http://www.iquilezles.org/www/articles/frustumcorrect/frustumcorrect.htm

                Vector3 scalarLightPos = (*itLight)->getParentNode()->_getDerivedPosition();
                ArrayVector3 lightPos;
                ArrayReal lightRadius;
                lightPos.setAll( scalarLightPos );
                lightRadius = Mathlib::SetAll( (*itLight)->getAttenuationRange() );

                ArraySphere sphere( lightRadius, lightPos );

                for( size_t j=0; j<numPackedFrustumsPerSlice; ++j )
                {
                    const FrustumRegion * RESTRICT_ALIAS frustumRegion =
                            mFrustumRegions.get() + frustumStartIdx + j;

                    //Test all 6 planes and AND the dot product. If one is false, then we're not visible
                    //We perform (both lines are equivalent):
                    //  plane[i].normal.dotProduct( lightPos ) + plane[i].d > -radius;
                    //  plane[i].normal.dotProduct( lightPos ) + radius > -plane[i].d;
                    ArrayReal dotResult;
                    ArrayMaskR mask;

                    dotResult = frustumRegion->plane[0].normal.dotProduct( lightPos ) + lightRadius;
                    mask = Mathlib::CompareGreater( dotResult, frustumRegion->plane[0].negD );

                    dotResult = frustumRegion->plane[1].normal.dotProduct( lightPos ) + lightRadius;
                    mask = Mathlib::And( mask, Mathlib::CompareGreater( dotResult,
                                                                        frustumRegion->plane[1].negD ) );

                    dotResult = frustumRegion->plane[2].normal.dotProduct( lightPos ) + lightRadius;
                    mask = Mathlib::And( mask, Mathlib::CompareGreater( dotResult,
                                                                        frustumRegion->plane[2].negD ) );

                    dotResult = frustumRegion->plane[3].normal.dotProduct( lightPos ) + lightRadius;
                    mask = Mathlib::And( mask, Mathlib::CompareGreater( dotResult,
                                                                        frustumRegion->plane[3].negD ) );

                    dotResult = frustumRegion->plane[4].normal.dotProduct( lightPos ) + lightRadius;
                    mask = Mathlib::And( mask, Mathlib::CompareGreater( dotResult,
                                                                        frustumRegion->plane[4].negD ) );

                    dotResult = frustumRegion->plane[5].normal.dotProduct( lightPos ) + lightRadius;
                    mask = Mathlib::And( mask, Mathlib::CompareGreater( dotResult,
                                                                        frustumRegion->plane[5].negD ) );

                    //Test the frustum's AABB vs sphere. If they don't intersect, we're not visible.
                    ArrayMaskR aabbVsSphere = sphere.intersects( frustumRegion->aabb );

                    mask = Mathlib::And( mask, aabbVsSphere );

                    const uint32 scalarMask = BooleanMask4::getScalarMask( mask );

                    for( size_t k=0; k<ARRAY_PACKED_REALS; ++k )
                    {
                        if( IS_BIT_SET( k, scalarMask ) )
                        {
                            const size_t idx = (frustumStartIdx + j) * ARRAY_PACKED_REALS + k;
                            FastArray<LightCount>::iterator numLightsInCell =
                                    mLightCountInCell.begin() + idx;

                            //assert( numLightsInCell < mLightCountInCell.end() );

                            if( numLightsInCell->lightCount[0] < mLightsPerCell )
                            {
                                uint16 * RESTRICT_ALIAS cellElem = mGridBuffer + idx * mObjsPerCell +
                                                                   (numLightsInCell->lightCount[0] +
                                                                   c_reservedLightSlotsPerCell);
                                *cellElem = static_cast<uint16>( i * c_ForwardPlusNumFloat4PerLight );
                                ++numLightsInCell->lightCount[0];
                                ++numLightsInCell->lightCount[lightType];
                            }
                        }
                    }
                }
            }
            else
            {
                //Spotlight. Do pyramid vs frustum intersection. This pyramid
                //has 5 sides and encloses the spotlight's cone.
                //See www.yosoygames.com.ar/wp/2016/12/
                //frustum-vs-pyramid-intersection-also-frustum-vs-frustum/

                Node *lightNode = (*itLight)->getParentNode();

                //Generate the 5 pyramid vertices
                const Real lightRange = (*itLight)->getAttenuationRange();
                const Real lenOpposite = (*itLight)->getSpotlightTanHalfAngle() * lightRange;

                Vector3 leftCorner = lightNode->_getDerivedOrientation() *
                        Vector3( -lenOpposite, lenOpposite, 0 );
                Vector3 rightCorner = lightNode->_getDerivedOrientation() *
                        Vector3( lenOpposite, lenOpposite, 0 );

                Vector3 scalarLightPos = (*itLight)->getParentNode()->_getDerivedPosition();
                Vector3 scalarLightDir = (*itLight)->getDerivedDirection() * lightRange;

                Plane scalarPlane[6];

                scalarPlane[FRUSTUM_PLANE_FAR] = Plane( scalarLightPos + scalarLightDir + leftCorner,
                                                        scalarLightPos + scalarLightDir,
                                                        scalarLightPos + scalarLightDir + rightCorner );
                scalarPlane[FRUSTUM_PLANE_NEAR] = Plane( -scalarPlane[FRUSTUM_PLANE_FAR].normal,
                                                         scalarLightPos );

                scalarPlane[FRUSTUM_PLANE_LEFT] = Plane( scalarLightPos + scalarLightDir - rightCorner,
                                                         scalarLightPos + scalarLightDir + leftCorner,
                                                         scalarLightPos );
                scalarPlane[FRUSTUM_PLANE_RIGHT]= Plane( scalarLightPos + scalarLightDir + rightCorner,
                                                         scalarLightPos + scalarLightDir - leftCorner,
                                                         scalarLightPos );

                scalarPlane[FRUSTUM_PLANE_TOP]  = Plane( scalarLightPos + scalarLightDir + leftCorner,
                                                         scalarLightPos + scalarLightDir + rightCorner,
                                                         scalarLightPos );
                scalarPlane[FRUSTUM_PLANE_BOTTOM]= Plane( scalarLightPos + scalarLightDir - leftCorner,
                                                          scalarLightPos + scalarLightDir - rightCorner,
                                                          scalarLightPos );

                ArrayPlane pyramidPlane[6];
                pyramidPlane[0].normal.setAll( scalarPlane[0].normal );
                pyramidPlane[0].negD = Mathlib::SetAll( -scalarPlane[0].d );
                pyramidPlane[1].normal.setAll( scalarPlane[1].normal );
                pyramidPlane[1].negD = Mathlib::SetAll( -scalarPlane[1].d );
                pyramidPlane[2].normal.setAll( scalarPlane[2].normal );
                pyramidPlane[2].negD = Mathlib::SetAll( -scalarPlane[2].d );
                pyramidPlane[3].normal.setAll( scalarPlane[3].normal );
                pyramidPlane[3].negD = Mathlib::SetAll( -scalarPlane[3].d );
                pyramidPlane[4].normal.setAll( scalarPlane[4].normal );
                pyramidPlane[4].negD = Mathlib::SetAll( -scalarPlane[4].d );
                pyramidPlane[5].normal.setAll( scalarPlane[5].normal );
                pyramidPlane[5].negD = Mathlib::SetAll( -scalarPlane[5].d );

                ArrayVector3 pyramidVertex[5];

                pyramidVertex[0].setAll( scalarLightPos );
                pyramidVertex[1].setAll( scalarLightPos + scalarLightDir + leftCorner );
                pyramidVertex[2].setAll( scalarLightPos + scalarLightDir + rightCorner );
                pyramidVertex[3].setAll( scalarLightPos + scalarLightDir - leftCorner );
                pyramidVertex[4].setAll( scalarLightPos + scalarLightDir - rightCorner );

                for( size_t j=0; j<numPackedFrustumsPerSlice; ++j )
                {
                    const FrustumRegion * RESTRICT_ALIAS frustumRegion =
                            mFrustumRegions.get() + frustumStartIdx + j;

                    ArrayReal dotResult;
                    ArrayMaskR mask;

                    mask = BooleanMask4::getAllSetMask();

                    //There is no intersection if for at least one of the 12 planes
                    //(6+6) all the vertices (5+8 verts.) are on the negative side.

                    //Test all 5 pyramid vertices against each of the 6 frustum planes.
                    for( int k=0; k<6; ++k )
                    {
                        ArrayMaskR vertexMask = ARRAY_MASK_ZERO;

                        for( int l=0; l<5; ++l )
                        {
                            dotResult = frustumRegion->plane[k].normal.dotProduct( pyramidVertex[l] ) -
                                        frustumRegion->plane[k].negD;
                            vertexMask = Mathlib::Or( vertexMask,
                                                      Mathlib::CompareGreater( dotResult,
                                                                               ARRAY_REAL_ZERO ) );
                        }

                        mask = Mathlib::And( mask, vertexMask );
                    }

                    if( BooleanMask4::getScalarMask( mask ) != 0 )
                    {
                        //Test all 8 frustum corners against each of the 6 pyramid planes.
                        for( int k=0; k<6; ++k )
                        {
                            ArrayMaskR vertexMask = ARRAY_MASK_ZERO;

                            for( int l=0; l<8; ++l )
                            {
                                dotResult = pyramidPlane[k].normal.dotProduct(
                                            frustumRegion->corners[l] ) - pyramidPlane[k].negD;
                                vertexMask = Mathlib::Or( vertexMask,
                                                          Mathlib::CompareGreater( dotResult,
                                                                                   ARRAY_REAL_ZERO ) );
                            }

                            mask = Mathlib::And( mask, vertexMask );
                        }
                    }

                    const uint32 scalarMask = BooleanMask4::getScalarMask( mask );

                    for( size_t k=0; k<ARRAY_PACKED_REALS; ++k )
                    {
                        if( IS_BIT_SET( k, scalarMask ) )
                        {
                            const size_t idx = (frustumStartIdx + j) * ARRAY_PACKED_REALS + k;
                            FastArray<LightCount>::iterator numLightsInCell =
                                    mLightCountInCell.begin() + idx;

                            //assert( numLightsInCell < mLightCountInCell.end() );

                            if( numLightsInCell->lightCount[0] < mLightsPerCell )
                            {
                                uint16 * RESTRICT_ALIAS cellElem = mGridBuffer + idx * mObjsPerCell +
                                                                   (numLightsInCell->lightCount[0] +
                                                                   c_reservedLightSlotsPerCell);
                                *cellElem = static_cast<uint16>( i * c_ForwardPlusNumFloat4PerLight );
                                ++numLightsInCell->lightCount[0];
                                ++numLightsInCell->lightCount[lightType];
                            }
                        }
                    }
                }
            }

            ++itLight;
        }

        const bool hasDecals = mDecalsEnabled;
        const bool hasCubemaps = mCubemapProbesEnabled;
        const size_t decalOffsetStart = mLightsPerCell + c_reservedLightSlotsPerCell;
        const size_t cubemapOffsetStart = mLightsPerCell + c_reservedLightSlotsPerCell +
                                          (hasDecals ? c_reservedDecalsSlotsPerCell : 0u);

        const VisibleObjectsPerRq &objsPerRqInThread0 = mSceneManager->_getTmpVisibleObjectsList()[0];
        const size_t actualMaxDecalRq = std::min( MaxDecalRq, objsPerRqInThread0.size() );
        collectObjsForSlice( numPackedFrustumsPerSlice, frustumStartIdx,
                             mDecalFloat4Offset, MinDecalRq, actualMaxDecalRq,
                             mDecalsPerCell,
                             decalOffsetStart + c_reservedDecalsSlotsPerCell,
                             ObjType_Decal, (uint16)c_ForwardPlusNumFloat4PerDecal );
<<<<<<< HEAD

        const size_t actualMaxCubemapProbeRq = std::min( MaxCubemapProbeRq, objsPerRqInThread0.size() );
        collectObjsForSlice( numPackedFrustumsPerSlice, frustumStartIdx,
                             mCubemapProbeFloat4Offset, MinCubemapProbeRq, actualMaxCubemapProbeRq,
                             mCubemapProbesPerCell,
                             cubemapOffsetStart + c_reservedCubemapProbeSlotsPerCell,
                             ObjType_CubemapProbe,
                             (uint16)c_ForwardPlusNumFloat4PerCubemapProbe );
=======
>>>>>>> 6afd22be

        {
            //Now write all the light counts
            FastArray<LightCount>::const_iterator itor = mLightCountInCell.begin() +
                    frustumStartIdx * ARRAY_PACKED_REALS;
            FastArray<LightCount>::const_iterator end  = mLightCountInCell.begin() +
                    (frustumStartIdx + numPackedFrustumsPerSlice) * ARRAY_PACKED_REALS;

            const size_t cellSize = mObjsPerCell;
            //const bool hasLights = mLightsPerCell > 0u;
            const bool hasLights = true;
            size_t gridIdx = frustumStartIdx * ARRAY_PACKED_REALS * cellSize;

            while( itor != end )
            {
                uint32 accumLight = itor->lightCount[1];
                if( hasLights )
                {
                    mGridBuffer[gridIdx+0u] = static_cast<uint16>( accumLight );
                    accumLight += itor->lightCount[2];
                    mGridBuffer[gridIdx+1u] = static_cast<uint16>( accumLight );
                    accumLight += itor->lightCount[3];
                    mGridBuffer[gridIdx+2u] = static_cast<uint16>( accumLight );
                }
                if( hasDecals )
                {
                    mGridBuffer[gridIdx+decalOffsetStart+0u] =
                            static_cast<uint16>( itor->objCount[ObjType_Decal] );
                }
                if( hasCubemaps )
                {
                    mGridBuffer[gridIdx+cubemapOffsetStart+0u] =
                            static_cast<uint16>( itor->objCount[ObjType_CubemapProbe] );
                }
                gridIdx += cellSize;
                ++itor;
            }
        }
    }
    //-----------------------------------------------------------------------------------
    inline bool OrderObjsByDistanceToCamera( const MovableObject *left, const MovableObject *right )
    {
        return left->getCachedDistanceToCameraAsReal() < right->getCachedDistanceToCameraAsReal();
    }

    void ForwardClustered::collectObjs( const Camera *camera, size_t &outNumDecals,
                                        size_t &outNumCubemapProbes )
    {
        size_t numDecals = 0;
        size_t numCubemapProbes = 0;

        const bool didCollect = mSceneManager->_collectForwardPlusObjects( camera );

        VisibleObjectsPerThreadArray &objsPerThread = mSceneManager->_getTmpVisibleObjectsList();
        VisibleObjectsPerRq &objsPerRqInThread0 = *objsPerThread.begin();

        if( didCollect )
        {
            //Merge objects collected in all threads into just thread0
            VisibleObjectsPerThreadArray::const_iterator itor = objsPerThread.begin() + 1u;
            VisibleObjectsPerThreadArray::const_iterator end  = objsPerThread.end();

            while( itor != end )
            {
                const size_t numRqs = objsPerRqInThread0.size();

                const VisibleObjectsPerRq &objsPerRq = *itor;

                OGRE_ASSERT_MEDIUM( numRqs == objsPerRq.size() );

                for( size_t rqId=0; rqId<numRqs; ++rqId )
                {
                    objsPerRqInThread0[rqId].appendPOD( objsPerRq[rqId].begin(),
                                                        objsPerRq[rqId].end() );
                }

                ++itor;
            }

            //Sort the objects by distance to camera
            const size_t numRqs = objsPerRqInThread0.size();
            for( size_t rqId=0; rqId<numRqs; ++rqId )
            {
                if( MinDecalRq >= rqId && rqId <= MaxDecalRq )
                {
                    numDecals += objsPerRqInThread0[rqId].size();
                    std::sort( objsPerRqInThread0[rqId].begin(), objsPerRqInThread0[rqId].end(),
                               OrderObjsByDistanceToCamera );
                }
                if( MinCubemapProbeRq >= rqId && rqId <= MaxCubemapProbeRq )
                    numCubemapProbes += objsPerRqInThread0[rqId].size();
            }
        }
        else
        {
            const size_t numRqs = objsPerRqInThread0.size();
            for( size_t rqId=0; rqId<numRqs; ++rqId )
                objsPerRqInThread0[rqId].clear();
        }

        outNumDecals = numDecals;
        outNumCubemapProbes = numCubemapProbes;
    }
    //-----------------------------------------------------------------------------------
    inline bool OrderLightByDistanceToCamera( const Light *left, const Light *right )
    {
        if( left->getType() != right->getType() )
            return left->getType() < right->getType();
        return left->getCachedDistanceToCameraAsReal() < right->getCachedDistanceToCameraAsReal();
    }

    void ForwardClustered::collectLights( Camera *camera )
    {
        CachedGrid *cachedGrid = 0;
        if( getCachedGridFor( camera, &cachedGrid ) )
            return; //Up to date.

        OgreProfile( "Forward Clustered Light Collect" );

        //Cull the lights against the camera. Get non-directional, non-shadow-casting lights
        //(lights set to cast shadows but currently not casting shadows are also included)
        if( mSceneManager->getCurrentShadowNode() )
        {
            //const LightListInfo &globalLightList = mSceneManager->getGlobalLightList();
            const CompositorShadowNode *shadowNode = mSceneManager->getCurrentShadowNode();

            //Exclude shadow casting lights
            const LightClosestArray &shadowCastingLights = shadowNode->getShadowCastingLights();
            LightClosestArray::const_iterator itor = shadowCastingLights.begin();
            LightClosestArray::const_iterator end  = shadowCastingLights.end();

            while( itor != end )
            {
                if( itor->light )
                    itor->light->setVisible( false );
                ++itor;
            }

            mSceneManager->cullLights( camera, Light::LT_POINT,
                                       Light::MAX_FORWARD_PLUS_LIGHTS, mCurrentLightList );

            //Restore shadow casting lights
            itor = shadowCastingLights.begin();
            end  = shadowCastingLights.end();

            while( itor != end )
            {
                if( itor->light )
                    itor->light->setVisible( true );
                ++itor;
            }
        }
        else
        {
            mSceneManager->cullLights( camera, Light::LT_POINT,
                                       Light::MAX_FORWARD_PLUS_LIGHTS, mCurrentLightList );
        }

        size_t numDecals, numCubemapProbes;
        collectObjs( camera, numDecals, numCubemapProbes );

        const size_t numLights = mCurrentLightList.size();

        //Sort by distance to camera
        std::sort( mCurrentLightList.begin(), mCurrentLightList.end(), OrderLightByDistanceToCamera );

        //Allocate the buffers if not already.
        CachedGridBuffer &gridBuffers = cachedGrid->gridBuffers[cachedGrid->currentBufIdx];
        if( !gridBuffers.gridBuffer )
        {
            gridBuffers.gridBuffer = mVaoManager->createTexBuffer( PF_R16_UINT,
                                                                   mWidth * mHeight * mNumSlices *
                                                                   mObjsPerCell * sizeof(uint16),
                                                                   BT_DYNAMIC_PERSISTENT, 0, false );
        }

        const size_t bufferBytesNeeded = calculateBytesNeeded( std::max<size_t>( numLights, 96u ),
                                                               std::max<size_t>( numDecals, 16u ),
                                                               std::max<size_t>( numCubemapProbes, 4u) );
        if( !gridBuffers.globalLightListBuffer ||
            gridBuffers.globalLightListBuffer->getNumElements() < bufferBytesNeeded )
        {
            if( gridBuffers.globalLightListBuffer )
            {
                if( gridBuffers.globalLightListBuffer->getMappingState() != MS_UNMAPPED )
                    gridBuffers.globalLightListBuffer->unmap( UO_UNMAP_ALL );
                mVaoManager->destroyTexBuffer( gridBuffers.globalLightListBuffer );
            }

            gridBuffers.globalLightListBuffer = mVaoManager->createTexBuffer(
                                                                    PF_FLOAT32_RGBA,
                                                                    bufferBytesNeeded,
                                                                    BT_DYNAMIC_PERSISTENT, 0, false );
        }

        //Fill the first buffer with the light. The other buffer contains indexes into this list.
        fillGlobalLightListBuffer( camera, gridBuffers.globalLightListBuffer );

        //Fill the indexes buffer
        mGridBuffer = reinterpret_cast<uint16 * RESTRICT_ALIAS>(
                    gridBuffers.gridBuffer->map( 0, gridBuffers.gridBuffer->getNumElements() ) );

        //memset( mLightCountInCell.begin(), 0, mLightCountInCell.size() * sizeof(LightCount) );

        mCurrentCamera = camera;
        //Make sure these are up to date when calling the cached versions from multiple threads.
        mCurrentCamera->getDerivedPosition();
        mCurrentCamera->getWorldSpaceCorners();

        mSceneManager->executeUserScalableTask( this, true );

        if( !mDebugWireAabb.empty() && !mDebugWireAabbFrozen )
        {
            //std::cout << "Start" << std::endl;
            const size_t numFrustumRegions = mFrustumRegions.size();
            for( size_t i=0; i<numFrustumRegions; ++i )
            {
                for( size_t j=0; j<ARRAY_PACKED_REALS; ++j )
                {
                    Aabb aabb = mFrustumRegions.get()[i].aabb.getAsAabb( j );
                    mDebugWireAabb[i*ARRAY_PACKED_REALS+j]->setToAabb( aabb );
                    mDebugWireAabb[i*ARRAY_PACKED_REALS+j]->getParentNode()->_getFullTransformUpdated();

                    //std::cout << aabb.mCenter << aabb.mHalfSize << std::endl;
                }
            }
        }

        gridBuffers.gridBuffer->unmap( UO_KEEP_PERSISTENT );
        mGridBuffer = 0;

        deleteOldGridBuffers();
    }
    //-----------------------------------------------------------------------------------
    size_t ForwardClustered::getConstBufferSize(void) const
    {
        // (4 (vec4) + vec4 fwdScreenToGrid) * 4 bytes = 16
        return (4 + 4) * 4;
    }
    //-----------------------------------------------------------------------------------
    void ForwardClustered::fillConstBufferData( Viewport *viewport, TextureGpu *renderTarget,
                                                IdString shaderSyntax,
                                                float * RESTRICT_ALIAS passBufferPtr ) const
    {
        const float viewportWidth = static_cast<float>( viewport->getActualWidth());
        const float viewportHeight = static_cast<float>( viewport->getActualHeight() );
        const float viewportWidthOffset = static_cast<float>( viewport->getActualLeft() );
        float viewportHeightOffset = static_cast<float>( viewport->getActualTop() );

        //The way ogre represents viewports is top = 0 bottom = 1. As a result if 'texture flipping'
        //is required then all is ok. However if it is not required then viewport offsets are
        //actually represented from the bottom up.
        //As a result we need convert our viewport height offsets to work bottom up instead of top down;
        //This is compounded by OpenGL standard being different to DirectX and Metal
        if ( !renderTarget->requiresTextureFlipping() && shaderSyntax == "glsl" )
        {
            viewportHeightOffset =
                    static_cast<float>( (1.0 - (viewport->getTop() + viewport->getHeight())) *
                                        renderTarget->getHeight() );
        }

        //vec4 f3dData;
        *passBufferPtr++ = mMinDistance;
        *passBufferPtr++ = mInvExponentK;
        *passBufferPtr++ = static_cast<float>( mNumSlices - 1 );
        *passBufferPtr++ = static_cast<float>( viewportHeight );

        //vec4 fwdScreenToGrid
        *passBufferPtr++ = static_cast<float>( mWidth ) / viewportWidth;
        *passBufferPtr++ = static_cast<float>( mHeight ) / viewportHeight;
        *passBufferPtr++ = viewportWidthOffset;
        *passBufferPtr++ = viewportHeightOffset;
    }
    //-----------------------------------------------------------------------------------
    void ForwardClustered::setHlmsPassProperties( Hlms *hlms )
    {
        ForwardPlusBase::setHlmsPassProperties( hlms );

        hlms->_setProperty( HlmsBaseProp::ForwardPlus, HlmsBaseProp::ForwardClustered.mHash );

        hlms->_setProperty( HlmsBaseProp::FwdClusteredWidthxHeight, mWidth * mHeight );
        hlms->_setProperty( HlmsBaseProp::FwdClusteredWidth,        mWidth );
        hlms->_setProperty( HlmsBaseProp::FwdClusteredLightsPerCell,mObjsPerCell );

        if( mDecalsEnabled )
        {
            const PrePassMode prePassMode = mSceneManager->getCurrentPrePassMode();
            int32 numDecalsTex = 0;
            if( mSceneManager->getDecalsDiffuse() && prePassMode != PrePassCreate )
            {
                hlms->_setProperty( HlmsBaseProp::DecalsDiffuse,    1 );
                ++numDecalsTex;
            }
            if( mSceneManager->getDecalsNormals() && prePassMode != PrePassUse )
            {
                hlms->_setProperty( HlmsBaseProp::DecalsNormals,    2 );
                ++numDecalsTex;
            }
            if( mSceneManager->getDecalsEmissive() && prePassMode != PrePassCreate )
            {
                hlms->_setProperty( HlmsBaseProp::DecalsEmissive,
                                    mSceneManager->isDecalsDiffuseEmissiveMerged() ? 1 : 3 );
                ++numDecalsTex;
            }

            const size_t decalOffsetStart = mLightsPerCell + c_reservedLightSlotsPerCell;
            hlms->_setProperty( HlmsBaseProp::FwdPlusDecalsSlotOffset,
                                static_cast<int32>( decalOffsetStart ) );

            hlms->_setProperty( HlmsBaseProp::EnableDecals, numDecalsTex );
        }

        if( mCubemapProbesEnabled )
        {
            const size_t cubemapOffsetStart = mLightsPerCell + c_reservedLightSlotsPerCell +
                                              (mDecalsEnabled ? c_reservedDecalsSlotsPerCell : 0u);
            hlms->_setProperty( HlmsBaseProp::FwdPlusCubemapSlotOffset,
                                static_cast<int32>( cubemapOffsetStart ) );
        }
    }
    //-----------------------------------------------------------------------------------
    void ForwardClustered::setDebugFrustum( bool bEnableDebugFrustumWireAabb )
    {
        if( bEnableDebugFrustumWireAabb )
        {
            if( getDebugFrustum() )
                setDebugFrustum( false );

            const size_t numDebugWires = mWidth * mHeight * mNumSlices;
            mDebugWireAabb.reserve( numDebugWires );
            SceneNode *rootNode = mSceneManager->getRootSceneNode();
            for( size_t i=0; i<numDebugWires; ++i )
            {
                mDebugWireAabb.push_back( mSceneManager->createWireAabb() );
                rootNode->createChildSceneNode()->attachObject( mDebugWireAabb.back() );
            }
        }
        else
        {
            //LIFO order for optimum cleanup perfomance
            vector<WireAabb*>::type::const_reverse_iterator ritor = mDebugWireAabb.rbegin();
            vector<WireAabb*>::type::const_reverse_iterator rend  = mDebugWireAabb.rend();

            while( ritor != rend )
            {
                SceneNode *sceneNode = (*ritor)->getParentSceneNode();
                sceneNode->getParentSceneNode()->removeAndDestroyChild( sceneNode );
                mSceneManager->destroyWireAabb( *ritor );
                ++ritor;
            }

            mDebugWireAabb.clear();
        }
    }
    //-----------------------------------------------------------------------------------
    bool ForwardClustered::getDebugFrustum(void) const
    {
        return !mDebugWireAabb.empty();
    }
    //-----------------------------------------------------------------------------------
    void ForwardClustered::setFreezeDebugFrustum( bool freezeDebugFrustum )
    {
        mDebugWireAabbFrozen = freezeDebugFrustum;
    }
    //-----------------------------------------------------------------------------------
    bool ForwardClustered::getFreezeDebugFrustum(void) const
    {
        return mDebugWireAabbFrozen;
    }
}<|MERGE_RESOLUTION|>--- conflicted
+++ resolved
@@ -633,7 +633,6 @@
                              mDecalsPerCell,
                              decalOffsetStart + c_reservedDecalsSlotsPerCell,
                              ObjType_Decal, (uint16)c_ForwardPlusNumFloat4PerDecal );
-<<<<<<< HEAD
 
         const size_t actualMaxCubemapProbeRq = std::min( MaxCubemapProbeRq, objsPerRqInThread0.size() );
         collectObjsForSlice( numPackedFrustumsPerSlice, frustumStartIdx,
@@ -642,8 +641,6 @@
                              cubemapOffsetStart + c_reservedCubemapProbeSlotsPerCell,
                              ObjType_CubemapProbe,
                              (uint16)c_ForwardPlusNumFloat4PerCubemapProbe );
-=======
->>>>>>> 6afd22be
 
         {
             //Now write all the light counts
