/*
-----------------------------------------------------------------------------
This source file is part of OGRE
    (Object-oriented Graphics Rendering Engine)
For the latest info, see http://www.ogre3d.org/

Copyright (c) 2000-2014 Torus Knot Software Ltd

Permission is hereby granted, free of charge, to any person obtaining a copy
of this software and associated documentation files (the "Software"), to deal
in the Software without restriction, including without limitation the rights
to use, copy, modify, merge, publish, distribute, sublicense, and/or sell
copies of the Software, and to permit persons to whom the Software is
furnished to do so, subject to the following conditions:

The above copyright notice and this permission notice shall be included in
all copies or substantial portions of the Software.

THE SOFTWARE IS PROVIDED "AS IS", WITHOUT WARRANTY OF ANY KIND, EXPRESS OR
IMPLIED, INCLUDING BUT NOT LIMITED TO THE WARRANTIES OF MERCHANTABILITY,
FITNESS FOR A PARTICULAR PURPOSE AND NONINFRINGEMENT. IN NO EVENT SHALL THE
AUTHORS OR COPYRIGHT HOLDERS BE LIABLE FOR ANY CLAIM, DAMAGES OR OTHER
LIABILITY, WHETHER IN AN ACTION OF CONTRACT, TORT OR OTHERWISE, ARISING FROM,
OUT OF OR IN CONNECTION WITH THE SOFTWARE OR THE USE OR OTHER DEALINGS IN
THE SOFTWARE.
-----------------------------------------------------------------------------
*/

#include "OgreStableHeaders.h"

#include "OgreHlmsCompute.h"
#include "OgreHlmsComputeJob.h"

#include "OgreHighLevelGpuProgramManager.h"
#include "OgreHighLevelGpuProgram.h"

#include "OgreSceneManager.h"
#include "Compositor/OgreCompositorShadowNode.h"

#include "CommandBuffer/OgreCommandBuffer.h"

#include "Vao/OgreConstBufferPacked.h"
#include "Vao/OgreTexBufferPacked.h"
#include "Vao/OgreUavBufferPacked.h"

#include "OgreLogManager.h"

#include "Hash/MurmurHash3.h"

#if OGRE_ARCH_TYPE == OGRE_ARCHITECTURE_32
        #define OGRE_HASH128_FUNC MurmurHash3_x86_128
#else
        #define OGRE_HASH128_FUNC MurmurHash3_x64_128
#endif

namespace Ogre
{
    const IdString ComputeProperty::ThreadsPerGroupX    = IdString( "threads_per_group_x" );
    const IdString ComputeProperty::ThreadsPerGroupY    = IdString( "threads_per_group_y" );
    const IdString ComputeProperty::ThreadsPerGroupZ    = IdString( "threads_per_group_z" );
    const IdString ComputeProperty::NumThreadGroupsX    = IdString( "num_thread_groups_x" );
    const IdString ComputeProperty::NumThreadGroupsY    = IdString( "num_thread_groups_y" );
    const IdString ComputeProperty::NumThreadGroupsZ    = IdString( "num_thread_groups_z" );

    const IdString ComputeProperty::TypedUavLoad        = IdString( "typed_uav_load" );

    const IdString ComputeProperty::NumTextureSlots     = IdString( "num_texture_slots" );
    const IdString ComputeProperty::MaxTextureSlot      = IdString( "max_texture_slot" );
    const char *ComputeProperty::Texture                = "texture";

    const IdString ComputeProperty::NumUavSlots         = IdString( "num_uav_slots" );
    const IdString ComputeProperty::MaxUavSlot          = IdString( "max_uav_slot" );
    const char *ComputeProperty::Uav                    = "uav";

    //Must be sorted from best to worst
    const String BestD3DComputeShaderTargets[3] =
    {
        "cs_5_0", "cs_4_1", "cs_4_0"
    };

    HlmsCompute::HlmsCompute( AutoParamDataSource *autoParamDataSource ) :
        Hlms( HLMS_COMPUTE, "compute", 0, 0 ),
        mAutoParamDataSource( autoParamDataSource ),
        mComputeShaderTarget( 0 )
    {
    }
    //-----------------------------------------------------------------------------------
    HlmsCompute::~HlmsCompute()
    {
        destroyAllComputeJobs();
    }
    //-----------------------------------------------------------------------------------
    void HlmsCompute::_changeRenderSystem( RenderSystem *newRs )
    {
        Hlms::_changeRenderSystem( newRs );

        if( mRenderSystem )
        {
            //Prefer glsl over glsles
            const String shaderProfiles[3] = { "hlsl", "glsles", "glsl" };
            const RenderSystemCapabilities *capabilities = mRenderSystem->getCapabilities();

            for( size_t i=0; i<3; ++i )
            {
                if( capabilities->isShaderProfileSupported( shaderProfiles[i] ) )
                    mShaderProfile = shaderProfiles[i];
            }

            if( mShaderProfile == "hlsl" )
            {
                for( size_t j=0; j<3 && !mComputeShaderTarget; ++j )
                {
                    if( capabilities->isShaderProfileSupported( BestD3DComputeShaderTargets[j] ) )
                        mComputeShaderTarget = &BestD3DComputeShaderTargets[j];
                }
            }
        }
    }
    //-----------------------------------------------------------------------------------
    void HlmsCompute::processPieces( const StringVector &pieceFiles )
    {
        ResourceGroupManager &resourceGroupMgr = ResourceGroupManager::getSingleton();

        StringVector::const_iterator itor = pieceFiles.begin();
        StringVector::const_iterator end  = pieceFiles.end();

        while( itor != end )
        {
            String filename = *itor;

            //If it has an explicit extension, only open it if it matches the current
            //render system's. If it doesn't, then we add it ourselves.
            String::size_type pos = filename.find_last_of( '.' );
            if( pos == String::npos ||
                (filename.compare( pos + 1, String::npos, mShaderFileExt ) != 0 &&
                 filename.compare( pos + 1, String::npos, "any" ) != 0 &&
                 filename.compare( pos + 1, String::npos, "metal" ) != 0 &&
                 filename.compare( pos + 1, String::npos, "glsl" ) != 0 &&
                 filename.compare( pos + 1, String::npos, "glsles" ) != 0 &&
                 filename.compare( pos + 1, String::npos, "hlsl" ) != 0) )
            {
                filename += mShaderFileExt;
            }

            DataStreamPtr inFile = resourceGroupMgr.openResource( filename );

            String inString;
            String outString;

            inString.resize(inFile->size());
            inFile->read(&inString[0], inFile->size());

            this->parseMath(inString, outString);
            while( outString.find( "@foreach" ) != String::npos )
            {
                this->parseForEach(outString, inString);
                inString.swap( outString );
            }
            this->parseProperties(outString, inString);
            this->parseUndefPieces(inString, outString);
            this->collectPieces(outString, inString);
            this->parseCounter(inString, outString);

            ++itor;
        }
    }
    //-----------------------------------------------------------------------------------
    HlmsComputePso HlmsCompute::compileShader( HlmsComputeJob *job, uint32 finalHash )
    {
        //Assumes mSetProperties is already set
        //mSetProperties.clear();
        {
            //Add RenderSystem-specific properties
            IdStringVec::const_iterator itor = mRsSpecificExtensions.begin();
            IdStringVec::const_iterator end  = mRsSpecificExtensions.end();

            while( itor != end )
                setProperty( *itor++, 1 );
        }

        GpuProgramPtr shader;
        //Generate the shader

        //Collect pieces
        mPieces.clear();

        //Start with the pieces sent by the user
        mPieces = job->mPieces;

        const String sourceFilename = job->mSourceFilename + mShaderFileExt;

        ResourceGroupManager &resourceGroupMgr = ResourceGroupManager::getSingleton();
        DataStreamPtr inFile = resourceGroupMgr.openResource( sourceFilename );

        if( mShaderProfile == "glsl" ) //TODO: String comparision
<<<<<<< HEAD
        {
            setProperty( HlmsBaseProp::GL3Plus,
                         mRenderSystem->getNativeShadingLanguageVersion() );
        }

        setProperty( HlmsBaseProp::Syntax,  mShaderSyntax.mHash );
        setProperty( HlmsBaseProp::Hlsl,    HlmsBaseProp::Hlsl.mHash );
        setProperty( HlmsBaseProp::Glsl,    HlmsBaseProp::Glsl.mHash );
        setProperty( HlmsBaseProp::Glsles,  HlmsBaseProp::Glsles.mHash );
        setProperty( HlmsBaseProp::Metal,   HlmsBaseProp::Metal.mHash );
=======
            setProperty( HlmsBaseProp::GL3Plus, 330 );
        if( mShaderProfile == "glsles" ) //TODO: String comparision
            setProperty( HlmsBaseProp::GLES, 300 );
>>>>>>> 08f68da3

#if OGRE_PLATFORM == OGRE_PLATFORM_APPLE_IOS
        setProperty( HlmsBaseProp::iOS, 1 );
#endif
#if OGRE_PLATFORM == OGRE_PLATFORM_APPLE
        setProperty( HlmsBaseProp::macOS, 1 );
#endif
        setProperty( HlmsBaseProp::HighQuality, mHighQuality );

        if( mFastShaderBuildHack )
            setProperty( HlmsBaseProp::FastShaderBuildHack, 1 );

        //Piece files
        processPieces( job->mIncludedPieceFiles );

        String inString;
        String outString;

        inString.resize( inFile->size() );
        inFile->read( &inString[0], inFile->size() );

        bool syntaxError = false;

        syntaxError |= this->parseMath( inString, outString );
        while( !syntaxError && outString.find( "@foreach" ) != String::npos )
        {
            syntaxError |= this->parseForEach( outString, inString );
            inString.swap( outString );
        }
        syntaxError |= this->parseProperties( outString, inString );
        syntaxError |= this->parseUndefPieces( inString, outString );
        while( !syntaxError  && (outString.find( "@piece" ) != String::npos ||
                                 outString.find( "@insertpiece" ) != String::npos) )
        {
            syntaxError |= this->collectPieces( outString, inString );
            syntaxError |= this->insertPieces( inString, outString );
        }
        syntaxError |= this->parseCounter( outString, inString );

        outString.swap( inString );

        if( syntaxError )
        {
            LogManager::getSingleton().logMessage( "There were HLMS syntax errors while parsing "
                                                   + StringConverter::toString( finalHash ) +
                                                   job->mSourceFilename + mShaderFileExt );
        }

        String debugFilenameOutput;

        if( mDebugOutput )
        {
            debugFilenameOutput = mOutputPath + "./" +
                                    StringConverter::toString( finalHash ) +
                                    job->mSourceFilename + mShaderFileExt;
            std::ofstream outFile( debugFilenameOutput.c_str(),
                                   std::ios::out | std::ios::binary );
            if( mDebugOutputProperties )
                dumpProperties( outFile );
            outFile.write( &outString[0], outString.size() );
        }

        //Don't create and compile if template requested not to
        if( !getProperty( HlmsBaseProp::DisableStage ) )
        {
            //Very similar to what the GpuProgramManager does with its microcode cache,
            //but we **need** to know if two Compute Shaders share the same source code.
            Hash hashVal;
            OGRE_HASH128_FUNC( outString.c_str(), outString.size(), IdString::Seed, &hashVal );

            CompiledShaderMap::const_iterator itor = mCompiledShaderCache.find( hashVal );
            if( itor != mCompiledShaderCache.end() )
            {
                shader = itor->second;
            }
            else
            {
                HighLevelGpuProgramManager *gpuProgramManager =
                        HighLevelGpuProgramManager::getSingletonPtr();

                HighLevelGpuProgramPtr gp = gpuProgramManager->createProgram(
                            StringConverter::toString( finalHash ) + job->mSourceFilename,
                            ResourceGroupManager::INTERNAL_RESOURCE_GROUP_NAME,
                            mShaderProfile, GPT_COMPUTE_PROGRAM );
                gp->setSource( outString, debugFilenameOutput );

                if( mComputeShaderTarget )
                {
                    //D3D-specific
                    gp->setParameter( "target", *mComputeShaderTarget );
                    gp->setParameter( "entry_point", "main" );
                }

                gp->setSkeletalAnimationIncluded( getProperty( HlmsBaseProp::Skeleton ) != 0 );
                gp->setMorphAnimationIncluded( false );
                gp->setPoseAnimationIncluded( getProperty( HlmsBaseProp::Pose ) != 0);
                gp->setVertexTextureFetchRequired( false );

                gp->load();

                shader = gp;

                mCompiledShaderCache[hashVal] = shader;
            }
        }

        //Reset the disable flag.
        setProperty( HlmsBaseProp::DisableStage, 0 );

        HlmsComputePso pso;
        pso.initialize();
        pso.computeShader = shader;
        pso.computeParams = shader->createParameters();
        pso.mThreadsPerGroup[0] = getProperty( ComputeProperty::ThreadsPerGroupX );
        pso.mThreadsPerGroup[1] = getProperty( ComputeProperty::ThreadsPerGroupY );
        pso.mThreadsPerGroup[2] = getProperty( ComputeProperty::ThreadsPerGroupZ );
        pso.mNumThreadGroups[0] = getProperty( ComputeProperty::NumThreadGroupsX );
        pso.mNumThreadGroups[1] = getProperty( ComputeProperty::NumThreadGroupsY );
        pso.mNumThreadGroups[2] = getProperty( ComputeProperty::NumThreadGroupsZ );

        if( pso.mThreadsPerGroup[0] * pso.mThreadsPerGroup[1] * pso.mThreadsPerGroup[2] == 0u ||
            pso.mNumThreadGroups[0] * pso.mNumThreadGroups[1] * pso.mNumThreadGroups[2] == 0u )
        {
            OGRE_EXCEPT( Exception::ERR_INVALIDPARAMS,
                         job->getNameStr() +
                         ": Shader or C++ must set threads_per_group_x, threads_per_group_y & "
                         "threads_per_group_z and num_thread_groups_x through num_thread_groups_z."
                         " Otherwise we can't run on Metal. Use @pset( threads_per_group_x, 512 );"
                         " or read the value using @value( threads_per_group_x ) if you've already"
                         " set it from C++ or the JSON material", "HlmsCompute::compileShader" );
        }

        ShaderParams *shaderParams = job->_getShaderParams( "default" );
        if( shaderParams )
            shaderParams->updateParameters( pso.computeParams, true );

        shaderParams = job->_getShaderParams( mShaderProfile );
        if( shaderParams )
            shaderParams->updateParameters( pso.computeParams, true );

        mRenderSystem->_hlmsComputePipelineStateObjectCreated( &pso );

        return pso;
    }
    //-----------------------------------------------------------------------------------
    void HlmsCompute::destroyComputeJob( IdString name )
    {
        HlmsComputeJobMap::iterator itor = mComputeJobs.find( name );

        if( itor != mComputeJobs.end() )
        {
            OGRE_DELETE itor->second.computeJob;
            mComputeJobs.erase( itor );
        }
    }
    //-----------------------------------------------------------------------------------
    void HlmsCompute::destroyAllComputeJobs()
    {
        HlmsComputeJobMap::const_iterator itor = mComputeJobs.begin();
        HlmsComputeJobMap::const_iterator end  = mComputeJobs.end();

        while( itor != end )
        {
            OGRE_DELETE itor->second.computeJob;
            ++itor;
        }

        mComputeJobs.clear();
    }
    //-----------------------------------------------------------------------------------
    void HlmsCompute::clearShaderCache(void)
    {
        ComputePsoCacheVec::iterator itor = mComputeShaderCache.begin();
        ComputePsoCacheVec::iterator end  = mComputeShaderCache.end();

        while( itor != end )
        {
            mRenderSystem->_hlmsComputePipelineStateObjectDestroyed( &itor->pso );
            itor->job->mPsoCacheHash = -1;
            ++itor;
        }

        Hlms::clearShaderCache();
        mCompiledShaderCache.clear();
        mComputeShaderCache.clear();
    }
    //-----------------------------------------------------------------------------------
    void HlmsCompute::dispatch( HlmsComputeJob *job, SceneManager *sceneManager, Camera *camera )
    {
        job->_calculateNumThreadGroupsBasedOnSetting();

        if( job->mPsoCacheHash >= mComputeShaderCache.size() )
        {
            //Potentially needs to recompile.
            job->_updateAutoProperties();

            ComputePsoCache psoCache;
            psoCache.job = job;
            //To perform the search, temporarily borrow the properties to avoid an allocation & a copy.
            psoCache.setProperties.swap( job->mSetProperties );
            ComputePsoCacheVec::const_iterator itor = std::find( mComputeShaderCache.begin(),
                                                                 mComputeShaderCache.end(),
                                                                 psoCache );
            if( itor == mComputeShaderCache.end() )
            {
                //Needs to recompile.

                //Return back the borrowed properties and make
                //a hard copy for starting the compilation.
                psoCache.setProperties.swap( job->mSetProperties );
                this->mSetProperties = job->mSetProperties;

                //Compile and add the PSO to the cache.
                psoCache.pso = compileShader( job, mComputeShaderCache.size() );

                ShaderParams *shaderParams = job->_getShaderParams( "default" );
                if( shaderParams )
                    psoCache.paramsUpdateCounter = shaderParams->getUpdateCounter();
                if( shaderParams )
                    psoCache.paramsProfileUpdateCounter = shaderParams->getUpdateCounter();

                mComputeShaderCache.push_back( psoCache );

                //The PSO in the cache doesn't have the properties. Make a hard copy.
                //We can use this->mSetProperties as it may have been modified during
                //compilerShader by the template.
                mComputeShaderCache.back().setProperties = job->mSetProperties;

                job->mPsoCacheHash = mComputeShaderCache.size() - 1u;
            }
            else
            {
                //It was already in the cache. Return back the borrowed
                //properties and set the proper index to the cache.
                psoCache.setProperties.swap( job->mSetProperties );
                job->mPsoCacheHash = itor - mComputeShaderCache.begin();
            }
        }

        ComputePsoCache &psoCache = mComputeShaderCache[job->mPsoCacheHash];

        {
            //Update dirty parameters, if necessary
            ShaderParams *shaderParams = job->_getShaderParams( "default" );
            if( shaderParams && psoCache.paramsUpdateCounter != shaderParams->getUpdateCounter() )
            {
                shaderParams->updateParameters( psoCache.pso.computeParams, false );
                psoCache.paramsUpdateCounter = shaderParams->getUpdateCounter();
            }

            shaderParams = job->_getShaderParams( mShaderProfile );
            if( shaderParams && psoCache.paramsProfileUpdateCounter != shaderParams->getUpdateCounter() )
            {
                shaderParams->updateParameters( psoCache.pso.computeParams, false );
                psoCache.paramsProfileUpdateCounter = shaderParams->getUpdateCounter();
            }
        }

        mRenderSystem->_setComputePso( &psoCache.pso );

        HlmsComputeJob::ConstBufferSlotVec::const_iterator itConst = job->mConstBuffers.begin();
        HlmsComputeJob::ConstBufferSlotVec::const_iterator enConst = job->mConstBuffers.end();

        while( itConst != enConst )
        {
            itConst->buffer->bindBufferCS( itConst->slotIdx );
            ++itConst;
        }

        if( job->mTexturesDescSet )
            mRenderSystem->_setTexturesCS( 0, job->mTexturesDescSet );
        if( job->mSamplersDescSet )
            mRenderSystem->_setSamplersCS( 0, job->mSamplersDescSet );
        if( job->mUavsDescSet )
            mRenderSystem->_setUavCS( 0u, job->mUavsDescSet );

        mAutoParamDataSource->setCurrentJob( job );
        mAutoParamDataSource->setCurrentCamera( camera );
        mAutoParamDataSource->setCurrentSceneManager( sceneManager );
        //mAutoParamDataSource->setCurrentShadowNode( shadowNode );
        //mAutoParamDataSource->setCurrentViewport( sceneManager->getCurrentViewport() );

        GpuProgramParametersSharedPtr csParams = psoCache.pso.computeParams;
        csParams->_updateAutoParams( mAutoParamDataSource, GPV_ALL );
        mRenderSystem->bindGpuProgramParameters( GPT_COMPUTE_PROGRAM, csParams, GPV_ALL );

        mRenderSystem->_dispatch( psoCache.pso );
    }
    //----------------------------------------------------------------------------------
    HlmsDatablock* HlmsCompute::createDatablockImpl( IdString datablockName,
                                                     const HlmsMacroblock *macroblock,
                                                     const HlmsBlendblock *blendblock,
                                                     const HlmsParamVec &paramVec )
    {
        return 0;
    }
    //----------------------------------------------------------------------------------
    void HlmsCompute::reloadFrom( Archive *newDataFolder, ArchiveVec *libraryFolders )
    {
        Hlms::reloadFrom( newDataFolder, libraryFolders );

        HlmsComputeJobMap::const_iterator itor = mComputeJobs.begin();
        HlmsComputeJobMap::const_iterator end  = mComputeJobs.end();

        while( itor != end )
        {
            HlmsComputeJob *job = itor->second.computeJob;
            map<IdString, ShaderParams>::type::iterator it = job->mShaderParams.begin();
            map<IdString, ShaderParams>::type::iterator en = job->mShaderParams.end();

            while( it != en )
            {
                ShaderParams &shaderParams = it->second;
                ShaderParams::ParamVec::iterator itParam = shaderParams.mParams.begin();
                ShaderParams::ParamVec::iterator enParam = shaderParams.mParams.end();

                while( itParam != enParam )
                {
                    itParam->isDirty = true;
                    ++itParam;
                }

                shaderParams.setDirty();
                ++it;
            }

            ++itor;
        }
    }
    //----------------------------------------------------------------------------------
    HlmsComputeJob* HlmsCompute::createComputeJob( IdString datablockName, const String &refName,
                                                   const String &sourceFilename,
                                                   const StringVector &includedPieceFiles )
    {
        HlmsComputeJob *retVal = OGRE_NEW HlmsComputeJob( datablockName, this,
                                                          sourceFilename, includedPieceFiles );
        mComputeJobs[datablockName] = ComputeJobEntry( retVal, refName );

        return retVal;
    }
    //----------------------------------------------------------------------------------
    HlmsComputeJob* HlmsCompute::findComputeJob( IdString datablockName ) const
    {
        HlmsComputeJob *retVal = findComputeJobNoThrow( datablockName );

        if( !retVal )
        {
            OGRE_EXCEPT( Exception::ERR_ITEM_NOT_FOUND,
                         "Compute Job with name " + datablockName.getFriendlyText() + " not found",
                         "HlmsCompute::findComputeJob" );
        }

        return retVal;
    }
    //----------------------------------------------------------------------------------
    HlmsComputeJob* HlmsCompute::findComputeJobNoThrow( IdString datablockName ) const
    {
        HlmsComputeJob *retVal = 0;

        HlmsComputeJobMap::const_iterator itor = mComputeJobs.find( datablockName );
        if( itor != mComputeJobs.end() )
            retVal = itor->second.computeJob;

        return retVal;
    }
    //----------------------------------------------------------------------------------
    const String* HlmsCompute::getJobNameStr( IdString name ) const
    {
        String const *retVal = 0;
        HlmsComputeJobMap::const_iterator itor = mComputeJobs.find( name );
        if( itor != mComputeJobs.end() )
            retVal = &itor->second.name;

        return retVal;
    }
    //----------------------------------------------------------------------------------
    HlmsDatablock* HlmsCompute::createDefaultDatablock(void)
    {
        return 0;
    }
    //----------------------------------------------------------------------------------
    uint32 HlmsCompute::fillBuffersFor( const HlmsCache *cache, const QueuedRenderable &queuedRenderable,
                                   bool casterPass, uint32 lastCacheHash,
                                   uint32 lastTextureHash )
    {
        OGRE_EXCEPT( Exception::ERR_INVALID_CALL, "This is a Compute Hlms",
                     "HlmsCompute::fillBuffersFor" );
    }
    uint32 HlmsCompute::fillBuffersForV1( const HlmsCache *cache,
                                     const QueuedRenderable &queuedRenderable,
                                     bool casterPass, uint32 lastCacheHash,
                                     CommandBuffer *commandBuffer )
    {
        OGRE_EXCEPT( Exception::ERR_INVALID_CALL, "This is a Compute Hlms",
                     "HlmsCompute::fillBuffersForV1" );
    }
    uint32 HlmsCompute::fillBuffersForV2( const HlmsCache *cache,
                                     const QueuedRenderable &queuedRenderable,
                                     bool casterPass, uint32 lastCacheHash,
                                     CommandBuffer *commandBuffer )
    {
        OGRE_EXCEPT( Exception::ERR_INVALID_CALL, "This is a Compute Hlms",
                     "HlmsCompute::fillBuffersForV2" );
    }
}

#undef OGRE_HASH128_FUNC<|MERGE_RESOLUTION|>--- conflicted
+++ resolved
@@ -193,22 +193,18 @@
         DataStreamPtr inFile = resourceGroupMgr.openResource( sourceFilename );
 
         if( mShaderProfile == "glsl" ) //TODO: String comparision
-<<<<<<< HEAD
         {
             setProperty( HlmsBaseProp::GL3Plus,
                          mRenderSystem->getNativeShadingLanguageVersion() );
         }
+        if( mShaderProfile == "glsles" ) //TODO: String comparision
+            setProperty( HlmsBaseProp::GLES, 300 );
 
         setProperty( HlmsBaseProp::Syntax,  mShaderSyntax.mHash );
         setProperty( HlmsBaseProp::Hlsl,    HlmsBaseProp::Hlsl.mHash );
         setProperty( HlmsBaseProp::Glsl,    HlmsBaseProp::Glsl.mHash );
         setProperty( HlmsBaseProp::Glsles,  HlmsBaseProp::Glsles.mHash );
         setProperty( HlmsBaseProp::Metal,   HlmsBaseProp::Metal.mHash );
-=======
-            setProperty( HlmsBaseProp::GL3Plus, 330 );
-        if( mShaderProfile == "glsles" ) //TODO: String comparision
-            setProperty( HlmsBaseProp::GLES, 300 );
->>>>>>> 08f68da3
 
 #if OGRE_PLATFORM == OGRE_PLATFORM_APPLE_IOS
         setProperty( HlmsBaseProp::iOS, 1 );
