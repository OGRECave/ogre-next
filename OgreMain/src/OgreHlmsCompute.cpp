/*
-----------------------------------------------------------------------------
This source file is part of OGRE
    (Object-oriented Graphics Rendering Engine)
For the latest info, see http://www.ogre3d.org/

Copyright (c) 2000-2014 Torus Knot Software Ltd

Permission is hereby granted, free of charge, to any person obtaining a copy
of this software and associated documentation files (the "Software"), to deal
in the Software without restriction, including without limitation the rights
to use, copy, modify, merge, publish, distribute, sublicense, and/or sell
copies of the Software, and to permit persons to whom the Software is
furnished to do so, subject to the following conditions:

The above copyright notice and this permission notice shall be included in
all copies or substantial portions of the Software.

THE SOFTWARE IS PROVIDED "AS IS", WITHOUT WARRANTY OF ANY KIND, EXPRESS OR
IMPLIED, INCLUDING BUT NOT LIMITED TO THE WARRANTIES OF MERCHANTABILITY,
FITNESS FOR A PARTICULAR PURPOSE AND NONINFRINGEMENT. IN NO EVENT SHALL THE
AUTHORS OR COPYRIGHT HOLDERS BE LIABLE FOR ANY CLAIM, DAMAGES OR OTHER
LIABILITY, WHETHER IN AN ACTION OF CONTRACT, TORT OR OTHERWISE, ARISING FROM,
OUT OF OR IN CONNECTION WITH THE SOFTWARE OR THE USE OR OTHER DEALINGS IN
THE SOFTWARE.
-----------------------------------------------------------------------------
*/

#include "OgreStableHeaders.h"

#include "OgreHlmsCompute.h"

#include "OgreHlmsComputeJob.h"
#include "OgreHlmsManager.h"

#include "OgreHighLevelGpuProgramManager.h"
#include "OgreHighLevelGpuProgram.h"
#include "OgreRootLayout.h"

#include "OgreSceneManager.h"
#include "Compositor/OgreCompositorShadowNode.h"

#include "CommandBuffer/OgreCommandBuffer.h"

#include "Vao/OgreConstBufferPacked.h"
#include "Vao/OgreTexBufferPacked.h"
#include "Vao/OgreUavBufferPacked.h"

#include "OgreLogManager.h"

#include "Hash/MurmurHash3.h"

#if OGRE_ARCH_TYPE == OGRE_ARCHITECTURE_32
        #define OGRE_HASH128_FUNC MurmurHash3_x86_128
#else
        #define OGRE_HASH128_FUNC MurmurHash3_x64_128
#endif

#include <fstream>

namespace Ogre
{
    const IdString ComputeProperty::ThreadsPerGroupX    = IdString( "threads_per_group_x" );
    const IdString ComputeProperty::ThreadsPerGroupY    = IdString( "threads_per_group_y" );
    const IdString ComputeProperty::ThreadsPerGroupZ    = IdString( "threads_per_group_z" );
    const IdString ComputeProperty::NumThreadGroupsX    = IdString( "num_thread_groups_x" );
    const IdString ComputeProperty::NumThreadGroupsY    = IdString( "num_thread_groups_y" );
    const IdString ComputeProperty::NumThreadGroupsZ    = IdString( "num_thread_groups_z" );

    const IdString ComputeProperty::TypedUavLoad        = IdString( "typed_uav_load" );

    const IdString ComputeProperty::NumTextureSlots     = IdString( "num_texture_slots" );
    const IdString ComputeProperty::MaxTextureSlot      = IdString( "max_texture_slot" );
    const char *ComputeProperty::Texture                = "texture";

    const IdString ComputeProperty::NumUavSlots         = IdString( "num_uav_slots" );
    const IdString ComputeProperty::MaxUavSlot          = IdString( "max_uav_slot" );
    const char *ComputeProperty::Uav                    = "uav";

    //Must be sorted from best to worst
    const String BestD3DComputeShaderTargets[3] =
    {
        "cs_5_0", "cs_4_1", "cs_4_0"
    };

    HlmsCompute::HlmsCompute( AutoParamDataSource *autoParamDataSource ) :
        Hlms( HLMS_COMPUTE, "compute", 0, 0 ),
        mAutoParamDataSource( autoParamDataSource ),
        mComputeShaderTarget( 0 )
    {
    }
    //-----------------------------------------------------------------------------------
    HlmsCompute::~HlmsCompute()
    {
        destroyAllComputeJobs();
<<<<<<< HEAD
        if( mHlmsManager )
        {
            mHlmsManager->unregisterComputeHlms();
            mHlmsManager = 0;
        }
=======
        mHlmsManager->unregisterComputeHlms();
>>>>>>> aa89a12a
    }
    //-----------------------------------------------------------------------------------
    void HlmsCompute::_changeRenderSystem( RenderSystem *newRs )
    {
        Hlms::_changeRenderSystem( newRs );

        if( mRenderSystem )
        {
            const RenderSystemCapabilities *capabilities = mRenderSystem->getCapabilities();

            if( mShaderProfile == "hlsl" || mShaderProfile == "hlslvk" )
            {
                for( size_t j=0; j<3 && !mComputeShaderTarget; ++j )
                {
                    if( capabilities->isShaderProfileSupported( BestD3DComputeShaderTargets[j] ) )
                        mComputeShaderTarget = &BestD3DComputeShaderTargets[j];
                }
            }
        }
    }
    //-----------------------------------------------------------------------------------
    void HlmsCompute::processPieces( const StringVector &pieceFiles )
    {
        ResourceGroupManager &resourceGroupMgr = ResourceGroupManager::getSingleton();

        StringVector::const_iterator itor = pieceFiles.begin();
        StringVector::const_iterator end  = pieceFiles.end();

        while( itor != end )
        {
            String filename = *itor;

            //If it has an explicit extension, only open it if it matches the current
            //render system's. If it doesn't, then we add it ourselves.
            String::size_type pos = filename.find_last_of( '.' );
            if( pos == String::npos ||
                (filename.compare( pos + 1, String::npos, mShaderFileExt ) != 0 &&
                 filename.compare( pos + 1, String::npos, "any" ) != 0 &&
                 filename.compare( pos + 1, String::npos, "metal" ) != 0 &&
                 filename.compare( pos + 1, String::npos, "glsl" ) != 0 &&
                 filename.compare( pos + 1, String::npos, "glsles" ) != 0 &&
                 filename.compare( pos + 1, String::npos, "hlsl" ) != 0) )
            {
                filename += mShaderFileExt;
            }

            DataStreamPtr inFile = resourceGroupMgr.openResource( filename );

            String inString;
            String outString;

            inString.resize(inFile->size());
            inFile->read(&inString[0], inFile->size());

            this->parseMath(inString, outString);
            while( outString.find( "@foreach" ) != String::npos )
            {
                this->parseForEach(outString, inString);
                inString.swap( outString );
            }
            this->parseProperties(outString, inString);
            this->parseUndefPieces(inString, outString);
            this->collectPieces(outString, inString);
            this->parseCounter(inString, outString);

            ++itor;
        }
    }
    //-----------------------------------------------------------------------------------
    HlmsComputePso HlmsCompute::compileShader( HlmsComputeJob *job, uint32 finalHash )
    {
        //Assumes mSetProperties is already set
        //mSetProperties.clear();
        {
            //Add RenderSystem-specific properties
            IdStringVec::const_iterator itor = mRsSpecificExtensions.begin();
            IdStringVec::const_iterator end  = mRsSpecificExtensions.end();

            while( itor != end )
                setProperty( *itor++, 1 );
        }

        GpuProgramPtr shader;
        //Generate the shader

        //Collect pieces
        mPieces.clear();

        //Start with the pieces sent by the user
        mPieces = job->mPieces;

        const String sourceFilename = job->mSourceFilename + mShaderFileExt;

        ResourceGroupManager &resourceGroupMgr = ResourceGroupManager::getSingleton();
        DataStreamPtr inFile = resourceGroupMgr.openResource( sourceFilename );

        if( mShaderProfile == "glsl" || mShaderProfile == "glslvk" ) //TODO: String comparision
        {
            setProperty( HlmsBaseProp::GL3Plus,
                         mRenderSystem->getNativeShadingLanguageVersion() );
        }
        if( mShaderProfile == "glsles" ) //TODO: String comparision
            setProperty( HlmsBaseProp::GLES, 300 );

        setProperty( HlmsBaseProp::Syntax,  mShaderSyntax.mHash );
        setProperty( HlmsBaseProp::Hlsl,    HlmsBaseProp::Hlsl.mHash );
        setProperty( HlmsBaseProp::Glsl,    HlmsBaseProp::Glsl.mHash );
        setProperty( HlmsBaseProp::Glslvk,  HlmsBaseProp::Glslvk.mHash );
        setProperty( HlmsBaseProp::Hlslvk,  HlmsBaseProp::Hlslvk.mHash );
        setProperty( HlmsBaseProp::Glsles,  HlmsBaseProp::Glsles.mHash );
        setProperty( HlmsBaseProp::Metal,   HlmsBaseProp::Metal.mHash );

#if OGRE_PLATFORM == OGRE_PLATFORM_APPLE_IOS
        setProperty( HlmsBaseProp::iOS, 1 );
#endif
#if OGRE_PLATFORM == OGRE_PLATFORM_APPLE
        setProperty( HlmsBaseProp::macOS, 1 );
#endif
        setProperty( HlmsBaseProp::HighQuality, mHighQuality );

        if( mFastShaderBuildHack )
            setProperty( HlmsBaseProp::FastShaderBuildHack, 1 );

        //Piece files
        processPieces( job->mIncludedPieceFiles );

        String inString;
        String outString;

        inString.resize( inFile->size() );
        inFile->read( &inString[0], inFile->size() );

        bool syntaxError = false;

        syntaxError |= this->parseMath( inString, outString );
        while( !syntaxError && outString.find( "@foreach" ) != String::npos )
        {
            syntaxError |= this->parseForEach( outString, inString );
            inString.swap( outString );
        }
        syntaxError |= this->parseProperties( outString, inString );
        syntaxError |= this->parseUndefPieces( inString, outString );
        while( !syntaxError  && (outString.find( "@piece" ) != String::npos ||
                                 outString.find( "@insertpiece" ) != String::npos) )
        {
            syntaxError |= this->collectPieces( outString, inString );
            syntaxError |= this->insertPieces( inString, outString );
        }
        syntaxError |= this->parseCounter( outString, inString );

        outString.swap( inString );

        if( syntaxError )
        {
            LogManager::getSingleton().logMessage( "There were HLMS syntax errors while parsing "
                                                   + StringConverter::toString( finalHash ) +
                                                   job->mSourceFilename + mShaderFileExt );
        }

        String debugFilenameOutput;

        if( mDebugOutput )
        {
            debugFilenameOutput = mOutputPath + "./" +
                                    StringConverter::toString( finalHash ) +
                                    job->mSourceFilename + mShaderFileExt;
            std::ofstream outFile( debugFilenameOutput.c_str(),
                                   std::ios::out | std::ios::binary );
            if( mDebugOutputProperties )
                dumpProperties( outFile );
            outFile.write( &outString[0], outString.size() );
        }

        //Don't create and compile if template requested not to
        if( !getProperty( HlmsBaseProp::DisableStage ) )
        {
            //Very similar to what the GpuProgramManager does with its microcode cache,
            //but we **need** to know if two Compute Shaders share the same source code.
            Hash hashVal;
            OGRE_HASH128_FUNC( outString.c_str(), outString.size(), IdString::Seed, &hashVal );

            CompiledShaderMap::const_iterator itor = mCompiledShaderCache.find( hashVal );
            if( itor != mCompiledShaderCache.end() )
            {
                shader = itor->second;
            }
            else
            {
                HighLevelGpuProgramManager *gpuProgramManager =
                        HighLevelGpuProgramManager::getSingletonPtr();

                HighLevelGpuProgramPtr gp = gpuProgramManager->createProgram(
                            StringConverter::toString( finalHash ) + job->mSourceFilename,
                            ResourceGroupManager::INTERNAL_RESOURCE_GROUP_NAME,
                            mShaderProfile, GPT_COMPUTE_PROGRAM );
                gp->setSource( outString, debugFilenameOutput );

                {
                    RootLayout rootLayout;
                    rootLayout.mCompute = true;
                    job->setupRootLayout( rootLayout );
                    gp->setRootLayout( gp->getType(), rootLayout );
                }

                if( mComputeShaderTarget )
                {
                    //D3D-specific
                    gp->setParameter( "target", *mComputeShaderTarget );
                    gp->setParameter( "entry_point", "main" );
                }

                gp->setSkeletalAnimationIncluded( getProperty( HlmsBaseProp::Skeleton ) != 0 );
                gp->setMorphAnimationIncluded( false );
                gp->setPoseAnimationIncluded( getProperty( HlmsBaseProp::Pose ) != 0);
                gp->setVertexTextureFetchRequired( false );

                gp->load();

                shader = gp;

                mCompiledShaderCache[hashVal] = shader;
            }
        }

        //Reset the disable flag.
        setProperty( HlmsBaseProp::DisableStage, 0 );

        HlmsComputePso pso;
        pso.initialize();
        pso.computeShader = shader;
        pso.computeParams = shader->createParameters();
        pso.mThreadsPerGroup[0] = getProperty( ComputeProperty::ThreadsPerGroupX );
        pso.mThreadsPerGroup[1] = getProperty( ComputeProperty::ThreadsPerGroupY );
        pso.mThreadsPerGroup[2] = getProperty( ComputeProperty::ThreadsPerGroupZ );
        pso.mNumThreadGroups[0] = getProperty( ComputeProperty::NumThreadGroupsX );
        pso.mNumThreadGroups[1] = getProperty( ComputeProperty::NumThreadGroupsY );
        pso.mNumThreadGroups[2] = getProperty( ComputeProperty::NumThreadGroupsZ );

        if( pso.mThreadsPerGroup[0] * pso.mThreadsPerGroup[1] * pso.mThreadsPerGroup[2] == 0u ||
            pso.mNumThreadGroups[0] * pso.mNumThreadGroups[1] * pso.mNumThreadGroups[2] == 0u )
        {
            OGRE_EXCEPT( Exception::ERR_INVALIDPARAMS,
                         job->getNameStr() +
                         ": Shader or C++ must set threads_per_group_x, threads_per_group_y & "
                         "threads_per_group_z and num_thread_groups_x through num_thread_groups_z."
                         " Otherwise we can't run on Metal. Use @pset( threads_per_group_x, 512 );"
                         " or read the value using @value( threads_per_group_x ) if you've already"
                         " set it from C++ or the JSON material", "HlmsCompute::compileShader" );
        }

        ShaderParams *shaderParams = job->_getShaderParams( "default" );
        if( shaderParams )
            shaderParams->updateParameters( pso.computeParams, true );

        shaderParams = job->_getShaderParams( mShaderProfile );
        if( shaderParams )
            shaderParams->updateParameters( pso.computeParams, true );

        mRenderSystem->_hlmsComputePipelineStateObjectCreated( &pso );

        return pso;
    }
    //-----------------------------------------------------------------------------------
    void HlmsCompute::destroyComputeJob( IdString name )
    {
        HlmsComputeJobMap::iterator itor = mComputeJobs.find( name );

        if( itor != mComputeJobs.end() )
        {
            HlmsComputeJob *job = itor->second.computeJob;
            ComputePsoCacheVec::iterator itCache = mComputeShaderCache.begin();
            ComputePsoCacheVec::iterator enCache = mComputeShaderCache.end();

            while( itCache != enCache )
            {
                if( itCache->job == job )
                {
                    mRenderSystem->_hlmsComputePipelineStateObjectDestroyed( &itCache->pso );
                    // We can't remove the entry, but we can at least cleanup
                    // some memory and leave an empty, unused entry
                    *itCache = ComputePsoCache();
                    mFreeShaderCacheEntries.push_back(
                        static_cast<size_t>( itCache - mComputeShaderCache.begin() ) );
                }
                ++itCache;
            }

            OGRE_DELETE itor->second.computeJob;
            mComputeJobs.erase( itor );
        }
    }
    //-----------------------------------------------------------------------------------
    void HlmsCompute::destroyAllComputeJobs()
    {
        clearShaderCache();

        HlmsComputeJobMap::const_iterator itor = mComputeJobs.begin();
        HlmsComputeJobMap::const_iterator end  = mComputeJobs.end();

        while( itor != end )
        {
            OGRE_DELETE itor->second.computeJob;
            ++itor;
        }

        mComputeJobs.clear();
    }
    //-----------------------------------------------------------------------------------
    void HlmsCompute::clearShaderCache(void)
    {
        if( mRenderSystem )
            mRenderSystem->_setComputePso( 0 );

        ComputePsoCacheVec::iterator itor = mComputeShaderCache.begin();
        ComputePsoCacheVec::iterator end  = mComputeShaderCache.end();

        while( itor != end )
        {
            if( itor->job )
            {
                mRenderSystem->_hlmsComputePipelineStateObjectDestroyed( &itor->pso );
                itor->job->mPsoCacheHash = -1;
            }
            ++itor;
        }

        Hlms::clearShaderCache();
        mCompiledShaderCache.clear();
        mComputeShaderCache.clear();
        mFreeShaderCacheEntries.clear();
    }
    //-----------------------------------------------------------------------------------
    void HlmsCompute::dispatch( HlmsComputeJob *job, SceneManager *sceneManager, Camera *camera )
    {
        job->_calculateNumThreadGroupsBasedOnSetting();

        if( job->mPsoCacheHash >= mComputeShaderCache.size() )
        {
            //Potentially needs to recompile.
            job->_updateAutoProperties();

            ComputePsoCache psoCache;
            psoCache.job = job;
            //To perform the search, temporarily borrow the properties to avoid an allocation & a copy.
            psoCache.setProperties.swap( job->mSetProperties );
            ComputePsoCacheVec::const_iterator itor = std::find( mComputeShaderCache.begin(),
                                                                 mComputeShaderCache.end(),
                                                                 psoCache );
            if( itor == mComputeShaderCache.end() )
            {
                //Needs to recompile.

                //Return back the borrowed properties and make
                //a hard copy for starting the compilation.
                psoCache.setProperties.swap( job->mSetProperties );
                this->mSetProperties = job->mSetProperties;

<<<<<<< HEAD
=======
                // Uset the HlmsComputePso, as the ptr may be cached by the
                // RenderSystem and this could be invalidated
                mRenderSystem->_setComputePso( 0 );

>>>>>>> aa89a12a
                size_t newCacheEntryIdx = mComputeShaderCache.size();
                if( mFreeShaderCacheEntries.empty() )
                    mComputeShaderCache.push_back( ComputePsoCache() );
                else
                {
                    newCacheEntryIdx = mFreeShaderCacheEntries.back();
                    mFreeShaderCacheEntries.pop_back();
                }

                //Compile and add the PSO to the cache.
                psoCache.pso = compileShader( job, (uint32)newCacheEntryIdx );

                ShaderParams *shaderParams = job->_getShaderParams( "default" );
                if( shaderParams )
                    psoCache.paramsUpdateCounter = shaderParams->getUpdateCounter();
                if( shaderParams )
                    psoCache.paramsProfileUpdateCounter = shaderParams->getUpdateCounter();

                mComputeShaderCache[newCacheEntryIdx] = psoCache;

                //The PSO in the cache doesn't have the properties. Make a hard copy.
                //We can use this->mSetProperties as it may have been modified during
                //compilerShader by the template.
                mComputeShaderCache[newCacheEntryIdx].setProperties = job->mSetProperties;

                job->mPsoCacheHash = newCacheEntryIdx;
            }
            else
            {
                //It was already in the cache. Return back the borrowed
                //properties and set the proper index to the cache.
                psoCache.setProperties.swap( job->mSetProperties );
                job->mPsoCacheHash = static_cast<size_t>( itor - mComputeShaderCache.begin() );
            }
        }

        ComputePsoCache &psoCache = mComputeShaderCache[job->mPsoCacheHash];

        {
            //Update dirty parameters, if necessary
            ShaderParams *shaderParams = job->_getShaderParams( "default" );
            if( shaderParams && psoCache.paramsUpdateCounter != shaderParams->getUpdateCounter() )
            {
                shaderParams->updateParameters( psoCache.pso.computeParams, false );
                psoCache.paramsUpdateCounter = shaderParams->getUpdateCounter();
            }

            shaderParams = job->_getShaderParams( mShaderProfile );
            if( shaderParams && psoCache.paramsProfileUpdateCounter != shaderParams->getUpdateCounter() )
            {
                shaderParams->updateParameters( psoCache.pso.computeParams, false );
                psoCache.paramsProfileUpdateCounter = shaderParams->getUpdateCounter();
            }
        }

        mRenderSystem->_setComputePso( &psoCache.pso );

        HlmsComputeJob::ConstBufferSlotVec::const_iterator itConst = job->mConstBuffers.begin();
        HlmsComputeJob::ConstBufferSlotVec::const_iterator enConst = job->mConstBuffers.end();

        while( itConst != enConst )
        {
            itConst->buffer->bindBufferCS( itConst->slotIdx );
            ++itConst;
        }

        if( job->mTexturesDescSet )
            mRenderSystem->_setTexturesCS( job->getGlTexSlotStart(), job->mTexturesDescSet );
        if( job->mSamplersDescSet )
            mRenderSystem->_setSamplersCS( job->getGlTexSlotStart(), job->mSamplersDescSet );
        if( job->mUavsDescSet )
            mRenderSystem->_setUavCS( 0u, job->mUavsDescSet );

        mAutoParamDataSource->setCurrentJob( job );
        mAutoParamDataSource->setCurrentCamera( camera );
        mAutoParamDataSource->setCurrentSceneManager( sceneManager );
        //mAutoParamDataSource->setCurrentShadowNode( shadowNode );
        //mAutoParamDataSource->setCurrentViewport( sceneManager->getCurrentViewport() );

        GpuProgramParametersSharedPtr csParams = psoCache.pso.computeParams;
        csParams->_updateAutoParams( mAutoParamDataSource, GPV_ALL );
        mRenderSystem->bindGpuProgramParameters( GPT_COMPUTE_PROGRAM, csParams, GPV_ALL );

        mRenderSystem->_dispatch( psoCache.pso );
    }
    //----------------------------------------------------------------------------------
    HlmsDatablock* HlmsCompute::createDatablockImpl( IdString datablockName,
                                                     const HlmsMacroblock *macroblock,
                                                     const HlmsBlendblock *blendblock,
                                                     const HlmsParamVec &paramVec )
    {
        return 0;
    }
    //----------------------------------------------------------------------------------
    void HlmsCompute::setupRootLayout( RootLayout &rootLayout ) {}
    //----------------------------------------------------------------------------------
    void HlmsCompute::reloadFrom( Archive *newDataFolder, ArchiveVec *libraryFolders )
    {
        Hlms::reloadFrom( newDataFolder, libraryFolders );

        HlmsComputeJobMap::const_iterator itor = mComputeJobs.begin();
        HlmsComputeJobMap::const_iterator end  = mComputeJobs.end();

        while( itor != end )
        {
            HlmsComputeJob *job = itor->second.computeJob;
            map<IdString, ShaderParams>::type::iterator it = job->mShaderParams.begin();
            map<IdString, ShaderParams>::type::iterator en = job->mShaderParams.end();

            while( it != en )
            {
                ShaderParams &shaderParams = it->second;
                ShaderParams::ParamVec::iterator itParam = shaderParams.mParams.begin();
                ShaderParams::ParamVec::iterator enParam = shaderParams.mParams.end();

                while( itParam != enParam )
                {
                    itParam->isDirty = true;
                    ++itParam;
                }

                shaderParams.setDirty();
                ++it;
            }

            ++itor;
        }
    }
    //----------------------------------------------------------------------------------
    HlmsComputeJob* HlmsCompute::createComputeJob( IdString datablockName, const String &refName,
                                                   const String &sourceFilename,
                                                   const StringVector &includedPieceFiles )
    {
        OGRE_ASSERT_MEDIUM( mComputeJobs.find( datablockName ) == mComputeJobs.end() );

        HlmsComputeJob *retVal = OGRE_NEW HlmsComputeJob( datablockName, this,
                                                          sourceFilename, includedPieceFiles );
        mComputeJobs[datablockName] = ComputeJobEntry( retVal, refName );

        return retVal;
    }
    //----------------------------------------------------------------------------------
    HlmsComputeJob* HlmsCompute::findComputeJob( IdString datablockName ) const
    {
        HlmsComputeJob *retVal = findComputeJobNoThrow( datablockName );

        if( !retVal )
        {
            OGRE_EXCEPT( Exception::ERR_ITEM_NOT_FOUND,
                         "Compute Job with name " + datablockName.getFriendlyText() + " not found",
                         "HlmsCompute::findComputeJob" );
        }

        return retVal;
    }
    //----------------------------------------------------------------------------------
    HlmsComputeJob* HlmsCompute::findComputeJobNoThrow( IdString datablockName ) const
    {
        HlmsComputeJob *retVal = 0;

        HlmsComputeJobMap::const_iterator itor = mComputeJobs.find( datablockName );
        if( itor != mComputeJobs.end() )
            retVal = itor->second.computeJob;

        return retVal;
    }
    //----------------------------------------------------------------------------------
    const String* HlmsCompute::getJobNameStr( IdString name ) const
    {
        String const *retVal = 0;
        HlmsComputeJobMap::const_iterator itor = mComputeJobs.find( name );
        if( itor != mComputeJobs.end() )
            retVal = &itor->second.name;

        return retVal;
    }
    //----------------------------------------------------------------------------------
    HlmsDatablock* HlmsCompute::createDefaultDatablock(void)
    {
        return 0;
    }
    //----------------------------------------------------------------------------------
    uint32 HlmsCompute::fillBuffersFor( const HlmsCache *cache, const QueuedRenderable &queuedRenderable,
                                   bool casterPass, uint32 lastCacheHash,
                                   uint32 lastTextureHash )
    {
        OGRE_EXCEPT( Exception::ERR_INVALID_CALL, "This is a Compute Hlms",
                     "HlmsCompute::fillBuffersFor" );
    }
    uint32 HlmsCompute::fillBuffersForV1( const HlmsCache *cache,
                                     const QueuedRenderable &queuedRenderable,
                                     bool casterPass, uint32 lastCacheHash,
                                     CommandBuffer *commandBuffer )
    {
        OGRE_EXCEPT( Exception::ERR_INVALID_CALL, "This is a Compute Hlms",
                     "HlmsCompute::fillBuffersForV1" );
    }
    uint32 HlmsCompute::fillBuffersForV2( const HlmsCache *cache,
                                     const QueuedRenderable &queuedRenderable,
                                     bool casterPass, uint32 lastCacheHash,
                                     CommandBuffer *commandBuffer )
    {
        OGRE_EXCEPT( Exception::ERR_INVALID_CALL, "This is a Compute Hlms",
                     "HlmsCompute::fillBuffersForV2" );
    }
}

#undef OGRE_HASH128_FUNC<|MERGE_RESOLUTION|>--- conflicted
+++ resolved
@@ -93,15 +93,11 @@
     HlmsCompute::~HlmsCompute()
     {
         destroyAllComputeJobs();
-<<<<<<< HEAD
         if( mHlmsManager )
         {
             mHlmsManager->unregisterComputeHlms();
             mHlmsManager = 0;
         }
-=======
-        mHlmsManager->unregisterComputeHlms();
->>>>>>> aa89a12a
     }
     //-----------------------------------------------------------------------------------
     void HlmsCompute::_changeRenderSystem( RenderSystem *newRs )
@@ -459,13 +455,10 @@
                 psoCache.setProperties.swap( job->mSetProperties );
                 this->mSetProperties = job->mSetProperties;
 
-<<<<<<< HEAD
-=======
                 // Uset the HlmsComputePso, as the ptr may be cached by the
                 // RenderSystem and this could be invalidated
                 mRenderSystem->_setComputePso( 0 );
 
->>>>>>> aa89a12a
                 size_t newCacheEntryIdx = mComputeShaderCache.size();
                 if( mFreeShaderCacheEntries.empty() )
                     mComputeShaderCache.push_back( ComputePsoCache() );
