--- conflicted
+++ resolved
@@ -39,1249 +39,6 @@
 namespace Ogre {
 
     //-----------------------------------------------------------------------
-<<<<<<< HEAD
-    /**
-    * A record that describes a pixel format in detail.
-    */
-    struct PixelFormatDescription {
-        /* Name of the format, as in the enum */
-        const char *name;
-        /* Number of bytes one element (colour value) takes. */
-        unsigned char elemBytes;
-        /* Pixel format flags, see enum PixelFormatFlags for the bit field
-        * definitions
-        */
-        uint32 flags;
-        /** Component type
-         */
-        PixelComponentType componentType;
-        /** Component count
-         */
-        unsigned char componentCount;
-        /* Number of bits for red(or luminance), green, blue, alpha
-        */
-        unsigned char rbits, gbits, bbits, abits; /*, ibits, dbits, ... */
-
-        /* Masks and shifts as used by packers/unpackers */
-        uint64 rmask, gmask, bmask, amask;
-        unsigned char rshift, gshift, bshift, ashift;
-    };
-    //-----------------------------------------------------------------------
-    /** Pixel format database */
-    PixelFormatDescription _pixelFormats[PF_COUNT] = {
-	//-----------------------------------------------------------------------
-        {"PF_UNKNOWN",
-        /* Bytes per element */
-        0,
-        /* Flags */
-        0,
-        /* Component type and count */
-        PCT_BYTE, 0,
-        /* rbits, gbits, bbits, abits */
-        0, 0, 0, 0,
-        /* Masks and shifts */
-        0, 0, 0, 0, 0, 0, 0, 0
-        },
-	//-----------------------------------------------------------------------
-        {"PF_L8",
-        /* Bytes per element */
-        1,
-        /* Flags */
-        PFF_LUMINANCE | PFF_NATIVEENDIAN,
-        /* Component type and count */
-        PCT_BYTE, 1,
-        /* rbits, gbits, bbits, abits */
-        8, 0, 0, 0,
-        /* Masks and shifts */
-        0xFF, 0, 0, 0, 0, 0, 0, 0
-        },
-	//-----------------------------------------------------------------------
-        {"PF_L16",
-        /* Bytes per element */
-        2,
-        /* Flags */
-        PFF_LUMINANCE | PFF_NATIVEENDIAN,
-        /* Component type and count */
-        PCT_SHORT, 1,
-        /* rbits, gbits, bbits, abits */
-        16, 0, 0, 0,
-        /* Masks and shifts */
-        0xFFFF, 0, 0, 0, 0, 0, 0, 0
-        },
-	//-----------------------------------------------------------------------
-        {"PF_A8",
-        /* Bytes per element */
-        1,
-        /* Flags */
-        PFF_HASALPHA | PFF_NATIVEENDIAN,
-        /* Component type and count */
-        PCT_BYTE, 1,
-        /* rbits, gbits, bbits, abits */
-        0, 0, 0, 8,
-        /* Masks and shifts */
-        0, 0, 0, 0xFF, 0, 0, 0, 0
-        },
-	//-----------------------------------------------------------------------
-        {"PF_A4L4",
-        /* Bytes per element */
-        1,
-        /* Flags */
-        PFF_HASALPHA | PFF_LUMINANCE | PFF_NATIVEENDIAN,
-        /* Component type and count */
-        PCT_BYTE, 2,
-        /* rbits, gbits, bbits, abits */
-        4, 0, 0, 4,
-        /* Masks and shifts */
-        0x0F, 0, 0, 0xF0, 0, 0, 0, 4
-        },
-	//-----------------------------------------------------------------------
-        {"PF_BYTE_LA",
-        /* Bytes per element */
-        2,
-        /* Flags */
-        PFF_HASALPHA | PFF_LUMINANCE,
-        /* Component type and count */
-        PCT_BYTE, 2,
-        /* rbits, gbits, bbits, abits */
-        8, 0, 0, 8,
-        /* Masks and shifts */
-        0,0,0,0,0,0,0,0
-        },
-	//-----------------------------------------------------------------------
-        {"PF_R5G6B5",
-        /* Bytes per element */
-        2,
-        /* Flags */
-        PFF_NATIVEENDIAN,
-        /* Component type and count */
-        PCT_BYTE, 3,
-        /* rbits, gbits, bbits, abits */
-        5, 6, 5, 0,
-        /* Masks and shifts */
-        0xF800, 0x07E0, 0x001F, 0,
-        11, 5, 0, 0
-        },
-	//-----------------------------------------------------------------------
-		{"PF_B5G6R5",
-        /* Bytes per element */
-        2,
-        /* Flags */
-        PFF_NATIVEENDIAN,
-        /* Component type and count */
-        PCT_BYTE, 3,
-        /* rbits, gbits, bbits, abits */
-        5, 6, 5, 0,
-        /* Masks and shifts */
-        0x001F, 0x07E0, 0xF800, 0,
-        0, 5, 11, 0
-        },
-	//-----------------------------------------------------------------------
-        {"PF_A4R4G4B4",
-        /* Bytes per element */
-        2,
-        /* Flags */
-        PFF_HASALPHA | PFF_NATIVEENDIAN,
-        /* Component type and count */
-        PCT_BYTE, 4,
-        /* rbits, gbits, bbits, abits */
-        4, 4, 4, 4,
-        /* Masks and shifts */
-        0x0F00, 0x00F0, 0x000F, 0xF000,
-        8, 4, 0, 12
-        },
-	//-----------------------------------------------------------------------
-        {"PF_A1R5G5B5",
-        /* Bytes per element */
-        2,
-        /* Flags */
-        PFF_HASALPHA | PFF_NATIVEENDIAN,
-        /* Component type and count */
-        PCT_BYTE, 4,
-        /* rbits, gbits, bbits, abits */
-        5, 5, 5, 1,
-        /* Masks and shifts */
-        0x7C00, 0x03E0, 0x001F, 0x8000,
-        10, 5, 0, 15,
-        },
-	//-----------------------------------------------------------------------
-        {"PF_R8G8B8",
-        /* Bytes per element */
-        3,  // 24 bit integer -- special
-        /* Flags */
-        PFF_NATIVEENDIAN,
-        /* Component type and count */
-        PCT_BYTE, 3,
-        /* rbits, gbits, bbits, abits */
-        8, 8, 8, 0,
-        /* Masks and shifts */
-        0xFF0000, 0x00FF00, 0x0000FF, 0,
-        16, 8, 0, 0
-        },
-	//-----------------------------------------------------------------------
-        {"PF_B8G8R8",
-        /* Bytes per element */
-        3,  // 24 bit integer -- special
-        /* Flags */
-        PFF_NATIVEENDIAN,
-        /* Component type and count */
-        PCT_BYTE, 3,
-        /* rbits, gbits, bbits, abits */
-        8, 8, 8, 0,
-        /* Masks and shifts */
-        0x0000FF, 0x00FF00, 0xFF0000, 0,
-        0, 8, 16, 0
-        },
-	//-----------------------------------------------------------------------
-        {"PF_A8R8G8B8",
-        /* Bytes per element */
-        4,
-        /* Flags */
-        PFF_HASALPHA | PFF_NATIVEENDIAN,
-        /* Component type and count */
-        PCT_BYTE, 4,
-        /* rbits, gbits, bbits, abits */
-        8, 8, 8, 8,
-        /* Masks and shifts */
-        0x00FF0000, 0x0000FF00, 0x000000FF, 0xFF000000,
-        16, 8, 0, 24
-        },
-	//-----------------------------------------------------------------------
-        {"PF_A8B8G8R8",
-        /* Bytes per element */
-        4,
-        /* Flags */
-        PFF_HASALPHA | PFF_NATIVEENDIAN,
-        /* Component type and count */
-        PCT_BYTE, 4,
-        /* rbits, gbits, bbits, abits */
-        8, 8, 8, 8,
-        /* Masks and shifts */
-        0x000000FF, 0x0000FF00, 0x00FF0000, 0xFF000000,
-        0, 8, 16, 24,
-        },
-	//-----------------------------------------------------------------------
-        {"PF_B8G8R8A8",
-        /* Bytes per element */
-        4,
-        /* Flags */
-        PFF_HASALPHA | PFF_NATIVEENDIAN,
-        /* Component type and count */
-        PCT_BYTE, 4,
-        /* rbits, gbits, bbits, abits */
-        8, 8, 8, 8,
-        /* Masks and shifts */
-        0x0000FF00, 0x00FF0000, 0xFF000000, 0x000000FF,
-        8, 16, 24, 0
-        },
-	//-----------------------------------------------------------------------
-        {"PF_A2R10G10B10",
-        /* Bytes per element */
-        4,
-        /* Flags */
-        PFF_HASALPHA | PFF_NATIVEENDIAN,
-        /* Component type and count */
-        PCT_BYTE, 4,
-        /* rbits, gbits, bbits, abits */
-        10, 10, 10, 2,
-        /* Masks and shifts */
-        0x3FF00000, 0x000FFC00, 0x000003FF, 0xC0000000,
-        20, 10, 0, 30
-        },
-	//-----------------------------------------------------------------------
-        {"PF_A2B10G10R10",
-        /* Bytes per element */
-        4,
-        /* Flags */
-        PFF_HASALPHA | PFF_NATIVEENDIAN,
-        /* Component type and count */
-        PCT_BYTE, 4,
-        /* rbits, gbits, bbits, abits */
-        10, 10, 10, 2,
-        /* Masks and shifts */
-        0x000003FF, 0x000FFC00, 0x3FF00000, 0xC0000000,
-        0, 10, 20, 30
-        },
-	//-----------------------------------------------------------------------
-        {"PF_DXT1",
-        /* Bytes per element */
-        0,
-        /* Flags */
-        PFF_COMPRESSED | PFF_HASALPHA,
-        /* Component type and count */
-        PCT_BYTE, 3, // No alpha
-        /* rbits, gbits, bbits, abits */
-        0, 0, 0, 0,
-        /* Masks and shifts */
-        0, 0, 0, 0, 0, 0, 0, 0
-        },
-	//-----------------------------------------------------------------------
-        {"PF_DXT2",
-        /* Bytes per element */
-        0,
-        /* Flags */
-        PFF_COMPRESSED | PFF_HASALPHA,
-        /* Component type and count */
-        PCT_BYTE, 4,
-        /* rbits, gbits, bbits, abits */
-        0, 0, 0, 0,
-        /* Masks and shifts */
-        0, 0, 0, 0, 0, 0, 0, 0
-        },
-	//-----------------------------------------------------------------------
-        {"PF_DXT3",
-        /* Bytes per element */
-        0,
-        /* Flags */
-        PFF_COMPRESSED | PFF_HASALPHA,
-        /* Component type and count */
-        PCT_BYTE, 4,
-        /* rbits, gbits, bbits, abits */
-        0, 0, 0, 0,
-        /* Masks and shifts */
-        0, 0, 0, 0, 0, 0, 0, 0
-        },
-	//-----------------------------------------------------------------------
-        {"PF_DXT4",
-        /* Bytes per element */
-        0,
-        /* Flags */
-        PFF_COMPRESSED | PFF_HASALPHA,
-        /* Component type and count */
-        PCT_BYTE, 4,
-        /* rbits, gbits, bbits, abits */
-        0, 0, 0, 0,
-        /* Masks and shifts */
-        0, 0, 0, 0, 0, 0, 0, 0
-        },
-	//-----------------------------------------------------------------------
-        {"PF_DXT5",
-        /* Bytes per element */
-        0,
-        /* Flags */
-        PFF_COMPRESSED | PFF_HASALPHA,
-        /* Component type and count */
-        PCT_BYTE, 4,
-        /* rbits, gbits, bbits, abits */
-        0, 0, 0, 0,
-        /* Masks and shifts */
-        0, 0, 0, 0, 0, 0, 0, 0
-        },
-	//-----------------------------------------------------------------------
-        {"PF_FLOAT16_RGB",
-        /* Bytes per element */
-        6,
-        /* Flags */
-        PFF_FLOAT,
-        /* Component type and count */
-        PCT_FLOAT16, 3,
-        /* rbits, gbits, bbits, abits */
-        16, 16, 16, 0,
-        /* Masks and shifts */
-        0, 0, 0, 0, 0, 0, 0, 0
-        },
-	//-----------------------------------------------------------------------
-        {"PF_FLOAT16_RGBA",
-        /* Bytes per element */
-        8,
-        /* Flags */
-        PFF_FLOAT | PFF_HASALPHA,
-        /* Component type and count */
-        PCT_FLOAT16, 4,
-        /* rbits, gbits, bbits, abits */
-        16, 16, 16, 16,
-        /* Masks and shifts */
-        0, 0, 0, 0, 0, 0, 0, 0
-        },
-	//-----------------------------------------------------------------------
-        {"PF_FLOAT32_RGB",
-        /* Bytes per element */
-        12,
-        /* Flags */
-        PFF_FLOAT,
-        /* Component type and count */
-        PCT_FLOAT32, 3,
-        /* rbits, gbits, bbits, abits */
-        32, 32, 32, 0,
-        /* Masks and shifts */
-        0, 0, 0, 0, 0, 0, 0, 0
-        },
-	//-----------------------------------------------------------------------
-        {"PF_FLOAT32_RGBA",
-        /* Bytes per element */
-        16,
-        /* Flags */
-        PFF_FLOAT | PFF_HASALPHA,
-        /* Component type and count */
-        PCT_FLOAT32, 4,
-        /* rbits, gbits, bbits, abits */
-        32, 32, 32, 32,
-        /* Masks and shifts */
-        0, 0, 0, 0, 0, 0, 0, 0
-        },
-	//-----------------------------------------------------------------------
-        {"PF_X8R8G8B8",
-        /* Bytes per element */
-        4,
-        /* Flags */
-        PFF_NATIVEENDIAN,
-        /* Component type and count */
-        PCT_BYTE, 3,
-        /* rbits, gbits, bbits, abits */
-        8, 8, 8, 0,
-        /* Masks and shifts */
-        0x00FF0000, 0x0000FF00, 0x000000FF, 0xFF000000,
-        16, 8, 0, 24
-        },
-	//-----------------------------------------------------------------------
-        {"PF_X8B8G8R8",
-        /* Bytes per element */
-        4,
-        /* Flags */
-        PFF_NATIVEENDIAN,
-        /* Component type and count */
-        PCT_BYTE, 3,
-        /* rbits, gbits, bbits, abits */
-        8, 8, 8, 0,
-        /* Masks and shifts */
-        0x000000FF, 0x0000FF00, 0x00FF0000, 0xFF000000,
-        0, 8, 16, 24
-        },
-	//-----------------------------------------------------------------------
-        {"PF_R8G8B8A8",
-        /* Bytes per element */
-        4,
-        /* Flags */
-        PFF_HASALPHA | PFF_NATIVEENDIAN,
-        /* Component type and count */
-        PCT_BYTE, 4,
-        /* rbits, gbits, bbits, abits */
-        8, 8, 8, 8,
-        /* Masks and shifts */
-        0xFF000000, 0x00FF0000, 0x0000FF00, 0x000000FF,
-        24, 16, 8, 0
-        },
-	//-----------------------------------------------------------------------
-		{"PF_DEPTH",
-        /* Bytes per element */
-        4,
-        /* Flags */
-        PFF_DEPTH,
-        /* Component type and count */
-        PCT_FLOAT32, 1, // ?
-        /* rbits, gbits, bbits, abits */
-        0, 0, 0, 0,
-        /* Masks and shifts */
-		0, 0, 0, 0, 0, 0, 0, 0
-        },
-	//-----------------------------------------------------------------------
-		{"PF_SHORT_RGBA",
-		/* Bytes per element */
-        8,
-        /* Flags */
-        PFF_HASALPHA,
-        /* Component type and count */
-        PCT_SHORT, 4,
-        /* rbits, gbits, bbits, abits */
-        16, 16, 16, 16,
-        /* Masks and shifts */
-		0, 0, 0, 0, 0, 0, 0, 0
-        },
-	//-----------------------------------------------------------------------
-        {"PF_R3G3B2",
-        /* Bytes per element */
-        1,
-        /* Flags */
-        PFF_NATIVEENDIAN,
-        /* Component type and count */
-        PCT_BYTE, 3,
-        /* rbits, gbits, bbits, abits */
-        3, 3, 2, 0,
-        /* Masks and shifts */
-        0xE0, 0x1C, 0x03, 0,
-        5, 2, 0, 0
-        },
-	//-----------------------------------------------------------------------
-        {"PF_FLOAT16_R",
-        /* Bytes per element */
-        2,
-        /* Flags */
-        PFF_FLOAT,
-        /* Component type and count */
-        PCT_FLOAT16, 1,
-        /* rbits, gbits, bbits, abits */
-        16, 0, 0, 0,
-        /* Masks and shifts */
-        0, 0, 0, 0, 0, 0, 0, 0
-        },
-	//-----------------------------------------------------------------------
-        {"PF_FLOAT32_R",
-        /* Bytes per element */
-        4,
-        /* Flags */
-        PFF_FLOAT,
-        /* Component type and count */
-        PCT_FLOAT32, 1,
-        /* rbits, gbits, bbits, abits */
-        32, 0, 0, 0,
-        /* Masks and shifts */
-        0, 0, 0, 0, 0, 0, 0, 0
-        },
-	//-----------------------------------------------------------------------
-        {"PF_SHORT_GR",
-        /* Bytes per element */
-        4,
-        /* Flags */
-        PFF_NATIVEENDIAN,
-        /* Component type and count */
-        PCT_SHORT, 2,
-        /* rbits, gbits, bbits, abits */
-        16, 16, 0, 0,
-        /* Masks and shifts */
-        0x0000FFFF, 0xFFFF0000, 0, 0, 
-		0, 16, 0, 0
-        },
-	//-----------------------------------------------------------------------
-        {"PF_FLOAT16_GR",
-        /* Bytes per element */
-        4,
-        /* Flags */
-        PFF_FLOAT,
-        /* Component type and count */
-        PCT_FLOAT16, 2,
-        /* rbits, gbits, bbits, abits */
-        16, 16, 0, 0,
-        /* Masks and shifts */
-        0, 0, 0, 0, 0, 0, 0, 0
-        },
-	//-----------------------------------------------------------------------
-        {"PF_FLOAT32_GR",
-        /* Bytes per element */
-        8,
-        /* Flags */
-        PFF_FLOAT,
-        /* Component type and count */
-        PCT_FLOAT32, 2,
-        /* rbits, gbits, bbits, abits */
-        32, 32, 0, 0,
-        /* Masks and shifts */
-        0, 0, 0, 0, 0, 0, 0, 0
-        },
-	//-----------------------------------------------------------------------
-		{"PF_SHORT_RGB",
-		/* Bytes per element */
-        6,
-        /* Flags */
-        0,
-        /* Component type and count */
-        PCT_SHORT, 3,
-        /* rbits, gbits, bbits, abits */
-        16, 16, 16, 0,
-        /* Masks and shifts */
-		0, 0, 0, 0, 0, 0, 0, 0
-        },
-    //-----------------------------------------------------------------------
-		{"PF_PVRTC_RGB2",
-        /* Bytes per element */
-        0,
-        /* Flags */
-        PFF_COMPRESSED,
-        /* Component type and count */
-        PCT_BYTE, 3,
-        /* rbits, gbits, bbits, abits */
-        0, 0, 0, 0,
-        /* Masks and shifts */
-        0, 0, 0, 0, 0, 0, 0, 0
-        },
-    //-----------------------------------------------------------------------
-		{"PF_PVRTC_RGBA2",
-        /* Bytes per element */
-        0,
-        /* Flags */
-        PFF_COMPRESSED | PFF_HASALPHA,
-        /* Component type and count */
-        PCT_BYTE, 4,
-        /* rbits, gbits, bbits, abits */
-        0, 0, 0, 0,
-        /* Masks and shifts */
-        0, 0, 0, 0, 0, 0, 0, 0
-        },
-    //-----------------------------------------------------------------------
-		{"PF_PVRTC_RGB4",
-        /* Bytes per element */
-        0,
-        /* Flags */
-        PFF_COMPRESSED,
-        /* Component type and count */
-        PCT_BYTE, 3,
-        /* rbits, gbits, bbits, abits */
-        0, 0, 0, 0,
-        /* Masks and shifts */
-        0, 0, 0, 0, 0, 0, 0, 0
-        },
-    //-----------------------------------------------------------------------
-		{"PF_PVRTC_RGBA4",
-        /* Bytes per element */
-        0,
-        /* Flags */
-        PFF_COMPRESSED | PFF_HASALPHA,
-        /* Component type and count */
-        PCT_BYTE, 4,
-        /* rbits, gbits, bbits, abits */
-        0, 0, 0, 0,
-        /* Masks and shifts */
-        0, 0, 0, 0, 0, 0, 0, 0
-        },
-    //-----------------------------------------------------------------------
-        {"PF_PVRTC2_2BPP",
-        /* Bytes per element */
-        0,
-        /* Flags */
-        PFF_COMPRESSED | PFF_HASALPHA,
-        /* Component type and count */
-        PCT_BYTE, 4,
-        /* rbits, gbits, bbits, abits */
-        0, 0, 0, 0,
-        /* Masks and shifts */
-        0, 0, 0, 0, 0, 0, 0, 0
-        },
-    //-----------------------------------------------------------------------
-        {"PF_PVRTC2_4BPP",
-        /* Bytes per element */
-        0,
-        /* Flags */
-        PFF_COMPRESSED | PFF_HASALPHA,
-        /* Component type and count */
-        PCT_BYTE, 4,
-        /* rbits, gbits, bbits, abits */
-        0, 0, 0, 0,
-        /* Masks and shifts */
-        0, 0, 0, 0, 0, 0, 0, 0
-        },
-    //-----------------------------------------------------------------------
-        {"PF_R11G11B10_FLOAT",
-        /* Bytes per element */
-        4,
-        /* Flags */
-        PFF_FLOAT | PFF_NATIVEENDIAN,
-        /* Component type and count */
-        PCT_FLOAT32, 1,
-        /* rbits, gbits, bbits, abits */
-        11, 11, 10, 0,
-        /* Masks and shifts */
-        0xFFC00000, 0x03FF800, 0x000007FF, 0,
-        24, 16, 8, 0
-        },
-    //-----------------------------------------------------------------------
-        {"PF_R8_UINT",
-        /* Bytes per element */
-        1,
-        /* Flags */
-        PFF_INTEGER | PFF_NATIVEENDIAN,
-        /* Component type and count */
-        PCT_UINT, 1,
-        /* rbits, gbits, bbits, abits */
-        8, 0, 0, 0,
-        /* Masks and shifts */
-        0xFF, 0, 0, 0,
-        0, 0, 0, 0
-        },
-    //-----------------------------------------------------------------------
-        {"PF_R8G8_UINT",
-        /* Bytes per element */
-        2,
-        /* Flags */
-        PFF_INTEGER | PFF_NATIVEENDIAN,
-        /* Component type and count */
-        PCT_UINT, 2,
-        /* rbits, gbits, bbits, abits */
-        8, 8, 0, 0,
-        /* Masks and shifts */
-        0xFF00, 0x00FF, 0, 0,
-        8, 0, 0, 0
-        },
-    //-----------------------------------------------------------------------
-        {"PF_R8G8B8_UINT",
-        /* Bytes per element */
-        3,
-        /* Flags */
-        PFF_INTEGER | PFF_NATIVEENDIAN,
-        /* Component type and count */
-        PCT_UINT, 3,
-        /* rbits, gbits, bbits, abits */
-        8, 8, 8, 0,
-        /* Masks and shifts */
-        0xFF0000, 0x00FF00, 0x0000FF, 0,
-        16, 8, 0, 0
-        },
-    //-----------------------------------------------------------------------
-        {"PF_R8G8B8A8_UINT",
-        /* Bytes per element */
-        4,
-        /* Flags */
-        PFF_INTEGER | PFF_HASALPHA | PFF_NATIVEENDIAN,
-        /* Component type and count */
-        PCT_UINT, 4,
-        /* rbits, gbits, bbits, abits */
-        8, 8, 8, 8,
-        /* Masks and shifts */
-        0xFF000000, 0x00FF0000, 0x0000FF00, 0x000000FF,
-        24, 16, 8, 0
-        },
-    //-----------------------------------------------------------------------
-        {"PF_R16_UINT",
-        /* Bytes per element */
-        2,
-        /* Flags */
-        PFF_INTEGER | PFF_NATIVEENDIAN,
-        /* Component type and count */
-        PCT_UINT, 1,
-        /* rbits, gbits, bbits, abits */
-        16, 0, 0, 0,
-        /* Masks and shifts */
-        0xFFFF, 0, 0, 0,
-        0, 0, 0, 0
-        },
-    //-----------------------------------------------------------------------
-        {"PF_R16G16_UINT",
-        /* Bytes per element */
-        4,
-        /* Flags */
-        PFF_INTEGER | PFF_NATIVEENDIAN,
-        /* Component type and count */
-        PCT_UINT, 2,
-        /* rbits, gbits, bbits, abits */
-        16, 16, 0, 0,
-        /* Masks and shifts */
-        0xFFFF0000, 0x0000FFFF, 0, 0,
-        16, 0, 0, 0
-        },
-    //-----------------------------------------------------------------------
-        {"PF_R16G16B16_UINT",
-        /* Bytes per element */
-        6,
-        /* Flags */
-        PFF_INTEGER | PFF_NATIVEENDIAN,
-        /* Component type and count */
-        PCT_UINT, 3,
-        /* rbits, gbits, bbits, abits */
-        16, 16, 16, 0,
-        /* Masks and shifts */
-        0xFFFF00000000, 0x0000FFFF0000, 0x00000000FFFF, 0,
-        32, 16, 0, 0
-        },
-    //-----------------------------------------------------------------------
-        {"PF_R16G16B16A16_UINT",
-        /* Bytes per element */
-        8,
-        /* Flags */
-        PFF_INTEGER | PFF_HASALPHA | PFF_NATIVEENDIAN,
-        /* Component type and count */
-        PCT_UINT, 4,
-        /* rbits, gbits, bbits, abits */
-        16, 16, 16, 16,
-        /* Masks and shifts */
-        0xFFFF000000000000, 0x0000FFFF00000000, 0x00000000FFFF0000, 0x000000000000FFFF,
-        48, 32, 16, 0
-        },
-    //-----------------------------------------------------------------------
-        {"PF_R32_UINT",
-        /* Bytes per element */
-        4,
-        /* Flags */
-        PFF_INTEGER | PFF_NATIVEENDIAN,
-        /* Component type and count */
-        PCT_UINT, 1,
-        /* rbits, gbits, bbits, abits */
-        32, 0, 0, 0,
-        /* Masks and shifts */
-        0xFFFFFFFF, 0, 0, 0,
-        0, 0, 0, 0
-        },
-    //-----------------------------------------------------------------------
-        {"PF_R32G32_UINT",
-        /* Bytes per element */
-        8,
-        /* Flags */
-        PFF_INTEGER | PFF_NATIVEENDIAN,
-        /* Component type and count */
-        PCT_UINT, 2,
-        /* rbits, gbits, bbits, abits */
-        32, 32, 0, 0,
-        /* Masks and shifts */
-        0xFFFFFFFF00000000, 0xFFFFFFFF, 0, 0,
-        32, 0, 0, 0
-        },
-    //-----------------------------------------------------------------------
-        {"PF_R32G32B32_UINT",
-        /* Bytes per element */
-        12,
-        /* Flags */
-        PFF_INTEGER | PFF_NATIVEENDIAN,
-        /* Component type and count */
-        PCT_UINT, 3,
-        /* rbits, gbits, bbits, abits */
-        32, 32, 32, 0,
-        /* Masks and shifts */
-        0, 0, 0, 0,
-        64, 32, 0, 0
-        },
-    //-----------------------------------------------------------------------
-        {"PF_R32G32B32A32_UINT",
-        /* Bytes per element */
-        16,
-        /* Flags */
-        PFF_INTEGER | PFF_HASALPHA | PFF_NATIVEENDIAN,
-        /* Component type and count */
-        PCT_UINT, 4,
-        /* rbits, gbits, bbits, abits */
-        32, 32, 32, 32,
-        /* Masks and shifts */
-        0, 0, 0, 0,
-        96, 64, 32, 0
-        },
-    //-----------------------------------------------------------------------
-        {"PF_R8_SINT",
-        /* Bytes per element */
-        1,
-        /* Flags */
-        PFF_INTEGER | PFF_NATIVEENDIAN,
-        /* Component type and count */
-        PCT_SINT, 1,
-        /* rbits, gbits, bbits, abits */
-        8, 0, 0, 0,
-        /* Masks and shifts */
-        0xFF, 0, 0, 0,
-        0, 0, 0, 0
-        },
-    //-----------------------------------------------------------------------
-        {"PF_R8G8_SINT",
-        /* Bytes per element */
-        2,
-        /* Flags */
-        PFF_INTEGER | PFF_NATIVEENDIAN,
-        /* Component type and count */
-        PCT_SINT, 2,
-        /* rbits, gbits, bbits, abits */
-        8, 8, 0, 0,
-        /* Masks and shifts */
-        0xFF00, 0x00FF, 0, 0,
-        8, 0, 0, 0
-        },
-    //-----------------------------------------------------------------------
-        {"PF_R8G8B8_SINT",
-        /* Bytes per element */
-        3,
-        /* Flags */
-        PFF_INTEGER | PFF_NATIVEENDIAN,
-        /* Component type and count */
-        PCT_SINT, 3,
-        /* rbits, gbits, bbits, abits */
-        8, 8, 8, 0,
-        /* Masks and shifts */
-        0xFF0000, 0x00FF00, 0x0000FF, 0,
-        16, 8, 0, 0
-        },
-    //-----------------------------------------------------------------------
-        {"PF_R8G8B8A8_SINT",
-        /* Bytes per element */
-        4,
-        /* Flags */
-        PFF_INTEGER | PFF_HASALPHA | PFF_NATIVEENDIAN,
-        /* Component type and count */
-        PCT_SINT, 4,
-        /* rbits, gbits, bbits, abits */
-        8, 8, 8, 8,
-        /* Masks and shifts */
-        0xFF000000, 0x00FF0000, 0x0000FF00, 0x000000FF,
-        24, 16, 8, 0
-        },
-    //-----------------------------------------------------------------------
-        {"PF_R16_SINT",
-        /* Bytes per element */
-        2,
-        /* Flags */
-        PFF_INTEGER | PFF_NATIVEENDIAN,
-        /* Component type and count */
-        PCT_SINT, 1,
-        /* rbits, gbits, bbits, abits */
-        16, 0, 0, 0,
-        /* Masks and shifts */
-        0xFFFF, 0, 0, 0,
-        0, 0, 0, 0
-        },
-    //-----------------------------------------------------------------------
-        {"PF_R16G16_SINT",
-        /* Bytes per element */
-        4,
-        /* Flags */
-        PFF_INTEGER | PFF_NATIVEENDIAN,
-        /* Component type and count */
-        PCT_SINT, 2,
-        /* rbits, gbits, bbits, abits */
-        16, 16, 0, 0,
-        /* Masks and shifts */
-        0xFFFF0000, 0x0000FFFF, 0, 0,
-        16, 0, 0, 0
-        },
-    //-----------------------------------------------------------------------
-        {"PF_R16G16B16_SINT",
-        /* Bytes per element */
-        6,
-        /* Flags */
-        PFF_INTEGER | PFF_NATIVEENDIAN,
-        /* Component type and count */
-        PCT_SINT, 3,
-        /* rbits, gbits, bbits, abits */
-        16, 16, 16, 0,
-        /* Masks and shifts */
-        0xFFFF00000000, 0x0000FFFF0000, 0x00000000FFFF, 0,
-        32, 16, 0, 0
-        },
-    //-----------------------------------------------------------------------
-        {"PF_R16G16B16A16_SINT",
-        /* Bytes per element */
-        8,
-        /* Flags */
-        PFF_INTEGER | PFF_HASALPHA | PFF_NATIVEENDIAN,
-        /* Component type and count */
-        PCT_SINT, 4,
-        /* rbits, gbits, bbits, abits */
-        16, 16, 16, 16,
-        /* Masks and shifts */
-        0xFFFF000000000000, 0x0000FFFF00000000, 0x00000000FFFF0000, 0x000000000000FFFF,
-        48, 32, 16, 0
-        },
-    //-----------------------------------------------------------------------
-        {"PF_R32_SINT",
-        /* Bytes per element */
-        4,
-        /* Flags */
-        PFF_INTEGER | PFF_NATIVEENDIAN,
-        /* Component type and count */
-        PCT_SINT, 1,
-        /* rbits, gbits, bbits, abits */
-        32, 0, 0, 0,
-        /* Masks and shifts */
-        0xFFFFFFFF, 0, 0, 0,
-        0, 0, 0, 0
-        },
-    //-----------------------------------------------------------------------
-        {"PF_R32G32_SINT",
-        /* Bytes per element */
-        8,
-        /* Flags */
-        PFF_INTEGER | PFF_NATIVEENDIAN,
-        /* Component type and count */
-        PCT_SINT, 2,
-        /* rbits, gbits, bbits, abits */
-        32, 32, 0, 0,
-        /* Masks and shifts */
-        0xFFFFFFFF00000000, 0xFFFFFFFF, 0, 0,
-        32, 0, 0, 0
-        },
-    //-----------------------------------------------------------------------
-        {"PF_R32G32B32_SINT",
-        /* Bytes per element */
-        12,
-        /* Flags */
-        PFF_INTEGER | PFF_NATIVEENDIAN,
-        /* Component type and count */
-        PCT_SINT, 3,
-        /* rbits, gbits, bbits, abits */
-        32, 32, 32, 0,
-        /* Masks and shifts */
-        0, 0, 0, 0,
-        64, 32, 0, 0
-        },
-    //-----------------------------------------------------------------------
-        {"PF_R32G32B32A32_SINT",
-        /* Bytes per element */
-        16,
-        /* Flags */
-        PFF_INTEGER | PFF_HASALPHA | PFF_NATIVEENDIAN,
-        /* Component type and count */
-        PCT_SINT, 4,
-        /* rbits, gbits, bbits, abits */
-        32, 32, 32, 32,
-        /* Masks and shifts */
-        0, 0, 0, 0,
-        96, 64, 32, 0
-        },
-    //-----------------------------------------------------------------------
-        {"PF_R9G9B9E5_SHAREDEXP",
-        /* Bytes per element */
-        4,
-        /* Flags */
-        PFF_NATIVEENDIAN,
-        /* Component type and count */
-        PCT_BYTE, 4,
-        /* rbits, gbits, bbits, abits */
-        9, 9, 9, 0,
-        /* Masks and shifts */
-        0xFF000000, 0x00FF0000, 0x0000FF00, 0x000000FF,
-        24, 16, 8, 0
-        },
-    //-----------------------------------------------------------------------
-        {"PF_BC4_UNORM",
-        /* Bytes per element */
-        0,
-        /* Flags */
-        PFF_COMPRESSED,
-        /* Component type and count */
-        PCT_BYTE, 1, // Red only
-        /* rbits, gbits, bbits, abits */
-        0, 0, 0, 0,
-        /* Masks and shifts */
-        0, 0, 0, 0, 0, 0, 0, 0
-        },
-    //-----------------------------------------------------------------------
-        {"PF_BC4_SNORM",
-        /* Bytes per element */
-        0,
-        /* Flags */
-        PFF_COMPRESSED,
-        /* Component type and count */
-        PCT_BYTE, 1, // Red only
-        /* rbits, gbits, bbits, abits */
-        0, 0, 0, 0,
-        /* Masks and shifts */
-        0, 0, 0, 0, 0, 0, 0, 0
-        },
-    //-----------------------------------------------------------------------
-        {"PF_BC5_UNORM",
-        /* Bytes per element */
-        0,
-        /* Flags */
-        PFF_COMPRESSED,
-        /* Component type and count */
-        PCT_BYTE, 2, // Red-Green only
-        /* rbits, gbits, bbits, abits */
-        0, 0, 0, 0,
-        /* Masks and shifts */
-        0, 0, 0, 0, 0, 0, 0, 0
-        },
-    //-----------------------------------------------------------------------
-        {"PF_BC5_SNORM",
-        /* Bytes per element */
-        0,
-        /* Flags */
-        PFF_COMPRESSED,
-        /* Component type and count */
-        PCT_BYTE, 2, // Red-Green only
-        /* rbits, gbits, bbits, abits */
-        0, 0, 0, 0,
-        /* Masks and shifts */
-        0, 0, 0, 0, 0, 0, 0, 0
-        },
-    //-----------------------------------------------------------------------
-        {"PF_BC6H_UF16",
-        /* Bytes per element */
-        0,
-        /* Flags */
-        PFF_COMPRESSED,
-        /* Component type and count */
-        PCT_BYTE, 3,
-        /* rbits, gbits, bbits, abits */
-        0, 0, 0, 0,
-        /* Masks and shifts */
-        0, 0, 0, 0, 0, 0, 0, 0
-        },
-    //-----------------------------------------------------------------------
-        {"PF_BC6H_SF16",
-        /* Bytes per element */
-        0,
-        /* Flags */
-        PFF_COMPRESSED,
-        /* Component type and count */
-        PCT_BYTE, 3,
-        /* rbits, gbits, bbits, abits */
-        0, 0, 0, 0,
-        /* Masks and shifts */
-        0, 0, 0, 0, 0, 0, 0, 0
-        },
-    //-----------------------------------------------------------------------
-        {"PF_BC7_UNORM",
-        /* Bytes per element */
-        0,
-        /* Flags */
-        PFF_COMPRESSED | PFF_HASALPHA,
-        /* Component type and count */
-        PCT_BYTE, 4,
-        /* rbits, gbits, bbits, abits */
-        0, 0, 0, 0,
-        /* Masks and shifts */
-        0, 0, 0, 0, 0, 0, 0, 0
-        },
-    //-----------------------------------------------------------------------
-        {"PF_BC7_UNORM_SRGB",
-        /* Bytes per element */
-        0,
-        /* Flags */
-        PFF_COMPRESSED | PFF_HASALPHA,
-        /* Component type and count */
-        PCT_BYTE, 4,
-        /* rbits, gbits, bbits, abits */
-        0, 0, 0, 0,
-        /* Masks and shifts */
-        0, 0, 0, 0, 0, 0, 0, 0
-        },
-    //-----------------------------------------------------------------------
-        {"PF_R8",
-        /* Bytes per element */
-        1,
-        /* Flags */
-        PFF_NATIVEENDIAN,
-        /* Component type and count */
-        PCT_BYTE, 1,
-        /* rbits, gbits, bbits, abits */
-        8, 0, 0, 0,
-        /* Masks and shifts */
-        0xFF, 0, 0, 0,
-        0, 0, 0, 0
-        },
-    //-----------------------------------------------------------------------
-        {"PF_RG8",
-        /* Bytes per element */
-        2,
-        /* Flags */
-        PFF_NATIVEENDIAN,
-        /* Component type and count */
-        PCT_BYTE, 2,
-        /* rbits, gbits, bbits, abits */
-        8, 8, 0, 0,
-        /* Masks and shifts */
-        0xFF0000, 0x00FF00, 0, 0,
-        8, 0, 0, 0
-        },
-    //-----------------------------------------------------------------------
-        {"PF_R8_SNORM",
-        /* Bytes per element */
-        1,
-        /* Flags */
-        PFF_NATIVEENDIAN,
-        /* Component type and count */
-        PCT_BYTE, 1,
-        /* rbits, gbits, bbits, abits */
-        8, 0, 0, 0,
-        /* Masks and shifts */
-        0xFF, 0, 0, 0,
-        0, 0, 0, 0
-        },
-    //-----------------------------------------------------------------------
-        {"PF_R8G8_SNORM",
-        /* Bytes per element */
-        2,
-        /* Flags */
-        PFF_NATIVEENDIAN,
-        /* Component type and count */
-        PCT_BYTE, 2,
-        /* rbits, gbits, bbits, abits */
-        8, 8, 0, 0,
-        /* Masks and shifts */
-        0xFF00, 0x00FF, 0, 0,
-        8, 0, 0, 0
-        },
-    //-----------------------------------------------------------------------
-        {"PF_R8G8B8_SNORM",
-        /* Bytes per element */
-        3,
-        /* Flags */
-        PFF_NATIVEENDIAN,
-        /* Component type and count */
-        PCT_BYTE, 3,
-        /* rbits, gbits, bbits, abits */
-        8, 8, 8, 0,
-        /* Masks and shifts */
-        0xFF0000, 0x00FF00, 0x0000FF, 0,
-        16, 8, 0, 0
-        },
-    //-----------------------------------------------------------------------
-        {"PF_R8G8B8A8_SNORM",
-        /* Bytes per element */
-        4,
-        /* Flags */
-        PFF_HASALPHA | PFF_NATIVEENDIAN,
-        /* Component type and count */
-        PCT_BYTE, 4,
-        /* rbits, gbits, bbits, abits */
-        8, 8, 8, 8,
-        /* Masks and shifts */
-        0xFF000000, 0x00FF0000, 0x0000FF00, 0x000000FF,
-        24, 16, 8, 0
-        },
-    //-----------------------------------------------------------------------
-        {"PF_R16_SNORM",
-        /* Bytes per element */
-        2,
-        /* Flags */
-        PFF_NATIVEENDIAN,
-        /* Component type and count */
-        PCT_BYTE, 1,
-        /* rbits, gbits, bbits, abits */
-        16, 0, 0, 0,
-        /* Masks and shifts */
-        0xFFFF, 0, 0, 0,
-        0, 0, 0, 0
-        },
-    //-----------------------------------------------------------------------
-        {"PF_R16G16_SNORM",
-        /* Bytes per element */
-        4,
-        /* Flags */
-        PFF_NATIVEENDIAN,
-        /* Component type and count */
-        PCT_BYTE, 2,
-        /* rbits, gbits, bbits, abits */
-        16, 16, 0, 0,
-        /* Masks and shifts */
-        0xFFFF0000, 0x0000FFFF, 0, 0,
-        16, 0, 0, 0
-        },
-    //-----------------------------------------------------------------------
-        {"PF_R16G16B16_SNORM",
-        /* Bytes per element */
-        6,
-        /* Flags */
-        PFF_NATIVEENDIAN,
-        /* Component type and count */
-        PCT_BYTE, 3,
-        /* rbits, gbits, bbits, abits */
-        16, 16, 16, 0,
-        /* Masks and shifts */
-        0xFFFF00000000, 0x0000FFFF0000, 0x00000000FFFF, 0,
-        32, 16, 0, 0
-        },
-    //-----------------------------------------------------------------------
-        {"PF_R16G16B16A16_SNORM",
-        /* Bytes per element */
-        8,
-        /* Flags */
-        PFF_HASALPHA | PFF_NATIVEENDIAN,
-        /* Component type and count */
-        PCT_BYTE, 4,
-        /* rbits, gbits, bbits, abits */
-        16, 16, 16, 16,
-        /* Masks and shifts */
-        0xFFFF000000000000, 0x0000FFFF00000000, 0x00000000FFFF0000, 0x000000000000FFFF,
-        48, 32, 16, 0
-        },
-    //-----------------------------------------------------------------------
-		{"PF_ETC1_RGB8",
-        /* Bytes per element */
-        0,
-        /* Flags */
-        PFF_COMPRESSED,
-        /* Component type and count */
-        PCT_BYTE, 3,
-        /* rbits, gbits, bbits, abits */
-        0, 0, 0, 0,
-        /* Masks and shifts */
-        0, 0, 0, 0, 0, 0, 0, 0
-        }
-    };
-    //-----------------------------------------------------------------------
-=======
->>>>>>> c40cd09d
 	size_t PixelBox::getConsecutiveSize() const
 	{
 		return PixelUtil::getMemorySize(getWidth(), getHeight(), getDepth(), format);
