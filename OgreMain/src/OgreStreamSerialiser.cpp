--- conflicted
+++ resolved
@@ -547,18 +547,12 @@
     {
         for (size_t i = 0; i < count; ++i, ++node)
         {
-<<<<<<< HEAD
             Vector3 vPos = node->getPosition();
             Quaternion qRot = node->getOrientation();
             Vector3 vScale = node->getScale();
             write(&vPos);
             write(&qRot);
             write(&vScale);
-=======
-            write(&node->getPosition());
-            write(&node->getOrientation());
-            write(&node->getScale());
->>>>>>> 83e497b5
         }
     }
     //---------------------------------------------------------------------
@@ -788,16 +782,9 @@
         for (size_t c = 0; c < count; ++c)
         {
             void *pData = (void *)((intptr_t)pBase + (c * size));
-<<<<<<< HEAD
-            char swapByte;
-            for(size_t byteIndex = 0; byteIndex < size/2; byteIndex++)
-            {
-                swapByte = *(char *)((intptr_t)pData + byteIndex);
-=======
             for(size_t byteIndex = 0; byteIndex < size/2; byteIndex++)
             {
                 char swapByte = *(char *)((intptr_t)pData + byteIndex);
->>>>>>> 83e497b5
                 *(char *)((intptr_t)pData + byteIndex) = 
                     *(char *)((intptr_t)pData + size - byteIndex - 1);
                 *(char *)((intptr_t)pData + size - byteIndex - 1) = swapByte;
