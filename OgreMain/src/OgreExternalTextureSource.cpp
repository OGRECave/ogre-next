--- conflicted
+++ resolved
@@ -51,11 +51,7 @@
 
     //---------------------------------------------------------------------------------------//
 
-<<<<<<< HEAD
-    ExternalTextureSource::ExternalTextureSource()
-=======
     ExternalTextureSource::ExternalTextureSource() : mTechniqueLevel(0), mPassLevel(0), mStateLevel(0)
->>>>>>> 83e497b5
     {
         mInputFileName = "None";
         mDictionaryName = "NotAssigned";
@@ -185,11 +181,7 @@
         }
         else
         {
-<<<<<<< HEAD
-            LogManager::getSingleton().logMessage("Texture controller had problems extracting technique, pass, and state level... Default to 0, 0, 0");
-=======
             LogManager::getSingleton().logMessage("Texture controller had problems extracting technique, pass, and state level... Default to 0, 0, 0", LML_CRITICAL);
->>>>>>> 83e497b5
             t = p = s = 0;
         }
 
