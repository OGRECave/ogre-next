/*
-----------------------------------------------------------------------------
This source file is part of OGRE
    (Object-oriented Graphics Rendering Engine)
For the latest info, see http://www.ogre3d.org/

Copyright (c) 2000-2014 Torus Knot Software Ltd

Permission is hereby granted, free of charge, to any person obtaining a copy
of this software and associated documentation files (the "Software"), to deal
in the Software without restriction, including without limitation the rights
to use, copy, modify, merge, publish, distribute, sublicense, and/or sell
copies of the Software, and to permit persons to whom the Software is
furnished to do so, subject to the following conditions:

The above copyright notice and this permission notice shall be included in
all copies or substantial portions of the Software.

THE SOFTWARE IS PROVIDED "AS IS", WITHOUT WARRANTY OF ANY KIND, EXPRESS OR
IMPLIED, INCLUDING BUT NOT LIMITED TO THE WARRANTIES OF MERCHANTABILITY,
FITNESS FOR A PARTICULAR PURPOSE AND NONINFRINGEMENT. IN NO EVENT SHALL THE
AUTHORS OR COPYRIGHT HOLDERS BE LIABLE FOR ANY CLAIM, DAMAGES OR OTHER
LIABILITY, WHETHER IN AN ACTION OF CONTRACT, TORT OR OTHERWISE, ARISING FROM,
OUT OF OR IN CONNECTION WITH THE SOFTWARE OR THE USE OR OTHER DEALINGS IN
THE SOFTWARE.
-----------------------------------------------------------------------------
*/
#include "OgreStableHeaders.h"
#include "OgreSubEntity.h"

#include "OgreEntity.h"
#include "OgreMaterialManager.h"
#include "OgreSubMesh.h"
#include "OgreLogManager.h"
#include "OgreMesh.h"
#include "OgreException.h"

namespace Ogre {
    //-----------------------------------------------------------------------
    SubEntity::SubEntity (Entity* parent, SubMesh* subMeshBasis)
<<<<<<< HEAD
        : Renderable(), mParentEntity(parent), //mMaterialName("BaseWhite"),
        mSubMesh(subMeshBasis)
    {
        //mMaterialPtr = MaterialManager::getSingleton().getByName(mMaterialName, subMeshBasis->parent->getGroup());
        mMaterialLodIndex = 0;
=======
        : Renderable(), mParentEntity(parent),
        mSubMesh(subMeshBasis), mMaterialLodIndex(0), mCachedCamera(0)
    {
        mVisible = true;
        mRenderQueueID = 0;
        mRenderQueueIDSet = false;
        mRenderQueuePrioritySet = false;
>>>>>>> 6a259fee
        mSkelAnimVertexData = 0;
        mVertexAnimationAppliedThisFrame = false;
        mSoftwareVertexAnimVertexData = 0;
        mHardwareVertexAnimVertexData = 0;
        mHardwarePoseCount = 0;
        mIndexStart = 0;
        mIndexEnd = 0;
    }
    //-----------------------------------------------------------------------
    SubEntity::~SubEntity()
    {
        OGRE_DELETE mSkelAnimVertexData;
        OGRE_DELETE mHardwareVertexAnimVertexData;
        OGRE_DELETE mSoftwareVertexAnimVertexData;
    }
    //-----------------------------------------------------------------------
    SubMesh* SubEntity::getSubMesh(void) const
    {
        return mSubMesh;
    }
    //-----------------------------------------------------------------------
    const String& SubEntity::getMaterialName(void) const
    {
        return !mMaterialPtr.isNull() ? mMaterialPtr->getName() : BLANKSTRING;
    }
    //-----------------------------------------------------------------------
    void SubEntity::setMaterialName( const String& name, const String& groupName /* = ResourceGroupManager::AUTODETECT_RESOURCE_GROUP_NAME */)
    {
        MaterialPtr material = MaterialManager::getSingleton().getByName(name, groupName);

        if( material.isNull() )
        {
            LogManager::getSingleton().logMessage("Can't assign material " + name +
                " to SubEntity of " + mParentEntity->getName() + " because this "
                "Material does not exist. Have you forgotten to define it in a "
                ".material script?", LML_CRITICAL);

            material = MaterialManager::getSingleton().getByName("BaseWhite");

            if (material.isNull())
            {
                OGRE_EXCEPT(Exception::ERR_INTERNAL_ERROR, "Can't assign default material "
                    "to SubEntity of " + mParentEntity->getName() + ". Did "
                    "you forget to call MaterialManager::initialise()?",
                    "SubEntity::setMaterialName");
            }
        }

        setMaterial( material );
    }
    //-----------------------------------------------------------------------
    void SubEntity::setMaterial( const MaterialPtr& material )
    {
        mMaterialPtr = material;
        
        if (mMaterialPtr.isNull())
        {
            LogManager::getSingleton().logMessage("Can't assign material "  
                " to SubEntity of " + mParentEntity->getName() + " because this "
                "Material does not exist. Have you forgotten to define it in a "
                ".material script?", LML_CRITICAL);
            
            mMaterialPtr = MaterialManager::getSingleton().getByName("BaseWhite");
            
            if (mMaterialPtr.isNull())
            {
                OGRE_EXCEPT(Exception::ERR_INTERNAL_ERROR, "Can't assign default material "
                    "to SubEntity of " + mParentEntity->getName() + ". Did "
                    "you forget to call MaterialManager::initialise()?",
                    "SubEntity::setMaterial");
            }
        }
        
        // Ensure new material loaded (will not load again if already loaded)
        mMaterialPtr->load();

        size_t subEntityIndex = this - &(*mParentEntity->mSubEntityList.begin());
        mParentEntity->mLodMaterial[subEntityIndex] = mMaterialPtr->_getLodValues();

        // tell parent to reconsider material vertex processing options
        mParentEntity->reevaluateVertexProcessing();
    }
    //-----------------------------------------------------------------------
    const MaterialPtr& SubEntity::getMaterial(void) const
    {
        return mMaterialPtr;
    }
    //-----------------------------------------------------------------------
    Technique* SubEntity::getTechnique(void) const
    {
        return mMaterialPtr->getBestTechnique(mMaterialLodIndex, this);
    }
    //-----------------------------------------------------------------------
    void SubEntity::getRenderOperation(RenderOperation& op)
    {
        // Use LOD
        mSubMesh->_getRenderOperation(op, mParentEntity->mCurrentMeshLod );
        // Deal with any vertex data overrides
        op.vertexData = getVertexDataForBinding();

        // If we use custom index position the client is responsible to set meaningful values 
        if(mIndexStart != mIndexEnd)
        {
            op.indexData->indexStart = mIndexStart;
            op.indexData->indexCount = mIndexEnd;
        }
    }
    //-----------------------------------------------------------------------
    void SubEntity::setIndexDataStartIndex(size_t start_index)
    {
        if(start_index < mSubMesh->indexData->indexCount)
            mIndexStart = start_index;
    }
    //-----------------------------------------------------------------------
    size_t SubEntity::getIndexDataStartIndex() const
    {
        return mIndexStart;
    }
    //-----------------------------------------------------------------------
    void SubEntity::setIndexDataEndIndex(size_t end_index)
    {
        if(end_index > 0 && end_index <= mSubMesh->indexData->indexCount)
            mIndexEnd = end_index;
    }
    //-----------------------------------------------------------------------
    size_t SubEntity::getIndexDataEndIndex() const
    {
        return mIndexEnd;
    }
    //-----------------------------------------------------------------------
    void SubEntity::resetIndexDataStartEndIndex()
    {
        mIndexStart = 0;
        mIndexEnd = 0;
    }
    //-----------------------------------------------------------------------
    VertexData* SubEntity::getVertexDataForBinding(void)
    {
        if (mSubMesh->useSharedVertices)
        {
            return mParentEntity->getVertexDataForBinding();
        }
        else
        {
            Entity::VertexDataBindChoice c = 
                mParentEntity->chooseVertexDataForBinding(
                    mSubMesh->getVertexAnimationType() != VAT_NONE);
            switch(c)
            {
            case Entity::BIND_ORIGINAL:
                return mSubMesh->vertexData;
            case Entity::BIND_HARDWARE_MORPH:
                return mHardwareVertexAnimVertexData;
            case Entity::BIND_SOFTWARE_MORPH:
                return mSoftwareVertexAnimVertexData;
            case Entity::BIND_SOFTWARE_SKELETAL:
                return mSkelAnimVertexData;
            };
            // keep compiler happy
            return mSubMesh->vertexData;

        }
    }
    //-----------------------------------------------------------------------
    void SubEntity::getWorldTransforms(Matrix4* xform) const
    {
        if (!mParentEntity->mNumBoneMatrices ||
            !mParentEntity->isHardwareAnimationEnabled())
        {
            // No skeletal animation, or software skinning
            *xform = mParentEntity->_getParentNodeFullTransform();
        }
        else
        {
            // Hardware skinning, pass all actually used matrices
            const Mesh::IndexMap& indexMap = mSubMesh->useSharedVertices ?
                mSubMesh->parent->sharedBlendIndexToBoneIndexMap : mSubMesh->blendIndexToBoneIndexMap;
            assert(indexMap.size() <= mParentEntity->mNumBoneMatrices);

            if (mParentEntity->_isSkeletonAnimated())
            {
                // Bones, use cached matrices built when Entity::_updateRenderQueue was called
                assert(mParentEntity->mBoneWorldMatrices);

                Mesh::IndexMap::const_iterator it, itend;
                itend = indexMap.end();
                for (it = indexMap.begin(); it != itend; ++it, ++xform)
                {
                    *xform = mParentEntity->mBoneWorldMatrices[*it];
                }
            }
            else
            {
                // All animations disabled, use parent entity world transform only
                std::fill_n(xform, indexMap.size(), mParentEntity->_getParentNodeFullTransform());
            }
        }
    }
    //-----------------------------------------------------------------------
    unsigned short SubEntity::getNumWorldTransforms(void) const
    {
        if (!mParentEntity->mNumBoneMatrices ||
            !mParentEntity->isHardwareAnimationEnabled())
        {
            // No skeletal animation, or software skinning
            return 1;
        }
        else
        {
            // Hardware skinning, pass all actually used matrices
            const Mesh::IndexMap& indexMap = mSubMesh->useSharedVertices ?
                mSubMesh->parent->sharedBlendIndexToBoneIndexMap : mSubMesh->blendIndexToBoneIndexMap;
            assert(indexMap.size() <= mParentEntity->mNumBoneMatrices);

            return static_cast<unsigned short>(indexMap.size());
        }
    }
    //-----------------------------------------------------------------------
    Real SubEntity::getSquaredViewDepth(const Camera* cam) const
    {
        Node* n = mParentEntity->getParentNode();
        assert(n);
        Real dist;
        if (!mSubMesh->extremityPoints.empty())
        {
            const Vector3 &cp = cam->getDerivedPosition();
            const Matrix4 &l2w = mParentEntity->_getParentNodeFullTransform();
            dist = std::numeric_limits<Real>::infinity();
            for (vector<Vector3>::type::const_iterator i = mSubMesh->extremityPoints.begin();
                 i != mSubMesh->extremityPoints.end (); ++i)
            {
                Vector3 v = l2w * (*i);
                Real d = (v - cp).squaredLength();
                
                dist = std::min(d, dist);
            }
        }
        else
            dist = n->getSquaredViewDepth(cam);

        return dist;
    }
    //-----------------------------------------------------------------------
    const LightList& SubEntity::getLights(void) const
    {
        return mParentEntity->queryLights();
    }
    //-----------------------------------------------------------------------
<<<<<<< HEAD
=======
    void SubEntity::setVisible(bool visible)
    {
        mVisible = visible;
    }
    //-----------------------------------------------------------------------
    bool SubEntity::isVisible(void) const
    {
        return mVisible;
    }
    //-----------------------------------------------------------------------
>>>>>>> 6a259fee
    void SubEntity::prepareTempBlendBuffers(void)
    {
        if (mSubMesh->useSharedVertices)
            return;

        if (mSkelAnimVertexData) 
        {
            OGRE_DELETE mSkelAnimVertexData;
            mSkelAnimVertexData = 0;
        }
        if (mSoftwareVertexAnimVertexData) 
        {
            OGRE_DELETE mSoftwareVertexAnimVertexData;
            mSoftwareVertexAnimVertexData = 0;
        }
        if (mHardwareVertexAnimVertexData) 
        {
            OGRE_DELETE mHardwareVertexAnimVertexData;
            mHardwareVertexAnimVertexData = 0;
        }

        if (!mSubMesh->useSharedVertices)
        {
            if (mSubMesh->getVertexAnimationType() != VAT_NONE)
            {
                // Create temporary vertex blend info
                // Prepare temp vertex data if needed
                // Clone without copying data, don't remove any blending info
                // (since if we skeletally animate too, we need it)
                mSoftwareVertexAnimVertexData = mSubMesh->vertexData->clone(false);
                mParentEntity->extractTempBufferInfo(mSoftwareVertexAnimVertexData, &mTempVertexAnimInfo);

                // Also clone for hardware usage, don't remove blend info since we'll
                // need it if we also hardware skeletally animate
                mHardwareVertexAnimVertexData = mSubMesh->vertexData->clone(false);
            }

            if (mParentEntity->hasSkeleton())
            {
                // Create temporary vertex blend info
                // Prepare temp vertex data if needed
                // Clone without copying data, remove blending info
                // (since blend is performed in software)
                mSkelAnimVertexData = 
                    mParentEntity->cloneVertexDataRemoveBlendInfo(mSubMesh->vertexData);
                mParentEntity->extractTempBufferInfo(mSkelAnimVertexData, &mTempSkelAnimInfo);

            }
        }
    }
    //-----------------------------------------------------------------------
    bool SubEntity::getCastsShadows(void) const
    {
        return mParentEntity->getCastShadows();
    }
    //-----------------------------------------------------------------------
    VertexData* SubEntity::_getSkelAnimVertexData(void) 
    {
        assert (mSkelAnimVertexData && "Not software skinned or has no dedicated geometry!");
        return mSkelAnimVertexData;
    }
    //-----------------------------------------------------------------------
    VertexData* SubEntity::_getSoftwareVertexAnimVertexData(void)
    {
        assert (mSoftwareVertexAnimVertexData && "Not vertex animated or has no dedicated geometry!");
        return mSoftwareVertexAnimVertexData;
    }
    //-----------------------------------------------------------------------
    VertexData* SubEntity::_getHardwareVertexAnimVertexData(void)
    {
        assert (mHardwareVertexAnimVertexData && "Not vertex animated or has no dedicated geometry!");
        return mHardwareVertexAnimVertexData;
    }
    //-----------------------------------------------------------------------
    TempBlendedBufferInfo* SubEntity::_getSkelAnimTempBufferInfo(void) 
    {
        return &mTempSkelAnimInfo;
    }
    //-----------------------------------------------------------------------
    TempBlendedBufferInfo* SubEntity::_getVertexAnimTempBufferInfo(void)
    {
        return &mTempVertexAnimInfo;
    }
    //-----------------------------------------------------------------------
    const TempBlendedBufferInfo* SubEntity::_getVertexAnimTempBufferInfo(void) const
    {
        return &mTempVertexAnimInfo;
    }
    //-----------------------------------------------------------------------
    void SubEntity::_updateCustomGpuParameter(
        const GpuProgramParameters::AutoConstantEntry& constantEntry,
        GpuProgramParameters* params) const
    {
        if (constantEntry.paramType == GpuProgramParameters::ACT_ANIMATION_PARAMETRIC)
        {
            // Set up to 4 values, or up to limit of hardware animation entries
            // Pack into 4-element constants offset based on constant data index
            // If there are more than 4 entries, this will be called more than once
            Vector4 val(0.0f,0.0f,0.0f,0.0f);
            const VertexData* vd = mHardwareVertexAnimVertexData ? mHardwareVertexAnimVertexData : mParentEntity->mHardwareVertexAnimVertexData;
            
            size_t animIndex = constantEntry.data * 4;
            for (size_t i = 0; i < 4 && 
                animIndex < vd->hwAnimationDataList.size();
                ++i, ++animIndex)
            {
                val[i] = 
                    vd->hwAnimationDataList[animIndex].parametric;
            }
            // set the parametric morph value
            params->_writeRawConstant(constantEntry.physicalIndex, val);
        }
        else
        {
            // default
            return Renderable::_updateCustomGpuParameter(constantEntry, params);
        }
    }
    //-----------------------------------------------------------------------------
    void SubEntity::_markBuffersUnusedForAnimation(void)
    {
        mVertexAnimationAppliedThisFrame = false;
    }
    //-----------------------------------------------------------------------------
    void SubEntity::_markBuffersUsedForAnimation(void)
    {
        mVertexAnimationAppliedThisFrame = true;
    }
    //-----------------------------------------------------------------------------
    void SubEntity::_restoreBuffersForUnusedAnimation(bool hardwareAnimation)
    {
        // Rebind original positions if:
        //  We didn't apply any animation and 
        //    We're morph animated (hardware binds keyframe, software is missing)
        //    or we're pose animated and software (hardware is fine, still bound)
        if (mSubMesh->getVertexAnimationType() != VAT_NONE && 
            !mSubMesh->useSharedVertices && 
            !mVertexAnimationAppliedThisFrame &&
            (!hardwareAnimation || mSubMesh->getVertexAnimationType() == VAT_MORPH))
        {
            // Note, VES_POSITION is specified here but if normals are included in animation
            // then these will be re-bound too (buffers must be shared)
            const VertexElement* srcPosElem = 
                mSubMesh->vertexData->vertexDeclaration->findElementBySemantic(VES_POSITION);
            HardwareVertexBufferSharedPtr srcBuf = 
                mSubMesh->vertexData->vertexBufferBinding->getBuffer(
                srcPosElem->getSource());

            // Bind to software
            const VertexElement* destPosElem = 
                mSoftwareVertexAnimVertexData->vertexDeclaration->findElementBySemantic(VES_POSITION);
            mSoftwareVertexAnimVertexData->vertexBufferBinding->setBinding(
                destPosElem->getSource(), srcBuf);
            
        }

        // rebind any missing hardware pose buffers
        // Caused by not having any animations enabled, or keyframes which reference
        // no poses
        if (!mSubMesh->useSharedVertices && hardwareAnimation 
            && mSubMesh->getVertexAnimationType() == VAT_POSE)
        {
            mParentEntity->bindMissingHardwarePoseBuffers(
                mSubMesh->vertexData, mHardwareVertexAnimVertexData);
        }

    }
<<<<<<< HEAD
=======
    //-----------------------------------------------------------------------
    void SubEntity::setRenderQueueGroup(uint8 queueID)
    {
        mRenderQueueIDSet = true;
        mRenderQueueID = queueID;
    }
    //-----------------------------------------------------------------------
    void SubEntity::setRenderQueueGroupAndPriority(uint8 queueID, ushort priority)
    {
        setRenderQueueGroup(queueID);
        mRenderQueuePrioritySet = true;
        mRenderQueuePriority = priority;
    }
    //-----------------------------------------------------------------------
    uint8 SubEntity::getRenderQueueGroup(void) const
    {
        return mRenderQueueID;
    }
    //-----------------------------------------------------------------------
    ushort SubEntity::getRenderQueuePriority(void) const
    {
        return mRenderQueuePriority;
    }
    //-----------------------------------------------------------------------
    bool SubEntity::isRenderQueueGroupSet(void) const
    {
        return mRenderQueueIDSet;
    }
    //-----------------------------------------------------------------------
    bool SubEntity::isRenderQueuePrioritySet(void) const
    {
        return mRenderQueuePrioritySet;
    }
    //-----------------------------------------------------------------------
>>>>>>> 6a259fee
}<|MERGE_RESOLUTION|>--- conflicted
+++ resolved
@@ -38,21 +38,11 @@
 namespace Ogre {
     //-----------------------------------------------------------------------
     SubEntity::SubEntity (Entity* parent, SubMesh* subMeshBasis)
-<<<<<<< HEAD
         : Renderable(), mParentEntity(parent), //mMaterialName("BaseWhite"),
         mSubMesh(subMeshBasis)
     {
         //mMaterialPtr = MaterialManager::getSingleton().getByName(mMaterialName, subMeshBasis->parent->getGroup());
         mMaterialLodIndex = 0;
-=======
-        : Renderable(), mParentEntity(parent),
-        mSubMesh(subMeshBasis), mMaterialLodIndex(0), mCachedCamera(0)
-    {
-        mVisible = true;
-        mRenderQueueID = 0;
-        mRenderQueueIDSet = false;
-        mRenderQueuePrioritySet = false;
->>>>>>> 6a259fee
         mSkelAnimVertexData = 0;
         mVertexAnimationAppliedThisFrame = false;
         mSoftwareVertexAnimVertexData = 0;
@@ -301,19 +291,6 @@
         return mParentEntity->queryLights();
     }
     //-----------------------------------------------------------------------
-<<<<<<< HEAD
-=======
-    void SubEntity::setVisible(bool visible)
-    {
-        mVisible = visible;
-    }
-    //-----------------------------------------------------------------------
-    bool SubEntity::isVisible(void) const
-    {
-        return mVisible;
-    }
-    //-----------------------------------------------------------------------
->>>>>>> 6a259fee
     void SubEntity::prepareTempBlendBuffers(void)
     {
         if (mSubMesh->useSharedVertices)
@@ -481,41 +458,4 @@
         }
 
     }
-<<<<<<< HEAD
-=======
-    //-----------------------------------------------------------------------
-    void SubEntity::setRenderQueueGroup(uint8 queueID)
-    {
-        mRenderQueueIDSet = true;
-        mRenderQueueID = queueID;
-    }
-    //-----------------------------------------------------------------------
-    void SubEntity::setRenderQueueGroupAndPriority(uint8 queueID, ushort priority)
-    {
-        setRenderQueueGroup(queueID);
-        mRenderQueuePrioritySet = true;
-        mRenderQueuePriority = priority;
-    }
-    //-----------------------------------------------------------------------
-    uint8 SubEntity::getRenderQueueGroup(void) const
-    {
-        return mRenderQueueID;
-    }
-    //-----------------------------------------------------------------------
-    ushort SubEntity::getRenderQueuePriority(void) const
-    {
-        return mRenderQueuePriority;
-    }
-    //-----------------------------------------------------------------------
-    bool SubEntity::isRenderQueueGroupSet(void) const
-    {
-        return mRenderQueueIDSet;
-    }
-    //-----------------------------------------------------------------------
-    bool SubEntity::isRenderQueuePrioritySet(void) const
-    {
-        return mRenderQueuePrioritySet;
-    }
-    //-----------------------------------------------------------------------
->>>>>>> 6a259fee
 }