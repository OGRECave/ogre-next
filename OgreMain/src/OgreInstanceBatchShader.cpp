/*
-----------------------------------------------------------------------------
This source file is part of OGRE
(Object-oriented Graphics Rendering Engine)
For the latest info, see http://www.ogre3d.org/

Copyright (c) 2000-2014 Torus Knot Software Ltd

Permission is hereby granted, free of charge, to any person obtaining a copy
of this software and associated documentation files (the "Software"), to deal
in the Software without restriction, including without limitation the rights
to use, copy, modify, merge, publish, distribute, sublicense, and/or sell
copies of the Software, and to permit persons to whom the Software is
furnished to do so, subject to the following conditions:

The above copyright notice and this permission notice shall be included in
all copies or substantial portions of the Software.

THE SOFTWARE IS PROVIDED "AS IS", WITHOUT WARRANTY OF ANY KIND, EXPRESS OR
IMPLIED, INCLUDING BUT NOT LIMITED TO THE WARRANTIES OF MERCHANTABILITY,
FITNESS FOR A PARTICULAR PURPOSE AND NONINFRINGEMENT. IN NO EVENT SHALL THE
AUTHORS OR COPYRIGHT HOLDERS BE LIABLE FOR ANY CLAIM, DAMAGES OR OTHER
LIABILITY, WHETHER IN AN ACTION OF CONTRACT, TORT OR OTHERWISE, ARISING FROM,
OUT OF OR IN CONNECTION WITH THE SOFTWARE OR THE USE OR OTHER DEALINGS IN
THE SOFTWARE.
-----------------------------------------------------------------------------
*/
#include "OgreStableHeaders.h"
#include "OgreInstanceBatchShader.h"
#include "OgreSubMesh.h"
#include "OgreRenderOperation.h"
#include "OgreHardwareBufferManager.h"
#include "OgreInstancedEntity.h"
#include "OgreTechnique.h"
#include "OgreLogManager.h"

namespace Ogre
{
<<<<<<< HEAD
    InstanceBatchShader::InstanceBatchShader( IdType id, ObjectMemoryManager *objectMemoryManager,
                                        InstanceManager *creator, MeshPtr &meshReference,
                                        const MaterialPtr &material, size_t instancesPerBatch,
                                        const Mesh::IndexMap *indexToBoneMap ) :
                InstanceBatch( id, objectMemoryManager, creator, meshReference, material,
                                instancesPerBatch, indexToBoneMap ),
=======
    InstanceBatchShader::InstanceBatchShader( InstanceManager *creator, MeshPtr &meshReference,
                                        const MaterialPtr &material, size_t instancesPerBatch,
                                        const Mesh::IndexMap *indexToBoneMap, const String &batchName ) :
                InstanceBatch( creator, meshReference, material, instancesPerBatch,
                                indexToBoneMap, batchName ),
>>>>>>> 83e497b5
                mNumWorldMatrices( instancesPerBatch )
    {
    }

    InstanceBatchShader::~InstanceBatchShader()
    {
    }

    //-----------------------------------------------------------------------
    size_t InstanceBatchShader::calculateMaxNumInstances( const SubMesh *baseSubMesh, uint16 flags ) const
    {
        const size_t numBones = std::max<size_t>( 1, baseSubMesh->blendIndexToBoneIndexMap.size() );

        mMaterial->load();
        Technique *technique = mMaterial->getBestTechnique();
        if( technique )
        {
            GpuProgramParametersSharedPtr vertexParam = technique->getPass(0)->getVertexProgramParameters();
            GpuConstantDefinitionIterator itor = vertexParam->getConstantDefinitionIterator();
            while( itor.hasMoreElements() )
            {
                const GpuConstantDefinition &constDef = itor.getNext();
                if(((constDef.constType == GCT_MATRIX_3X4 ||
                    constDef.constType == GCT_MATRIX_4X3 ||             //OGL GLSL bitches without this
                    constDef.constType == GCT_MATRIX_2X4 ||
                    constDef.constType == GCT_FLOAT4)                   //OGL GLSL bitches without this
                    && constDef.isFloat()) ||
                   ((constDef.constType == GCT_MATRIX_DOUBLE_3X4 ||
                    constDef.constType == GCT_MATRIX_DOUBLE_4X3 ||      //OGL GLSL bitches without this
                    constDef.constType == GCT_MATRIX_DOUBLE_2X4 ||
                    constDef.constType == GCT_DOUBLE4)                  //OGL GLSL bitches without this
                    && constDef.isDouble())
                   )
                {
                    const GpuProgramParameters::AutoConstantEntry *entry =
                                    vertexParam->_findRawAutoConstantEntryFloat( constDef.physicalIndex );
                    if( entry && (entry->paramType == GpuProgramParameters::ACT_WORLD_MATRIX_ARRAY_3x4 || entry->paramType == GpuProgramParameters::ACT_WORLD_DUALQUATERNION_ARRAY_2x4))
                    {
                        //Material is correctly done!
                        size_t arraySize = constDef.arraySize;

                        //Deal with GL "hacky" way of doing 4x3 matrices
                        if(entry->paramType == GpuProgramParameters::ACT_WORLD_MATRIX_ARRAY_3x4 && constDef.constType == GCT_FLOAT4)
                            arraySize /= 3;
                        else if(entry->paramType == GpuProgramParameters::ACT_WORLD_DUALQUATERNION_ARRAY_2x4 && constDef.constType == GCT_FLOAT4)
                            arraySize /= 2;

                        //Check the num of arrays
                        size_t retVal = arraySize / numBones;

                        if( flags & IM_USE16BIT )
                        {
                            if( baseSubMesh->vertexData->vertexCount * retVal > 0xFFFF )
                                retVal = 0xFFFF / baseSubMesh->vertexData->vertexCount;
                        }

                        if((retVal < 3 && entry->paramType == GpuProgramParameters::ACT_WORLD_MATRIX_ARRAY_3x4) ||
                            (retVal < 2 && entry->paramType == GpuProgramParameters::ACT_WORLD_DUALQUATERNION_ARRAY_2x4))
                        {
                            LogManager::getSingleton().logMessage( "InstanceBatchShader: Mesh " +
                                        mMeshReference->getName() + " using material " +
                                        mMaterial->getName() + " contains many bones. The amount of "
                                        "instances per batch is very low. Performance benefits will "
                                        "be minimal, if any. It might be even slower!",
                                        LML_NORMAL );
                        }

                        return retVal;
                    }
                }
            }

            //Reaching here means material is supported, but malformed
            OGRE_EXCEPT( Exception::ERR_INVALIDPARAMS, 
            "Material '" + mMaterial->getName() + "' is malformed for this instancing technique",
            "InstanceBatchShader::calculateMaxNumInstances");
        }

        //Reaching here the material is just unsupported.

        return 0;
    }
    //-----------------------------------------------------------------------
    void InstanceBatchShader::buildFrom( const SubMesh *baseSubMesh, const RenderOperation &renderOperation )
    {
<<<<<<< HEAD
        if( mMeshReference->hasSkeleton() && !mMeshReference->getOldSkeleton().isNull() )
=======
        if( mMeshReference->hasSkeleton() && !mMeshReference->getSkeleton().isNull() )
>>>>>>> 83e497b5
            mNumWorldMatrices = mInstancesPerBatch * baseSubMesh->blendIndexToBoneIndexMap.size();
        InstanceBatch::buildFrom( baseSubMesh, renderOperation );
    }
    //-----------------------------------------------------------------------
    void InstanceBatchShader::setupVertices( const SubMesh* baseSubMesh )
    {
        mRenderOperation.vertexData = OGRE_NEW VertexData();
        mRemoveOwnVertexData = true; //Raise flag to remove our own vertex data in the end (not always needed)

        VertexData *thisVertexData = mRenderOperation.vertexData;
        VertexData *baseVertexData = baseSubMesh->vertexData;

        thisVertexData->vertexStart = 0;
        thisVertexData->vertexCount = baseVertexData->vertexCount * mInstancesPerBatch;

        HardwareBufferManager::getSingleton().destroyVertexDeclaration( thisVertexData->vertexDeclaration );
        thisVertexData->vertexDeclaration = baseVertexData->vertexDeclaration->clone();

<<<<<<< HEAD
        if( mMeshReference->hasSkeleton() && !mMeshReference->getOldSkeleton().isNull() )
=======
        if( mMeshReference->hasSkeleton() && !mMeshReference->getSkeleton().isNull() )
>>>>>>> 83e497b5
        {
            //Building hw skinned batches follow a different path
            setupHardwareSkinned( baseSubMesh, thisVertexData, baseVertexData );
            return;
        }

        //TODO: Can't we, instead of using another source, put the index ID in the same source?
        thisVertexData->vertexDeclaration->addElement(
                                        thisVertexData->vertexDeclaration->getMaxSource() + 1, 0,
                                        VET_UBYTE4, VES_BLEND_INDICES );


        for( size_t i=0; i<thisVertexData->vertexDeclaration->getMaxSource(); ++i )
        {
            //Create our own vertex buffer
            HardwareVertexBufferSharedPtr vertexBuffer =
                                            HardwareBufferManager::getSingleton().createVertexBuffer(
                                            thisVertexData->vertexDeclaration->getVertexSize(i),
                                            thisVertexData->vertexCount,
                                            HardwareBuffer::HBU_STATIC_WRITE_ONLY );
            thisVertexData->vertexBufferBinding->setBinding( i, vertexBuffer );

            //Grab the base submesh data
            HardwareVertexBufferSharedPtr baseVertexBuffer =
                                                    baseVertexData->vertexBufferBinding->getBuffer(i);

            char* thisBuf = static_cast<char*>(vertexBuffer->lock(HardwareBuffer::HBL_DISCARD));
            char* baseBuf = static_cast<char*>(baseVertexBuffer->lock(HardwareBuffer::HBL_READ_ONLY));

            //Copy and repeat
            for( size_t j=0; j<mInstancesPerBatch; ++j )
            {
                const size_t sizeOfBuffer = baseVertexData->vertexCount *
                                            baseVertexData->vertexDeclaration->getVertexSize(i);
                memcpy( thisBuf + j * sizeOfBuffer, baseBuf, sizeOfBuffer );
            }

            baseVertexBuffer->unlock();
            vertexBuffer->unlock();
        }

        {
            //Now create the vertices "index ID" to individualize each instance
            const unsigned short lastSource = thisVertexData->vertexDeclaration->getMaxSource();
            HardwareVertexBufferSharedPtr vertexBuffer =
                                            HardwareBufferManager::getSingleton().createVertexBuffer(
                                            thisVertexData->vertexDeclaration->getVertexSize( lastSource ),
                                            thisVertexData->vertexCount,
                                            HardwareBuffer::HBU_STATIC_WRITE_ONLY );
            thisVertexData->vertexBufferBinding->setBinding( lastSource, vertexBuffer );

            char* thisBuf = static_cast<char*>(vertexBuffer->lock(HardwareBuffer::HBL_DISCARD));
            for( size_t j=0; j<mInstancesPerBatch; ++j )
            {
                for( size_t k=0; k<baseVertexData->vertexCount; ++k )
                {
                    *thisBuf++ = j;
                    *thisBuf++ = j;
                    *thisBuf++ = j;
                    *thisBuf++ = j;
                }
            }

            vertexBuffer->unlock();
        }
    }
    //-----------------------------------------------------------------------
    void InstanceBatchShader::setupIndices( const SubMesh* baseSubMesh )
    {
        mRenderOperation.indexData = OGRE_NEW IndexData();
        mRemoveOwnIndexData = true; //Raise flag to remove our own index data in the end (not always needed)

        IndexData *thisIndexData = mRenderOperation.indexData;
        IndexData *baseIndexData = baseSubMesh->indexData;

        thisIndexData->indexStart = 0;
        thisIndexData->indexCount = baseIndexData->indexCount * mInstancesPerBatch;

        //TODO: Check numVertices is below max supported by GPU
        HardwareIndexBuffer::IndexType indexType = HardwareIndexBuffer::IT_16BIT;
        if( mRenderOperation.vertexData->vertexCount > 65535 )
            indexType = HardwareIndexBuffer::IT_32BIT;
        thisIndexData->indexBuffer = HardwareBufferManager::getSingleton().createIndexBuffer(
                                                    indexType, thisIndexData->indexCount,
                                                    HardwareBuffer::HBU_STATIC_WRITE_ONLY );

        void *buf           = thisIndexData->indexBuffer->lock( HardwareBuffer::HBL_DISCARD );
        void const *baseBuf = baseIndexData->indexBuffer->lock( HardwareBuffer::HBL_READ_ONLY );

        uint16 *thisBuf16 = static_cast<uint16*>(buf);
        uint32 *thisBuf32 = static_cast<uint32*>(buf);

        for( size_t i=0; i<mInstancesPerBatch; ++i )
        {
            const size_t vertexOffset = i * mRenderOperation.vertexData->vertexCount / mInstancesPerBatch;

            uint16 const *initBuf16 = static_cast<uint16 const *>(baseBuf);
            uint32 const *initBuf32 = static_cast<uint32 const *>(baseBuf);

            for( size_t j=0; j<baseIndexData->indexCount; ++j )
            {
                uint32 originalVal;
                if( baseSubMesh->indexData->indexBuffer->getType() == HardwareIndexBuffer::IT_16BIT )
                    originalVal = *initBuf16++;
                else
                    originalVal = *initBuf32++;

                if( indexType == HardwareIndexBuffer::IT_16BIT )
                    *thisBuf16++ = static_cast<uint16>(originalVal) + vertexOffset;
                else
                    *thisBuf32++ = static_cast<uint32>(originalVal + vertexOffset);
            }
        }

        baseIndexData->indexBuffer->unlock();
        thisIndexData->indexBuffer->unlock();
    }
    //-----------------------------------------------------------------------
    void InstanceBatchShader::setupHardwareSkinned( const SubMesh* baseSubMesh, VertexData *thisVertexData,
                                                    VertexData *baseVertexData )
    {
        const size_t numBones = baseSubMesh->blendIndexToBoneIndexMap.size();
        mNumWorldMatrices = mInstancesPerBatch * numBones;

        for( size_t i=0; i<=thisVertexData->vertexDeclaration->getMaxSource(); ++i )
        {
            //Create our own vertex buffer
            HardwareVertexBufferSharedPtr vertexBuffer =
                                            HardwareBufferManager::getSingleton().createVertexBuffer(
                                            thisVertexData->vertexDeclaration->getVertexSize(i),
                                            thisVertexData->vertexCount,
                                            HardwareBuffer::HBU_STATIC_WRITE_ONLY );
            thisVertexData->vertexBufferBinding->setBinding( i, vertexBuffer );

            VertexDeclaration::VertexElementList veList =
                                            thisVertexData->vertexDeclaration->findElementsBySource(i);

            //Grab the base submesh data
            HardwareVertexBufferSharedPtr baseVertexBuffer =
                                                    baseVertexData->vertexBufferBinding->getBuffer(i);

            char* thisBuf = static_cast<char*>(vertexBuffer->lock(HardwareBuffer::HBL_DISCARD));
            char* baseBuf = static_cast<char*>(baseVertexBuffer->lock(HardwareBuffer::HBL_READ_ONLY));
            char *startBuf = baseBuf;

            //Copy and repeat
            for( size_t j=0; j<mInstancesPerBatch; ++j )
            {
                //Repeat source
                baseBuf = startBuf;

                for( size_t k=0; k<baseVertexData->vertexCount; ++k )
                {
                    VertexDeclaration::VertexElementList::const_iterator it = veList.begin();
                    VertexDeclaration::VertexElementList::const_iterator en = veList.end();

                    while( it != en )
                    {
                        switch( it->getSemantic() )
                        {
                        case VES_BLEND_INDICES:
                        *(thisBuf + it->getOffset() + 0) = *(baseBuf + it->getOffset() + 0) + j * numBones;
                        *(thisBuf + it->getOffset() + 1) = *(baseBuf + it->getOffset() + 1) + j * numBones;
                        *(thisBuf + it->getOffset() + 2) = *(baseBuf + it->getOffset() + 2) + j * numBones;
                        *(thisBuf + it->getOffset() + 3) = *(baseBuf + it->getOffset() + 3) + j * numBones;
                            break;
                        default:
                            memcpy( thisBuf + it->getOffset(), baseBuf + it->getOffset(), it->getSize() );
                            break;
                        }
                        ++it;
                    }
                    thisBuf += baseVertexData->vertexDeclaration->getVertexSize(i);
                    baseBuf += baseVertexData->vertexDeclaration->getVertexSize(i);
                }
            }

            baseVertexBuffer->unlock();
            vertexBuffer->unlock();
        }
    }
    //-----------------------------------------------------------------------
    void InstanceBatchShader::getWorldTransforms( Matrix4* xform ) const
    {
        InstancedEntityVec::const_iterator itor = mInstancedEntities.begin();
        InstancedEntityVec::const_iterator end  = mInstancedEntities.end();

        while( itor != end )
        {
            xform += (*itor)->getTransforms( xform );
            ++itor;
        }
    }
    //-----------------------------------------------------------------------
    unsigned short InstanceBatchShader::getNumWorldTransforms(void) const
    {
        return mNumWorldMatrices;
    }
}<|MERGE_RESOLUTION|>--- conflicted
+++ resolved
@@ -36,20 +36,12 @@
 
 namespace Ogre
 {
-<<<<<<< HEAD
     InstanceBatchShader::InstanceBatchShader( IdType id, ObjectMemoryManager *objectMemoryManager,
                                         InstanceManager *creator, MeshPtr &meshReference,
                                         const MaterialPtr &material, size_t instancesPerBatch,
                                         const Mesh::IndexMap *indexToBoneMap ) :
                 InstanceBatch( id, objectMemoryManager, creator, meshReference, material,
                                 instancesPerBatch, indexToBoneMap ),
-=======
-    InstanceBatchShader::InstanceBatchShader( InstanceManager *creator, MeshPtr &meshReference,
-                                        const MaterialPtr &material, size_t instancesPerBatch,
-                                        const Mesh::IndexMap *indexToBoneMap, const String &batchName ) :
-                InstanceBatch( creator, meshReference, material, instancesPerBatch,
-                                indexToBoneMap, batchName ),
->>>>>>> 83e497b5
                 mNumWorldMatrices( instancesPerBatch )
     {
     }
@@ -135,11 +127,7 @@
     //-----------------------------------------------------------------------
     void InstanceBatchShader::buildFrom( const SubMesh *baseSubMesh, const RenderOperation &renderOperation )
     {
-<<<<<<< HEAD
         if( mMeshReference->hasSkeleton() && !mMeshReference->getOldSkeleton().isNull() )
-=======
-        if( mMeshReference->hasSkeleton() && !mMeshReference->getSkeleton().isNull() )
->>>>>>> 83e497b5
             mNumWorldMatrices = mInstancesPerBatch * baseSubMesh->blendIndexToBoneIndexMap.size();
         InstanceBatch::buildFrom( baseSubMesh, renderOperation );
     }
@@ -158,11 +146,7 @@
         HardwareBufferManager::getSingleton().destroyVertexDeclaration( thisVertexData->vertexDeclaration );
         thisVertexData->vertexDeclaration = baseVertexData->vertexDeclaration->clone();
 
-<<<<<<< HEAD
         if( mMeshReference->hasSkeleton() && !mMeshReference->getOldSkeleton().isNull() )
-=======
-        if( mMeshReference->hasSkeleton() && !mMeshReference->getSkeleton().isNull() )
->>>>>>> 83e497b5
         {
             //Building hw skinned batches follow a different path
             setupHardwareSkinned( baseSubMesh, thisVertexData, baseVertexData );
