--- conflicted
+++ resolved
@@ -91,11 +91,10 @@
         // theirs automatically when the threads end.
         OGRE_THREAD_POINTER_DELETE(mSerializer);
     }
-<<<<<<< HEAD
     //-----------------------------------------------------------------------
     Resource* MaterialManager::createImpl(const String& name, ResourceHandle handle,
         const String& group, bool isManual, ManualResourceLoader* loader,
-        const NameValuePairList* params)
+    const NameValuePairList* params)
     {
         return OGRE_NEW Material(this, name, handle, group, isManual, loader);
     }
@@ -103,19 +102,6 @@
     MaterialPtr MaterialManager::create (const String& name, const String& group,
                                     bool isManual, ManualResourceLoader* loader,
                                     const NameValuePairList* createParams)
-=======
-    //-----------------------------------------------------------------------
-    Resource* MaterialManager::createImpl(const String& name, ResourceHandle handle,
-            const String& group, bool isManual, ManualResourceLoader* loader,
-    const NameValuePairList* params)
-    {
-        return OGRE_NEW Material(this, name, handle, group, isManual, loader);
-    }
-    //-----------------------------------------------------------------------
-    MaterialPtr MaterialManager::create (const String& name, const String& group,
-                                                                    bool isManual, ManualResourceLoader* loader,
-                                                                    const NameValuePairList* createParams)
->>>>>>> 962794ad
     {
         return createResource(name,group,isManual,loader,createParams).staticCast<Material>();
     }
@@ -127,11 +113,7 @@
     //-----------------------------------------------------------------------
     void MaterialManager::initialise(void)
     {
-<<<<<<< HEAD
-        // Set up default material - don't use name contructor as we want to avoid applying defaults
-=======
         // Set up default material - don't use name constructor as we want to avoid applying defaults
->>>>>>> 962794ad
         mDefaultSettings = create("DefaultSettings", ResourceGroupManager::INTERNAL_RESOURCE_GROUP_NAME);
         // Add a single technique and pass, non-programmable
         mDefaultSettings->createTechnique()->createPass();
