--- conflicted
+++ resolved
@@ -532,11 +532,7 @@
                 hitpoint = rayorig + raydir * t;
                 if (hitpoint.y >= min.y && hitpoint.y <= max.y &&
                     hitpoint.z >= min.z && hitpoint.z <= max.z &&
-<<<<<<< HEAD
-                    (!hit || t < lowt))
-=======
                     t < lowt)
->>>>>>> 83e497b5
                 {
                     hit = true;
                     lowt = t;
