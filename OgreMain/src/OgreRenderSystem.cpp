--- conflicted
+++ resolved
@@ -1105,13 +1105,9 @@
     {
         OGRE_EXCEPT(Exception::ERR_INVALIDPARAMS, "Attribute not found.", "RenderSystem::getCustomAttribute");
     }
-<<<<<<< HEAD
-}
-=======
     //---------------------------------------------------------------------
     void RenderSystem::setDebugShaders( bool bDebugShaders )
     {
         mDebugShaders = bDebugShaders;
     }
-}
->>>>>>> 2b06e8d4
+}