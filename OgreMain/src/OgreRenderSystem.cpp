--- conflicted
+++ resolved
@@ -52,17 +52,11 @@
 #include "Vao/OgreVaoManager.h"
 #include "Vao/OgreVertexArrayObject.h"
 
-<<<<<<< HEAD
 #include "OgreLwString.h"
-=======
+
 namespace Ogre {
 
     RenderSystem::Listener* RenderSystem::msSharedEventListener = 0;
-
-    static const TexturePtr sNullTexPtr;
->>>>>>> 4c0afaa0
-
-namespace Ogre {
     //-----------------------------------------------------------------------
     RenderSystem::RenderSystem()
         : mCurrentRenderPassDescriptor(0)
