/*
-----------------------------------------------------------------------------
This source file is part of OGRE
(Object-oriented Graphics Rendering Engine)
For the latest info, see http://www.ogre3d.org/

Copyright (c) 2000-2014 Torus Knot Software Ltd

Permission is hereby granted, free of charge, to any person obtaining a copy
of this software and associated documentation files (the "Software"), to deal
in the Software without restriction, including without limitation the rights
to use, copy, modify, merge, publish, distribute, sublicense, and/or sell
copies of the Software, and to permit persons to whom the Software is
furnished to do so, subject to the following conditions:

The above copyright notice and this permission notice shall be included in
all copies or substantial portions of the Software.

THE SOFTWARE IS PROVIDED "AS IS", WITHOUT WARRANTY OF ANY KIND, EXPRESS OR
IMPLIED, INCLUDING BUT NOT LIMITED TO THE WARRANTIES OF MERCHANTABILITY,
FITNESS FOR A PARTICULAR PURPOSE AND NONINFRINGEMENT. IN NO EVENT SHALL THE
AUTHORS OR COPYRIGHT HOLDERS BE LIABLE FOR ANY CLAIM, DAMAGES OR OTHER
LIABILITY, WHETHER IN AN ACTION OF CONTRACT, TORT OR OTHERWISE, ARISING FROM,
OUT OF OR IN CONNECTION WITH THE SOFTWARE OR THE USE OR OTHER DEALINGS IN
THE SOFTWARE.
-----------------------------------------------------------------------------
*/
#include "OgreStableHeaders.h"
#include "OgreRibbonTrail.h"
#include "OgreMath.h"
#include "OgreException.h"
#include "OgreSceneNode.h"
#include "OgreController.h"

namespace Ogre
{
    namespace
    {
        /** Controller value for pass frame time to RibbonTrail
        */
        class _OgrePrivate TimeControllerValue : public ControllerValue<Real>
        {
        protected:
            RibbonTrail* mTrail;
        public:
            TimeControllerValue(RibbonTrail* r) { mTrail = r; }

            Real getValue(void) const { return 0; }// not a source 
            void setValue(Real value) { mTrail->_timeUpdate(value); }
        };
    }
    //-----------------------------------------------------------------------
    //-----------------------------------------------------------------------
<<<<<<< HEAD
    RibbonTrail::RibbonTrail( IdType id, ObjectMemoryManager *objectMemoryManager, size_t maxElements, 
        size_t numberOfChains, bool useTextureCoords, bool useColours)
        :BillboardChain( id, objectMemoryManager, maxElements, 0, useTextureCoords, useColours, true),
=======
    RibbonTrail::RibbonTrail(const String& name, size_t maxElements, 
        size_t numberOfChains, bool useTextureCoords, bool useColours)
        :BillboardChain(name, maxElements, 0, useTextureCoords, useColours, true),
>>>>>>> 83e497b5
        mFadeController(0)
    {
        setTrailLength(100);
        setNumberOfChains(numberOfChains);
        mTimeControllerValue = ControllerValueRealPtr(OGRE_NEW TimeControllerValue(this));

        // use V as varying texture coord, so we can use 1D textures to 'smear'
        setTextureCoordDirection(TCD_V);


    }
    //-----------------------------------------------------------------------
    RibbonTrail::~RibbonTrail()
    {
        // Detach listeners
        for (NodeList::iterator i = mNodeList.begin(); i != mNodeList.end(); ++i)
        {
            (*i)->setListener(0);
        }

        if (mFadeController)
        {
            // destroy controller
            ControllerManager::getSingleton().destroyController(mFadeController);
        }

    }
    //-----------------------------------------------------------------------
    void RibbonTrail::addNode(Node* n)
    {
        if (mNodeList.size() == mChainCount)
        {
            OGRE_EXCEPT(Exception::ERR_INVALIDPARAMS, 
                mName + " cannot monitor any more nodes, chain count exceeded",
                "RibbonTrail::addNode");
        }
        if (n->getListener())
        {
            OGRE_EXCEPT(Exception::ERR_INVALIDPARAMS, 
                mName + " cannot monitor node " + n->getName() + " since it already has a listener.",
                "RibbonTrail::addNode");
        }

        // get chain index
        size_t chainIndex = mFreeChains.back();
        mFreeChains.pop_back();
        mNodeToChainSegment.push_back(chainIndex);
        mNodeToSegMap[n] = chainIndex;

        // initialise the chain
        resetTrail(chainIndex, n);

        mNodeList.push_back(n);
        n->setListener(this);

    }
    //-----------------------------------------------------------------------
    size_t RibbonTrail::getChainIndexForNode(const Node* n)
    {
        NodeToChainSegmentMap::const_iterator i = mNodeToSegMap.find(n);
        if (i == mNodeToSegMap.end())
        {
            OGRE_EXCEPT(Exception::ERR_ITEM_NOT_FOUND, 
                "This node is not being tracked", "RibbonTrail::getChainIndexForNode");
        }
        return i->second;
    }
    //-----------------------------------------------------------------------
    void RibbonTrail::removeNode(Node* n)
    {
        NodeList::iterator i = std::find(mNodeList.begin(), mNodeList.end(), n);
        if (i != mNodeList.end())
        {
            // also get matching chain segment
            size_t index = std::distance(mNodeList.begin(), i);
            IndexVector::iterator mi = mNodeToChainSegment.begin();
            std::advance(mi, index);
            size_t chainIndex = *mi;
            BillboardChain::clearChain(chainIndex);
            // mark as free now
            mFreeChains.push_back(chainIndex);
            n->setListener(0);
            mNodeList.erase(i);
            mNodeToChainSegment.erase(mi);
            mNodeToSegMap.erase(mNodeToSegMap.find(n));

        }
    }
    //-----------------------------------------------------------------------
    RibbonTrail::NodeIterator 
    RibbonTrail::getNodeIterator(void) const
    {
        return NodeIterator(mNodeList.begin(), mNodeList.end());
    }
    //-----------------------------------------------------------------------
    void RibbonTrail::setTrailLength(Real len)
    {
        mTrailLength = len;
        mElemLength = mTrailLength / mMaxElementsPerChain;
        mSquaredElemLength = mElemLength * mElemLength;
    }
    //-----------------------------------------------------------------------
    void RibbonTrail::setMaxChainElements(size_t maxElements)
    {
        BillboardChain::setMaxChainElements(maxElements);
        mElemLength = mTrailLength / mMaxElementsPerChain;
        mSquaredElemLength = mElemLength * mElemLength;

        resetAllTrails();
    }
    //-----------------------------------------------------------------------
    void RibbonTrail::setNumberOfChains(size_t numChains)
    {
        if (numChains < mNodeList.size())
        {
            OGRE_EXCEPT(Exception::ERR_INVALIDPARAMS,
                "Can't shrink the number of chains less than number of tracking nodes",
                "RibbonTrail::setNumberOfChains");
        }

        size_t oldChains = getNumberOfChains();

        BillboardChain::setNumberOfChains(numChains);

        mInitialColour.resize(numChains, ColourValue::White);
        mDeltaColour.resize(numChains, ColourValue::ZERO);
        mInitialWidth.resize(numChains, 10);
        mDeltaWidth.resize(numChains, 0);

        if (oldChains > numChains)
        {
            // remove free chains
            for (IndexVector::iterator i = mFreeChains.begin(); i != mFreeChains.end();)
            {
                if (*i >= numChains)
                    i = mFreeChains.erase(i);
                else
                    ++i;
            }
        }
        else if (oldChains < numChains)
        {
            // add new chains, at front to preserve previous ordering (pop_back)
            for (size_t i = oldChains; i < numChains; ++i)
                mFreeChains.insert(mFreeChains.begin(), i);
        }
        resetAllTrails();
    }
    //-----------------------------------------------------------------------
    void RibbonTrail::clearChain(size_t chainIndex)
    {
        BillboardChain::clearChain(chainIndex);

        // Reset if we are tracking for this chain
        IndexVector::iterator i = std::find(mNodeToChainSegment.begin(), mNodeToChainSegment.end(), chainIndex);
        if (i != mNodeToChainSegment.end())
        {
            size_t nodeIndex = std::distance(mNodeToChainSegment.begin(), i);
            resetTrail(*i, mNodeList[nodeIndex]);
        }
    }
    //-----------------------------------------------------------------------
    void RibbonTrail::setInitialColour(size_t chainIndex, const ColourValue& col)
    {
        setInitialColour(chainIndex, col.r, col.g, col.b, col.a);
    }
    //-----------------------------------------------------------------------
    void RibbonTrail::setInitialColour(size_t chainIndex, Real r, Real g, Real b, Real a)
    {
        if (chainIndex >= mChainCount)
        {
            OGRE_EXCEPT(Exception::ERR_INVALIDPARAMS, 
                "chainIndex out of bounds", "RibbonTrail::setInitialColour");
        }
        mInitialColour[chainIndex].r = r;
        mInitialColour[chainIndex].g = g;
        mInitialColour[chainIndex].b = b;
        mInitialColour[chainIndex].a = a;
    }
    //-----------------------------------------------------------------------
    const ColourValue& RibbonTrail::getInitialColour(size_t chainIndex) const
    {
        if (chainIndex >= mChainCount)
        {
            OGRE_EXCEPT(Exception::ERR_INVALIDPARAMS, 
                "chainIndex out of bounds", "RibbonTrail::getInitialColour");
        }
        return mInitialColour[chainIndex];
    }
    //-----------------------------------------------------------------------
    void RibbonTrail::setInitialWidth(size_t chainIndex, Real width)
    {
        if (chainIndex >= mChainCount)
        {
            OGRE_EXCEPT(Exception::ERR_INVALIDPARAMS, 
                "chainIndex out of bounds", "RibbonTrail::setInitialWidth");
        }
        mInitialWidth[chainIndex] = width;
    }
    //-----------------------------------------------------------------------
    Real RibbonTrail::getInitialWidth(size_t chainIndex) const
    {
        if (chainIndex >= mChainCount)
        {
            OGRE_EXCEPT(Exception::ERR_INVALIDPARAMS, 
                "chainIndex out of bounds", "RibbonTrail::getInitialWidth");
        }
        return mInitialWidth[chainIndex];
    }
    //-----------------------------------------------------------------------
    void RibbonTrail::setColourChange(size_t chainIndex, const ColourValue& valuePerSecond)
    {
        setColourChange(chainIndex, 
            valuePerSecond.r, valuePerSecond.g, valuePerSecond.b, valuePerSecond.a);
    }
    //-----------------------------------------------------------------------
    void RibbonTrail::setColourChange(size_t chainIndex, Real r, Real g, Real b, Real a)
    {
        if (chainIndex >= mChainCount)
        {
            OGRE_EXCEPT(Exception::ERR_INVALIDPARAMS, 
                "chainIndex out of bounds", "RibbonTrail::setColourChange");
        }
        mDeltaColour[chainIndex].r = r;
        mDeltaColour[chainIndex].g = g;
        mDeltaColour[chainIndex].b = b;
        mDeltaColour[chainIndex].a = a;

        manageController();

    }
    //-----------------------------------------------------------------------
    const ColourValue& RibbonTrail::getColourChange(size_t chainIndex) const
    {
        if (chainIndex >= mChainCount)
        {
            OGRE_EXCEPT(Exception::ERR_INVALIDPARAMS, 
                "chainIndex out of bounds", "RibbonTrail::getColourChange");
        }
        return mDeltaColour[chainIndex];
    }
    //-----------------------------------------------------------------------
    void RibbonTrail::setWidthChange(size_t chainIndex, Real widthDeltaPerSecond)
    {
        if (chainIndex >= mChainCount)
        {
            OGRE_EXCEPT(Exception::ERR_INVALIDPARAMS, 
                "chainIndex out of bounds", "RibbonTrail::setWidthChange");
        }
        mDeltaWidth[chainIndex] = widthDeltaPerSecond;
        manageController();
    }
    //-----------------------------------------------------------------------
    Real RibbonTrail::getWidthChange(size_t chainIndex) const
    {
        if (chainIndex >= mChainCount)
        {
            OGRE_EXCEPT(Exception::ERR_INVALIDPARAMS, 
                "chainIndex out of bounds", "RibbonTrail::getWidthChange");
        }
        return mDeltaWidth[chainIndex];

    }
    //-----------------------------------------------------------------------
    void RibbonTrail::manageController(void)
    {
        bool needController = false;
        for (size_t i = 0; i < mChainCount; ++i)
        {
            if (mDeltaWidth[i] != 0 || mDeltaColour[i] != ColourValue::ZERO)
            {
                needController = true;
                break;
            }
        }
        if (!mFadeController && needController)
        {
            // Set up fading via frame time controller
            ControllerManager& mgr = ControllerManager::getSingleton();
            mFadeController = mgr.createFrameTimePassthroughController(mTimeControllerValue);
        }
        else if (mFadeController && !needController)
        {
            // destroy controller
            ControllerManager::getSingleton().destroyController(mFadeController);
            mFadeController = 0;
        }

    }
    //-----------------------------------------------------------------------
    void RibbonTrail::nodeUpdated(const Node* node)
    {
        size_t chainIndex = getChainIndexForNode(node);
        updateTrail(chainIndex, node);
    }
    //-----------------------------------------------------------------------
    void RibbonTrail::nodeDestroyed(const Node* node)
    {
        removeNode(const_cast<Node*>(node));

    }
    //-----------------------------------------------------------------------
    void RibbonTrail::updateTrail(size_t index, const Node* node)
    {
        // Repeat this entire process if chain is stretched beyond its natural length
        bool done = false;
        while (!done)
        {
            // Node has changed somehow, we're only interested in the derived position
            ChainSegment& seg = mChainSegmentList[index];
            Element& headElem = mChainElementList[seg.start + seg.head];
            size_t nextElemIdx = seg.head + 1;
            // wrap
            if (nextElemIdx == mMaxElementsPerChain)
                nextElemIdx = 0;
            Element& nextElem = mChainElementList[seg.start + nextElemIdx];

            // Vary the head elem, but bake new version if that exceeds element len
            Vector3 newPos = node->_getDerivedPosition();
            if (mParentNode)
            {
                // Transform position to ourself space
                newPos = mParentNode->_getDerivedOrientation().UnitInverse() *
                    (newPos - mParentNode->_getDerivedPosition()) / mParentNode->_getDerivedScale();
            }
            Vector3 diff = newPos - nextElem.position;
            Real sqlen = diff.squaredLength();
            if (sqlen >= mSquaredElemLength)
            {
                // Move existing head to mElemLength
                Vector3 scaledDiff = diff * (mElemLength / Math::Sqrt(sqlen));
                headElem.position = nextElem.position + scaledDiff;
                // Add a new element to be the new head
                Element newElem( newPos, mInitialWidth[index], 0.0f,
                                 mInitialColour[index], node->_getDerivedOrientation() );
                addChainElement(index, newElem);
                // alter diff to represent new head size
                diff = newPos - headElem.position;
                // check whether another step is needed or not
                if (diff.squaredLength() <= mSquaredElemLength)   
                    done = true;

            }
            else
            {
                // Extend existing head
                headElem.position = newPos;
                done = true;
            }

            // Is this segment full?
            if ((seg.tail + 1) % mMaxElementsPerChain == seg.head)
            {
                // If so, shrink tail gradually to match head extension
                Element& tailElem = mChainElementList[seg.start + seg.tail];
                size_t preTailIdx;
                if (seg.tail == 0)
                    preTailIdx = mMaxElementsPerChain - 1;
                else
                    preTailIdx = seg.tail - 1;
                Element& preTailElem = mChainElementList[seg.start + preTailIdx];

                // Measure tail diff from pretail to tail
                Vector3 taildiff = tailElem.position - preTailElem.position;
                Real taillen = taildiff.length();
                if (taillen > 1e-06)
                {
                    Real tailsize = mElemLength - diff.length();
                    taildiff *= tailsize / taillen;
                    tailElem.position = preTailElem.position + taildiff;
                }

            }
        } // end while


        mBoundsDirty = true;
<<<<<<< HEAD
=======
        // Need to dirty the parent node, but can't do it using needUpdate() here 
        // since we're in the middle of the scene graph update (node listener), 
        // so re-entrant calls don't work. Queue.
        if (mParentNode)
        {
            Node::queueNeedUpdate(getParentSceneNode());
        }

>>>>>>> 83e497b5
    }
    //-----------------------------------------------------------------------
    void RibbonTrail::_timeUpdate(Real time)
    {
        // Apply all segment effects
        for (size_t s = 0; s < mChainSegmentList.size(); ++s)
        {
            ChainSegment& seg = mChainSegmentList[s];
            if (seg.head != SEGMENT_EMPTY && seg.head != seg.tail)
            {
                
                for(size_t e = seg.head + 1;; ++e) // until break
                {
                    e = e % mMaxElementsPerChain;

                    Element& elem = mChainElementList[seg.start + e];
                    elem.width = elem.width - (time * mDeltaWidth[s]);
                    elem.width = std::max(Real(0.0f), elem.width);
                    elem.colour = elem.colour - (mDeltaColour[s] * time);
                    elem.colour.saturate();

                    if (e == seg.tail)
                        break;
                }
            }
        }
        mVertexContentDirty = true;
    }
    //-----------------------------------------------------------------------
<<<<<<< HEAD
    void RibbonTrail::resetTrail(size_t index, Node* node)
=======
    void RibbonTrail::resetTrail(size_t index, const Node* node)
>>>>>>> 83e497b5
    {
        assert(index < mChainCount);

        ChainSegment& seg = mChainSegmentList[index];
        // set up this segment
        seg.head = seg.tail = SEGMENT_EMPTY;
        // Create new element, v coord is always 0.0f
        // need to convert to take parent node's position into account
<<<<<<< HEAD
        Vector3 position = node->_getDerivedPositionUpdated();
=======
        Vector3 position = node->_getDerivedPosition();
>>>>>>> 83e497b5
        if (mParentNode)
        {
            position = mParentNode->_getDerivedOrientation().Inverse() 
                * (position - mParentNode->_getDerivedPosition()) 
                / mParentNode->_getDerivedScale();
        }
        Element e(position,
            mInitialWidth[index], 0.0f, mInitialColour[index], node->_getDerivedOrientation());
        // Add the start position
        addChainElement(index, e);
        // Add another on the same spot, this will extend
        addChainElement(index, e);
    }
    //-----------------------------------------------------------------------
    void RibbonTrail::resetAllTrails(void)
    {
        for (size_t i = 0; i < mNodeList.size(); ++i)
        {
            resetTrail(i, mNodeList[i]);
        }
    }
    //-----------------------------------------------------------------------
    const String& RibbonTrail::getMovableType(void) const
    {
        return RibbonTrailFactory::FACTORY_TYPE_NAME;
    }
    //-----------------------------------------------------------------------
    //-----------------------------------------------------------------------
    String RibbonTrailFactory::FACTORY_TYPE_NAME = "RibbonTrail";
    //-----------------------------------------------------------------------
    const String& RibbonTrailFactory::getType(void) const
    {
        return FACTORY_TYPE_NAME;
    }
    //-----------------------------------------------------------------------
<<<<<<< HEAD
    MovableObject* RibbonTrailFactory::createInstanceImpl(  IdType id,
                                            ObjectMemoryManager *objectMemoryManager,
                                            const NameValuePairList* params )
=======
    MovableObject* RibbonTrailFactory::createInstanceImpl( const String& name,
        const NameValuePairList* params)
>>>>>>> 83e497b5
    {
        size_t maxElements = 20;
        size_t numberOfChains = 1;
        bool useTex = true;
        bool useCol = true;
        // optional params
        if (params != 0)
        {
            NameValuePairList::const_iterator ni = params->find("maxElements");
            if (ni != params->end())
            {
                maxElements = StringConverter::parseUnsignedLong(ni->second);
            }
            ni = params->find("numberOfChains");
            if (ni != params->end())
            {
                numberOfChains = StringConverter::parseUnsignedLong(ni->second);
            }
            ni = params->find("useTextureCoords");
            if (ni != params->end())
            {
                useTex = StringConverter::parseBool(ni->second);
            }
            ni = params->find("useVertexColours");
            if (ni != params->end())
            {
                useCol = StringConverter::parseBool(ni->second);
            }

        }

<<<<<<< HEAD
        return OGRE_NEW RibbonTrail( id, objectMemoryManager, maxElements,
                                     numberOfChains, useTex, useCol);
=======
        return OGRE_NEW RibbonTrail(name, maxElements, numberOfChains, useTex, useCol);
>>>>>>> 83e497b5

    }
    //-----------------------------------------------------------------------
    void RibbonTrailFactory::destroyInstance( MovableObject* obj)
    {
        OGRE_DELETE obj;
    }




}
<|MERGE_RESOLUTION|>--- conflicted
+++ resolved
@@ -51,15 +51,9 @@
     }
     //-----------------------------------------------------------------------
     //-----------------------------------------------------------------------
-<<<<<<< HEAD
     RibbonTrail::RibbonTrail( IdType id, ObjectMemoryManager *objectMemoryManager, size_t maxElements, 
         size_t numberOfChains, bool useTextureCoords, bool useColours)
         :BillboardChain( id, objectMemoryManager, maxElements, 0, useTextureCoords, useColours, true),
-=======
-    RibbonTrail::RibbonTrail(const String& name, size_t maxElements, 
-        size_t numberOfChains, bool useTextureCoords, bool useColours)
-        :BillboardChain(name, maxElements, 0, useTextureCoords, useColours, true),
->>>>>>> 83e497b5
         mFadeController(0)
     {
         setTrailLength(100);
@@ -437,17 +431,6 @@
 
 
         mBoundsDirty = true;
-<<<<<<< HEAD
-=======
-        // Need to dirty the parent node, but can't do it using needUpdate() here 
-        // since we're in the middle of the scene graph update (node listener), 
-        // so re-entrant calls don't work. Queue.
-        if (mParentNode)
-        {
-            Node::queueNeedUpdate(getParentSceneNode());
-        }
-
->>>>>>> 83e497b5
     }
     //-----------------------------------------------------------------------
     void RibbonTrail::_timeUpdate(Real time)
@@ -477,11 +460,7 @@
         mVertexContentDirty = true;
     }
     //-----------------------------------------------------------------------
-<<<<<<< HEAD
     void RibbonTrail::resetTrail(size_t index, Node* node)
-=======
-    void RibbonTrail::resetTrail(size_t index, const Node* node)
->>>>>>> 83e497b5
     {
         assert(index < mChainCount);
 
@@ -490,11 +469,7 @@
         seg.head = seg.tail = SEGMENT_EMPTY;
         // Create new element, v coord is always 0.0f
         // need to convert to take parent node's position into account
-<<<<<<< HEAD
         Vector3 position = node->_getDerivedPositionUpdated();
-=======
-        Vector3 position = node->_getDerivedPosition();
->>>>>>> 83e497b5
         if (mParentNode)
         {
             position = mParentNode->_getDerivedOrientation().Inverse() 
@@ -530,14 +505,9 @@
         return FACTORY_TYPE_NAME;
     }
     //-----------------------------------------------------------------------
-<<<<<<< HEAD
     MovableObject* RibbonTrailFactory::createInstanceImpl(  IdType id,
                                             ObjectMemoryManager *objectMemoryManager,
                                             const NameValuePairList* params )
-=======
-    MovableObject* RibbonTrailFactory::createInstanceImpl( const String& name,
-        const NameValuePairList* params)
->>>>>>> 83e497b5
     {
         size_t maxElements = 20;
         size_t numberOfChains = 1;
@@ -569,12 +539,8 @@
 
         }
 
-<<<<<<< HEAD
         return OGRE_NEW RibbonTrail( id, objectMemoryManager, maxElements,
                                      numberOfChains, useTex, useCol);
-=======
-        return OGRE_NEW RibbonTrail(name, maxElements, numberOfChains, useTex, useCol);
->>>>>>> 83e497b5
 
     }
     //-----------------------------------------------------------------------
