--- conflicted
+++ resolved
@@ -84,11 +84,6 @@
 						std::cerr << message << std::endl;
 					else
 						std::cout << message << std::endl;
-<<<<<<< HEAD
-
-#	endif
-=======
->>>>>>> 346a1403
 				}
 #endif
 
