--- conflicted
+++ resolved
@@ -35,55 +35,6 @@
     //-----------------------------------------------------------------------
     UnifiedHighLevelGpuProgram::CmdDelegate UnifiedHighLevelGpuProgram::msCmdDelegate;
     static const String sLanguage = "unified";
-<<<<<<< HEAD
-    //-----------------------------------------------------------------------
-    //-----------------------------------------------------------------------
-    UnifiedHighLevelGpuProgram::UnifiedHighLevelGpuProgram(
-        ResourceManager* creator, const String& name, ResourceHandle handle,
-        const String& group, bool isManual, ManualResourceLoader* loader)
-        :HighLevelGpuProgram(creator, name, handle, group, isManual, loader)
-    {
-        if (createParamDictionary("UnifiedHighLevelGpuProgram"))
-        {
-            setupBaseParamDictionary();
-
-            ParamDictionary* dict = getParamDictionary();
-
-            dict->addParameter(ParameterDef("delegate", 
-                "Additional delegate programs containing implementations.",
-                PT_STRING),&msCmdDelegate);
-        }
-
-    }
-    //-----------------------------------------------------------------------
-    UnifiedHighLevelGpuProgram::~UnifiedHighLevelGpuProgram()
-    {
-
-    }
-    //-----------------------------------------------------------------------
-    void UnifiedHighLevelGpuProgram::chooseDelegate() const
-    {
-            OGRE_LOCK_AUTO_MUTEX;
-
-        mChosenDelegate.setNull();
-
-        for (StringVector::const_iterator i = mDelegateNames.begin();
-            i != mDelegateNames.end(); ++i)
-        {
-            HighLevelGpuProgramPtr deleg = 
-                HighLevelGpuProgramManager::getSingleton().getByName(*i);
-
-            // Silently ignore missing links
-            if(!deleg.isNull()
-                && deleg->isSupported())
-            {
-                mChosenDelegate = deleg;
-                break;
-            }
-
-        }
-
-=======
     std::map<String,int> UnifiedHighLevelGpuProgram::mLanguagePriorities;
 
     int UnifiedHighLevelGpuProgram::getPriority(String shaderLanguage)
@@ -154,7 +105,6 @@
         }
 
         mChosenDelegate = tmpDelegate;
->>>>>>> 83e497b5
     }
     //-----------------------------------------------------------------------
     const HighLevelGpuProgramPtr& UnifiedHighLevelGpuProgram::_getDelegate() const
@@ -453,11 +403,7 @@
     String UnifiedHighLevelGpuProgram::CmdDelegate::doGet(const void* target) const
     {
         // Can't do this (not one delegate), shouldn't matter
-<<<<<<< HEAD
-        return StringUtil::BLANK;
-=======
         return BLANKSTRING;
->>>>>>> 83e497b5
     }
     //-----------------------------------------------------------------------
     void UnifiedHighLevelGpuProgram::CmdDelegate::doSet(void* target, const String& val)
