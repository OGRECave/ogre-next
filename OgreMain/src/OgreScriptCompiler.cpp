--- conflicted
+++ resolved
@@ -30,13 +30,8 @@
 #include "OgreScriptCompiler.h"
 #include "OgreScriptParser.h"
 #include "OgreScriptTranslator.h"
-<<<<<<< HEAD
 #include "OgreResourceGroupManager.h"
 #include "OgreLogManager.h"
-=======
-#include "OgreLogManager.h"
-#include "OgreResourceGroupManager.h"
->>>>>>> 83e497b5
 
 namespace Ogre
 {
@@ -239,11 +234,7 @@
             Ogre::StringConverter::toString(line) + ")";
         if(!msg.empty())
             str = str + ": " + msg;
-<<<<<<< HEAD
-        Ogre::LogManager::getSingleton().logMessage(str);
-=======
         Ogre::LogManager::getSingleton().logMessage(str, LML_CRITICAL);
->>>>>>> 83e497b5
     }
 
     bool ScriptCompilerListener::handleEvent(ScriptCompiler *compiler, ScriptCompilerEvent *evt, void *retval)
@@ -475,11 +466,7 @@
                 Ogre::StringConverter::toString(line) + ")";
             if(!msg.empty())
                 str = str + ": " + msg;
-<<<<<<< HEAD
-            Ogre::LogManager::getSingleton().logMessage(str);
-=======
             Ogre::LogManager::getSingleton().logMessage(str, LML_CRITICAL);
->>>>>>> 83e497b5
         }
 
         mErrors.push_back(err);
@@ -1007,13 +994,8 @@
         mIds["vertex_program"] = ID_VERTEX_PROGRAM;
         mIds["geometry_program"] = ID_GEOMETRY_PROGRAM;
         mIds["fragment_program"] = ID_FRAGMENT_PROGRAM;
-<<<<<<< HEAD
         mIds["tesselation_hull_program"] = ID_TESSELATION_HULL_PROGRAM;
         mIds["tesselation_domain_program"] = ID_TESSELATION_DOMAIN_PROGRAM;
-=======
-        mIds["tessellation_hull_program"] = ID_TESSELLATION_HULL_PROGRAM;
-        mIds["tessellation_domain_program"] = ID_TESSELLATION_DOMAIN_PROGRAM;
->>>>>>> 83e497b5
         mIds["compute_program"] = ID_COMPUTE_PROGRAM;
         mIds["technique"] = ID_TECHNIQUE;
         mIds["pass"] = ID_PASS;
@@ -1021,21 +1003,11 @@
         mIds["vertex_program_ref"] = ID_VERTEX_PROGRAM_REF;
         mIds["geometry_program_ref"] = ID_GEOMETRY_PROGRAM_REF;
         mIds["fragment_program_ref"] = ID_FRAGMENT_PROGRAM_REF;
-<<<<<<< HEAD
         mIds["tesselation_hull_program_ref"] = ID_TESSELATION_HULL_PROGRAM_REF;
         mIds["tesselation_domain_program_ref"] = ID_TESSELATION_DOMAIN_PROGRAM_REF;
         mIds["compute_program_ref"] = ID_COMPUTE_PROGRAM_REF;
         mIds["shadow_caster_vertex_program_ref"] = ID_SHADOW_CASTER_VERTEX_PROGRAM_REF;
         mIds["shadow_caster_fragment_program_ref"] = ID_SHADOW_CASTER_FRAGMENT_PROGRAM_REF;
-=======
-        mIds["tessellation_hull_program_ref"] = ID_TESSELLATION_HULL_PROGRAM_REF;
-        mIds["tessellation_domain_program_ref"] = ID_TESSELLATION_DOMAIN_PROGRAM_REF;
-        mIds["compute_program_ref"] = ID_COMPUTE_PROGRAM_REF;
-        mIds["shadow_caster_vertex_program_ref"] = ID_SHADOW_CASTER_VERTEX_PROGRAM_REF;
-        mIds["shadow_caster_fragment_program_ref"] = ID_SHADOW_CASTER_FRAGMENT_PROGRAM_REF;
-        mIds["shadow_receiver_vertex_program_ref"] = ID_SHADOW_RECEIVER_VERTEX_PROGRAM_REF;
-        mIds["shadow_receiver_fragment_program_ref"] = ID_SHADOW_RECEIVER_FRAGMENT_PROGRAM_REF;
->>>>>>> 83e497b5
 
         mIds["lod_values"] = ID_LOD_VALUES;
         mIds["lod_strategy"] = ID_LOD_STRATEGY;
@@ -1055,10 +1027,6 @@
         mIds["scheme"] = ID_SCHEME;
         mIds["lod_index"] = ID_LOD_INDEX;
         mIds["shadow_caster_material"] = ID_SHADOW_CASTER_MATERIAL;
-<<<<<<< HEAD
-=======
-        mIds["shadow_receiver_material"] = ID_SHADOW_RECEIVER_MATERIAL;
->>>>>>> 83e497b5
         mIds["gpu_vendor_rule"] = ID_GPU_VENDOR_RULE;
         mIds["gpu_device_rule"] = ID_GPU_DEVICE_RULE;
         mIds["include"] = ID_INCLUDE;
@@ -1229,21 +1197,13 @@
         mIds["vertex"] = ID_VERTEX;
         mIds["fragment"] = ID_FRAGMENT;
         mIds["geometry"] = ID_GEOMETRY;
-<<<<<<< HEAD
-        mIds["tesselation_hull"] = ID_TESSELATION_HULL;
-        mIds["tesselation_domain"] = ID_TESSELATION_DOMAIN;
-=======
         mIds["tessellation_hull"] = ID_TESSELLATION_HULL;
         mIds["tessellation_domain"] = ID_TESSELLATION_DOMAIN;
->>>>>>> 83e497b5
         mIds["compute"] = ID_COMPUTE;
         mIds["content_type"] = ID_CONTENT_TYPE;
         mIds["named"] = ID_NAMED;
         mIds["shadow"] = ID_SHADOW;
-<<<<<<< HEAD
         mIds["compositor"] = ID_COMPOSITOR;
-=======
->>>>>>> 83e497b5
         mIds["texture_source"] = ID_TEXTURE_SOURCE;
         mIds["shared_params"] = ID_SHARED_PARAMS;
         mIds["shared_param_named"] = ID_SHARED_PARAM_NAMED;
@@ -1255,7 +1215,6 @@
         mIds["affector"] = ID_AFFECTOR;
 
         // Compositor
-<<<<<<< HEAD
         mIds["workspace"]       = ID_WORKSPACE;
         mIds["alias"]           = ID_ALIAS;
         mIds["connect"]         = ID_CONNECT;
@@ -1339,69 +1298,6 @@
         mIds["light"]                   = ID_LIGHT;
         mIds["split"]                   = ID_SPLIT;
 
-=======
-        mIds["compositor"] = ID_COMPOSITOR;
-        mIds["target"] = ID_TARGET;
-        mIds["target_output"] = ID_TARGET_OUTPUT;
-
-        mIds["input"] = ID_INPUT;
-        mIds["none"] = ID_NONE;
-        mIds["previous"] = ID_PREVIOUS;
-        mIds["target_width"] = ID_TARGET_WIDTH;
-        mIds["target_height"] = ID_TARGET_HEIGHT;
-        mIds["target_width_scaled"] = ID_TARGET_WIDTH_SCALED;
-        mIds["target_height_scaled"] = ID_TARGET_HEIGHT_SCALED;
-        mIds["pooled"] = ID_POOLED;
-        //mIds["gamma"] = ID_GAMMA; - already registered
-        mIds["no_fsaa"] = ID_NO_FSAA;
-        mIds["depth_pool"] = ID_DEPTH_POOL;
-
-        mIds["texture_ref"] = ID_TEXTURE_REF;
-        mIds["local_scope"] = ID_SCOPE_LOCAL;
-        mIds["chain_scope"] = ID_SCOPE_CHAIN;
-        mIds["global_scope"] = ID_SCOPE_GLOBAL;
-        mIds["compositor_logic"] = ID_COMPOSITOR_LOGIC;
-            
-        mIds["only_initial"] = ID_ONLY_INITIAL;
-        mIds["visibility_mask"] = ID_VISIBILITY_MASK;
-        mIds["lod_bias"] = ID_LOD_BIAS;
-        mIds["material_scheme"] = ID_MATERIAL_SCHEME;
-        mIds["shadows"] = ID_SHADOWS_ENABLED;
-
-        mIds["clear"] = ID_CLEAR;
-        mIds["stencil"] = ID_STENCIL;
-        mIds["render_scene"] = ID_RENDER_SCENE;
-        mIds["render_quad"] = ID_RENDER_QUAD;
-        mIds["identifier"] = ID_IDENTIFIER;
-        mIds["first_render_queue"] = ID_FIRST_RENDER_QUEUE;
-        mIds["last_render_queue"] = ID_LAST_RENDER_QUEUE;
-        mIds["quad_normals"] = ID_QUAD_NORMALS;
-        mIds["camera_far_corners_view_space"] = ID_CAMERA_FAR_CORNERS_VIEW_SPACE;
-        mIds["camera_far_corners_world_space"] = ID_CAMERA_FAR_CORNERS_WORLD_SPACE;
-
-        mIds["buffers"] = ID_BUFFERS;
-        mIds["colour"] = ID_COLOUR;
-        mIds["depth"] = ID_DEPTH;
-        mIds["colour_value"] = ID_COLOUR_VALUE;
-        mIds["depth_value"] = ID_DEPTH_VALUE;
-        mIds["stencil_value"] = ID_STENCIL_VALUE;
-
-        mIds["check"] = ID_CHECK;
-        mIds["comp_func"] = ID_COMP_FUNC;
-        mIds["ref_value"] = ID_REF_VALUE;
-        mIds["mask"] = ID_MASK;
-        mIds["fail_op"] = ID_FAIL_OP;
-        mIds["keep"] = ID_KEEP;
-        mIds["increment"] = ID_INCREMENT;
-        mIds["decrement"] = ID_DECREMENT;
-        mIds["increment_wrap"] = ID_INCREMENT_WRAP;
-        mIds["decrement_wrap"] = ID_DECREMENT_WRAP;
-        mIds["invert"] = ID_INVERT;
-        mIds["depth_fail_op"] = ID_DEPTH_FAIL_OP;
-        mIds["pass_op"] = ID_PASS_OP;
-        mIds["two_sided"] = ID_TWO_SIDED;
-        mIds["read_back_as_texture"] = ID_READ_BACK_AS_TEXTURE;
->>>>>>> 83e497b5
 #ifdef RTSHADER_SYSTEM_BUILD_CORE_SHADERS
         mIds["rtshader_system"] = ID_RT_SHADER_SYSTEM;
 #endif
