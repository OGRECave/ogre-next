--- conflicted
+++ resolved
@@ -384,10 +384,6 @@
             }
         }
 
-<<<<<<< HEAD
-        return StringUtil::BLANK;
-=======
         return BLANKSTRING;
->>>>>>> 83e497b5
     }
 }