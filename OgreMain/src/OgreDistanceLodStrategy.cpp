--- conflicted
+++ resolved
@@ -36,13 +36,7 @@
 
 #include <limits>
 
-<<<<<<< HEAD
-#include "OgreViewport.h"
-
 #include "OgreLodStrategyPrivate.inl"
-
-=======
->>>>>>> 83e497b5
 namespace Ogre {
     DistanceLodStrategyBase::DistanceLodStrategyBase(const String& name)
         : LodStrategy(name)
@@ -83,8 +77,7 @@
         return squaredDepth * camera->_getLodBiasInverse();
     }
     //-----------------------------------------------------------------------
-<<<<<<< HEAD
-    void DistanceLodStrategy::lodUpdateImpl( const size_t numNodes, ObjectData objData,
+    void DistanceLodStrategyBase::lodUpdateImpl( const size_t numNodes, ObjectData objData,
                                              const Camera *camera, Real bias ) const
     {
         ArrayVector3 cameraPos;
@@ -108,9 +101,6 @@
     }
     //-----------------------------------------------------------------------
     Real DistanceLodStrategy::getBaseValue() const
-=======
-    Real DistanceLodStrategyBase::getBaseValue() const
->>>>>>> 83e497b5
     {
         return Real(0);
     }
@@ -132,21 +122,13 @@
         return getIndexAscending(value, meshLodUsageList);
     }
     //-----------------------------------------------------------------------
-<<<<<<< HEAD
-    ushort DistanceLodStrategy::getIndex(Real value, const Material::LodValueArray& materialLodValueArray) const
-=======
-    ushort DistanceLodStrategyBase::getIndex(Real value, const Material::LodValueList& materialLodValueList) const
->>>>>>> 83e497b5
+    ushort DistanceLodStrategyBase::getIndex(Real value, const Material::LodValueArray& materialLodValueArray) const
     {
         // Get index assuming ascending values
         return getIndexAscending(value, materialLodValueArray);
     }
     //---------------------------------------------------------------------
-<<<<<<< HEAD
-    bool DistanceLodStrategy::isSorted(const Mesh::LodValueArray& values) const
-=======
-    bool DistanceLodStrategyBase::isSorted(const Mesh::LodValueList& values) const
->>>>>>> 83e497b5
+    bool DistanceLodStrategyBase::isSorted(const Mesh::LodValueArray& values) const
     {
         // Determine if sorted ascending
         return isSortedAscending(values);
