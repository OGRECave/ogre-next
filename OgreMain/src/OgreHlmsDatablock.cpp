--- conflicted
+++ resolved
@@ -494,13 +494,9 @@
         }
     }
     //-----------------------------------------------------------------------------------
-<<<<<<< HEAD
+    void HlmsDatablock::preload() {}
+    //-----------------------------------------------------------------------------------
     bool HlmsDatablock::hasCustomShadowMacroblock() const
-=======
-    void HlmsDatablock::preload() {}
-    //-----------------------------------------------------------------------------------
-    bool HlmsDatablock::hasCustomShadowMacroblock(void) const
->>>>>>> 262756b6
     {
         const HlmsMacroblock *macroblock0 = mMacroblock[0];
         const HlmsMacroblock *macroblock1 = mMacroblock[1];
