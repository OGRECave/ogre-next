/*
-----------------------------------------------------------------------------
This source file is part of OGRE
(Object-oriented Graphics Rendering Engine)
For the latest info, see http://www.ogre3d.org/

Copyright (c) 2000-2014 Torus Knot Software Ltd

Permission is hereby granted, free of charge, to any person obtaining a copy
of this software and associated documentation files (the "Software"), to deal
in the Software without restriction, including without limitation the rights
to use, copy, modify, merge, publish, distribute, sublicense, and/or sell
copies of the Software, and to permit persons to whom the Software is
furnished to do so, subject to the following conditions:

The above copyright notice and this permission notice shall be included in
all copies or substantial portions of the Software.

THE SOFTWARE IS PROVIDED "AS IS", WITHOUT WARRANTY OF ANY KIND, EXPRESS OR
IMPLIED, INCLUDING BUT NOT LIMITED TO THE WARRANTIES OF MERCHANTABILITY,
FITNESS FOR A PARTICULAR PURPOSE AND NONINFRINGEMENT. IN NO EVENT SHALL THE
AUTHORS OR COPYRIGHT HOLDERS BE LIABLE FOR ANY CLAIM, DAMAGES OR OTHER
LIABILITY, WHETHER IN AN ACTION OF CONTRACT, TORT OR OTHERWISE, ARISING FROM,
OUT OF OR IN CONNECTION WITH THE SOFTWARE OR THE USE OR OTHER DEALINGS IN
THE SOFTWARE.
-----------------------------------------------------------------------------
*/
#include "OgreStableHeaders.h"
#include "OgreRenderTarget.h"

#include "OgreViewport.h"
#include "OgreException.h"
#include "OgreLogManager.h"
#include "OgreRenderTargetListener.h"
#include "OgrePixelBox.h"
#include "OgreRoot.h"
#include "OgreDepthBuffer.h"
#include "OgreProfiler.h"
#include "OgreTimer.h"
#include <iomanip>

namespace Ogre {

    RenderTarget::RenderTarget()
        : mPriority(OGRE_DEFAULT_RT_GROUP)
        , mDepthBufferPoolId(DepthBuffer::POOL_DEFAULT)
        , mDepthBuffer(0)
        , mActive(true)
<<<<<<< HEAD
        , mHwGamma(false)
        , mFSAA(0)
        , mFsaaResolveDirty(false)
    {
=======
        , mAutoUpdate(true)
        , mHwGamma(false)
        , mFSAA(0)
    {
        mTimer = Root::getSingleton().getTimer();
>>>>>>> 83e497b5
        resetStatistics();
    }

    RenderTarget::~RenderTarget()
    {
        // Delete viewports
        for (ViewportList::iterator i = mViewportList.begin();
            i != mViewportList.end(); ++i)
        {
            fireViewportRemoved( *i );
            OGRE_DELETE *i;
        }

        //DepthBuffer keeps track of us, avoid a dangling pointer
        detachDepthBuffer();
<<<<<<< HEAD

        // Write closing message
        LogManager::getSingleton().stream(LML_TRIVIAL) << "Render Target '" << mName << "' ";
=======


        // Write closing message
        LogManager::getSingleton().stream(LML_TRIVIAL)
            << "Render Target '" << mName << "' "
            << "Average FPS: " << mStats.avgFPS << " "
            << "Best FPS: " << mStats.bestFPS << " "
            << "Worst FPS: " << mStats.worstFPS; 

>>>>>>> 83e497b5
    }

    const String& RenderTarget::getName(void) const
    {
        return mName;
    }


    void RenderTarget::getMetrics(unsigned int& width, unsigned int& height, unsigned int& colourDepth)
    {
        width = mWidth;
        height = mHeight;
        colourDepth = mColourDepth;
    }

    unsigned int RenderTarget::getWidth(void) const
    {
        return mWidth;
    }
    unsigned int RenderTarget::getHeight(void) const
    {
        return mHeight;
    }
    unsigned int RenderTarget::getColourDepth(void) const
    {
        return mColourDepth;
    }
    //-----------------------------------------------------------------------
    void RenderTarget::setDepthBufferPool( uint16 poolId )
    {
        if( mDepthBufferPoolId != poolId )
<<<<<<< HEAD
        {
            mDepthBufferPoolId = poolId;
            detachDepthBuffer();
        }
    }
    //-----------------------------------------------------------------------
    uint16 RenderTarget::getDepthBufferPool() const
    {
        return mDepthBufferPoolId;
    }
    //-----------------------------------------------------------------------
    DepthBuffer* RenderTarget::getDepthBuffer() const
    {
        return mDepthBuffer;
    }
    //-----------------------------------------------------------------------
    bool RenderTarget::attachDepthBuffer( DepthBuffer *depthBuffer )
    {
        bool retVal = false;

        if( (retVal = depthBuffer->isCompatible( this )) )
        {
            detachDepthBuffer();
            mDepthBuffer = depthBuffer;
            mDepthBuffer->_notifyRenderTargetAttached( this );
        }

        return retVal;
    }
    //-----------------------------------------------------------------------
    void RenderTarget::detachDepthBuffer()
    {
        if( mDepthBuffer )
        {
            mDepthBuffer->_notifyRenderTargetDetached( this );
            mDepthBuffer = 0;
=======
        {
            mDepthBufferPoolId = poolId;
            detachDepthBuffer();
        }
    }
    //-----------------------------------------------------------------------
    uint16 RenderTarget::getDepthBufferPool() const
    {
        return mDepthBufferPoolId;
    }
    //-----------------------------------------------------------------------
    DepthBuffer* RenderTarget::getDepthBuffer() const
    {
        return mDepthBuffer;
    }
    //-----------------------------------------------------------------------
    bool RenderTarget::attachDepthBuffer( DepthBuffer *depthBuffer )
    {
        bool retVal = false;

        if( (retVal = depthBuffer->isCompatible( this )) )
        {
            detachDepthBuffer();
            mDepthBuffer = depthBuffer;
            mDepthBuffer->_notifyRenderTargetAttached( this );
        }

        return retVal;
    }
    //-----------------------------------------------------------------------
    void RenderTarget::detachDepthBuffer()
    {
        if( mDepthBuffer )
        {
            mDepthBuffer->_notifyRenderTargetDetached( this );
            mDepthBuffer = 0;
        }
    }
    //-----------------------------------------------------------------------
    void RenderTarget::_detachDepthBuffer()
    {
        mDepthBuffer = 0;
    }

    void RenderTarget::updateImpl(void)
    {
        _beginUpdate();
        _updateAutoUpdatedViewports(true);
        _endUpdate();
    }

    void RenderTarget::_beginUpdate()
    {
        // notify listeners (pre)
        firePreUpdate();

        mStats.triangleCount = 0;
        mStats.batchCount = 0;
    }

    void RenderTarget::_updateAutoUpdatedViewports(bool updateStatistics)
    {
        // Go through viewports in Z-order
        // Tell each to refresh
        ViewportList::iterator it = mViewportList.begin();
        while (it != mViewportList.end())
        {
            Viewport* viewport = (*it).second;
            if(viewport->isAutoUpdated())
            {
                _updateViewport(viewport,updateStatistics);
            }
            ++it;
        }
    }

    void RenderTarget::_endUpdate()
    {
         // notify listeners (post)
        firePostUpdate();

        // Update statistics (always on top)
        updateStats();
    }

    void RenderTarget::_updateViewport(Viewport* viewport, bool updateStatistics)
    {
        assert(viewport->getTarget() == this &&
                "RenderTarget::_updateViewport the requested viewport is "
                "not bound to the rendertarget!");

        fireViewportPreUpdate(viewport);
        viewport->update();
        if(updateStatistics)
        {
            mStats.triangleCount += viewport->_getNumRenderedFaces();
            mStats.batchCount += viewport->_getNumRenderedBatches();
        }
        fireViewportPostUpdate(viewport);
    }

    void RenderTarget::_updateViewport(int zorder, bool updateStatistics)
    {
        ViewportList::iterator it = mViewportList.find(zorder);
        if (it != mViewportList.end())
        {
            _updateViewport((*it).second,updateStatistics);
        }
        else
        {
            OGRE_EXCEPT(Exception::ERR_ITEM_NOT_FOUND,"No viewport with given zorder : "
                + StringConverter::toString(zorder), "RenderTarget::_updateViewport");
        }
    }

    Viewport* RenderTarget::addViewport(Camera* cam, int ZOrder, float left, float top ,
        float width , float height)
    {       
        // Check no existing viewport with this Z-order
        ViewportList::iterator it = mViewportList.find(ZOrder);

        if (it != mViewportList.end())
        {
            StringStream str;
            str << "Can't create another viewport for "
                << mName << " with Z-order " << ZOrder
                << " because a viewport exists with this Z-order already.";
            OGRE_EXCEPT(Exception::ERR_INVALIDPARAMS, str.str(), "RenderTarget::addViewport");
>>>>>>> 83e497b5
        }
    }
    //-----------------------------------------------------------------------
    void RenderTarget::_detachDepthBuffer()
    {
        mDepthBuffer = 0;
    }

    void RenderTarget::_beginUpdate()
    {
        // notify listeners (pre)
        firePreUpdate();

<<<<<<< HEAD
        mStats.triangleCount = 0;
        mStats.batchCount = 0;
=======
        fireViewportAdded(vp);
>>>>>>> 83e497b5

        OgreProfileBeginGPUEvent("RenderTarget: " + getName());
    }
<<<<<<< HEAD

    void RenderTarget::_endUpdate()
=======
    //-----------------------------------------------------------------------
    void RenderTarget::removeViewport(int ZOrder)
>>>>>>> 83e497b5
    {
         // notify listeners (post)
        firePostUpdate();

<<<<<<< HEAD
        OgreProfileEndGPUEvent("RenderTarget: " + getName());
=======
        if (it != mViewportList.end())
        {
            fireViewportRemoved((*it).second);
            OGRE_DELETE (*it).second;
            mViewportList.erase(ZOrder);
        }
>>>>>>> 83e497b5
    }

    void RenderTarget::_updateViewportCullPhase01( Viewport* viewport, Camera *camera,
                                                   const Camera *lodCamera, uint8 firstRq, uint8 lastRq )
    {
        assert( viewport->getTarget() == this &&
                "RenderTarget::_updateViewportCullPhase the requested viewport is "
                "not bound to the rendertarget!" );

        fireViewportPreUpdate(viewport);
        viewport->_updateCullPhase01( camera, lodCamera, firstRq, lastRq );
    }
    //-----------------------------------------------------------------------
    void RenderTarget::_updateViewportRenderPhase02( Viewport* viewport, Camera *camera,
                                                     const Camera *lodCamera, uint8 firstRq,
                                                     uint8 lastRq, bool updateStatistics )
    {
        assert( viewport->getTarget() == this &&
                "RenderTarget::_updateViewport the requested viewport is "
                "not bound to the rendertarget!" );

        viewport->_updateRenderPhase02( camera, lodCamera, firstRq, lastRq );
        if(updateStatistics)
        {
            mStats.triangleCount += camera->_getNumRenderedFaces();
            mStats.batchCount += camera->_getNumRenderedBatches();
        }
        fireViewportPostUpdate(viewport);
    }
    //-----------------------------------------------------------------------
    Viewport* RenderTarget::addViewport( float left, float top, float width, float height )
    {       
        // Add viewport to list
        Viewport* vp = OGRE_NEW Viewport( this, left, top, width, height );
        mViewportList.push_back( vp );

        vp->mGlobalIndex = mViewportList.size() - 1;

        fireViewportAdded(vp);

        return vp;
    }
    //-----------------------------------------------------------------------
    void RenderTarget::removeViewport( Viewport *vp )
    {
        if( vp->mGlobalIndex >= mViewportList.size() ||
            vp != *(mViewportList.begin() + vp->mGlobalIndex) )
        {
            OGRE_EXCEPT( Exception::ERR_INTERNAL_ERROR, "Viewport had it's mGlobalIndex out of "
                "date!!! (or Viewport wasn't created by this RenderTarget",
                "RenderTarget::removeViewport" );
        }

        ViewportList::iterator itor = mViewportList.begin() + vp->mGlobalIndex;

        fireViewportRemoved( vp );
        OGRE_DELETE vp;

        itor = efficientVectorRemove( mViewportList, itor );

        //The Viewport that was at the end got swapped and has now a different index
        if( itor != mViewportList.end() )
            (*itor)->mGlobalIndex = itor - mViewportList.begin();
    }

    void RenderTarget::removeAllViewports(void)
    {
        for (ViewportList::iterator it = mViewportList.begin(); it != mViewportList.end(); ++it)
        {
            fireViewportRemoved( *it );
            OGRE_DELETE *it;
        }

        mViewportList.clear();
    }

    const RenderTarget::FrameStats& RenderTarget::getStatistics(void) const
    {
        return mStats;
    }

    size_t RenderTarget::getTriangleCount(void) const
    {
        return mStats.triangleCount;
    }

    size_t RenderTarget::getBatchCount(void) const
    {
        return mStats.batchCount;
    }

    void RenderTarget::resetStatistics(void)
    {
        mStats.triangleCount = 0;
        mStats.batchCount = 0;
<<<<<<< HEAD
=======
        mStats.bestFrameTime = 999999;
        mStats.worstFrameTime = 0;
        mStats.vBlankMissCount = 0;

        mLastTime = mTimer->getMilliseconds();
        mLastSecond = mLastTime;
        mFrameCount = 0;
    }

    void RenderTarget::updateStats(void)
    {
        ++mFrameCount;
        unsigned long thisTime = mTimer->getMilliseconds();

        // check frame time
        unsigned long frameTime = thisTime - mLastTime ;
        mLastTime = thisTime ;

        mStats.bestFrameTime = std::min(mStats.bestFrameTime, frameTime);
        mStats.worstFrameTime = std::max(mStats.worstFrameTime, frameTime);

        // check if new second (update only once per second)
        if (thisTime - mLastSecond > 1000) 
        { 
            // new second - not 100% precise
            mStats.lastFPS = (float)mFrameCount / (float)(thisTime - mLastSecond) * 1000.0f;

            if (mStats.avgFPS == 0)
                mStats.avgFPS = mStats.lastFPS;
            else
                mStats.avgFPS = (mStats.avgFPS + mStats.lastFPS) / 2; // not strictly correct, but good enough

            mStats.bestFPS = std::max(mStats.bestFPS, mStats.lastFPS);
            mStats.worstFPS = std::min(mStats.worstFPS, mStats.lastFPS);

            mLastSecond = thisTime ;
            mFrameCount  = 0;

        }

>>>>>>> 83e497b5
    }

    void RenderTarget::getCustomAttribute(const String& name, void* pData)
    {
        OGRE_EXCEPT(Exception::ERR_INVALIDPARAMS, "Attribute not found. " + name, " RenderTarget::getCustomAttribute");
    }
    //-----------------------------------------------------------------------
    void RenderTarget::addListener(RenderTargetListener* listener)
    {
        mListeners.push_back(listener);
    }
    //-----------------------------------------------------------------------
    void RenderTarget::removeListener(RenderTargetListener* listener)
    {
        RenderTargetListenerList::iterator i;
        for (i = mListeners.begin(); i != mListeners.end(); ++i)
        {
            if (*i == listener)
            {
                mListeners.erase(i);
                break;
            }
        }

    }
    //-----------------------------------------------------------------------
    void RenderTarget::removeAllListeners(void)
    {
        mListeners.clear();
    }
    //-----------------------------------------------------------------------
    void RenderTarget::firePreUpdate(void)
    {
        RenderTargetEvent evt;
        evt.source = this;

        RenderTargetListenerList::iterator i, iend;
        i = mListeners.begin();
        iend = mListeners.end();
        for(; i != iend; ++i)
        {
            (*i)->preRenderTargetUpdate(evt);
        }


    }
    //-----------------------------------------------------------------------
    void RenderTarget::firePostUpdate(void)
    {
        RenderTargetEvent evt;
        evt.source = this;

        RenderTargetListenerList::iterator i, iend;
        i = mListeners.begin();
        iend = mListeners.end();
        for(; i != iend; ++i)
        {
            (*i)->postRenderTargetUpdate(evt);
        }
    }
    //-----------------------------------------------------------------------
    unsigned short RenderTarget::getNumViewports(void) const
    {
        return (unsigned short)mViewportList.size();

    }
    //-----------------------------------------------------------------------
    Viewport* RenderTarget::getViewport(unsigned short index)
    {
<<<<<<< HEAD
        return mViewportList[index];
=======
        assert (index < mViewportList.size() && "Index out of bounds");

        ViewportList::iterator i = mViewportList.begin();
        while (index--)
            ++i;
        return i->second;
    }
    //-----------------------------------------------------------------------
    Viewport* RenderTarget::getViewportByZOrder(int ZOrder)
    {
        ViewportList::iterator i = mViewportList.find(ZOrder);
        if(i == mViewportList.end())
        {
            OGRE_EXCEPT(Exception::ERR_ITEM_NOT_FOUND,"No viewport with given Z-order: "
                + StringConverter::toString(ZOrder), "RenderTarget::getViewportByZOrder");
        }
        return i->second;
    }
    //-----------------------------------------------------------------------
    bool RenderTarget::hasViewportWithZOrder(int ZOrder)
    {
        ViewportList::iterator i = mViewportList.find(ZOrder);
        return i != mViewportList.end();
>>>>>>> 83e497b5
    }
    //-----------------------------------------------------------------------
    bool RenderTarget::isActive() const
    {
        return mActive;
    }
    //-----------------------------------------------------------------------
    void RenderTarget::setActive( bool state )
    {
        mActive = state;
    }
    //-----------------------------------------------------------------------
    void RenderTarget::fireViewportPreUpdate(Viewport* vp)
    {
        RenderTargetViewportEvent evt;
        evt.source = vp;

        RenderTargetListenerList::iterator i, iend;
        i = mListeners.begin();
        iend = mListeners.end();
        for(; i != iend; ++i)
        {
            (*i)->preViewportUpdate(evt);
        }
    }
    //-----------------------------------------------------------------------
    void RenderTarget::fireViewportPostUpdate(Viewport* vp)
    {
        RenderTargetViewportEvent evt;
        evt.source = vp;

        RenderTargetListenerList::iterator i, iend;
        i = mListeners.begin();
        iend = mListeners.end();
        for(; i != iend; ++i)
        {
            (*i)->postViewportUpdate(evt);
        }
    }
    //-----------------------------------------------------------------------
    void RenderTarget::fireViewportAdded(Viewport* vp)
    {
        RenderTargetViewportEvent evt;
        evt.source = vp;

        RenderTargetListenerList::iterator i, iend;
        i = mListeners.begin();
        iend = mListeners.end();
        for(; i != iend; ++i)
        {
            (*i)->viewportAdded(evt);
        }
    }
    //-----------------------------------------------------------------------
    void RenderTarget::fireViewportRemoved(Viewport* vp)
    {
        RenderTargetViewportEvent evt;
        evt.source = vp;

        // Make a temp copy of the listeners
        // some will want to remove themselves as listeners when they get this
        RenderTargetListenerList tempList = mListeners;

        RenderTargetListenerList::iterator i, iend;
        i = tempList.begin();
        iend = tempList.end();
        for(; i != iend; ++i)
        {
            (*i)->viewportRemoved(evt);
        }
    }
    //-----------------------------------------------------------------------
    String RenderTarget::writeContentsToTimestampedFile(const String& filenamePrefix, const String& filenameSuffix)
    {
        struct tm *pTime;
        time_t ctTime; time(&ctTime);
        pTime = localtime( &ctTime );
        Ogre::StringStream oss;
        oss << std::setw(2) << std::setfill('0') << (pTime->tm_mon + 1)
            << std::setw(2) << std::setfill('0') << pTime->tm_mday
            << std::setw(2) << std::setfill('0') << (pTime->tm_year + 1900)
            << "_" << std::setw(2) << std::setfill('0') << pTime->tm_hour
            << std::setw(2) << std::setfill('0') << pTime->tm_min
            << std::setw(2) << std::setfill('0') << pTime->tm_sec
            << std::setw(3) << std::setfill('0') <<
                        (Root::getSingleton().getTimer()->getMilliseconds() % 1000);
        String filename = filenamePrefix + oss.str() + filenameSuffix;
        writeContentsToFile(filename);
        return filename;

    }
    //-----------------------------------------------------------------------
    void RenderTarget::writeContentsToFile(const String& filename)
    {
        PixelFormat pf = suggestPixelFormat();

        uchar *data = OGRE_ALLOC_T(uchar, mWidth * mHeight * PixelUtil::getNumElemBytes(pf), MEMCATEGORY_RENDERSYS);
        PixelBox pb(mWidth, mHeight, 1, pf, data);

        copyContentsToMemory(pb);

        Image().loadDynamicImage(data, mWidth, mHeight, 1, pf, false, 1, 0).save(filename);

        OGRE_FREE(data, MEMCATEGORY_RENDERSYS);
<<<<<<< HEAD
=======
    }
    //-----------------------------------------------------------------------
    void RenderTarget::_notifyCameraRemoved(const Camera* cam)
    {
        ViewportList::iterator i, iend;
        iend = mViewportList.end();
        for (i = mViewportList.begin(); i != iend; ++i)
        {
            Viewport* v = i->second;
            if (v->getCamera() == cam)
            {
                // disable camera link
                v->setCamera(0);
            }
        }
    }
    //-----------------------------------------------------------------------
    void RenderTarget::setAutoUpdated(bool autoup)
    {
        mAutoUpdate = autoup;
    }
    //-----------------------------------------------------------------------
    bool RenderTarget::isAutoUpdated(void) const
    {
        return mAutoUpdate;
>>>>>>> 83e497b5
    }
    //-----------------------------------------------------------------------
    bool RenderTarget::isPrimary(void) const
    {
        // RenderWindow will override and return true for the primary window
        return false;
    }
    //-----------------------------------------------------------------------
    RenderTarget::Impl *RenderTarget::_getImpl()
    {
        return 0;
    }
<<<<<<< HEAD
}
=======
    //-----------------------------------------------------------------------
    void RenderTarget::update(bool swap)
    {
        OgreProfileBeginGPUEvent("RenderTarget: " + getName());
        // call implementation
        updateImpl();


        if (swap)
        {
            // Swap buffers
            swapBuffers();
        }
        OgreProfileEndGPUEvent("RenderTarget: " + getName());
    }
    

}        
>>>>>>> 83e497b5
<|MERGE_RESOLUTION|>--- conflicted
+++ resolved
@@ -46,18 +46,10 @@
         , mDepthBufferPoolId(DepthBuffer::POOL_DEFAULT)
         , mDepthBuffer(0)
         , mActive(true)
-<<<<<<< HEAD
         , mHwGamma(false)
         , mFSAA(0)
         , mFsaaResolveDirty(false)
     {
-=======
-        , mAutoUpdate(true)
-        , mHwGamma(false)
-        , mFSAA(0)
-    {
-        mTimer = Root::getSingleton().getTimer();
->>>>>>> 83e497b5
         resetStatistics();
     }
 
@@ -73,21 +65,9 @@
 
         //DepthBuffer keeps track of us, avoid a dangling pointer
         detachDepthBuffer();
-<<<<<<< HEAD
 
         // Write closing message
         LogManager::getSingleton().stream(LML_TRIVIAL) << "Render Target '" << mName << "' ";
-=======
-
-
-        // Write closing message
-        LogManager::getSingleton().stream(LML_TRIVIAL)
-            << "Render Target '" << mName << "' "
-            << "Average FPS: " << mStats.avgFPS << " "
-            << "Best FPS: " << mStats.bestFPS << " "
-            << "Worst FPS: " << mStats.worstFPS; 
-
->>>>>>> 83e497b5
     }
 
     const String& RenderTarget::getName(void) const
@@ -119,7 +99,6 @@
     void RenderTarget::setDepthBufferPool( uint16 poolId )
     {
         if( mDepthBufferPoolId != poolId )
-<<<<<<< HEAD
         {
             mDepthBufferPoolId = poolId;
             detachDepthBuffer();
@@ -156,56 +135,12 @@
         {
             mDepthBuffer->_notifyRenderTargetDetached( this );
             mDepthBuffer = 0;
-=======
-        {
-            mDepthBufferPoolId = poolId;
-            detachDepthBuffer();
-        }
-    }
-    //-----------------------------------------------------------------------
-    uint16 RenderTarget::getDepthBufferPool() const
-    {
-        return mDepthBufferPoolId;
-    }
-    //-----------------------------------------------------------------------
-    DepthBuffer* RenderTarget::getDepthBuffer() const
-    {
-        return mDepthBuffer;
-    }
-    //-----------------------------------------------------------------------
-    bool RenderTarget::attachDepthBuffer( DepthBuffer *depthBuffer )
-    {
-        bool retVal = false;
-
-        if( (retVal = depthBuffer->isCompatible( this )) )
-        {
-            detachDepthBuffer();
-            mDepthBuffer = depthBuffer;
-            mDepthBuffer->_notifyRenderTargetAttached( this );
-        }
-
-        return retVal;
-    }
-    //-----------------------------------------------------------------------
-    void RenderTarget::detachDepthBuffer()
-    {
-        if( mDepthBuffer )
-        {
-            mDepthBuffer->_notifyRenderTargetDetached( this );
-            mDepthBuffer = 0;
         }
     }
     //-----------------------------------------------------------------------
     void RenderTarget::_detachDepthBuffer()
     {
         mDepthBuffer = 0;
-    }
-
-    void RenderTarget::updateImpl(void)
-    {
-        _beginUpdate();
-        _updateAutoUpdatedViewports(true);
-        _endUpdate();
     }
 
     void RenderTarget::_beginUpdate()
@@ -215,22 +150,8 @@
 
         mStats.triangleCount = 0;
         mStats.batchCount = 0;
-    }
-
-    void RenderTarget::_updateAutoUpdatedViewports(bool updateStatistics)
-    {
-        // Go through viewports in Z-order
-        // Tell each to refresh
-        ViewportList::iterator it = mViewportList.begin();
-        while (it != mViewportList.end())
-        {
-            Viewport* viewport = (*it).second;
-            if(viewport->isAutoUpdated())
-            {
-                _updateViewport(viewport,updateStatistics);
-            }
-            ++it;
-        }
+
+        OgreProfileBeginGPUEvent("RenderTarget: " + getName());
     }
 
     void RenderTarget::_endUpdate()
@@ -238,97 +159,7 @@
          // notify listeners (post)
         firePostUpdate();
 
-        // Update statistics (always on top)
-        updateStats();
-    }
-
-    void RenderTarget::_updateViewport(Viewport* viewport, bool updateStatistics)
-    {
-        assert(viewport->getTarget() == this &&
-                "RenderTarget::_updateViewport the requested viewport is "
-                "not bound to the rendertarget!");
-
-        fireViewportPreUpdate(viewport);
-        viewport->update();
-        if(updateStatistics)
-        {
-            mStats.triangleCount += viewport->_getNumRenderedFaces();
-            mStats.batchCount += viewport->_getNumRenderedBatches();
-        }
-        fireViewportPostUpdate(viewport);
-    }
-
-    void RenderTarget::_updateViewport(int zorder, bool updateStatistics)
-    {
-        ViewportList::iterator it = mViewportList.find(zorder);
-        if (it != mViewportList.end())
-        {
-            _updateViewport((*it).second,updateStatistics);
-        }
-        else
-        {
-            OGRE_EXCEPT(Exception::ERR_ITEM_NOT_FOUND,"No viewport with given zorder : "
-                + StringConverter::toString(zorder), "RenderTarget::_updateViewport");
-        }
-    }
-
-    Viewport* RenderTarget::addViewport(Camera* cam, int ZOrder, float left, float top ,
-        float width , float height)
-    {       
-        // Check no existing viewport with this Z-order
-        ViewportList::iterator it = mViewportList.find(ZOrder);
-
-        if (it != mViewportList.end())
-        {
-            StringStream str;
-            str << "Can't create another viewport for "
-                << mName << " with Z-order " << ZOrder
-                << " because a viewport exists with this Z-order already.";
-            OGRE_EXCEPT(Exception::ERR_INVALIDPARAMS, str.str(), "RenderTarget::addViewport");
->>>>>>> 83e497b5
-        }
-    }
-    //-----------------------------------------------------------------------
-    void RenderTarget::_detachDepthBuffer()
-    {
-        mDepthBuffer = 0;
-    }
-
-    void RenderTarget::_beginUpdate()
-    {
-        // notify listeners (pre)
-        firePreUpdate();
-
-<<<<<<< HEAD
-        mStats.triangleCount = 0;
-        mStats.batchCount = 0;
-=======
-        fireViewportAdded(vp);
->>>>>>> 83e497b5
-
-        OgreProfileBeginGPUEvent("RenderTarget: " + getName());
-    }
-<<<<<<< HEAD
-
-    void RenderTarget::_endUpdate()
-=======
-    //-----------------------------------------------------------------------
-    void RenderTarget::removeViewport(int ZOrder)
->>>>>>> 83e497b5
-    {
-         // notify listeners (post)
-        firePostUpdate();
-
-<<<<<<< HEAD
         OgreProfileEndGPUEvent("RenderTarget: " + getName());
-=======
-        if (it != mViewportList.end())
-        {
-            fireViewportRemoved((*it).second);
-            OGRE_DELETE (*it).second;
-            mViewportList.erase(ZOrder);
-        }
->>>>>>> 83e497b5
     }
 
     void RenderTarget::_updateViewportCullPhase01( Viewport* viewport, Camera *camera,
@@ -424,49 +255,6 @@
     {
         mStats.triangleCount = 0;
         mStats.batchCount = 0;
-<<<<<<< HEAD
-=======
-        mStats.bestFrameTime = 999999;
-        mStats.worstFrameTime = 0;
-        mStats.vBlankMissCount = 0;
-
-        mLastTime = mTimer->getMilliseconds();
-        mLastSecond = mLastTime;
-        mFrameCount = 0;
-    }
-
-    void RenderTarget::updateStats(void)
-    {
-        ++mFrameCount;
-        unsigned long thisTime = mTimer->getMilliseconds();
-
-        // check frame time
-        unsigned long frameTime = thisTime - mLastTime ;
-        mLastTime = thisTime ;
-
-        mStats.bestFrameTime = std::min(mStats.bestFrameTime, frameTime);
-        mStats.worstFrameTime = std::max(mStats.worstFrameTime, frameTime);
-
-        // check if new second (update only once per second)
-        if (thisTime - mLastSecond > 1000) 
-        { 
-            // new second - not 100% precise
-            mStats.lastFPS = (float)mFrameCount / (float)(thisTime - mLastSecond) * 1000.0f;
-
-            if (mStats.avgFPS == 0)
-                mStats.avgFPS = mStats.lastFPS;
-            else
-                mStats.avgFPS = (mStats.avgFPS + mStats.lastFPS) / 2; // not strictly correct, but good enough
-
-            mStats.bestFPS = std::max(mStats.bestFPS, mStats.lastFPS);
-            mStats.worstFPS = std::min(mStats.worstFPS, mStats.lastFPS);
-
-            mLastSecond = thisTime ;
-            mFrameCount  = 0;
-
-        }
-
->>>>>>> 83e497b5
     }
 
     void RenderTarget::getCustomAttribute(const String& name, void* pData)
@@ -536,33 +324,7 @@
     //-----------------------------------------------------------------------
     Viewport* RenderTarget::getViewport(unsigned short index)
     {
-<<<<<<< HEAD
         return mViewportList[index];
-=======
-        assert (index < mViewportList.size() && "Index out of bounds");
-
-        ViewportList::iterator i = mViewportList.begin();
-        while (index--)
-            ++i;
-        return i->second;
-    }
-    //-----------------------------------------------------------------------
-    Viewport* RenderTarget::getViewportByZOrder(int ZOrder)
-    {
-        ViewportList::iterator i = mViewportList.find(ZOrder);
-        if(i == mViewportList.end())
-        {
-            OGRE_EXCEPT(Exception::ERR_ITEM_NOT_FOUND,"No viewport with given Z-order: "
-                + StringConverter::toString(ZOrder), "RenderTarget::getViewportByZOrder");
-        }
-        return i->second;
-    }
-    //-----------------------------------------------------------------------
-    bool RenderTarget::hasViewportWithZOrder(int ZOrder)
-    {
-        ViewportList::iterator i = mViewportList.find(ZOrder);
-        return i != mViewportList.end();
->>>>>>> 83e497b5
     }
     //-----------------------------------------------------------------------
     bool RenderTarget::isActive() const
@@ -667,34 +429,6 @@
         Image().loadDynamicImage(data, mWidth, mHeight, 1, pf, false, 1, 0).save(filename);
 
         OGRE_FREE(data, MEMCATEGORY_RENDERSYS);
-<<<<<<< HEAD
-=======
-    }
-    //-----------------------------------------------------------------------
-    void RenderTarget::_notifyCameraRemoved(const Camera* cam)
-    {
-        ViewportList::iterator i, iend;
-        iend = mViewportList.end();
-        for (i = mViewportList.begin(); i != iend; ++i)
-        {
-            Viewport* v = i->second;
-            if (v->getCamera() == cam)
-            {
-                // disable camera link
-                v->setCamera(0);
-            }
-        }
-    }
-    //-----------------------------------------------------------------------
-    void RenderTarget::setAutoUpdated(bool autoup)
-    {
-        mAutoUpdate = autoup;
-    }
-    //-----------------------------------------------------------------------
-    bool RenderTarget::isAutoUpdated(void) const
-    {
-        return mAutoUpdate;
->>>>>>> 83e497b5
     }
     //-----------------------------------------------------------------------
     bool RenderTarget::isPrimary(void) const
@@ -707,25 +441,4 @@
     {
         return 0;
     }
-<<<<<<< HEAD
-}
-=======
-    //-----------------------------------------------------------------------
-    void RenderTarget::update(bool swap)
-    {
-        OgreProfileBeginGPUEvent("RenderTarget: " + getName());
-        // call implementation
-        updateImpl();
-
-
-        if (swap)
-        {
-            // Swap buffers
-            swapBuffers();
-        }
-        OgreProfileEndGPUEvent("RenderTarget: " + getName());
-    }
-    
-
-}        
->>>>>>> 83e497b5
+}