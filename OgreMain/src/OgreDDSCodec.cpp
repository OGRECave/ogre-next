--- conflicted
+++ resolved
@@ -133,14 +133,7 @@
     const uint32 DDSD_CAPS = 0x00000001;
     const uint32 DDSD_HEIGHT = 0x00000002;
     const uint32 DDSD_WIDTH = 0x00000004;
-<<<<<<< HEAD
-    const uint32 DDSD_PITCH = 0x00000008;
     const uint32 DDSD_PIXELFORMAT = 0x00001000;
-    const uint32 DDSD_MIPMAPCOUNT = 0x00020000;
-    const uint32 DDSD_LINEARSIZE = 0x00080000;
-=======
-    const uint32 DDSD_PIXELFORMAT = 0x00001000;
->>>>>>> 83e497b5
     const uint32 DDSD_DEPTH = 0x00800000;
     const uint32 DDPF_ALPHAPIXELS = 0x00000001;
     const uint32 DDPF_FOURCC = 0x00000004;
@@ -157,14 +150,11 @@
     const uint32 DDSCAPS2_CUBEMAP_NEGATIVEZ = 0x00008000;
     const uint32 DDSCAPS2_VOLUME = 0x00200000;
 
-<<<<<<< HEAD
-=======
     // Currently unused
 //    const uint32 DDSD_PITCH = 0x00000008;
 //    const uint32 DDSD_MIPMAPCOUNT = 0x00020000;
 //    const uint32 DDSD_LINEARSIZE = 0x00080000;
 
->>>>>>> 83e497b5
     // Special FourCC codes
     const uint32 D3DFMT_R16F            = 111;
     const uint32 D3DFMT_G16R16F         = 112;
@@ -230,10 +220,6 @@
         // Establish texture attributes
         bool isVolume = (imgData->depth > 1);       
         bool isFloat32r = (imgData->format == PF_FLOAT32_R);
-<<<<<<< HEAD
-        bool hasAlpha = false;
-=======
->>>>>>> 83e497b5
         bool notImplemented = false;
         String notImplementedString = "";
 
@@ -292,12 +278,8 @@
             // Build header and write to disk
 
             // Variables for some DDS header flags
-<<<<<<< HEAD
-            uint32 ddsHeaderFlags = 0;          
-=======
             bool hasAlpha = false;
             uint32 ddsHeaderFlags = 0;
->>>>>>> 83e497b5
             uint32 ddsHeaderRgbBits = 0;
             uint32 ddsHeaderSizeOrPitch = 0;
             uint32 ddsHeaderCaps1 = 0;
@@ -954,11 +936,7 @@
             }
         }
 
-<<<<<<< HEAD
-        return StringUtil::BLANK;
-=======
         return BLANKSTRING;
->>>>>>> 83e497b5
 
     }
     
