--- conflicted
+++ resolved
@@ -4799,10 +4799,7 @@
 					writeValue("vertex");
 					break;
                 case TextureUnitState::BT_GEOMETRY:
-<<<<<<< HEAD
-                case TextureUnitState::BT_TESSELLATION_DOMAIN:
-                case TextureUnitState::BT_TESSELLATION_HULL:
-=======
+                case TextureUnitState::BT_GEOMETRY:
 					writeValue("geometry");
 					break;
                 case TextureUnitState::BT_TESSELATION_DOMAIN:
@@ -4811,7 +4808,6 @@
                 case TextureUnitState::BT_TESSELATION_HULL:
 					writeValue("tesselation_hull");
 					break;
->>>>>>> 24e53215
                 case TextureUnitState::BT_COMPUTE:
 					writeValue("compute");
                     break;
