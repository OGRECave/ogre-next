/*
-----------------------------------------------------------------------------
This source file is part of OGRE
(Object-oriented Graphics Rendering Engine)
For the latest info, see http://www.ogre3d.org/

Copyright (c) 2000-2014 Torus Knot Software Ltd

Permission is hereby granted, free of charge, to any person obtaining a copy
of this software and associated documentation files (the "Software"), to deal
in the Software without restriction, including without limitation the rights
to use, copy, modify, merge, publish, distribute, sublicense, and/or sell
copies of the Software, and to permit persons to whom the Software is
furnished to do so, subject to the following conditions:

The above copyright notice and this permission notice shall be included in
all copies or substantial portions of the Software.

THE SOFTWARE IS PROVIDED "AS IS", WITHOUT WARRANTY OF ANY KIND, EXPRESS OR
IMPLIED, INCLUDING BUT NOT LIMITED TO THE WARRANTIES OF MERCHANTABILITY,
FITNESS FOR A PARTICULAR PURPOSE AND NONINFRINGEMENT. IN NO EVENT SHALL THE
AUTHORS OR COPYRIGHT HOLDERS BE LIABLE FOR ANY CLAIM, DAMAGES OR OTHER
LIABILITY, WHETHER IN AN ACTION OF CONTRACT, TORT OR OTHERWISE, ARISING FROM,
OUT OF OR IN CONNECTION WITH THE SOFTWARE OR THE USE OR OTHER DEALINGS IN
THE SOFTWARE.
-----------------------------------------------------------------------------
*/
#include "OgreStableHeaders.h"
#include "OgreTangentSpaceCalc.h"
#include "OgreHardwareBufferManager.h"
#include "OgreLogManager.h"
#include "OgreException.h"

#include <sstream>

namespace Ogre
{
namespace v1
{
    //---------------------------------------------------------------------
    TangentSpaceCalc::TangentSpaceCalc()
        : mVData(0)
        , mSplitMirrored(false)
        , mSplitRotated(false)
        , mStoreParityInW(false)
    {
    }
    //---------------------------------------------------------------------
    TangentSpaceCalc::~TangentSpaceCalc()
    {

    }
    //---------------------------------------------------------------------
    void TangentSpaceCalc::clear()
    {
        mIDataList.clear();
        mOpTypes.clear();
        mVData = 0;
    }
    //---------------------------------------------------------------------
    void TangentSpaceCalc::setVertexData(VertexData* v_in)
    {
        mVData = v_in;
    }
    //---------------------------------------------------------------------
    void TangentSpaceCalc::addIndexData(IndexData* i_in, OperationType op)
    {
        if (op != OT_TRIANGLE_FAN &&
            op != OT_TRIANGLE_LIST &&
            op != OT_TRIANGLE_STRIP)
        {
            OGRE_EXCEPT(Exception::ERR_INVALIDPARAMS,
                "Only indexed triangle (list, strip, fan) render operations are supported.",
                "TangentSpaceCalc::addIndexData");

        }
        mIDataList.push_back(i_in);
        mOpTypes.push_back(op);
    }
    //---------------------------------------------------------------------
    TangentSpaceCalc::Result TangentSpaceCalc::build(
        VertexElementSemantic targetSemantic,
        unsigned short sourceTexCoordSet, unsigned short index)
    {
        Result res;

        // Pull out all the vertex components we'll need
        populateVertexArray(sourceTexCoordSet);

        // Now process the faces and calculate / add their contributions
        processFaces(res);

        // Now normalise & orthogonalise
        normaliseVertices();

        // Create new final geometry
        // First extend existing buffers to cope with new vertices
        extendBuffers(res.vertexSplits);

        // Alter indexes
        remapIndexes(res);

        // Create / identify target & write tangents
        insertTangents(res, targetSemantic, sourceTexCoordSet, index);

        return res;


    }
    //---------------------------------------------------------------------
    void TangentSpaceCalc::extendBuffers(VertexSplits& vertexSplits)
    {
        if (!vertexSplits.empty())
        {
            // ok, need to increase the vertex buffer size, and alter some indexes

            // vertex buffers first
            VertexBufferBinding* newBindings = HardwareBufferManager::getSingleton().createVertexBufferBinding();
            const VertexBufferBinding::VertexBufferBindingMap& bindmap = 
                mVData->vertexBufferBinding->getBindings();
            for (VertexBufferBinding::VertexBufferBindingMap::const_iterator i = 
                bindmap.begin(); i != bindmap.end(); ++i)
            {
                HardwareVertexBufferSharedPtr srcbuf = i->second;
                // Derive vertex count from buffer not vertex data, in case using
                // the vertexStart option in vertex data
                size_t newVertexCount = srcbuf->getNumVertices() + vertexSplits.size();
                // Create new buffer & bind
                HardwareVertexBufferSharedPtr newBuf = 
                    HardwareBufferManager::getSingleton().createVertexBuffer(
                    srcbuf->getVertexSize(), newVertexCount, srcbuf->getUsage(), 
                    srcbuf->hasShadowBuffer());
                newBindings->setBinding(i->first, newBuf);

                // Copy existing contents (again, entire buffer, not just elements referenced)
                newBuf->copyData(*(srcbuf.get()), 0, 0, srcbuf->getNumVertices() * srcbuf->getVertexSize(), true);

                // Split vertices, read / write from new buffer
                HardwareBufferLockGuard newBufLock(newBuf, HardwareBuffer::HBL_NORMAL);
                char* pBase = static_cast<char*>(newBufLock.pData);
                for (VertexSplits::iterator spliti = vertexSplits.begin(); 
                    spliti != vertexSplits.end(); ++spliti)
                {
                    const char* pSrcBase = pBase + spliti->first * newBuf->getVertexSize();
                    char* pDstBase = pBase + spliti->second * newBuf->getVertexSize();
                    memcpy(pDstBase, pSrcBase, newBuf->getVertexSize());
                }
            }

            // Update vertex data
            // Increase vertex count according to num splits
            mVData->vertexCount += vertexSplits.size();
            // Flip bindings over to new buffers (old buffers released)
            HardwareBufferManager::getSingleton().destroyVertexBufferBinding(mVData->vertexBufferBinding);
            mVData->vertexBufferBinding = newBindings;

            // If vertex size requires 32bit index buffer
            if (mVData->vertexCount > 65536)
            {
                for (size_t i = 0; i < mIDataList.size(); ++i)
                {
                    // check index size
                    IndexData* idata = mIDataList[i];
                    HardwareIndexBufferSharedPtr srcbuf = idata->indexBuffer;
                    if (srcbuf->getType() == HardwareIndexBuffer::IT_16BIT)
                    {
                        size_t indexCount = srcbuf->getNumIndexes();

                        // convert index buffer to 32bit.
                        HardwareIndexBufferSharedPtr newBuf =
                            HardwareBufferManager::getSingleton().createIndexBuffer(
                            HardwareIndexBuffer::IT_32BIT, indexCount,
                            srcbuf->getUsage(), srcbuf->hasShadowBuffer());

                        HardwareBufferLockGuard srcBufLock(srcbuf, HardwareBuffer::HBL_NORMAL);
                        HardwareBufferLockGuard newBufLock(newBuf, HardwareBuffer::HBL_NORMAL);
                        uint16* pSrcBase = static_cast<uint16*>(srcBufLock.pData);
                        uint32* pBase = static_cast<uint32*>(newBufLock.pData);

                        size_t j = 0;
                        while (j < indexCount)
                        {
                            *pBase++ = *pSrcBase++;
                            ++j;
                        }

                        // assign new index buffer.
                        idata->indexBuffer = newBuf;
                    }
                }
            }
        }

    }
    //---------------------------------------------------------------------
    void TangentSpaceCalc::remapIndexes(Result& res)
    {
        for (size_t i = 0; i < mIDataList.size(); ++i)
        {

            IndexData* idata = mIDataList[i];
            // Now do index data
            // no new buffer required, same size but some triangles remapped
            HardwareBufferLockGuard indexLock(idata->indexBuffer, HardwareBuffer::HBL_NORMAL);
            if (idata->indexBuffer->getType() == HardwareIndexBuffer::IT_32BIT)
            {
                remapIndexes(static_cast<uint32*>(indexLock.pData), i, res);
            }
            else
            {
                remapIndexes(static_cast<uint16*>(indexLock.pData), i, res);
            }
        }

    }
    //---------------------------------------------------------------------
    void TangentSpaceCalc::normaliseVertices()
    {
        // Just run through our complete (possibly augmented) list of vertices
        // Normalise the tangents & binormals
        for (VertexInfoArray::iterator i = mVertexArray.begin(); i != mVertexArray.end(); ++i)
        {
            VertexInfo& v = *i;

            v.tangent.normalise();
            v.binormal.normalise();

            // Orthogonalise with the vertex normal since it's currently
            // orthogonal with the face normals, but will be close to ortho
            // Apply Gram-Schmidt orthogonalise
            Vector3 temp = v.tangent;
            v.tangent = temp - (v.norm * v.norm.dotProduct(temp));

            temp = v.binormal;
            v.binormal = temp - (v.norm * v.norm.dotProduct(temp));

            // renormalize 
            v.tangent.normalise();
            v.binormal.normalise();

        }
    }
    //---------------------------------------------------------------------
    void TangentSpaceCalc::processFaces(Result& result)
    {
        // Quick pre-check for triangle strips / fans
        for (OpTypeList::iterator ot = mOpTypes.begin(); ot != mOpTypes.end(); ++ot)
        {
            if (*ot != OT_TRIANGLE_LIST)
            {
                // Can't split strips / fans
                setSplitMirrored(false);
                setSplitRotated(false);
            }
        }

        for (size_t i = 0; i < mIDataList.size(); ++i)
        {
            IndexData* i_in = mIDataList[i];
            OperationType opType = mOpTypes[i];

            // Read data from buffers
            HardwareIndexBufferSharedPtr ibuf = i_in->indexBuffer;
            bool idx32bit = ibuf->getType() == HardwareIndexBuffer::IT_32BIT;
            HardwareBufferLockGuard ibufLock(ibuf, HardwareBuffer::HBL_READ_ONLY);
            uint16 *p16 = static_cast<uint16*>(ibufLock.pData) + i_in->indexStart;
            uint32 *p32 = static_cast<uint32*>(ibufLock.pData) + i_in->indexStart;

            // current triangle
            size_t vertInd[3] = { 0, 0, 0 };
            // loop through all faces to calculate the tangents and normals
            size_t faceCount = opType == OT_TRIANGLE_LIST ?
                i_in->indexCount / 3 : i_in->indexCount - 2;
            for (size_t f = 0; f < faceCount; ++f)
            {
                bool invertOrdering = false;
                // Read 1 or 3 indexes depending on type
                if (f == 0 || opType == OT_TRIANGLE_LIST)
                {
                    vertInd[0] = idx32bit ? *p32++ : *p16++;
                    vertInd[1] = idx32bit ? *p32++ : *p16++;
                    vertInd[2] = idx32bit ? *p32++ : *p16++;
                }
                else if (opType == OT_TRIANGLE_FAN)
                {
                    // Element 0 always remains the same
                    // Element 2 becomes element 1
                    vertInd[1] = vertInd[2];
                    // read new into element 2
                    vertInd[2] = idx32bit ? *p32++ : *p16++;
                }
                else if (opType == OT_TRIANGLE_STRIP)
                {
                    // Shunt everything down one, but also invert the ordering on 
                    // odd numbered triangles (== even numbered i's)
                    // we interpret front as anticlockwise all the time but strips alternate
                    if (f & 0x1)
                    {
                        // odd tris (index starts at 3, 5, 7)
                        invertOrdering = true;
                    }
                    vertInd[0] = vertInd[1];
                    vertInd[1] = vertInd[2];            
                    vertInd[2] = idx32bit ? *p32++ : *p16++;
                }

                // deal with strip inversion of winding
                size_t localVertInd[3];
                localVertInd[0] = vertInd[0];
                if (invertOrdering)
                {
                    localVertInd[1] = vertInd[2];
                    localVertInd[2] = vertInd[1];
                }
                else
                {
                    localVertInd[1] = vertInd[1];
                    localVertInd[2] = vertInd[2];
                }


                // For each triangle
                //   Calculate tangent & binormal per triangle
                //   Note these are not normalised, are weighted by UV area
                Vector3 faceTsU, faceTsV, faceNorm;
                calculateFaceTangentSpace(localVertInd, faceTsU, faceTsV, faceNorm);

                // Skip invalid UV space triangles
                if (faceTsU.isZeroLength() || faceTsV.isZeroLength())
                    continue;

                addFaceTangentSpaceToVertices(i, f, localVertInd, faceTsU, faceTsV, faceNorm, result);

            }
        }

    }
    //---------------------------------------------------------------------
    void TangentSpaceCalc::addFaceTangentSpaceToVertices(
        size_t indexSet, size_t faceIndex, size_t *localVertInd, 
        const Vector3& faceTsU, const Vector3& faceTsV, const Vector3& faceNorm, 
        Result& result)
    {
        // Calculate parity for this triangle
        int faceParity = calculateParity(faceTsU, faceTsV, faceNorm);
        // Now add these to each vertex referenced by the face
        for (int v = 0; v < 3; ++v)
        {
            // index 0 is vertex we're calculating, 1 and 2 are the others

            // We want to re-weight these by the angle the face makes with the vertex
            // in order to obtain tessellation-independent results
            Real angleWeight = calculateAngleWeight(localVertInd[v], 
                localVertInd[(v+1)%3], localVertInd[(v+2)%3]);


            VertexInfo* vertex = &(mVertexArray[localVertInd[v]]);

            // check parity (0 means not set)
            // Locate parity-version of vertex index, or create if doesn't exist
            // If parity-version of vertex index was different, record alteration
            // in triangle remap
            // in vertex split list
            bool splitVertex = false;
            size_t reusedOppositeParity = 0;
            bool splitBecauseOfParity = false;
            bool newVertex = false;
            if (!vertex->parity)
            {
                // init
                vertex->parity = faceParity;
                newVertex = true;
            }
            if (mSplitMirrored)
            {
                if (!newVertex && faceParity != calculateParity(vertex->tangent, vertex->binormal, vertex->norm))//vertex->parity != faceParity)
                {
                    // Check for existing alternative parity
                    if (vertex->oppositeParityIndex)
                    {
                        // Ok, have already split this vertex because of parity
                        // Use the same one again
                        reusedOppositeParity = vertex->oppositeParityIndex;
                        vertex = &(mVertexArray[reusedOppositeParity]);
                    }
                    else
                    {
                        splitVertex = true;
                        splitBecauseOfParity = true;

                        LogManager::getSingleton().stream(LML_TRIVIAL)
                            << "TSC parity split - Vpar: " << vertex->parity 
                            << " Fpar: " << faceParity
                            << " faceTsU: " << faceTsU
                            << " faceTsV: " << faceTsV
                            << " faceNorm: " << faceNorm
                            << " vertTsU:" << vertex->tangent
                            << " vertTsV:" << vertex->binormal
                            << " vertNorm:" << vertex->norm;

                    }
                }
            }

            if (mSplitRotated)
            {

                // deal with excessive tangent space rotations as well as mirroring
                // same kind of split behaviour appropriate
                if (!newVertex && !splitVertex)
                {
                    // If more than 90 degrees, split
                    Vector3 uvCurrent = vertex->tangent + vertex->binormal;

                    // project down to the plane (plane normal = face normal)
                    Vector3 vRotHalf = uvCurrent - faceNorm;
                    vRotHalf *= faceNorm.dotProduct(uvCurrent);

                    if ((faceTsU + faceTsV).dotProduct(vRotHalf) < 0.0f)
                    {
                        splitVertex = true;
                    }
                }
            }

            if (splitVertex)
            {
                size_t newVertexIndex = mVertexArray.size();
                VertexSplit splitInfo(localVertInd[v], newVertexIndex);
                result.vertexSplits.push_back(splitInfo);
                // re-point opposite parity
                if (splitBecauseOfParity)
                {
                    vertex->oppositeParityIndex = newVertexIndex;
                }
                // copy old values but reset tangent space
                VertexInfo locVertex = *vertex;
                locVertex.tangent = Vector3::ZERO;
                locVertex.binormal = Vector3::ZERO;
                locVertex.parity = faceParity;
                mVertexArray.push_back(locVertex);
                result.indexesRemapped.push_back(IndexRemap(indexSet, faceIndex, splitInfo));

                vertex = &(mVertexArray[newVertexIndex]);

            }
            else if (reusedOppositeParity)
            {
                // didn't split again, but we do need to record the re-used remapping
                VertexSplit splitInfo(localVertInd[v], reusedOppositeParity);
                result.indexesRemapped.push_back(IndexRemap(indexSet, faceIndex, splitInfo));

            }

            // Add weighted tangent & binormal
            vertex->tangent += (faceTsU * angleWeight);
            vertex->binormal += (faceTsV * angleWeight);


        }

    }
    //---------------------------------------------------------------------
    int TangentSpaceCalc::calculateParity(const Vector3& u, const Vector3& v, const Vector3& n)
    {
        // Note that this parity is the reverse of what you'd expect - this is
        // because the 'V' texture coordinate is actually left handed
        if (u.crossProduct(v).dotProduct(n) >= 0.0f)
            return -1;
        else
            return 1;

    }
    //---------------------------------------------------------------------
    void TangentSpaceCalc::calculateFaceTangentSpace(const size_t* vertInd, 
        Vector3& tsU, Vector3& tsV, Vector3& tsN)
    {
        const VertexInfo& v0 = mVertexArray[vertInd[0]];
        const VertexInfo& v1 = mVertexArray[vertInd[1]];
        const VertexInfo& v2 = mVertexArray[vertInd[2]];
        Vector2 deltaUV1 = v1.uv - v0.uv;
        Vector2 deltaUV2 = v2.uv - v0.uv;
        Vector3 deltaPos1 = v1.pos - v0.pos;
        Vector3 deltaPos2 = v2.pos - v0.pos;

        // face normal
        tsN = deltaPos1.crossProduct(deltaPos2);
        tsN.normalise();


        Real uvarea = deltaUV1.crossProduct(deltaUV2) * 0.5f;
        if (Math::RealEqual(uvarea, 0.0f))
        {
            // no tangent, null uv area
            tsU = tsV = Vector3::ZERO;
        }
        else
        {

            // Normalise by uvarea
            Real a = deltaUV2.y / uvarea;
            Real b = -deltaUV1.y / uvarea;
            Real c = -deltaUV2.x / uvarea;
            Real d = deltaUV1.x / uvarea;

            tsU = (deltaPos1 * a) + (deltaPos2 * b);
            tsU.normalise();

            tsV = (deltaPos1 * c) + (deltaPos2 * d);
            tsV.normalise();

            Real abs_uvarea = Math::Abs(uvarea);
            tsU *= abs_uvarea;
            tsV *= abs_uvarea;

            // tangent (tsU) and binormal (tsV) are now weighted by uv area


        }

    }
    //---------------------------------------------------------------------
    Real TangentSpaceCalc::calculateAngleWeight(size_t vidx0, size_t vidx1, size_t vidx2)
    {
        const VertexInfo& v0 = mVertexArray[vidx0];
        const VertexInfo& v1 = mVertexArray[vidx1];
        const VertexInfo& v2 = mVertexArray[vidx2];

        Vector3 diff0 = v1.pos - v0.pos;
        Vector3 diff1 = v2.pos - v1.pos;

        // Weight is just the angle - larger == better
        return diff0.angleBetween(diff1).valueRadians();

    }
    //---------------------------------------------------------------------
    void TangentSpaceCalc::populateVertexArray(unsigned short sourceTexCoordSet)
    {
        // Just pull data out into more friendly structures
        VertexDeclaration *dcl = mVData->vertexDeclaration;
        VertexBufferBinding *bind = mVData->vertexBufferBinding;

        // Get the incoming UV element
        const VertexElement* uvElem = dcl->findElementBySemantic(
            VES_TEXTURE_COORDINATES, sourceTexCoordSet);

        if (!uvElem || uvElem->getType() != VET_FLOAT2)
        {
            OGRE_EXCEPT(Exception::ERR_INVALIDPARAMS,
                "No 2D texture coordinates with selected index, cannot calculate tangents.",
                "TangentSpaceCalc::build");
        }

        HardwareVertexBufferSharedPtr uvBuf, posBuf, normBuf;
        HardwareBufferLockGuard uvBufLock, posBufLock, normBufLock;
        unsigned char *pUvBase, *pPosBase, *pNormBase;
        size_t uvInc, posInc, normInc;

<<<<<<< HEAD
        uvBuf = bind->getBuffer( uvElem->getSource() );
        uvBufLock.lock( uvBuf, HardwareBuffer::HBL_READ_ONLY );
        uvBufScope.buf = uvBuf;
        pUvBase = static_cast<unsigned char *>( uvBufLock.pData );
=======
        uvBuf = bind->getBuffer(uvElem->getSource());
        uvBufLock.lock(uvBuf, HardwareBuffer::HBL_READ_ONLY);
        pUvBase = static_cast<unsigned char*>(uvBufLock.pData);
>>>>>>> 4fa028c4
        uvInc = uvBuf->getVertexSize();
        // offset for vertex start
        pUvBase += mVData->vertexStart * uvInc;

        // find position
        const VertexElement *posElem = dcl->findElementBySemantic(VES_POSITION);
        if (posElem->getSource() == uvElem->getSource())
        {
            pPosBase = pUvBase;
            posInc = uvInc;
        }
        else
        {
            // A different buffer
            posBuf = bind->getBuffer(posElem->getSource());
            posBufLock.lock(posBuf, HardwareBuffer::HBL_READ_ONLY);
<<<<<<< HEAD
            posBufScope.buf = posBuf;
=======
>>>>>>> 4fa028c4
            pPosBase = static_cast<unsigned char*>(posBufLock.pData);
            posInc = posBuf->getVertexSize();
            // offset for vertex start
            pPosBase += mVData->vertexStart * posInc;
        }
        // find a normal buffer
        const VertexElement *normElem = dcl->findElementBySemantic(VES_NORMAL);
        if (!normElem)
            OGRE_EXCEPT(Exception::ERR_ITEM_NOT_FOUND, 
            "No vertex normals found", 
            "TangentSpaceCalc::build");

        if (normElem->getSource() == uvElem->getSource())
        {
            pNormBase = pUvBase;
            normInc = uvInc;
        }
        else if (normElem->getSource() == posElem->getSource())
        {
            // normals are in the same buffer as position
            // this condition arises when an animated(skeleton) mesh is not built with 
            // an edge list buffer ie no shadows being used.
            pNormBase = pPosBase;
            normInc = posInc;
        }
        else
        {
            // A different buffer
            normBuf = bind->getBuffer(normElem->getSource());
            normBufLock.lock(normBuf, HardwareBuffer::HBL_READ_ONLY);
<<<<<<< HEAD
            normBufScope.buf = normBuf;
=======
>>>>>>> 4fa028c4
            pNormBase = static_cast<unsigned char*>(normBufLock.pData);
            normInc = normBuf->getVertexSize();
            // offset for vertex start
            pNormBase += mVData->vertexStart * normInc;
        }

        // Preinitialise vertex info
        mVertexArray.clear();
        mVertexArray.resize(mVData->vertexCount);

        float* pFloat;
        VertexInfo* vInfo = &(mVertexArray[0]);
        for (size_t v = 0; v < mVData->vertexCount; ++v, ++vInfo)
        {
            posElem->baseVertexPointerToElement(pPosBase, &pFloat);
            vInfo->pos.x = *pFloat++;
            vInfo->pos.y = *pFloat++;
            vInfo->pos.z = *pFloat++;
            pPosBase += posInc;

            normElem->baseVertexPointerToElement(pNormBase, &pFloat);
            vInfo->norm.x = *pFloat++;
            vInfo->norm.y = *pFloat++;
            vInfo->norm.z = *pFloat++;
            pNormBase += normInc;

            uvElem->baseVertexPointerToElement(pUvBase, &pFloat);
            vInfo->uv.x = *pFloat++;
            vInfo->uv.y = *pFloat++;
            pUvBase += uvInc;


        }
    }
    //---------------------------------------------------------------------
    void TangentSpaceCalc::insertTangents(Result& res,
        VertexElementSemantic targetSemantic, unsigned short sourceTexCoordSet, 
        unsigned short index)
    {
        // Make a new tangents semantic or find an existing one
        VertexDeclaration *vDecl = mVData->vertexDeclaration ;
        VertexBufferBinding *vBind = mVData->vertexBufferBinding ;

        const VertexElement *tangentsElem = vDecl->findElementBySemantic(targetSemantic, index);
        bool needsToBeCreated = false;
        VertexElementType tangentsType = mStoreParityInW ? VET_FLOAT4 : VET_FLOAT3;

        if (!tangentsElem)
        { // no tex coords with index 1
            needsToBeCreated = true ;
        }
        else if (tangentsElem->getType() != tangentsType)
        {
            //  buffer exists, but not 3D
            OGRE_EXCEPT(Exception::ERR_INVALIDPARAMS,
                "Target semantic set already exists but is not of the right size, therefore "
                "cannot contain tangents. You should delete this existing entry first. ",
                "TangentSpaceCalc::insertTangents");
        }

        HardwareVertexBufferSharedPtr targetBuffer, origBuffer;
        HardwareBufferLockGuard targetBufferLock, origBufferLock;
        unsigned char* pSrc = NULL;

        if (needsToBeCreated)
        {
            // To be most efficient with our vertex streams,
            // tack the new tangents onto the same buffer as the
            // source texture coord set
            const VertexElement* prevTexCoordElem =
                mVData->vertexDeclaration->findElementBySemantic(
                VES_TEXTURE_COORDINATES, sourceTexCoordSet);
            if (!prevTexCoordElem)
            {
                OGRE_EXCEPT(Exception::ERR_ITEM_NOT_FOUND,
                    "Cannot locate the first texture coordinate element to "
                    "which to append the new tangents.", 
                    "Mesh::orgagniseTangentsBuffer");
            }
            // Find the buffer associated with  this element
            origBuffer = mVData->vertexBufferBinding->getBuffer(
                prevTexCoordElem->getSource());
            // Now create a new buffer, which includes the previous contents
            // plus extra space for the 3D coords
            targetBuffer = HardwareBufferManager::getSingleton().createVertexBuffer(
                origBuffer->getVertexSize() + VertexElement::getTypeSize(tangentsType),
                origBuffer->getNumVertices(),
                origBuffer->getUsage(),
                origBuffer->hasShadowBuffer() );
            // Add the new element
            tangentsElem = &(vDecl->addElement(
                prevTexCoordElem->getSource(),
                origBuffer->getVertexSize(),
                tangentsType,
                targetSemantic,
                index));
            // Set up the source pointer
            origBufferLock.lock(origBuffer, HardwareBuffer::HBL_READ_ONLY);
            pSrc = static_cast<unsigned char*>(origBufferLock.pData);
            // Rebind the new buffer
            vBind->setBinding(prevTexCoordElem->getSource(), targetBuffer);
        }
        else
        {
            // space already there
            origBuffer = mVData->vertexBufferBinding->getBuffer(
                tangentsElem->getSource());
            targetBuffer = origBuffer;
        }

        targetBufferLock.lock(targetBuffer, HardwareBuffer::HBL_DISCARD);
        unsigned char* pDest = static_cast<unsigned char*>(targetBufferLock.pData);
        size_t origVertSize = origBuffer->getVertexSize();
        size_t newVertSize = targetBuffer->getVertexSize();
        for (size_t v = 0; v < origBuffer->getNumVertices(); ++v)
        {
            if (needsToBeCreated)
            {
                // Copy original vertex data as well 
                memcpy(pDest, pSrc, origVertSize);
                pSrc += origVertSize;
            }
            // Write in the tangent
            float* pTangent;
            tangentsElem->baseVertexPointerToElement(pDest, &pTangent);
            VertexInfo& vertInfo = mVertexArray[v];
            *pTangent++ = vertInfo.tangent.x;
            *pTangent++ = vertInfo.tangent.y;
            *pTangent++ = vertInfo.tangent.z;
            if (mStoreParityInW)
                *pTangent++ = (float)vertInfo.parity;

            // Next target vertex
            pDest += newVertSize;

        }
    }
}
}<|MERGE_RESOLUTION|>--- conflicted
+++ resolved
@@ -556,16 +556,9 @@
         unsigned char *pUvBase, *pPosBase, *pNormBase;
         size_t uvInc, posInc, normInc;
 
-<<<<<<< HEAD
-        uvBuf = bind->getBuffer( uvElem->getSource() );
-        uvBufLock.lock( uvBuf, HardwareBuffer::HBL_READ_ONLY );
-        uvBufScope.buf = uvBuf;
-        pUvBase = static_cast<unsigned char *>( uvBufLock.pData );
-=======
         uvBuf = bind->getBuffer(uvElem->getSource());
         uvBufLock.lock(uvBuf, HardwareBuffer::HBL_READ_ONLY);
         pUvBase = static_cast<unsigned char*>(uvBufLock.pData);
->>>>>>> 4fa028c4
         uvInc = uvBuf->getVertexSize();
         // offset for vertex start
         pUvBase += mVData->vertexStart * uvInc;
@@ -582,10 +575,6 @@
             // A different buffer
             posBuf = bind->getBuffer(posElem->getSource());
             posBufLock.lock(posBuf, HardwareBuffer::HBL_READ_ONLY);
-<<<<<<< HEAD
-            posBufScope.buf = posBuf;
-=======
->>>>>>> 4fa028c4
             pPosBase = static_cast<unsigned char*>(posBufLock.pData);
             posInc = posBuf->getVertexSize();
             // offset for vertex start
@@ -616,10 +605,6 @@
             // A different buffer
             normBuf = bind->getBuffer(normElem->getSource());
             normBufLock.lock(normBuf, HardwareBuffer::HBL_READ_ONLY);
-<<<<<<< HEAD
-            normBufScope.buf = normBuf;
-=======
->>>>>>> 4fa028c4
             pNormBase = static_cast<unsigned char*>(normBufLock.pData);
             normInc = normBuf->getVertexSize();
             // offset for vertex start
