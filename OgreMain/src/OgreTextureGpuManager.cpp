/*
-----------------------------------------------------------------------------
This source file is part of OGRE-Next
    (Object-oriented Graphics Rendering Engine)
For the latest info, see http://www.ogre3d.org/

Copyright (c) 2000-2017 Torus Knot Software Ltd

Permission is hereby granted, free of charge, to any person obtaining a copy
of this software and associated documentation files (the "Software"), to deal
in the Software without restriction, including without limitation the rights
to use, copy, modify, merge, publish, distribute, sublicense, and/or sell
copies of the Software, and to permit persons to whom the Software is
furnished to do so, subject to the following conditions:

The above copyright notice and this permission notice shall be included in
all copies or substantial portions of the Software.

THE SOFTWARE IS PROVIDED "AS IS", WITHOUT WARRANTY OF ANY KIND, EXPRESS OR
IMPLIED, INCLUDING BUT NOT LIMITED TO THE WARRANTIES OF MERCHANTABILITY,
FITNESS FOR A PARTICULAR PURPOSE AND NONINFRINGEMENT. IN NO EVENT SHALL THE
AUTHORS OR COPYRIGHT HOLDERS BE LIABLE FOR ANY CLAIM, DAMAGES OR OTHER
LIABILITY, WHETHER IN AN ACTION OF CONTRACT, TORT OR OTHERWISE, ARISING FROM,
OUT OF OR IN CONNECTION WITH THE SOFTWARE OR THE USE OR OTHER DEALINGS IN
THE SOFTWARE.
-----------------------------------------------------------------------------
*/

#include "OgreStableHeaders.h"

#include "OgreTextureGpuManager.h"

#include "OgreAsyncTextureTicket.h"
#include "OgreBitset.inl"
#include "OgreBitwise.h"
#include "OgreCommon.h"
#include "OgreException.h"
#include "OgreHlmsDatablock.h"
#include "OgreId.h"
#include "OgreImage2.h"
#include "OgreLogManager.h"
#include "OgreLwString.h"
#include "OgreObjCmdBuffer.h"
#include "OgrePixelFormatGpuUtils.h"
#include "OgreProfiler.h"
#include "OgreRenderSystem.h"
#include "OgreResourceGroupManager.h"
#include "OgreStagingTexture.h"
#include "OgreString.h"
#include "OgreTextureFilters.h"
#include "OgreTextureGpu.h"
#include "OgreTextureGpuManagerListener.h"
#include "Threading/OgreThreads.h"
#include "Vao/OgreVaoManager.h"

#include <fstream>

#if !OGRE_NO_JSON
#    include "OgreStringConverter.h"
#
#    if defined( __GNUC__ ) && !defined( __clang__ )
#        pragma GCC diagnostic push
#        pragma GCC diagnostic ignored "-Wclass-memaccess"
#    endif
#    if defined( __clang__ )
#        pragma clang diagnostic push
#        pragma clang diagnostic ignored "-Wimplicit-int-float-conversion"
#        pragma clang diagnostic ignored "-Wdeprecated-copy"
#    endif
#    include "rapidjson/document.h"
#    include "rapidjson/error/en.h"
#    if defined( __clang__ )
#        pragma clang diagnostic pop
#    endif
#    if defined( __GNUC__ ) && !defined( __clang__ )
#        pragma GCC diagnostic pop
#    endif
#endif

//#define OGRE_FORCE_TEXTURE_STREAMING_ON_MAIN_THREAD 1
//#define OGRE_DEBUG_MEMORY_CONSUMPTION 1

#define TODO_grow_pool

namespace Ogre
{
    static const int c_mainThread = 0;
    static const int c_workerThread = 1;

    static DefaultTextureGpuManagerListener sDefaultTextureGpuManagerListener;

    unsigned long updateStreamingWorkerThread( ThreadHandle *threadHandle );
    THREAD_DECLARE( updateStreamingWorkerThread );

    TextureGpuManager::TextureGpuManager( VaoManager *vaoManager, RenderSystem *renderSystem ) :
        mDefaultMipmapGen( DefaultMipmapGen::HwMode ),
        mDefaultMipmapGenCubemaps( DefaultMipmapGen::SwMode ),
        mShuttingDown( false ),
        mTryLockMutexFailureCount( 0u ),
        mTryLockMutexFailureLimit( 1200u ),
        mLoadRequestsCounter( 0u ),
        mLastUpdateIsStreamingDone( true ),
        mAddedNewLoadRequests( false ),
        mEntriesToProcessPerIteration( 3u ),
        mMaxPreloadBytes( 256u * 1024u * 1024u ),  // A value of 512MB begins to shake driver bugs.
        mTextureGpuManagerListener( &sDefaultTextureGpuManagerListener ),
#if OGRE_PLATFORM != OGRE_PLATFORM_APPLE_IOS && OGRE_PLATFORM != OGRE_PLATFORM_ANDROID && \
    OGRE_ARCH_TYPE != OGRE_ARCHITECTURE_32
        mStagingTextureMaxBudgetBytes( 256u * 1024u * 1024u ),
#else
        mStagingTextureMaxBudgetBytes( 128u * 1024u * 1024u ),
#endif
        mDelayListenerCalls( false ),
        mIgnoreScheduledTasks( false ),
        mIgnoreSRgbPreference( false ),
        mVaoManager( vaoManager ),
        mRenderSystem( renderSystem )
    {
        memset( mErrorFallbackTexData, 0, sizeof( mErrorFallbackTexData ) );

        PixelFormatGpu format;
#if OGRE_PLATFORM != OGRE_PLATFORM_APPLE_IOS && OGRE_PLATFORM != OGRE_PLATFORM_ANDROID
#    if OGRE_ARCH_TYPE == OGRE_ARCHITECTURE_32
        // 32-bit have tighter limited addresse memory. They pay the price
        // in slower streaming (more round trips between main and worker threads)
        mStreamingData.maxSplitResolution = 2048u;
#    else
        // 64-bit have plenty of virtual addresss to spare. We can reserve much more.
        mStreamingData.maxSplitResolution = 4096u;
#    endif
        const uint32 maxResolution = mStreamingData.maxSplitResolution;
        // 32MB / 128MB for RGBA8, that's two 4096x4096 / 2048x2048 texture.
        format = PixelFormatGpuUtils::getFamily( PFG_RGBA8_UNORM );
        mBudget.push_back( BudgetEntry( format, maxResolution, 2u ) );
        // 4MB / 16MB for BC1, that's two 4096x4096 / 2048x2048 texture.
        format = PixelFormatGpuUtils::getFamily( PFG_BC1_UNORM );
        mBudget.push_back( BudgetEntry( format, maxResolution, 2u ) );
        // 4MB / 16MB for BC3, that's one 4096x4096 / 2048x2048 texture.
        format = PixelFormatGpuUtils::getFamily( PFG_BC3_UNORM );
        mBudget.push_back( BudgetEntry( format, maxResolution, 1u ) );
        // 4MB / 16MB for BC5, that's one 4096x4096 / 2048x2048 texture.
        format = PixelFormatGpuUtils::getFamily( PFG_BC5_UNORM );
        mBudget.push_back( BudgetEntry( format, maxResolution, 1u ) );
#else
        mStreamingData.maxSplitResolution = 2048u;
        // Mobile platforms don't support compressed formats, and have tight memory constraints
        // 8MB for RGBA8, that's two 2048x2048 texture.
        format = PixelFormatGpuUtils::getFamily( PFG_RGBA8_UNORM );
        mBudget.push_back( BudgetEntry( format, 2048u, 2u ) );
#endif

        // Sort in descending order.
        std::sort( mBudget.begin(), mBudget.end(), BudgetEntry() );

#if OGRE_PLATFORM == OGRE_PLATFORM_APPLE_IOS || OGRE_PLATFORM == OGRE_PLATFORM_ANDROID
        // Mobile platforms are tight on memory. Keep the limits low.
        mMaxPreloadBytes = 32u * 1024u * 1024u;
#else
#    if OGRE_ARCH_TYPE == OGRE_ARCHITECTURE_32
        // 32-bit architectures are more limited.
        // The default 256MB can cause Out of Memory conditions due to memory fragmentation.
        mMaxPreloadBytes = 128u * 1024u * 1024u;
#    endif
#endif

        // Starts as true so fullfillBudget can run at least once
        mStreamingData.workerThreadRan = true;
        mStreamingData.bytesPreloaded = 0;
        mStreamingData.maxPerStagingTextureRequestBytes = 64u * 1024u * 1024u;

        for( int i = 0; i < 2; ++i )
            mThreadData[i].objCmdBuffer = new ObjCmdBuffer();

#if OGRE_PLATFORM != OGRE_PLATFORM_EMSCRIPTEN && !OGRE_FORCE_TEXTURE_STREAMING_ON_MAIN_THREAD
        mWorkerThread = Threads::CreateThread( THREAD_GET( updateStreamingWorkerThread ), 0, this );
#endif
    }
    //-----------------------------------------------------------------------------------
    TextureGpuManager::~TextureGpuManager()
    {
        shutdown();

        assert( mAvailableStagingTextures.empty() && "Derived class didn't call destroyAll!" );
        assert( mUsedStagingTextures.empty() && "Derived class didn't call destroyAll!" );
        assert( mEntries.empty() && "Derived class didn't call destroyAll!" );
        assert( mTexturePool.empty() && "Derived class didn't call destroyAll!" );

        for( int i = 0; i < 2; ++i )
        {
            delete mThreadData[i].objCmdBuffer;
            mThreadData[i].objCmdBuffer = 0;
        }

        mTextureGpuManagerListener = 0;
    }
    //-----------------------------------------------------------------------------------
    void TextureGpuManager::shutdown()
    {
        if( !mShuttingDown )
        {
            mShuttingDown = true;
#if OGRE_PLATFORM != OGRE_PLATFORM_EMSCRIPTEN && !OGRE_FORCE_TEXTURE_STREAMING_ON_MAIN_THREAD
            mWorkerWaitableEvent.wake();
            Threads::WaitForThreads( 1u, &mWorkerThread );
#endif
        }
    }
    //-----------------------------------------------------------------------------------
    void TextureGpuManager::destroyAll()
    {
        mMutex.lock();
        abortAllRequests();
        destroyAllStagingBuffers();
        destroyAllAsyncTextureTicket();
        destroyAllTextures();
        destroyAllPools();
        mMutex.unlock();
    }
    //-----------------------------------------------------------------------------------
    void TextureGpuManager::abortAllRequests()
    {
        ThreadData &workerData = mThreadData[c_workerThread];
        ThreadData &mainData = mThreadData[c_mainThread];
        mLoadRequestsMutex.lock();
        mainData.loadRequests
            .clear();  // TODO: if( loadRequest.autoDeleteImage ) delete loadRequest.image;
        mainData.objCmdBuffer->clear();
        mainData.usedStagingTex.clear();
        workerData.loadRequests
            .clear();  // TODO: if( loadRequest.autoDeleteImage ) delete loadRequest.image;
        workerData.objCmdBuffer->clear();
        workerData.usedStagingTex.clear();
        mLoadRequestsMutex.unlock();

        while( !mStreamingData.queuedImages.empty() )
        {
            TextureFilter::FilterBase::destroyFilters( mStreamingData.queuedImages.back().filters );
            mStreamingData.queuedImages.pop_back();
        }

        {
            // These partial images were supposed to transfer ownership of sysRamPtr to TextureGpu
            // But we now must free these ptrs ourselves
            PartialImageMap::const_iterator itor = mStreamingData.partialImages.begin();
            PartialImageMap::const_iterator endt = mStreamingData.partialImages.end();

            while( itor != endt )
            {
                if( itor->second.sysRamPtr )
                    OGRE_FREE_SIMD( itor->second.sysRamPtr, MEMCATEGORY_RESOURCE );
                ++itor;
            }
            mStreamingData.partialImages.clear();
        }

        mScheduledTasks.clear();
    }
    //-----------------------------------------------------------------------------------
    void TextureGpuManager::destroyAllStagingBuffers()
    {
        StagingTextureVec::iterator itor = mStreamingData.availableStagingTex.begin();
        StagingTextureVec::iterator endt = mStreamingData.availableStagingTex.end();

        while( itor != endt )
        {
            ( *itor )->stopMapRegion();
            ++itor;
        }

        mStreamingData.availableStagingTex.clear();

        itor = mAvailableStagingTextures.begin();
        endt = mAvailableStagingTextures.end();

        while( itor != endt )
        {
            destroyStagingTextureImpl( *itor );
            delete *itor;
            ++itor;
        }

        mAvailableStagingTextures.clear();

        itor = mUsedStagingTextures.begin();
        endt = mUsedStagingTextures.end();

        while( itor != endt )
        {
            destroyStagingTextureImpl( *itor );
            delete *itor;
            ++itor;
        }

        mUsedStagingTextures.clear();
    }
    //-----------------------------------------------------------------------------------
    void TextureGpuManager::destroyAllTextures()
    {
        ResourceEntryMap::const_iterator itor = mEntries.begin();
        ResourceEntryMap::const_iterator endt = mEntries.end();

        while( itor != endt )
        {
            const ResourceEntry &entry = itor->second;
            delete entry.texture;
            ++itor;
        }

        mEntries.clear();
    }
    //-----------------------------------------------------------------------------------
    void TextureGpuManager::destroyAllPools()
    {
        TexturePoolList::const_iterator itor = mTexturePool.begin();
        TexturePoolList::const_iterator endt = mTexturePool.end();

        while( itor != endt )
        {
            delete itor->masterTexture;
            ++itor;
        }

        mTexturePool.clear();
    }
    //-----------------------------------------------------------------------------------
    TextureGpu *TextureGpuManager::reservePoolId( uint32 poolId, uint32 width, uint32 height,
                                                  uint32 numSlices, uint8 numMipmaps,
                                                  PixelFormatGpu pixelFormat )
    {
        IdType newId = Id::generateNewId<TextureGpuManager>();
        char tmpBuffer[64];
        LwString texName( LwString::FromEmptyPointer( tmpBuffer, sizeof( tmpBuffer ) ) );
        texName.a( "_ReservedTex", newId );

        TexturePool newPool;
        newPool.masterTexture = createTextureImpl( GpuPageOutStrategy::Discard, texName.c_str(),
                                                   TextureFlags::PoolOwner, TextureTypes::Type2DArray );
        newPool.manuallyReserved = true;
        newPool.usedMemory = 0;
        newPool.usedSlots.reserve( numSlices );

        newPool.masterTexture->_setSourceType( TextureSourceType::PoolOwner );
        newPool.masterTexture->setResolution( width, height, numSlices );
        newPool.masterTexture->setPixelFormat( pixelFormat );
        newPool.masterTexture->setNumMipmaps( numMipmaps );
        newPool.masterTexture->setTexturePoolId( poolId );

        mTexturePool.push_back( newPool );

        newPool.masterTexture->_transitionTo( GpuResidency::Resident, 0 );
        newPool.masterTexture->notifyDataIsReady();

        return newPool.masterTexture;
    }
    //-----------------------------------------------------------------------------------
    bool TextureGpuManager::hasPoolId( uint32 poolId, uint32 width, uint32 height, uint8 numMipmaps,
                                       PixelFormatGpu pixelFormat ) const
    {
        bool retVal = false;

        TexturePoolList::const_iterator itPool = mTexturePool.begin();
        TexturePoolList::const_iterator enPool = mTexturePool.end();

        while( itPool != enPool && !retVal )
        {
            const TexturePool &pool = *itPool;
            if( pool.masterTexture->getWidth() == width && pool.masterTexture->getHeight() == height &&
                pool.masterTexture->getPixelFormat() == pixelFormat &&
                pool.masterTexture->getNumMipmaps() == numMipmaps &&
                pool.masterTexture->getTexturePoolId() == poolId )
            {
                retVal = true;
            }

            ++itPool;
        }

        return retVal;
    }
    //-----------------------------------------------------------------------------------
    TextureGpu *TextureGpuManager::createTexture( const String &name, const String &aliasName,
                                                  GpuPageOutStrategy::GpuPageOutStrategy pageOutStrategy,
                                                  uint32 textureFlags,
                                                  TextureTypes::TextureTypes initialType,
                                                  const String &resourceGroup, uint32 filters,
                                                  uint32 poolId )
    {
        OgreProfileExhaustive( "TextureGpuManager::createTexture" );

        IdString idName( aliasName );

        if( mEntries.find( aliasName ) != mEntries.end() )
        {
            OGRE_EXCEPT( Exception::ERR_DUPLICATE_ITEM,
                         "A texture with name '" + aliasName + "' already exists. (Real tex name: '" +
                             name + "')",
                         "TextureGpuManager::createTexture" );
        }

        if( initialType != TextureTypes::Unknown && initialType != TextureTypes::Type2D &&
            textureFlags & TextureFlags::AutomaticBatching )
        {
            OGRE_EXCEPT( Exception::ERR_DUPLICATE_ITEM,
                         "Only Type2D textures can use TextureFlags::AutomaticBatching.",
                         "TextureGpuManager::createTexture" );
        }

        if( mIgnoreSRgbPreference )
            textureFlags &= static_cast<uint32>( ~TextureFlags::PrefersLoadingFromFileAsSRGB );

        filters = mTextureGpuManagerListener->getFiltersFor( name, aliasName, filters );

        TextureGpu *retVal = createTextureImpl( pageOutStrategy, idName, textureFlags, initialType );
        retVal->setTexturePoolId( poolId );
        retVal->_setSourceType( TextureSourceType::Standard );

        mEntriesMutex.lock();
        mEntries[idName] = ResourceEntry( name, aliasName, resourceGroup, retVal, filters );
        mEntriesMutex.unlock();

        return retVal;
    }
    //-----------------------------------------------------------------------------------
    TextureGpu *TextureGpuManager::createTexture( const String &name,
                                                  GpuPageOutStrategy::GpuPageOutStrategy pageOutStrategy,
                                                  uint32 textureFlags,
                                                  TextureTypes::TextureTypes initialType,
                                                  const String &resourceGroup, uint32 filters,
                                                  uint32 poolId )
    {
        return createTexture( name, name, pageOutStrategy, textureFlags, initialType, resourceGroup,
                              filters, poolId );
    }
    //-----------------------------------------------------------------------------------
    TextureGpu *TextureGpuManager::createOrRetrieveTexture(
        const String &name, const String &aliasName,
        GpuPageOutStrategy::GpuPageOutStrategy pageOutStrategy, uint32 textureFlags,
        TextureTypes::TextureTypes initialType, const String &resourceGroup, uint32 filters,
        uint32 poolId )
    {
        TextureGpu *retVal = 0;

        IdString idName( aliasName );
        ResourceEntryMap::const_iterator itor = mEntries.find( idName );
        if( itor != mEntries.end() && !itor->second.destroyRequested )
        {
            retVal = itor->second.texture;
        }
        else
        {
            if( itor != mEntries.end() )
            {
                // The use requested to destroy the texture. It will soon become a dangling pointer
                // and invalidate the iterator. Wait for that to happen.
                // We can't use TextureGpu::waitForData because 'this' will become dangling while
                // inside that function
                waitForStreamingCompletion();
            }

            retVal = createTexture( name, aliasName, pageOutStrategy, textureFlags, initialType,
                                    resourceGroup, filters, poolId );
        }

        return retVal;
    }
    //-----------------------------------------------------------------------------------
    TextureGpu *TextureGpuManager::createOrRetrieveTexture(
        const String &name, GpuPageOutStrategy::GpuPageOutStrategy pageOutStrategy, uint32 textureFlags,
        TextureTypes::TextureTypes initialType, const String &resourceGroup, uint32 filters,
        uint32 poolId )
    {
        return createOrRetrieveTexture( name, name, pageOutStrategy, textureFlags, initialType,
                                        resourceGroup, filters, poolId );
    }
    //-----------------------------------------------------------------------------------
    TextureGpu *TextureGpuManager::createOrRetrieveTexture(
        const String &name, const String &aliasName,
        GpuPageOutStrategy::GpuPageOutStrategy pageOutStrategy,
        CommonTextureTypes::CommonTextureTypes type, const String &resourceGroup, uint32 poolId )
    {
        uint32 textureFlags = TextureFlags::AutomaticBatching;
        uint32 filters = TextureFilter::TypeGenerateDefaultMipmaps;
        TextureTypes::TextureTypes texType = TextureTypes::Type2D;
        if( type == CommonTextureTypes::Diffuse || type == CommonTextureTypes::EnvMap )
            textureFlags |= TextureFlags::PrefersLoadingFromFileAsSRGB;
        if( type == CommonTextureTypes::NormalMap )
            filters |= TextureFilter::TypePrepareForNormalMapping;
        if( type == CommonTextureTypes::Monochrome )
            filters |= TextureFilter::TypeLeaveChannelR;
        if( type == CommonTextureTypes::EnvMap )
        {
            textureFlags &= ~static_cast<uint32>( TextureFlags::AutomaticBatching );
            texType = TextureTypes::TypeCube;
        }

        return createOrRetrieveTexture( name, aliasName, pageOutStrategy, textureFlags, texType,
                                        resourceGroup, filters, poolId );
    }
    //-----------------------------------------------------------------------------------
    TextureGpu *TextureGpuManager::createOrRetrieveTexture(
        const String &name, GpuPageOutStrategy::GpuPageOutStrategy pageOutStrategy,
        CommonTextureTypes::CommonTextureTypes type, const String &resourceGroup, uint32 poolId )
    {
        return createOrRetrieveTexture( name, name, pageOutStrategy, type, resourceGroup, poolId );
    }
    //-----------------------------------------------------------------------------------
    TextureGpu *TextureGpuManager::findTextureNoThrow( IdString name ) const
    {
        TextureGpu *retVal = 0;
        ResourceEntryMap::const_iterator itor = mEntries.find( name );

        if( itor != mEntries.end() && !itor->second.destroyRequested )
            retVal = itor->second.texture;

        return retVal;
    }
    //-----------------------------------------------------------------------------------
    void TextureGpuManager::destroyTextureImmediate( TextureGpu *texture )
    {
        OgreProfileExhaustive( "TextureGpuManager::destroyTexture" );

        ResourceEntryMap::iterator itor = mEntries.find( texture->getName() );

        if( itor == mEntries.end() )
        {
            OGRE_EXCEPT( Exception::ERR_ITEM_NOT_FOUND,
                         "Texture with name '" + texture->getName().getFriendlyText() +
                             "' not found. Perhaps already destroyed?",
                         "TextureGpuManager::destroyTextureImmediate" );
        }

        texture->notifyAllListenersTextureChanged( TextureGpuListener::Deleted );

        BarrierSolver &barrierSolver = mRenderSystem->getBarrierSolver();
        barrierSolver.textureDeleted( texture );

        delete texture;
        mEntriesMutex.lock();
        mEntries.erase( itor );
        mEntriesMutex.unlock();
    }
    //-----------------------------------------------------------------------------------
    void TextureGpuManager::destroyTexture( TextureGpu *texture )
    {
        if( !texture->isPoolOwner() )
        {
            // Almost all textures
            ResourceEntryMap::iterator itor = mEntries.find( texture->getName() );

            if( itor == mEntries.end() )
            {
                OGRE_EXCEPT( Exception::ERR_ITEM_NOT_FOUND,
                             "Texture with name '" + texture->getName().getFriendlyText() +
                                 "' not found. Perhaps already destroyed?",
                             "TextureGpuManager::destroyTexture" );
            }

            if( itor->second.destroyRequested )
            {
                OGRE_EXCEPT( Exception::ERR_INVALID_STATE,
                             "Texture with name '" + texture->getName().getFriendlyText() +
                                 "' has already been scheduled for destruction!",
                             "TextureGpuManager::destroyTexture" );
            }

            itor->second.destroyRequested = true;

            ScheduledTasks task;
            task.tasksType = TaskTypeDestroyTexture;

            if( texture->getPendingResidencyChanges() == 0 )
            {
                // If the TextureGpu is in the worker thread, the following may be true:
                //  1. Texture is not yet Resident. Thus getPendingResidencyChanges cannot be 0
                //  2. Texture is Resident, but being loaded. Thus getPendingResidencyChanges will be 0
                //     but _isDataReadyImpl returns false
                //  3. Texture will become OnSystemRam, after it finishes loading. Thus
                //     getPendingResidencyChanges cannot be 0
                //
                // Thus we know for sure the TextureGpu is not in the worker thread with this if
                // statement
                if( texture->_isDataReadyImpl() ||
                    texture->getResidencyStatus() != GpuResidency::Resident )
                {
                    // There are no pending tasks. We can execute it right now
                    executeTask( texture, TextureGpuListener::ReadyForRendering, task );
                }
                else
                {
                    // No pending tasks, but the texture is being loaded. Delay execution
                    texture->_addPendingResidencyChanges( 1u );
                    mScheduledTasks[texture].push_back( task );
                }
            }
            else
            {
                texture->_addPendingResidencyChanges( 1u );
                mScheduledTasks[texture].push_back( task );
            }
        }
        else
        {
            // Textures that are owners of a pool that were created
            // with reservePoolId. Texture pool owners that weren't
            // created with that function (i.e. automatically / on demand)
            // are released automatically in _releaseSlotFromTexture
            TexturePoolList::iterator itor = mTexturePool.begin();
            TexturePoolList::iterator endt = mTexturePool.end();

            while( itor != endt && itor->masterTexture != texture )
                ++itor;

            if( itor == mTexturePool.end() )
            {
                OGRE_EXCEPT( Exception::ERR_ITEM_NOT_FOUND,
                             "Texture with name '" + texture->getName().getFriendlyText() +
                                 "' owner of a TexturePool not found. Perhaps already destroyed?",
                             "TextureGpuManager::destroyTexture" );
            }

            OGRE_ASSERT_LOW( itor->manuallyReserved &&
                             "Pools that were created automatically "
                             "should not be destroyed manually via TextureGpuManager::destroyTexture."
                             " These pools will be destroyed automatically once they're empty" );

            if( !itor->empty() )
            {
                OGRE_EXCEPT( Exception::ERR_ITEM_NOT_FOUND,
                             "Texture with name '" + texture->getName().getFriendlyText() +
                                 "' cannot be deleted! It's a TexturePool and it still has "
                                 "live textures using it! You must release those first by "
                                 "removing them from being Resident",
                             "TextureGpuManager::destroyTexture" );
            }

            delete itor->masterTexture;
            mTexturePool.erase( itor );
        }
    }
    //-----------------------------------------------------------------------------------
    bool TextureGpuManager::hasTextureResource( const String &aliasName,
                                                const String &resourceGroup ) const
    {
        if( findTextureNoThrow( aliasName ) != 0 )
            return true;
        ResourceGroupManager &resourceGroupManager = ResourceGroupManager::getSingleton();
        ResourceLoadingListener *loadingListener = resourceGroupManager.getLoadingListener();
        if( loadingListener )
        {
            if( loadingListener->grouplessResourceExists( aliasName ) )
                return true;
        }
        return resourceGroupManager.resourceExists( resourceGroup, aliasName );
    }
    //-----------------------------------------------------------------------------------
    StagingTexture *TextureGpuManager::getStagingTexture( uint32 width, uint32 height, uint32 depth,
                                                          uint32 slices, PixelFormatGpu pixelFormat,
                                                          size_t minConsumptionRatioThreshold )
    {
        OgreProfileExhaustive( "TextureGpuManager::getStagingTexture" );
        assert( minConsumptionRatioThreshold <= 100u && "Invalid consumptionRatioThreshold value!" );

#if OGRE_DEBUG_MEMORY_CONSUMPTION
        {
            char tmpBuffer[512];
            LwString text( LwString::FromEmptyPointer( tmpBuffer, sizeof( tmpBuffer ) ) );
            text.a( "TextureGpuManager::getStagingTexture: ", width, "x", height, "x" );
            text.a( depth, "x", slices, " ", PixelFormatGpuUtils::toString( pixelFormat ) );
            text.a( " (",
                    (uint32)PixelFormatGpuUtils::getSizeBytes( width, height, depth, slices, pixelFormat,
                                                               4u ) /
                        1024u / 1024u,
                    " MB)" );
            LogManager::getSingleton().logMessage( text.c_str() );
        }
#endif

        StagingTextureVec::iterator bestCandidate = mAvailableStagingTextures.end();
        StagingTextureVec::iterator itor = mAvailableStagingTextures.begin();
        StagingTextureVec::iterator endt = mAvailableStagingTextures.end();

        while( itor != endt )
        {
            StagingTexture *stagingTexture = *itor;

            if( stagingTexture->supportsFormat( width, height, depth, slices, pixelFormat ) &&
                ( bestCandidate == endt || stagingTexture->isSmallerThan( *bestCandidate ) ) )
            {
                if( !stagingTexture->uploadWillStall() )
                    bestCandidate = itor;
            }

            ++itor;
        }

        StagingTexture *retVal = 0;

        if( bestCandidate != endt && minConsumptionRatioThreshold != 0u )
        {
            const size_t requiredSize =
                PixelFormatGpuUtils::getSizeBytes( width, height, depth, slices, pixelFormat, 4u );
            const size_t ratio = ( requiredSize * 100u ) / ( *bestCandidate )->_getSizeBytes();
            if( ratio < minConsumptionRatioThreshold )
                bestCandidate = endt;
        }

        if( bestCandidate != endt )
        {
            retVal = *bestCandidate;
            mUsedStagingTextures.push_back( *bestCandidate );
            mAvailableStagingTextures.erase( bestCandidate );
        }
        else
        {
            // Couldn't find an existing StagingTexture that could handle our request.
            // Check that our memory budget isn't exceeded.
            retVal = checkStagingTextureLimits( width, height, depth, slices, pixelFormat,
                                                minConsumptionRatioThreshold );
            if( !retVal )
            {
                // We haven't yet exceeded our budget, or we did exceed it and
                // checkStagingTextureLimits freed some memory. Either way, create a new one.
                retVal = createStagingTextureImpl( width, height, depth, slices, pixelFormat );
                mUsedStagingTextures.push_back( retVal );
            }
        }

        return retVal;
    }
    //-----------------------------------------------------------------------------------
    void TextureGpuManager::removeStagingTexture( StagingTexture *stagingTexture )
    {
        // Reverse search to speed up since most removals are
        // likely to remove what has just been requested.
        StagingTextureVec::reverse_iterator ritor =
            std::find( mUsedStagingTextures.rbegin(), mUsedStagingTextures.rend(), stagingTexture );
        assert( ritor != mUsedStagingTextures.rend() &&
                "StagingTexture does not belong to this TextureGpuManager or already removed" );

        StagingTextureVec::iterator itor = ritor.base() - 1u;
        efficientVectorRemove( mUsedStagingTextures, itor );

        mAvailableStagingTextures.push_back( stagingTexture );
    }
    //-----------------------------------------------------------------------------------
    AsyncTextureTicket *TextureGpuManager::createAsyncTextureTicket( uint32 width, uint32 height,
                                                                     uint32 depthOrSlices,
                                                                     TextureTypes::TextureTypes texType,
                                                                     PixelFormatGpu pixelFormatFamily )
    {
        pixelFormatFamily = PixelFormatGpuUtils::getFamily( pixelFormatFamily );
        AsyncTextureTicket *retVal =
            createAsyncTextureTicketImpl( width, height, depthOrSlices, texType, pixelFormatFamily );

        mAsyncTextureTickets.push_back( retVal );
        return retVal;
    }
    //-----------------------------------------------------------------------------------
    void TextureGpuManager::destroyAsyncTextureTicket( AsyncTextureTicket *ticket )
    {
        // Reverse search to speed up since most removals are
        // likely to remove what has just been requested.
        AsyncTextureTicketVec::reverse_iterator ritor =
            std::find( mAsyncTextureTickets.rbegin(), mAsyncTextureTickets.rend(), ticket );

        assert( ritor != mAsyncTextureTickets.rend() &&
                "AsyncTextureTicket does not belong to this TextureGpuManager or already removed" );

        OGRE_DELETE ticket;

        AsyncTextureTicketVec::iterator itor = ritor.base() - 1u;
        efficientVectorRemove( mAsyncTextureTickets, itor );
    }
    //-----------------------------------------------------------------------------------
    void TextureGpuManager::destroyAllAsyncTextureTicket()
    {
        AsyncTextureTicketVec::const_iterator itor = mAsyncTextureTickets.begin();
        AsyncTextureTicketVec::const_iterator endt = mAsyncTextureTickets.end();

        while( itor != endt )
        {
            OGRE_DELETE *itor;
            ++itor;
        }

        mAsyncTextureTickets.clear();
    }
    //-----------------------------------------------------------------------------------
    void TextureGpuManager::saveTexture( TextureGpu *texture, const String &folderPath,
                                         set<String>::type &savedTextures, bool saveOitd,
                                         bool saveOriginal, HlmsTextureExportListener *listener )
    {
        String resourceName = texture->getRealResourceNameStr();

        // Render Targets are... complicated. Let's not, for now.
        if( savedTextures.find( resourceName ) != savedTextures.end() || texture->isRenderToTexture() )
            return;

        DataStreamPtr inFile;
        if( saveOriginal )
        {
            const String aliasName = texture->getNameStr();
            String savingFilename = resourceName;
            if( listener )
            {
                listener->savingChangeTextureNameOriginal( aliasName, resourceName, savingFilename );
            }

            try
            {
                String resourceGroup = texture->getResourceGroupStr();
                if( resourceGroup.empty() )
                    resourceGroup = ResourceGroupManager::AUTODETECT_RESOURCE_GROUP_NAME;

                inFile =
                    ResourceGroupManager::getSingleton().openResource( resourceName, resourceGroup );
            }
            catch( FileNotFoundException &e )
            {
                // Try opening as an absolute path
                std::fstream *ifs = OGRE_NEW_T( std::fstream, MEMCATEGORY_GENERAL )(
                    resourceName.c_str(), std::ios::binary | std::ios::in );

                if( ifs->is_open() )
                {
                    inFile = DataStreamPtr( OGRE_NEW FileStreamDataStream( resourceName, ifs, true ) );
                }
                else
                {
                    LogManager::getSingleton().logMessage( "WARNING: Could not find texture file " +
                                                           aliasName + " (" + resourceName +
                                                           ") for copying to export location. "
                                                           "Error: " +
                                                           e.getFullDescription() );
                }
            }
            catch( Exception &e )
            {
                LogManager::getSingleton().logMessage( "WARNING: Could not find texture file " +
                                                       aliasName + " (" + resourceName +
                                                       ") for copying to export location. "
                                                       "Error: " +
                                                       e.getFullDescription() );
            }

            if( inFile )
            {
                size_t fileSize = inFile->size();
                vector<uint8>::type fileData;
                fileData.resize( fileSize );
                inFile->read( &fileData[0], fileData.size() );
                std::ofstream outFile( ( folderPath + "/" + savingFilename ).c_str(),
                                       std::ios::binary | std::ios::out );
                outFile.write( (const char *)&fileData[0],
                               static_cast<std::streamsize>( fileData.size() ) );
                outFile.close();
            }
        }

        if( saveOitd )
        {
            String texName = resourceName;
            if( listener )
                listener->savingChangeTextureNameOitd( texName, texture );

            if( texture->getNextResidencyStatus() == GpuResidency::Resident )
            {
                Image2 image;
                image.convertFromTexture( texture, 0u, texture->getNumMipmaps(), true );

                image.save( folderPath + "/" + texName + ".oitd", 0, image.getNumMipmaps() );
            }
        }

        savedTextures.insert( resourceName );
    }
    //-----------------------------------------------------------------------------------
    bool TextureGpuManager::checkSupport( PixelFormatGpu format, TextureTypes::TextureTypes,
                                          uint32 textureFlags ) const
    {
        OGRE_ASSERT_LOW(
            textureFlags != TextureFlags::NotTexture &&
            "Invalid textureFlags combination. Asking to check if format is supported to do nothing" );

        if( textureFlags & TextureFlags::AllowAutomipmaps )
        {
            if( !PixelFormatGpuUtils::supportsHwMipmaps( format ) )
                return false;
        }

        return true;
    }
    //-----------------------------------------------------------------------------------
    TextureGpuManager::MetadataCacheEntry::MetadataCacheEntry() :
        width( 0 ),
        height( 0 ),
        depthOrSlices( 0 ),
        pixelFormat( PFG_UNKNOWN ),
        poolId( 0 ),
        textureType( TextureTypes::Unknown ),
        numMipmaps( 0 )
    {
    }
    //-----------------------------------------------------------------------------------
    bool TextureGpuManager::applyMetadataCacheTo( TextureGpu *texture )
    {
        bool retVal = false;
        MetadataCacheMap::const_iterator itor = mMetadataCache.find( texture->getName() );
        if( itor != mMetadataCache.end() )
        {
            MetadataCacheEntry cacheEntry = itor->second;
            texture->setResolution( cacheEntry.width, cacheEntry.height, cacheEntry.depthOrSlices );
            texture->setNumMipmaps( cacheEntry.numMipmaps );
            texture->setTextureType( cacheEntry.textureType );
            texture->setPixelFormat( cacheEntry.pixelFormat );
            texture->setTexturePoolId( cacheEntry.poolId );
            retVal = true;
        }
        return retVal;
    }
    //-----------------------------------------------------------------------------------
    void TextureGpuManager::_updateMetadataCache( TextureGpu *texture )
    {
        ResourceEntryMap::const_iterator itor = mEntries.find( texture->getName() );

        if( itor != mEntries.end() )
        {
            MetadataCacheEntry entry;
            entry.aliasName = itor->second.alias;
            // entry.resourceName = itor->second.name;
            entry.width = texture->getWidth();
            entry.height = texture->getHeight();
            entry.depthOrSlices = texture->getDepthOrSlices();
            entry.pixelFormat = texture->getPixelFormat();
            entry.poolId = texture->getTexturePoolId();
            entry.textureType = texture->getTextureType();
            entry.numMipmaps = texture->getNumMipmaps();

            mMetadataCache[texture->getName()] = entry;
        }
    }
    //-----------------------------------------------------------------------------------
    void TextureGpuManager::_removeMetadataCacheEntry( TextureGpu *texture )
    {
        mMetadataCache.erase( texture->getName() );
    }
    //-----------------------------------------------------------------------------------
    void TextureGpuManager::importTextureMetadataCache( const String &filename, const char *jsonString,
                                                        bool bCreateReservedPools )
    {
#if !OGRE_NO_JSON
        rapidjson::Document d;
        d.Parse( jsonString );

        if( d.HasParseError() )
        {
            OGRE_EXCEPT( Exception::ERR_INVALIDPARAMS, "TextureGpuManager::importTextureMetadataCache",
                         "Invalid JSON string in file " + filename + " at line " +
                             StringConverter::toString( d.GetErrorOffset() ) +
                             " Reason: " + rapidjson::GetParseError_En( d.GetParseError() ) );
        }

        rapidjson::Value::ConstMemberIterator itor;
        itor = d.FindMember( "reserved_pool_ids" );

        if( itor != d.MemberEnd() && itor->value.IsArray() && bCreateReservedPools )
        {
            const rapidjson::Value &jsonVal = itor->value;
            const rapidjson::SizeType arraySize = jsonVal.Size();
            for( rapidjson::SizeType i = 0; i < arraySize; ++i )
            {
                if( jsonVal[i].IsObject() )
                {
                    MetadataCacheEntry entry;

                    itor = jsonVal[i].FindMember( "poolId" );
                    if( itor != jsonVal[i].MemberEnd() && itor->value.IsUint() )
                        entry.poolId = itor->value.GetUint();

                    itor = jsonVal[i].FindMember( "resolution" );
                    if( itor != jsonVal[i].MemberEnd() && itor->value.IsArray() &&
                        itor->value.Size() >= 3u && itor->value[0].IsUint() && itor->value[1].IsUint() &&
                        itor->value[2].IsUint() )
                    {
                        entry.width = itor->value[0].GetUint();
                        entry.height = itor->value[1].GetUint();
                        entry.depthOrSlices = itor->value[2].GetUint();
                    }

                    entry.numMipmaps = 1u;
                    itor = jsonVal[i].FindMember( "mipmaps" );
                    if( itor != jsonVal[i].MemberEnd() && itor->value.IsUint() )
                        entry.numMipmaps = static_cast<uint8>( itor->value.GetUint() );

                    itor = jsonVal[i].FindMember( "format" );
                    if( itor != jsonVal[i].MemberEnd() && itor->value.IsString() )
                    {
                        entry.pixelFormat =
                            PixelFormatGpuUtils::getFormatFromName( itor->value.GetString() );
                    }

                    if( entry.width > 0u && entry.height > 0u && entry.depthOrSlices > 0u &&
                        entry.pixelFormat != PFG_UNKNOWN &&
                        !hasPoolId( entry.poolId, entry.width, entry.height, entry.numMipmaps,
                                    entry.pixelFormat ) )
                    {
                        reservePoolId( entry.poolId, entry.width, entry.height, entry.depthOrSlices,
                                       entry.numMipmaps, entry.pixelFormat );
                    }
                }
            }
        }

        itor = d.FindMember( "textures" );
        if( itor != d.MemberEnd() && itor->value.IsObject() )
        {
            rapidjson::Value::ConstMemberIterator itTex = itor->value.MemberBegin();
            rapidjson::Value::ConstMemberIterator enTex = itor->value.MemberEnd();

            while( itTex != enTex )
            {
                if( itTex->value.IsObject() )
                {
                    IdString aliasName = itTex->name.GetString();
                    MetadataCacheEntry entry;

                    entry.aliasName = itTex->name.GetString();

                    itor = itTex->value.FindMember( "poolId" );
                    if( itor != itTex->value.MemberEnd() && itor->value.IsUint() )
                        entry.poolId = itor->value.GetUint();

                    entry.textureType = TextureTypes::Type2D;
                    itor = itTex->value.FindMember( "texture_type" );
                    if( itor != itTex->value.MemberEnd() && itor->value.IsUint() )
                    {
                        entry.textureType = static_cast<TextureTypes::TextureTypes>(
                            Math::Clamp<uint32>( itor->value.GetUint(), 0u, TextureTypes::Type3D ) );
                    }

                    itor = itTex->value.FindMember( "resolution" );
                    if( itor != itTex->value.MemberEnd() && itor->value.IsArray() &&
                        itor->value.Size() >= 3u && itor->value[0].IsUint() && itor->value[1].IsUint() &&
                        itor->value[2].IsUint() )
                    {
                        entry.width = itor->value[0].GetUint();
                        entry.height = itor->value[1].GetUint();
                        entry.depthOrSlices = itor->value[2].GetUint();
                    }

                    entry.numMipmaps = 1u;
                    itor = itTex->value.FindMember( "mipmaps" );
                    if( itor != itTex->value.MemberEnd() && itor->value.IsUint() )
                        entry.numMipmaps = static_cast<uint8>( itor->value.GetUint() );

                    itor = itTex->value.FindMember( "format" );
                    if( itor != itTex->value.MemberEnd() && itor->value.IsString() )
                    {
                        entry.pixelFormat =
                            PixelFormatGpuUtils::getFormatFromName( itor->value.GetString() );
                    }

                    mMetadataCache[aliasName] = entry;
                }

                ++itTex;
            }
        }
#else
        OGRE_EXCEPT( Exception::ERR_INVALID_CALL,
                     "Ogre must be built with JSON support to call this function!",
                     "TextureGpuManager::importTextureMetadataCache" );
#endif
    }
    //-----------------------------------------------------------------------------------
    void TextureGpuManager::exportTextureMetadataCache( String &outJson )
    {
        char tmpBuffer[4096];
        LwString jsonStr( LwString::FromEmptyPointer( tmpBuffer, sizeof( tmpBuffer ) ) );

        jsonStr.a( "{" );
        jsonStr.a( "\n\t\"reserved_pool_ids\" :\n\t[" );

        bool firstIteration = true;
        {
            TexturePoolList::const_iterator itor = mTexturePool.begin();
            TexturePoolList::const_iterator endt = mTexturePool.end();

            while( itor != endt )
            {
                const TexturePool &pool = *itor;
                if( pool.manuallyReserved )
                {
                    if( !firstIteration )
                        jsonStr.a( "," );
                    jsonStr.a( "\n\t\t{\n\t\t\t\"poolId\" : ", pool.masterTexture->getTexturePoolId() );
                    jsonStr.a( ",\n\t\t\t\"resolution\" : [", pool.masterTexture->getWidth(), ", ",
                               pool.masterTexture->getHeight(), ", ",
                               pool.masterTexture->getDepthOrSlices(), "]" );
                    jsonStr.a( ",\n\t\t\t\"mipmaps\" : ", pool.masterTexture->getNumMipmaps() );
                    jsonStr.a( ",\n\t\t\t\"format\" : \"",
                               PixelFormatGpuUtils::toString( pool.masterTexture->getPixelFormat() ),
                               "\"" );
                    jsonStr.a( "\n\t\t}" );
                    firstIteration = false;

                    outJson += jsonStr.c_str();
                    jsonStr.clear();
                }
                ++itor;
            }
        }

        jsonStr.a( "\n\t],\n\t\"textures\" :\n\t{" );
        firstIteration = true;
        MetadataCacheMap::const_iterator itor = mMetadataCache.begin();
        MetadataCacheMap::const_iterator endt = mMetadataCache.end();

        while( itor != endt )
        {
            const MetadataCacheEntry &entry = itor->second;

            if( !firstIteration )
                jsonStr.a( "," );

            jsonStr.a( "\n\t\t\"", entry.aliasName.c_str(), "\" : \n\t\t{" );
            // jsonStr.a( "\n\t\t\t\"resource\" : \"", entry.resourceName.c_str(), "\"" );
            jsonStr.a( "\n\t\t\t\"resolution\" : [", entry.width, ", ", entry.height, ", ",
                       entry.depthOrSlices, "]" );
            jsonStr.a( ",\n\t\t\t\"mipmaps\" : ", entry.numMipmaps );
            jsonStr.a( ",\n\t\t\t\"format\" : \"", PixelFormatGpuUtils::toString( entry.pixelFormat ),
                       "\"" );
            jsonStr.a( ",\n\t\t\t\"texture_type\" : ", (int)entry.textureType );
            jsonStr.a( ",\n\t\t\t\"poolId\" : ", entry.poolId );
            jsonStr.a( "\n\t\t}" );

            outJson += jsonStr.c_str();
            jsonStr.clear();

            firstIteration = false;

            ++itor;
        }
        jsonStr.a( "\n\t}\n}" );
        outJson += jsonStr.c_str();
        jsonStr.clear();
    }
    //-----------------------------------------------------------------------------------
    void TextureGpuManager::getMemoryStats( size_t &outTextureBytesCpu, size_t &outTextureBytesGpu,
                                            size_t &outUsedStagingTextureBytes,
                                            size_t &outAvailableStagingTextureBytes )
    {
        outUsedStagingTextureBytes = getConsumedMemoryByStagingTextures( mAvailableStagingTextures );
        outAvailableStagingTextureBytes = getConsumedMemoryByStagingTextures( mUsedStagingTextures );

        size_t textureBytesCpu = 0;
        size_t textureBytesGpu = 0;

        ResourceEntryMap::const_iterator itor = mEntries.begin();
        ResourceEntryMap::const_iterator endt = mEntries.end();

        while( itor != endt )
        {
            const ResourceEntry &entry = itor->second;
            GpuResidency::GpuResidency residency = entry.texture->getResidencyStatus();
            if( residency != GpuResidency::OnStorage )
            {
                const size_t sizeBytes = entry.texture->getSizeBytes();
                if( residency == GpuResidency::Resident )
                    textureBytesGpu += sizeBytes;

                if( residency == GpuResidency::OnSystemRam ||
                    entry.texture->getGpuPageOutStrategy() ==
                        GpuPageOutStrategy::AlwaysKeepSystemRamCopy )
                {
                    textureBytesCpu += sizeBytes;
                }
            }

            ++itor;
        }

        outTextureBytesCpu = textureBytesCpu;
        outTextureBytesGpu = textureBytesGpu;
    }
    //-----------------------------------------------------------------------------------
    void TextureGpuManager::dumpStats() const
    {
        char tmpBuffer[512];
        LwString text( LwString::FromEmptyPointer( tmpBuffer, sizeof( tmpBuffer ) ) );

        LogManager &logMgr = LogManager::getSingleton();

        const size_t availSizeBytes = getConsumedMemoryByStagingTextures( mAvailableStagingTextures );
        const size_t usedSizeBytes = getConsumedMemoryByStagingTextures( mUsedStagingTextures );

        text.clear();
        text.a( "Available Staging Textures\t|", (uint32)mAvailableStagingTextures.size(), "|",
                (uint32)availSizeBytes / ( 1024u * 1024u ), " MB\t\t |In use:\t|",
                (uint32)usedSizeBytes / ( 1024u * 1024u ), " MB" );
        logMgr.logMessage( text.c_str() );
    }
    //-----------------------------------------------------------------------------------
    void TextureGpuManager::dumpMemoryUsage( Log *log, uint32 mask ) const
    {
        Log *logActual = log == NULL ? LogManager::getSingleton().getDefaultLog() : log;

        logActual->logMessage(
            "==============================="
            "Start dump of TextureGpuManager"
            "===============================",
            LML_CRITICAL );

        logActual->logMessage( "== Dumping Pools ==" );

        logActual->logMessage(
            "||Width|Height|Format|Mipmaps|Size in bytes|"
            "Num. active textures|Total texture capacity|Pool ID|Texture Names",
            LML_CRITICAL );

        size_t bytesInPoolInclWaste = 0;
        size_t bytesInPoolExclWaste = 0;

        vector<char>::type tmpBuffer;
        tmpBuffer.resize( 512 * 1024 );  // 512kb per line should be way more than enough
        LwString text( LwString::FromEmptyPointer( &tmpBuffer[0], tmpBuffer.size() ) );

        TexturePoolList::const_iterator itPool = mTexturePool.begin();
        TexturePoolList::const_iterator enPool = mTexturePool.end();

        while( itPool != enPool )
        {
            const TexturePool &pool = *itPool;
            text.clear();
            text.a( "||", pool.masterTexture->getWidth(), "|", pool.masterTexture->getHeight(), "|" );
            text.a( PixelFormatGpuUtils::toString( pool.masterTexture->getPixelFormat() ), "|",
                    pool.masterTexture->getNumMipmaps(), "|" );
            const size_t bytesInPool = pool.masterTexture->getSizeBytes();
            text.a( (uint32)bytesInPool, "|" );
            text.a( pool.usedMemory - (uint16)pool.availableSlots.size(), "|",
                    pool.masterTexture->getDepthOrSlices() );
            text.a( "|", pool.masterTexture->getTexturePoolId() );

            bytesInPoolInclWaste += bytesInPool;

            TextureGpuVec::const_iterator itTex = pool.usedSlots.begin();
            TextureGpuVec::const_iterator enTex = pool.usedSlots.end();

            while( itTex != enTex )
            {
                TextureGpu *texture = *itTex;
                text.a( "|", texture->getNameStr().c_str() );
                bytesInPoolExclWaste += texture->getSizeBytes();
                ++itTex;
            }

            logActual->logMessage( text.c_str(), LML_CRITICAL );

            ++itPool;
        }

        size_t bytesOutsidePool = 0;

        logActual->logMessage(
            "|Alias|Resource Name|Width|Height|Depth|Num Slices|Format|Mipmaps|MSAA|Size in bytes|"
            "RTT|UAV|Manual|MSAA Explicit|Reinterpretable|AutomaticBatched|Residency",
            LML_CRITICAL );

        ResourceEntryMap::const_iterator itEntry = mEntries.begin();
        ResourceEntryMap::const_iterator enEntry = mEntries.end();

        while( itEntry != enEntry )
        {
            const ResourceEntry &entry = itEntry->second;
            text.clear();

            if( !( ( 1u << entry.texture->getResidencyStatus() ) & mask ) )
            {
                ++itEntry;
                continue;
            }

            const size_t bytesTexture = entry.texture->getSizeBytes();

            text.a( "|", entry.texture->getNameStr().c_str() );
            text.a( "|", entry.texture->getRealResourceNameStr().c_str() );
            text.a( "|", entry.texture->getWidth(), "|", entry.texture->getHeight(), "|" );
            text.a( entry.texture->getDepth(), "|", entry.texture->getNumSlices(), "|" );
            text.a( PixelFormatGpuUtils::toString( entry.texture->getPixelFormat() ), "|",
                    entry.texture->getNumMipmaps(), "|" );
            text.a( entry.texture->getSampleDescription().getColourSamples(), "|", (uint32)bytesTexture,
                    "|" );
            text.a( entry.texture->isRenderToTexture(), "|", entry.texture->isUav(), "|",
                    entry.texture->_isManualTextureFlagPresent(), "|" );
            text.a( entry.texture->hasMsaaExplicitResolves(), "|", entry.texture->isReinterpretable(),
                    "|", entry.texture->hasAutomaticBatching(), "|",
                    GpuResidency::toString( entry.texture->getResidencyStatus() ) );

            if( !entry.texture->hasAutomaticBatching() )
                bytesOutsidePool += bytesTexture;

            logActual->logMessage( text.c_str(), LML_CRITICAL );

            ++itEntry;
        }

        float fMBytesInPoolInclWaste = float( bytesInPoolInclWaste ) / ( 1024.0f * 1024.0f );
        float fMBytesInPoolExclWaste = float( bytesInPoolExclWaste ) / ( 1024.0f * 1024.0f );
        float fMBytesOutsidePool = float( bytesOutsidePool ) / ( 1024.0f * 1024.0f );

        text.clear();
        text.a( "\n|MBs in pools (excluding waste):|", LwString::Float( fMBytesInPoolExclWaste, 2 ),
                "\n|MBs in pools (including waste):|", LwString::Float( fMBytesInPoolInclWaste, 2 ) );
        text.a( "\n|MBs outside of pools:|", LwString::Float( fMBytesOutsidePool, 2 ),
                "\n|Total MBs (excl. waste):|",
                LwString::Float( fMBytesInPoolExclWaste + fMBytesOutsidePool, 2 ) );
        text.a( "\n|Total MBs (incl. waste):|",
                LwString::Float( fMBytesInPoolInclWaste + fMBytesOutsidePool, 2 ) );
        logActual->logMessage( text.c_str(), LML_CRITICAL );

        dumpStats();

        logActual->logMessage(
            "============================="
            "End dump of TextureGpuManager"
            "=============================",
            LML_CRITICAL );
    }
    //-----------------------------------------------------------------------------------
    void TextureGpuManager::setTextureGpuManagerListener( TextureGpuManagerListener *listener )
    {
        mTextureGpuManagerListener = listener;
        if( !listener )
            mTextureGpuManagerListener = &sDefaultTextureGpuManagerListener;
    }
    //-----------------------------------------------------------------------------------
    void TextureGpuManager::setStagingTextureMaxBudgetBytes( size_t stagingTextureMaxBudgetBytes )
    {
        mStagingTextureMaxBudgetBytes = stagingTextureMaxBudgetBytes;
    }
    //-----------------------------------------------------------------------------------
    void TextureGpuManager::setWorkerThreadMaxPreloadBytes( size_t maxPreloadBytes )
    {
        assert( maxPreloadBytes > 0 && "maxPreloadBytes cannot be 0!" );
        mMaxPreloadBytes = std::max<size_t>( 1u, maxPreloadBytes );
    }
    //-----------------------------------------------------------------------------------
    void TextureGpuManager::setWorkerThreadMaxPerStagingTextureRequestBytes(
        size_t maxPerStagingTextureRequestBytes )
    {
        assert( maxPerStagingTextureRequestBytes > 0 && "Value cannot be 0!" );
        mStreamingData.maxPerStagingTextureRequestBytes =
            std::max<size_t>( 1u, maxPerStagingTextureRequestBytes );
    }
    //-----------------------------------------------------------------------------------
    void TextureGpuManager::setWorkerThreadMinimumBudget( const BudgetEntryVec &budget,
                                                          uint32 maxSplitResolution )
    {
        if( maxSplitResolution == 0 )
            maxSplitResolution = mStreamingData.maxSplitResolution;

        BudgetEntryVec::const_iterator itor = budget.begin();
        BudgetEntryVec::const_iterator endt = budget.end();

        while( itor != endt )
        {
            if( ( itor->minNumSlices > 2u && itor->minResolution >= maxSplitResolution ) ||
                ( itor->minNumSlices > 1u && itor->minResolution > maxSplitResolution ) )
            {
                LogManager::getSingleton().logMessage(
                    "[WARNING] setWorkerThreadMinimumBudget called with minNumSlices = " +
                        StringConverter::toString( itor->minNumSlices ) +
                        " and minResolution = " + StringConverter::toString( itor->minResolution ) +
                        " which can be "
                        "suboptimal given that maxSplitResolution = " +
                        StringConverter::toString( maxSplitResolution ) +
                        "\n"
                        "See "
                        "https://ogrecave.github.io/ogre-next/api/2.2/"
                        "hlms.html#setWorkerThreadMinimumBudget or "
                        "https://github.com/OGRECave/ogre-next/issues/198",
                    LML_CRITICAL );
            }
            ++itor;
        }

        mStreamingData.maxSplitResolution = maxSplitResolution;

        mBudget = budget;
        // Sort in descending order.
        std::sort( mBudget.begin(), mBudget.end(), BudgetEntry() );
    }
    //-----------------------------------------------------------------------------------
    const TextureGpuManager::BudgetEntryVec &TextureGpuManager::getBudget() const { return mBudget; }
    //-----------------------------------------------------------------------------------
    void TextureGpuManager::setTrylockMutexFailureLimit( uint32 tryLockFailureLimit )
    {
        mTryLockMutexFailureLimit = tryLockFailureLimit;
    }
    //-----------------------------------------------------------------------------------
    const String *TextureGpuManager::findAliasNameStr( IdString idName ) const
    {
        const String *retVal = 0;

        mEntriesMutex.lock();
        ResourceEntryMap::const_iterator itor = mEntries.find( idName );

        if( itor != mEntries.end() )
            retVal = &itor->second.alias;
        mEntriesMutex.unlock();

        return retVal;
    }
    //-----------------------------------------------------------------------------------
    const String *TextureGpuManager::findResourceNameStr( IdString idName ) const
    {
        const String *retVal = 0;

        mEntriesMutex.lock();
        ResourceEntryMap::const_iterator itor = mEntries.find( idName );

        if( itor != mEntries.end() )
            retVal = &itor->second.name;
        mEntriesMutex.unlock();

        return retVal;
    }
    //-----------------------------------------------------------------------------------
    const String *TextureGpuManager::findResourceGroupStr( IdString idName ) const
    {
        const String *retVal = 0;

        mEntriesMutex.lock();
        ResourceEntryMap::const_iterator itor = mEntries.find( idName );

        if( itor != mEntries.end() )
            retVal = &itor->second.resourceGroup;
        mEntriesMutex.unlock();

        return retVal;
    }
    //-----------------------------------------------------------------------------------
    void TextureGpuManager::taskLoadToSysRamOrResident( TextureGpu *texture, const ScheduledTasks &task )
    {
        OGRE_ASSERT_MEDIUM( task.tasksType == TaskTypeResidencyTransition );

        const GpuResidency::GpuResidency targetResidency = task.residencyTransitionTask.targetResidency;

        if( texture->getResidencyStatus() == GpuResidency::OnStorage ||
            task.residencyTransitionTask.reuploadOnly )
        {
            OGRE_ASSERT_MEDIUM( targetResidency == GpuResidency::Resident ||
                                targetResidency == GpuResidency::OnSystemRam );
            OGRE_ASSERT_MEDIUM( !task.residencyTransitionTask.reuploadOnly ||
                                texture->getResidencyStatus() == GpuResidency::Resident );

            scheduleLoadRequest( texture, task.residencyTransitionTask.image,
                                 task.residencyTransitionTask.autoDeleteImage,
                                 targetResidency == GpuResidency::OnSystemRam,
                                 task.residencyTransitionTask.reuploadOnly );
        }
        else
        {
            OGRE_ASSERT_MEDIUM( targetResidency == GpuResidency::Resident );
            scheduleLoadFromRam( texture );
        }
    }
    //-----------------------------------------------------------------------------------
    void TextureGpuManager::taskToUnloadOrDestroy( TextureGpu *texture, const ScheduledTasks &task )
    {
        OGRE_ASSERT_MEDIUM( task.tasksType == TaskTypeResidencyTransition ||
                            task.tasksType == TaskTypeDestroyTexture );
        if( task.tasksType == TaskTypeResidencyTransition )
        {
            const GpuResidency::GpuResidency targetResidency =
                task.residencyTransitionTask.targetResidency;
            OGRE_ASSERT_MEDIUM( targetResidency == GpuResidency::OnStorage ||
                                ( texture->getResidencyStatus() == GpuResidency::Resident &&
                                  targetResidency == GpuResidency::OnSystemRam ) );

            texture->_transitionTo( targetResidency, texture->_getSysRamCopy( 0 ) );
        }
        else if( task.tasksType == TaskTypeDestroyTexture )
        {
            destroyTextureImmediate( texture );
        }
    }
    //-----------------------------------------------------------------------------------
    bool TextureGpuManager::executeTask( TextureGpu *texture, TextureGpuListener::Reason reason,
                                         const ScheduledTasks &task )
    {
        OGRE_ASSERT_MEDIUM( task.tasksType == TaskTypeResidencyTransition ||
                            task.tasksType == TaskTypeDestroyTexture );

        bool taskExecuted = true;
        switch( reason )
        {
        case TextureGpuListener::FromStorageToSysRam:
            // Possible transitions we can do from here:
            // OnSystemRam   -> OnStorage
            // OnSystemRam   -> Resident

            if( task.tasksType == TaskTypeResidencyTransition )
            {
                OGRE_ASSERT_MEDIUM( task.residencyTransitionTask.targetResidency !=
                                    GpuResidency::OnSystemRam );
                if( task.residencyTransitionTask.targetResidency == GpuResidency::Resident )
                    taskLoadToSysRamOrResident( texture, task );
                else
                    taskToUnloadOrDestroy( texture, task );
            }
            else if( task.tasksType == TaskTypeDestroyTexture )
                taskToUnloadOrDestroy( texture, task );
            break;

        case TextureGpuListener::FromSysRamToStorage:
            // Possible transitions we can do from here:
            // OnStorage     -> OnSystemRam
            // OnStorage     -> Resident
            if( task.tasksType == TaskTypeResidencyTransition )
            {
                if( task.residencyTransitionTask.targetResidency == GpuResidency::Resident ||
                    task.residencyTransitionTask.targetResidency == GpuResidency::OnSystemRam )
                {
                    taskLoadToSysRamOrResident( texture, task );
                }
            }
            else if( task.tasksType == TaskTypeDestroyTexture )
                taskToUnloadOrDestroy( texture, task );
            break;

        case TextureGpuListener::LostResidency:
            // Possible transitions we can do from here:
            // OnStorage     -> OnSystemRam
            // OnStorage     -> Resident
            // OnSystemRam   -> OnStorage
            // OnSystemRam   -> Resident
            if( task.tasksType == TaskTypeResidencyTransition )
            {
                if( task.residencyTransitionTask.targetResidency == GpuResidency::Resident ||
                    task.residencyTransitionTask.targetResidency == GpuResidency::OnSystemRam )
                {
                    taskLoadToSysRamOrResident( texture, task );
                }
                else
                    taskToUnloadOrDestroy( texture, task );
            }
            else if( task.tasksType == TaskTypeDestroyTexture )
                taskToUnloadOrDestroy( texture, task );
            break;

        case TextureGpuListener::ResidentToSysRamSync:
        case TextureGpuListener::ReadyForRendering:
            // Possible transitions we can do from here:
            // Resident      -> OnSystemRam
            // Resident      -> OnStorage
            if( task.tasksType == TaskTypeResidencyTransition ||
                task.tasksType == TaskTypeDestroyTexture )
            {
                taskToUnloadOrDestroy( texture, task );
            }
            break;

        default:
            taskExecuted = false;
            break;
        }

        return taskExecuted;
    }
    //-----------------------------------------------------------------------------------
    void TextureGpuManager::notifyTextureChanged( TextureGpu *texture, TextureGpuListener::Reason reason,
                                                  void *extraData )
    {
        notifyTextureChanged( texture, reason, false );
        mTextureGpuManagerListener->notifyTextureChanged( texture, reason, extraData );
    }
    //-----------------------------------------------------------------------------------
    void TextureGpuManager::notifyTextureChanged( TextureGpu *texture, TextureGpuListener::Reason reason,
                                                  bool ignoreDelay )
    {
        if( mIgnoreScheduledTasks )
            return;

        if( mDelayListenerCalls && !ignoreDelay )
        {
            // Nested notifyTextureChanged calls is a problem. We will execute them later
            mMissedListenerCalls.push_back( MissedListenerCall( texture, reason ) );
        }
        else
        {
            ScheduledTasksMap::iterator itor = mScheduledTasks.find( texture );

            if( itor != mScheduledTasks.end() )
            {
                mDelayListenerCalls = true;
                ScheduledTasksVec::iterator itTask = itor->second.begin();
                bool taskExecuted = executeTask( texture, reason, *itTask );
                if( taskExecuted )
                {
                    itor->second.erase( itTask );
                    if( itor->second.empty() )
                        mScheduledTasks.erase( itor );

                    // If ignoreDelay == true, then our caller is already executing this loop.
                    // Leave the task of executing those delayed calls to our caller. If we
                    // do it, we'll corrupt mMissedListenerCallsTmp/mMissedListenerCalls
                    if( !ignoreDelay )
                    {
                        mMissedListenerCallsTmp.swap( mMissedListenerCalls );
                        while( !mMissedListenerCallsTmp.empty() )
                        {
                            const MissedListenerCall &missed = mMissedListenerCallsTmp.front();
                            this->notifyTextureChanged( missed.texture, missed.reason, true );
                            mMissedListenerCallsTmp.pop_front();
                            // This iteration may have added more entries to mMissedListenerCalls
                            // We need to execute them right after this entry.
                            mMissedListenerCallsTmp.insert( mMissedListenerCallsTmp.begin(),
                                                            mMissedListenerCalls.begin(),
                                                            mMissedListenerCalls.end() );
                            mMissedListenerCalls.clear();
                        }
                    }
                }
                mDelayListenerCalls = false;
            }
        }
    }
    //-----------------------------------------------------------------------------------
    RenderSystem *TextureGpuManager::getRenderSystem() const { return mRenderSystem; }
    //-----------------------------------------------------------------------------------
    VaoManager *TextureGpuManager::getVaoManager() const { return mVaoManager; }
    //-----------------------------------------------------------------------------------
    void TextureGpuManager::scheduleLoadRequest( TextureGpu *texture, const String &name,
                                                 const String &resourceGroup, uint32 filters,
                                                 Image2 *image, bool autoDeleteImage, bool toSysRam,
                                                 bool reuploadOnly, bool skipMetadataCache,
                                                 uint32 sliceOrDepth )
    {
        // These two can't be true at the same time
        OGRE_ASSERT_MEDIUM( !( toSysRam && reuploadOnly ) );

        Archive *archive = 0;
        ResourceLoadingListener *loadingListener = 0;
        if( resourceGroup != BLANKSTRING )
        {
            bool providedByListener = false;
            ResourceGroupManager &resourceGroupManager = ResourceGroupManager::getSingleton();
            loadingListener = resourceGroupManager.getLoadingListener();
            if( loadingListener )
            {
                if( loadingListener->grouplessResourceExists( name ) )
                    providedByListener = true;
            }

            if( !providedByListener )
            {
                try
                {
                    archive = resourceGroupManager._getArchiveToResource( name, resourceGroup );
                }
                catch( Exception &e )
                {
                    // Log the exception (probably file not found)
                    LogManager::getSingleton().logMessage( e.getFullDescription() );
                    texture->notifyAllListenersTextureChanged( TextureGpuListener::ExceptionThrown, &e );

                    archive = 0;

                    if( !image )
                    {
                        image = new Image2();

                        PixelFormatGpu fallbackFormat = PFG_RGBA8_UNORM_SRGB;

                        // Filters will complain if they need to run but Image2::getAutoDelete
                        // returns false. So we tell them it's already in the
                        // format they expect
                        if( filters & TextureFilter::TypeLeaveChannelR )
                            fallbackFormat = PFG_R8_UNORM;
                        else if( filters & TextureFilter::TypePrepareForNormalMapping )
                            fallbackFormat = PFG_RG8_SNORM;

                        // Continue loading using a fallback
                        image->loadDynamicImage( mErrorFallbackTexData, 2u, 2u, 1u,
                                                 texture->getTextureType(), fallbackFormat, false, 1u );
                        autoDeleteImage = true;
                    }
                }
            }
        }

        if( !skipMetadataCache && !toSysRam && !reuploadOnly &&
            texture->getGpuPageOutStrategy() != GpuPageOutStrategy::AlwaysKeepSystemRamCopy )
        {
            bool metadataSuccess = applyMetadataCacheTo( texture );
            if( metadataSuccess )
                texture->_transitionTo( GpuResidency::Resident, 0 );
        }

        mAddedNewLoadRequests = true;
        ++mLoadRequestsCounter;
        ThreadData &mainData = mThreadData[c_mainThread];
        mLoadRequestsMutex.lock();
        mainData.loadRequests.push_back( LoadRequest( name, archive, loadingListener, image, texture,
                                                      sliceOrDepth, filters, autoDeleteImage,
                                                      toSysRam ) );
        mLoadRequestsMutex.unlock();
        mWorkerWaitableEvent.wake();
    }
    //-----------------------------------------------------------------------------------
    void TextureGpuManager::_scheduleUpdate( TextureGpu *texture, uint32 filters, Image2 *image,
                                             bool autoDeleteImage, bool skipMetadataCache,
                                             uint32 sliceOrDepth )
    {
        Archive *archive = 0;
        ResourceLoadingListener *loadingListener = 0;

        mAddedNewLoadRequests = true;
        ++mLoadRequestsCounter;
        ThreadData &mainData = mThreadData[c_mainThread];
        mLoadRequestsMutex.lock();
        mainData.loadRequests.push_back( LoadRequest( "", archive, loadingListener, image, texture,
                                                      sliceOrDepth, filters, autoDeleteImage, false ) );
        mLoadRequestsMutex.unlock();
        mWorkerWaitableEvent.wake();
    }
    //-----------------------------------------------------------------------------------
    void TextureGpuManager::scheduleLoadRequest( TextureGpu *texture, Image2 *image,
                                                 bool autoDeleteImage, bool toSysRam, bool reuploadOnly )
    {
        OGRE_ASSERT_LOW( ( texture->getResidencyStatus() == GpuResidency::OnStorage && !reuploadOnly ) ||
                         ( texture->getResidencyStatus() == GpuResidency::Resident && reuploadOnly ) );

        String name, resourceGroup;
        uint32 filters = 0;
        ResourceEntryMap::const_iterator itor = mEntries.find( texture->getName() );
        if( itor != mEntries.end() )
        {
            name = itor->second.name;
            resourceGroup = itor->second.resourceGroup;
            filters = itor->second.filters;
        }

        if( texture->getTextureType() != TextureTypes::TypeCube )
        {
            scheduleLoadRequest( texture, name, resourceGroup, filters, image, autoDeleteImage, toSysRam,
                                 reuploadOnly );
        }
        else
        {
            String baseName;
            String ext;
            String::size_type pos = name.find_last_of( '.' );
            if( pos != String::npos )
            {
                baseName = name.substr( 0, pos );
                ext = name.substr( pos + 1u );
            }
            else
            {
                baseName = name;
            }

            String lowercaseExt = ext;
            StringUtil::toLowerCase( lowercaseExt );

            if( lowercaseExt == "dds" || lowercaseExt == "ktx" || lowercaseExt == "oitd" )
            {
                // XX HACK there should be a better way to specify whether
                // all faces are in the same file or not
                scheduleLoadRequest( texture, name, resourceGroup, filters, image, autoDeleteImage,
                                     toSysRam, reuploadOnly );
            }
            else
            {
                static const String suffixes[6] = { "_rt.", "_lf.", "_up.", "_dn.", "_fr.", "_bk." };

                for( uint32 i = 0; i < 6u; ++i )
                {
                    const bool skipMetadataCache = i != 0;
                    scheduleLoadRequest( texture, baseName + suffixes[i] + ext, resourceGroup, filters,
                                         i == 0 ? image : 0, autoDeleteImage, toSysRam, reuploadOnly,
                                         skipMetadataCache, i );
                }
            }
        }
    }
    //-----------------------------------------------------------------------------------
    void TextureGpuManager::scheduleLoadFromRam( TextureGpu *texture )
    {
        OGRE_ASSERT_LOW( texture->getResidencyStatus() == GpuResidency::OnSystemRam );

        Image2 *image = new Image2();
        const bool autoDeleteInternalPtr =
            texture->getGpuPageOutStrategy() != GpuPageOutStrategy::AlwaysKeepSystemRamCopy;
        uint8 *rawBuffer = texture->_getSysRamCopy( 0 );
        image->loadDynamicImage( rawBuffer, autoDeleteInternalPtr, texture );

        String name;
        uint32 filters = 0;
        ResourceEntryMap::const_iterator itor = mEntries.find( texture->getName() );
        if( itor != mEntries.end() )
        {
            name = itor->second.name;
            filters = itor->second.filters;
        }

        // Only allow applying mipmap generation filter, since it's the only filter
        // that may have been skipped when loading from OnStorage -> OnSystemRam
        filters &= TextureFilter::TypeGenerateDefaultMipmaps;
        if( filters & TextureFilter::TypeGenerateDefaultMipmaps )
        {
            // We will transition to Resident, we must ensure the number of mipmaps is set
            // as the HW mipmap filter cannot change it from the background thread.
            uint8 numMipmaps = texture->getNumMipmaps();
            PixelFormatGpu pixelFormat = texture->getPixelFormat();
            TextureFilter::FilterBase::simulateFiltersForCacheConsistency( filters, *image, this,
                                                                           numMipmaps, pixelFormat );
            if( texture->getNumMipmaps() != numMipmaps )
            {
                const bool oldValue = mIgnoreScheduledTasks;
                mIgnoreScheduledTasks = true;
                // These _transitionTo calls are unscheduled and will decrease mPendingResidencyChanges
                // to wrong values that would cause _scheduleTransitionTo to think the TextureGpu
                // is done, thus we need to counter that.
                texture->_addPendingResidencyChanges( 2u );
                texture->_transitionTo( GpuResidency::OnStorage, rawBuffer, false );
                texture->setNumMipmaps( numMipmaps );
                texture->_transitionTo( GpuResidency::OnSystemRam, rawBuffer, false );
                mIgnoreScheduledTasks = oldValue;
            }
        }

        texture->_transitionTo( GpuResidency::Resident, texture->_getSysRamCopy( 0 ), false );

        mAddedNewLoadRequests = true;
        ++mLoadRequestsCounter;
        ThreadData &mainData = mThreadData[c_mainThread];
        mLoadRequestsMutex.lock();
        mainData.loadRequests.push_back(
            LoadRequest( name, 0, 0, image, texture, 0, filters, true, false ) );
        mLoadRequestsMutex.unlock();
        mWorkerWaitableEvent.wake();
    }
    //-----------------------------------------------------------------------------------
    void TextureGpuManager::_scheduleTransitionTo( TextureGpu *texture,
                                                   GpuResidency::GpuResidency targetResidency,
                                                   Image2 *image, bool autoDeleteImage,
                                                   bool reuploadOnly )
    {
        ScheduledTasks task;
        task.tasksType = TaskTypeResidencyTransition;
        task.residencyTransitionTask.init( targetResidency, image, autoDeleteImage, reuploadOnly );

        // getPendingResidencyChanges should be > 1 because it gets incremented by caller
        OGRE_ASSERT_MEDIUM( texture->getPendingResidencyChanges() != 0u || reuploadOnly );

        if( texture->getPendingResidencyChanges() == 1u ||
            ( reuploadOnly && texture->getPendingResidencyChanges() == 0u ) || mIgnoreScheduledTasks )
        {
            // If we're here, there are no pending tasks that will perform further work
            // on the texture (with one exception: if _isDataReadyImpl does not return true; which
            // means the texture is still in the worker thread and will later get stuffed with
            // the actual data)

            if( targetResidency == GpuResidency::Resident )
            {
                // If we're here then we're doing one of the following transitions:
                // OnStorage     -> Resident
                // OnSystemRam   -> Resident
                // If we're going to Resident, then we're currently not. Start loading
                executeTask( texture, TextureGpuListener::LostResidency, task );
            }
            else if( targetResidency == GpuResidency::OnSystemRam )
            {
                const GpuResidency::GpuResidency currentResidency = texture->getResidencyStatus();
                if( currentResidency == GpuResidency::OnStorage )
                {
                    // OnStorage     -> OnSystemRam
                    executeTask( texture, TextureGpuListener::FromSysRamToStorage, task );
                }
                else if( currentResidency == GpuResidency::Resident )
                {
                    // Resident      -> OnSystemRam
                    if( texture->_isDataReadyImpl() || mIgnoreScheduledTasks )
                        executeTask( texture, TextureGpuListener::ReadyForRendering, task );
                    else
                    {
                        // No pending tasks, but the texture is being loaded. Delay execution
                        mScheduledTasks[texture].push_back( task );
                    }
                }
            }
            else  // if( targetResidency == GpuResidency::OnStorage )
            {
                const GpuResidency::GpuResidency currentResidency = texture->getResidencyStatus();
                if( currentResidency == GpuResidency::OnSystemRam )
                {
                    // OnSystemRam   -> OnStorage
                    executeTask( texture, TextureGpuListener::FromStorageToSysRam, task );
                }
                else if( currentResidency == GpuResidency::Resident )
                {
                    // Resident      -> OnStorage
                    if( texture->_isDataReadyImpl() || mIgnoreScheduledTasks )
                        executeTask( texture, TextureGpuListener::ReadyForRendering, task );
                    else
                    {
                        // No pending tasks, but the texture is being loaded. Delay execution
                        mScheduledTasks[texture].push_back( task );
                    }
                }
            }
        }
        else
        {
            ScheduledTasksMap::iterator itor = mScheduledTasks.find( texture );

            if( itor == mScheduledTasks.end() )
            {
                mScheduledTasks[texture] = ScheduledTasksVec();
                itor = mScheduledTasks.find( texture );
            }

            itor->second.push_back( task );
        }
    }
    //-----------------------------------------------------------------------------------
    void TextureGpuManager::_queueDownloadToRam( TextureGpu *texture, bool resyncOnly )
    {
        DownloadToRamEntry entry;

        entry.texture = texture;

        const size_t sizeBytes = texture->getSizeBytes();
        if( !resyncOnly )
        {
            entry.sysRamPtr =
                reinterpret_cast<uint8 *>( OGRE_MALLOC_SIMD( sizeBytes, MEMCATEGORY_RESOURCE ) );
        }
        else
            entry.sysRamPtr = texture->_getSysRamCopy( 0 );
        entry.resyncOnly = resyncOnly;

        const uint8 numMips = texture->getNumMipmaps();

        for( uint8 mip = 0; mip < numMips; ++mip )
        {
            uint32 width = std::max( texture->getWidth() >> mip, 1u );
            uint32 height = std::max( texture->getHeight() >> mip, 1u );
            uint32 depthOrSlices = std::max( texture->getDepth() >> mip, 1u );
            depthOrSlices = std::max( depthOrSlices, texture->getNumSlices() );

            AsyncTextureTicket *asyncTicket = createAsyncTextureTicket(
                width, height, depthOrSlices, texture->getTextureType(), texture->getPixelFormat() );
            asyncTicket->download( texture, mip, false, 0, true );
            entry.asyncTickets.push_back( asyncTicket );
        }

        mDownloadToRamQueue.push_back( entry );
    }
    //-----------------------------------------------------------------------------------
    void TextureGpuManager::_setIgnoreScheduledTasks( bool ignoreSchedTasks )
    {
        mIgnoreScheduledTasks = ignoreSchedTasks;
    }
    //-----------------------------------------------------------------------------------
    void TextureGpuManager::setDefaultMipmapGeneration(
        DefaultMipmapGen::DefaultMipmapGen defaultMipmapGen,
        DefaultMipmapGen::DefaultMipmapGen defaultMipmapGenCubemaps )
    {
        mDefaultMipmapGen = defaultMipmapGen;
        mDefaultMipmapGenCubemaps = defaultMipmapGenCubemaps;
    }
    //-----------------------------------------------------------------------------------
    DefaultMipmapGen::DefaultMipmapGen TextureGpuManager::getDefaultMipmapGeneration() const
    {
        return mDefaultMipmapGen;
    }
    //-----------------------------------------------------------------------------------
    DefaultMipmapGen::DefaultMipmapGen TextureGpuManager::getDefaultMipmapGenerationCubemaps() const
    {
        return mDefaultMipmapGenCubemaps;
    }
    //-----------------------------------------------------------------------------------
    void TextureGpuManager::_reserveSlotForTexture( TextureGpu *texture )
    {
        bool matchFound = false;

        TexturePoolList::iterator itor = mTexturePool.begin();
        TexturePoolList::iterator endt = mTexturePool.end();

        while( itor != endt && !matchFound )
        {
            const TexturePool &pool = *itor;

            matchFound = pool.hasFreeSlot() && pool.masterTexture->getWidth() == texture->getWidth() &&
                         pool.masterTexture->getHeight() == texture->getHeight() &&
                         pool.masterTexture->getPixelFormat() == texture->getPixelFormat() &&
                         pool.masterTexture->getNumMipmaps() == texture->getNumMipmaps() &&
                         pool.masterTexture->getTexturePoolId() == texture->getTexturePoolId();

            TODO_grow_pool;

            if( !matchFound )
                ++itor;
        }

        if( itor == endt )
        {
            IdType newId = Id::generateNewId<TextureGpuManager>();
            char tmpBuffer[64];
            LwString texName( LwString::FromEmptyPointer( tmpBuffer, sizeof( tmpBuffer ) ) );
            texName.a( "_InternalTex", newId );

            TexturePool newPool;
            newPool.masterTexture =
                createTextureImpl( GpuPageOutStrategy::Discard, texName.c_str(), TextureFlags::PoolOwner,
                                   TextureTypes::Type2DArray );
            const uint16 numSlices =
                (uint16)mTextureGpuManagerListener->getNumSlicesFor( texture, this );
            newPool.masterTexture->_setSourceType( TextureSourceType::PoolOwner );

            newPool.manuallyReserved = false;
            newPool.usedMemory = 0;
            newPool.usedSlots.reserve( numSlices );

            newPool.masterTexture->setResolution( texture->getWidth(), texture->getHeight(), numSlices );
            newPool.masterTexture->setPixelFormat( texture->getPixelFormat() );
            newPool.masterTexture->setNumMipmaps( texture->getNumMipmaps() );
            newPool.masterTexture->setTexturePoolId( texture->getTexturePoolId() );

            mTexturePool.push_back( newPool );
            itor = --mTexturePool.end();

            itor->masterTexture->_transitionTo( GpuResidency::Resident, 0 );
            itor->masterTexture->notifyDataIsReady();
        }

        uint16 sliceIdx = 0;
        // See if we can reuse a slot that was previously acquired and released
        if( !itor->availableSlots.empty() )
        {
            sliceIdx = itor->availableSlots.back();
            itor->availableSlots.pop_back();
        }
        else
        {
            sliceIdx = itor->usedMemory++;
        }
        itor->usedSlots.push_back( texture );
        texture->_notifyTextureSlotChanged( &( *itor ), sliceIdx );
    }
    //-----------------------------------------------------------------------------------
    void TextureGpuManager::_releaseSlotFromTexture( TextureGpu *texture )
    {
        // const_cast? Yes. We own it. We could do a linear search to mTexturePool;
        // but it's O(N) vs O(1); and O(N) can quickly turn into O(N!).
        TexturePool *texturePool = const_cast<TexturePool *>( texture->getTexturePool() );
        TextureGpuVec::iterator itor =
            std::find( texturePool->usedSlots.begin(), texturePool->usedSlots.end(), texture );
        assert( itor != texturePool->usedSlots.end() );
        efficientVectorRemove( texturePool->usedSlots, itor );

        const uint16 internalSliceStart = texture->getInternalSliceStart();
        if( texturePool->usedMemory == internalSliceStart + 1u )
            --texturePool->usedMemory;
        else
            texturePool->availableSlots.push_back( internalSliceStart );

        if( texturePool->empty() && !texturePool->manuallyReserved )
        {
            // Destroy the pool if it's no longer needed
            delete texturePool->masterTexture;
            TexturePoolList::iterator itPool = mTexturePool.begin();
            TexturePoolList::iterator enPool = mTexturePool.end();
            while( itPool != enPool && &( *itPool ) != texturePool )
                ++itPool;
            mTexturePool.erase( itPool );
        }

        texture->_notifyTextureSlotChanged( 0, 0 );
    }
    //-----------------------------------------------------------------------------------
    void TextureGpuManager::fulfillUsageStats()
    {
        UsageStatsVec::iterator itStats = mStreamingData.prevStats.begin();
        UsageStatsVec::iterator enStats = mStreamingData.prevStats.end();

        while( itStats != enStats )
        {
            --itStats->loopCount;
            if( itStats->loopCount == 0 )
            {
                // This record has been here too long without the worker thread touching it.
                // Remove it.
                itStats = efficientVectorRemove( mStreamingData.prevStats, itStats );
                enStats = mStreamingData.prevStats.end();
            }
            else
            {
                const uint32 rowAlignment = 4u;
                size_t oneSliceBytes = PixelFormatGpuUtils::getSizeBytes(
                    itStats->width, itStats->height, 1u, 1u, itStats->formatFamily, rowAlignment );

                // Round up.
                const uint32 numSlices =
                    uint32( ( itStats->accumSizeBytes + oneSliceBytes - 1u ) / oneSliceBytes );

                bool isSupported = false;

                StagingTextureVec::iterator itor = mStreamingData.availableStagingTex.begin();
                StagingTextureVec::iterator endt = mStreamingData.availableStagingTex.end();

                while( itor != endt && !isSupported )
                {
                    // Check if the free StagingTextures can take the current usage load.
                    isSupported = ( *itor )->supportsFormat( itStats->width, itStats->height, 1u,
                                                             numSlices, itStats->formatFamily );

                    if( isSupported )
                    {
                        mTmpAvailableStagingTex.push_back( *itor );
                        itor = mStreamingData.availableStagingTex.erase( itor );
                        endt = mStreamingData.availableStagingTex.end();
                    }
                    else
                    {
                        ++itor;
                    }
                }

                if( !isSupported )
                {
                    // It cannot. We need a bigger StagingTexture (or one that supports a specific
                    // format)
                    StagingTexture *newStagingTexture = getStagingTexture(
                        itStats->width, itStats->height, 1u, numSlices, itStats->formatFamily, 50u );
                    newStagingTexture->startMapRegion();
                    mTmpAvailableStagingTex.push_back( newStagingTexture );
                }

                ++itStats;
            }
        }
    }
    //-----------------------------------------------------------------------------------
    void TextureGpuManager::fulfillMinimumBudget()
    {
        BudgetEntryVec::const_iterator itBudget = mBudget.begin();
        BudgetEntryVec::const_iterator enBudget = mBudget.end();

        while( itBudget != enBudget )
        {
            bool isSupported = false;

            StagingTextureVec::iterator itor = mStreamingData.availableStagingTex.begin();
            StagingTextureVec::iterator endt = mStreamingData.availableStagingTex.end();

            while( itor != endt && !isSupported )
            {
                if( ( *itor )->getFormatFamily() == itBudget->formatFamily )
                {
                    isSupported = ( *itor )->supportsFormat( itBudget->minResolution,      //
                                                             itBudget->minResolution, 1u,  //
                                                             itBudget->minNumSlices,       //
                                                             itBudget->formatFamily );
                }

                if( isSupported )
                {
                    mTmpAvailableStagingTex.push_back( *itor );
                    itor = mStreamingData.availableStagingTex.erase( itor );
                    endt = mStreamingData.availableStagingTex.end();
                }
                else
                {
                    ++itor;
                }
            }

            // We now have to look in mTmpAvailableStagingTex in case fulfillUsageStats
            // already created a staging texture that fulfills the minimum budget.
            itor = mTmpAvailableStagingTex.begin();
            endt = mTmpAvailableStagingTex.end();

            while( itor != endt && !isSupported )
            {
                if( ( *itor )->getFormatFamily() == itBudget->formatFamily )
                {
                    isSupported = ( *itor )->supportsFormat( itBudget->minResolution,      //
                                                             itBudget->minResolution, 1u,  //
                                                             itBudget->minNumSlices,       //
                                                             itBudget->formatFamily );
                }

                ++itor;
            }

            if( !isSupported )
            {
                StagingTexture *newStagingTexture = getStagingTexture( itBudget->minResolution,      //
                                                                       itBudget->minResolution, 1u,  //
                                                                       itBudget->minNumSlices,       //
                                                                       itBudget->formatFamily, 50u );
                newStagingTexture->startMapRegion();
                mTmpAvailableStagingTex.push_back( newStagingTexture );
            }

            ++itBudget;
        }
    }
    //-----------------------------------------------------------------------------------
    bool OrderByStagingTexture( const StagingTexture *_l, const StagingTexture *_r )
    {
        return _l->isSmallerThan( _r );
    }
    void TextureGpuManager::fullfillBudget()
    {
        OgreProfileExhaustive( "TextureGpuManager::fullfillBudget" );

        // Ensure availableStagingTex is sorted in ascending order
        std::sort( mStreamingData.availableStagingTex.begin(), mStreamingData.availableStagingTex.end(),
                   OrderByStagingTexture );

        fulfillUsageStats();
        fulfillMinimumBudget();

        {
            // The textures that are left are wasting memory, thus can be removed.
            StagingTextureVec::const_iterator itor = mStreamingData.availableStagingTex.begin();
            StagingTextureVec::const_iterator endt = mStreamingData.availableStagingTex.end();

            while( itor != endt )
            {
                ( *itor )->stopMapRegion();
                removeStagingTexture( *itor );
                ++itor;
            }

            mStreamingData.availableStagingTex.clear();
        }

        mStreamingData.availableStagingTex.insert( mStreamingData.availableStagingTex.end(),
                                                   mTmpAvailableStagingTex.begin(),
                                                   mTmpAvailableStagingTex.end() );
        mTmpAvailableStagingTex.clear();
        mStreamingData.bytesPreloaded = 0;
    }
    //-----------------------------------------------------------------------------------
    void TextureGpuManager::mergeUsageStatsIntoPrevStats()
    {
        // The sole purpose of this function is to perform a moving average
        //(https://en.wikipedia.org/wiki/Moving_average) between past records
        // of requests and new ones, where the newest request is given full
        // weight if it needs more memory than past records.
        // This allows us to accomodate to spikes of RAM demand (i.e. we suddenly
        // have a lot of textures to load), while slowly dying off the memory
        // we reserve over time if no more new requests are seen.
        //
        // There may be more than one entry with the same formatFamily (due to
        // mStreamingData.maxSplitResolution & maxPerStagingTextureRequestBytes)
        // but we only perform moving average on one of the entries, while
        // letting all the other entries to die off quickly (by setting a very
        // low loopCount)
        uint32 c_loopResetValue = 15u;

        UsageStatsVec::const_iterator itor = mStreamingData.usageStats.begin();
        UsageStatsVec::const_iterator endt = mStreamingData.usageStats.end();

        while( itor != endt )
        {
            UsageStatsVec::iterator itPrev = mStreamingData.prevStats.begin();
            UsageStatsVec::iterator enPrev = mStreamingData.prevStats.end();

            // Look for an older entry that is the same pixel format as itor,
            // and that isn't about to be destroyed (if loopCount <= 2 then
            // this entry is very old and should be abandoned, OR it
            // was a special case due to maxSplitResolution; in any case, skip)
            while( itPrev != enPrev &&
                   ( itPrev->formatFamily != itor->formatFamily || itPrev->loopCount <= 2u ) )
            {
                ++itPrev;
            }

            if( itPrev != enPrev )
            {
                const uint32 blockWidth =
                    PixelFormatGpuUtils::getCompressedBlockWidth( itPrev->formatFamily, false );
                const uint32 blockHeight =
                    PixelFormatGpuUtils::getCompressedBlockHeight( itPrev->formatFamily, false );

                // Average current stats with the previous one.
                // But if current one's was bigger, keep current.
                if( blockWidth != 0 )
                {
                    itPrev->width = std::max( itor->width, ( itPrev->width + itor->width ) >> 1u );
                    itPrev->width = alignToNextMultiple( itPrev->width, blockWidth );
                }
                else
                {
                    itPrev->width = itor->width;
                }
                if( blockHeight != 0 )
                {
                    itPrev->height = std::max( itor->height, ( itPrev->height + itor->height ) >> 1u );
                    itPrev->height = alignToNextMultiple( itPrev->height, blockHeight );
                }
                else
                {
                    itPrev->height = itor->height;
                }
                itPrev->accumSizeBytes = std::max(
                    itor->accumSizeBytes, ( itPrev->accumSizeBytes + itor->accumSizeBytes ) >> 1u );
                itPrev->loopCount = c_loopResetValue;
            }
            else
            {
                mStreamingData.prevStats.push_back( *itor );
                if( itor->width <= mStreamingData.maxSplitResolution ||
                    itor->height <= mStreamingData.maxSplitResolution )
                {
                    mStreamingData.prevStats.back().loopCount = c_loopResetValue;
                }
                else
                {
                    mStreamingData.prevStats.back().loopCount = 2u;
                }
            }

            ++itor;
        }

        mStreamingData.usageStats.clear();
    }
    //-----------------------------------------------------------------------------------
    TextureBox TextureGpuManager::getStreaming( ThreadData &workerData, StreamingData &streamingData,
                                                const TextureBox &box, PixelFormatGpu pixelFormat,
                                                StagingTexture **outStagingTexture )
    {
        // No need to check if streamingData.bytesPreloaded >= mMaxPreloadBytes because
        // our caller's caller already does that. Besides this is a static function.
        // This gives us slightly broader granularity control over memory consumption
        //(we may to try to preload all the mipmaps even if mMaxPreloadBytes is exceeded)
        TextureBox retVal;

        StagingTextureVec::iterator itor = workerData.usedStagingTex.begin();
        StagingTextureVec::iterator endt = workerData.usedStagingTex.end();

        while( itor != endt && !retVal.data )
        {
            // supportsFormat will return false if it could never fit, or the format is not compatible.
            if( ( *itor )->supportsFormat( box.width, box.height, box.depth, box.numSlices,
                                           pixelFormat ) )
            {
                retVal =
                    ( *itor )->mapRegion( box.width, box.height, box.depth, box.numSlices, pixelFormat );
                // retVal.data may be null if there's not enough free space (e.g. it's half empty).
                if( retVal.data )
                    *outStagingTexture = *itor;
            }

            ++itor;
        }

        itor = streamingData.availableStagingTex.begin();
        endt = streamingData.availableStagingTex.end();

        while( itor != endt && !retVal.data )
        {
            if( ( *itor )->supportsFormat( box.width, box.height, box.depth, box.numSlices,
                                           pixelFormat ) )
            {
                retVal =
                    ( *itor )->mapRegion( box.width, box.height, box.depth, box.numSlices, pixelFormat );
                if( retVal.data )
                {
                    *outStagingTexture = *itor;

                    // We need to move this to the 'used' textures
                    workerData.usedStagingTex.push_back( *itor );
                    itor = efficientVectorRemove( streamingData.availableStagingTex, itor );
                    endt = streamingData.availableStagingTex.end();
                }
                else
                {
                    ++itor;
                }
            }
            else
            {
                ++itor;
            }
        }

        // Keep track of requests so main thread knows our current workload.
        const PixelFormatGpu formatFamily = PixelFormatGpuUtils::getFamily( pixelFormat );
        UsageStatsVec::iterator itStats = streamingData.usageStats.begin();
        UsageStatsVec::iterator enStats = streamingData.usageStats.end();

        // Always split tracking of textures that are bigger than c_maxSplitResolution in any dimension
        if( box.width >= streamingData.maxSplitResolution ||
            box.height >= streamingData.maxSplitResolution )
        {
            itStats = enStats;
        }

        while( itStats != enStats && itStats->formatFamily != formatFamily &&
               itStats->accumSizeBytes < streamingData.maxPerStagingTextureRequestBytes )
        {
            ++itStats;
        }

        const uint32 rowAlignment = 4u;
        const size_t requiredBytes = PixelFormatGpuUtils::getSizeBytes(
            box.width, box.height, box.depth, box.numSlices, formatFamily, rowAlignment );

        if( itStats == enStats )
        {
            streamingData.usageStats.push_back(
                UsageStats( box.width, box.height, box.getDepthOrSlices(), formatFamily ) );
        }
        else
        {
            itStats->width = std::max( itStats->width, box.width );
            itStats->height = std::max( itStats->height, box.height );
            itStats->accumSizeBytes += requiredBytes;
        }

        streamingData.bytesPreloaded += requiredBytes;

        return retVal;
    }
    //-----------------------------------------------------------------------------------
    void TextureGpuManager::processQueuedImage( QueuedImage &queuedImage, ThreadData &workerData,
                                                StreamingData &streamingData )
    {
        OgreProfileExhaustive( "TextureGpuManager::processQueuedImage" );

        Image2 &img = queuedImage.image;
        TextureGpu *texture = queuedImage.dstTexture;
        ObjCmdBuffer *commandBuffer = workerData.objCmdBuffer;

        const bool is3DVolume = img.getDepth() > 1u;

        const uint8 firstMip = queuedImage.getMinMipLevel();
        const uint8 numMips = queuedImage.getMaxMipLevelPlusOne();

        for( uint8 i = firstMip; i < numMips; ++i )
        {
            TextureBox srcBox = img.getData( i );
            const uint32 imgDepthOrSlices = srcBox.getDepthOrSlices();

            OGRE_ASSERT_MEDIUM( imgDepthOrSlices < std::numeric_limits<uint8>::max() );

            for( uint32 z = 0; z < imgDepthOrSlices; ++z )
            {
                if( queuedImage.isMipSliceQueued( i, (uint8)z ) )
                {
                    srcBox.z = is3DVolume ? z : 0;
                    srcBox.sliceStart = is3DVolume ? 0 : z;
                    srcBox.depth = 1u;
                    srcBox.numSlices = 1u;

                    StagingTexture *stagingTexture = 0;
                    TextureBox dstBox = getStreaming( workerData, streamingData, srcBox,
                                                      img.getPixelFormat(), &stagingTexture );
                    if( dstBox.data )
                    {
                        // Upload to staging area. CPU -> GPU
                        dstBox.copyFrom( srcBox );
                        if( queuedImage.dstSliceOrDepth != std::numeric_limits<uint32>::max() )
                        {
                            if( !is3DVolume )
                                srcBox.sliceStart += queuedImage.dstSliceOrDepth;
                            else
                                srcBox.z += queuedImage.dstSliceOrDepth;
                        }

                        // Schedule a command to copy from staging to final texture, GPU -> GPU
                        ObjCmdBuffer::UploadFromStagingTex *uploadCmd =
                            commandBuffer->addCommand<ObjCmdBuffer::UploadFromStagingTex>();
                        new( uploadCmd ) ObjCmdBuffer::UploadFromStagingTex( stagingTexture, dstBox,
                                                                             texture, srcBox, i );
                        // This mip has been processed, flag it as done.
                        queuedImage.unqueueMipSlice( i, (uint8)z );
                    }
                }
            }
        }

        if( queuedImage.empty() )
        {
            // We're done uploading this image. Time to run NotifyDataIsReady,
            // unless there's more QueuedImage like us because the Texture is
            // being loaded from multiple files.
            PartialImageMap::iterator itor = streamingData.partialImages.find( texture );
            PartialImageMap::iterator endt = streamingData.partialImages.end();

            if( itor != endt )
                itor->second.numProcessedDepthOrSlices += img.getDepthOrSlices();

            if( itor == endt || itor->second.numProcessedDepthOrSlices == texture->getDepthOrSlices() )
            {
                if( itor != endt )
                {
                    if( itor->second.sysRamPtr )
                    {
                        // We couldn't transition earlier, so we have to do it now that we're done
                        addTransitionToLoadedCmd( commandBuffer, texture, itor->second.sysRamPtr,
                                                  itor->second.toSysRam );
                    }
                    streamingData.partialImages.erase( itor );
                }

                // Filters will be destroyed by NotifyDataIsReady in main thread
                ObjCmdBuffer::NotifyDataIsReady *cmd =
                    commandBuffer->addCommand<ObjCmdBuffer::NotifyDataIsReady>();
                new( cmd ) ObjCmdBuffer::NotifyDataIsReady( texture, queuedImage.filters );
            }
            else
            {
                TextureFilter::FilterBase::destroyFilters( queuedImage.filters );
            }

            // We don't restore bytesPreloaded because it gets reset to 0 by worker thread.
            // Doing so could increase throughput of data we can preload. However it can
            // cause a positive feedback effect where limits don't get respected at all
            //(it keeps preloading more and more)
            // if( streamingData.bytesPreloaded >= queuedImage.image.getSizeBytes() )
            //    streamingData.bytesPreloaded -= queuedImage.image.getSizeBytes();
            queuedImage.destroy();
        }
    }
    //-----------------------------------------------------------------------------------
    void TextureGpuManager::addTransitionToLoadedCmd( ObjCmdBuffer *commandBuffer, TextureGpu *texture,
                                                      void *sysRamCopy, bool toSysRam )
    {
        ObjCmdBuffer::TransitionToLoaded *transitionCmd =
            commandBuffer->addCommand<ObjCmdBuffer::TransitionToLoaded>();
        const GpuResidency::GpuResidency targetResidency =
            toSysRam ? GpuResidency::OnSystemRam : GpuResidency::Resident;
        new( transitionCmd ) ObjCmdBuffer::TransitionToLoaded( texture, sysRamCopy, targetResidency );
    }
    //-----------------------------------------------------------------------------------
    unsigned long updateStreamingWorkerThread( ThreadHandle *threadHandle )
    {
        TextureGpuManager *textureManager =
            reinterpret_cast<TextureGpuManager *>( threadHandle->getUserParam() );
        return textureManager->_updateStreamingWorkerThread( threadHandle );
    }
    //-----------------------------------------------------------------------------------
    unsigned long TextureGpuManager::_updateStreamingWorkerThread( ThreadHandle *threadHandle )
    {
        while( !mShuttingDown )
        {
            mWorkerWaitableEvent.wait();
            _updateStreaming();
        }

        return 0;
    }
    //-----------------------------------------------------------------------------------
    void TextureGpuManager::processLoadRequest( ObjCmdBuffer *commandBuffer, ThreadData &workerData,
                                                const LoadRequest &loadRequest )
    {
        OgreProfileExhaustive( "TextureGpuManager::processLoadRequest LoadRequest for first time" );

        bool wasRescheduled = false;

        // WARNING: loadRequest.texture->isMetadataReady and
        // loadRequest.texture->getResidencyStatus are NOT thread safe
        // if it's in mStreamingData.rescheduledTextures and
        // loadRequest.sliceOrDepth != 0 or uint32::max
        set<TextureGpu *>::type::iterator itReschedule =
            mStreamingData.rescheduledTextures.find( loadRequest.texture );
        if( itReschedule != mStreamingData.rescheduledTextures.end() )
        {
            if( ( loadRequest.sliceOrDepth == std::numeric_limits<uint32>::max() ||
                  loadRequest.sliceOrDepth == 0 ) )
            {
                // This is the original first load request that is making it's
                // roundtrip back to us: Worker -> Main -> Worker
                // because the metadata cache lied the last time we parsed it
                mStreamingData.rescheduledTextures.erase( itReschedule );
            }
            else
            {
                // The first slice was already rescheduled. We cannot process this request
                // further until the first slice comes back to us (which will also request
                // all the slices again). Drop the whole thing, do not load anything.
                wasRescheduled = true;
            }
        }

        if( !loadRequest.archive && !loadRequest.loadingListener && !loadRequest.image )
        {
            LogManager::getSingleton().logMessage(
                "ERROR: Did you call createTexture with a valid resourceGroup? "
                "Texture: " +
                    loadRequest.name,
                LML_CRITICAL );
        }

        DataStreamPtr data;
        if( !loadRequest.archive && !loadRequest.image )
            data = loadRequest.loadingListener->grouplessResourceLoading( loadRequest.name );
        else if( !loadRequest.image )
        {
            try
            {
                data = loadRequest.archive->open( loadRequest.name );
                if( loadRequest.loadingListener )
                {
                    loadRequest.loadingListener->grouplessResourceOpened( loadRequest.name,
                                                                          loadRequest.archive, data );
                }
            }
            catch( Exception &e )
            {
                // Log the exception
                LogManager::getSingleton().logMessage( e.getFullDescription() );
                // Tell the main thread this happened
                ObjCmdBuffer::ExceptionThrown *exceptionCmd =
                    commandBuffer->addCommand<ObjCmdBuffer::ExceptionThrown>();
                new( exceptionCmd ) ObjCmdBuffer::ExceptionThrown( loadRequest.texture, e );

                data.reset();
            }
        }

        // Load the image from file into system RAM
        Image2 imgStack;
        Image2 *img = loadRequest.image;

        if( !img )
        {
            img = &imgStack;
            if( !wasRescheduled )
            {
                try
                {
                    if( data )
<<<<<<< HEAD
                    {
                        String strExt;
                        size_t pos = loadRequest.name.find_last_of( "." );
                        if( pos != String::npos && pos < ( loadRequest.name.length() - 1u ) )
                            strExt = loadRequest.name.substr( pos + 1u );
                        img->load( data, strExt );
                    }
=======
                        img->load2( data, loadRequest.name );
>>>>>>> 603a5515
                }
                catch( Exception &e )
                {
                    // Log the exception
                    LogManager::getSingleton().logMessage( e.getFullDescription() );
                    // Tell the main thread this happened
                    ObjCmdBuffer::ExceptionThrown *exceptionCmd =
                        commandBuffer->addCommand<ObjCmdBuffer::ExceptionThrown>();
                    new( exceptionCmd ) ObjCmdBuffer::ExceptionThrown( loadRequest.texture, e );

                    data.reset();
                }

                if( !data )
                {
                    PixelFormatGpu fallbackFormat = PFG_RGBA8_UNORM_SRGB;

                    // Filters will complain if they need to run but Image2::getAutoDelete
                    // returns false. So we tell them it's already in the
                    // format they expect
                    if( loadRequest.filters & TextureFilter::TypeLeaveChannelR )
                        fallbackFormat = PFG_R8_UNORM;
                    else if( loadRequest.filters & TextureFilter::TypePrepareForNormalMapping )
                        fallbackFormat = PFG_RG8_SNORM;

                    // Continue loading using a fallback
                    img->loadDynamicImage( mErrorFallbackTexData, 2u, 2u, 1u,
                                           loadRequest.texture->getTextureType(), fallbackFormat, false,
                                           1u );
                }
            }
        }

        if( ( loadRequest.sliceOrDepth == std::numeric_limits<uint32>::max() ||
              loadRequest.sliceOrDepth == 0 ) &&
            loadRequest.texture->getResidencyStatus() != GpuResidency::OnStorage )
        {
            uint8 numMipmaps = img->getNumMipmaps();
            PixelFormatGpu pixelFormat = img->getPixelFormat();
            if( loadRequest.texture->prefersLoadingFromFileAsSRGB() )
                pixelFormat = PixelFormatGpuUtils::getEquivalentSRGB( pixelFormat );
            TextureFilter::FilterBase::simulateFiltersForCacheConsistency(
                loadRequest.filters, *img, this, numMipmaps, pixelFormat );

            // Check the metadata cache was not out of date
            if( loadRequest.texture->getWidth() != img->getWidth() ||
                loadRequest.texture->getHeight() != img->getHeight() ||
                ( loadRequest.texture->getDepthOrSlices() != img->getDepthOrSlices() &&
                  loadRequest.sliceOrDepth == std::numeric_limits<uint32>::max() ) ||
                loadRequest.texture->getPixelFormat() != pixelFormat ||
                loadRequest.texture->getNumMipmaps() != numMipmaps ||
                ( loadRequest.texture->getTextureType() != img->getTextureType() &&
                  loadRequest.sliceOrDepth == std::numeric_limits<uint32>::max() &&
                  ( img->getHeight() != 1u ||
                    loadRequest.texture->getTextureType() != TextureTypes::Type1D ) ) )
            {
                // It's out of date. Send it back to the main thread to remove residency,
                // and they can send it back to us. A ping pong.
                ObjCmdBuffer::OutOfDateCache *transitionCmd =
                    commandBuffer->addCommand<ObjCmdBuffer::OutOfDateCache>();
                new( transitionCmd ) ObjCmdBuffer::OutOfDateCache( loadRequest.texture, *img );
                mStreamingData.rescheduledTextures.insert( loadRequest.texture );
                wasRescheduled = true;

                LogManager::getSingleton().logMessage(
                    "[INFO] Texture Metadata cache out of date for " + loadRequest.name +
                    " (Alias: " + loadRequest.texture->getNameStr() + ")" );
            }
        }

        if( !wasRescheduled )
        {
            FilterBaseArray filters;
            TextureFilter::FilterBase::createFilters( loadRequest.filters, filters, loadRequest.texture,
                                                      *img, loadRequest.toSysRam );

            if( loadRequest.sliceOrDepth == std::numeric_limits<uint32>::max() ||
                loadRequest.sliceOrDepth == 0 )
            {
                if( loadRequest.texture->getResidencyStatus() == GpuResidency::OnStorage )
                {
                    loadRequest.texture->setResolution( img->getWidth(), img->getHeight(),
                                                        img->getDepthOrSlices() );
                    if( loadRequest.sliceOrDepth == std::numeric_limits<uint32>::max() )
                    {
                        // If the texture had already been set it to 1D
                        // and it is viable, then keep the 1D setting.
                        if( img->getHeight() != 1u ||
                            loadRequest.texture->getTextureType() != TextureTypes::Type1D )
                        {
                            loadRequest.texture->setTextureType( img->getTextureType() );
                        }
                    }
                    loadRequest.texture->setPixelFormat( img->getPixelFormat() );
                    loadRequest.texture->setNumMipmaps( img->getNumMipmaps() );
                }

                FilterBaseArray::const_iterator itFilters = filters.begin();
                FilterBaseArray::const_iterator enFilters = filters.end();
                while( itFilters != enFilters )
                {
                    ( *itFilters )->_executeStreaming( *img, loadRequest.texture );
                    ++itFilters;
                }

                const bool needsMultipleImages =
                    img->getTextureType() != loadRequest.texture->getTextureType() &&
                    loadRequest.texture->getTextureType() != TextureTypes::Type1D;
                const bool mustKeepSysRamPtr =
                    loadRequest.toSysRam || loadRequest.texture->getGpuPageOutStrategy() ==
                                                GpuPageOutStrategy::AlwaysKeepSystemRamCopy;

                OGRE_ASSERT_MEDIUM( !needsMultipleImages ||
                                    ( needsMultipleImages &&
                                      loadRequest.sliceOrDepth != std::numeric_limits<uint32>::max() ) );

                void *sysRamCopy = 0;
                if( mustKeepSysRamPtr )
                {
                    if( !needsMultipleImages &&
                        img->getNumMipmaps() == loadRequest.texture->getNumMipmaps() )
                    {
                        // Pass the raw pointer and transfer ownership to TextureGpu
                        sysRamCopy = img->getData( 0 ).data;
                        img->_setAutoDelete( false );
                    }
                    else
                    {
                        // Posibility 1:
                        //  We're loading this texture in parts, i.e. loading each cubemap face
                        //  from multiple files. Thus the pointer in img is not big enough to hold
                        //  all faces.
                        //
                        // Posibility 2:
                        //  The texture will use a HW mipmap filter. We need to reallocate sysRamCopy
                        //  into something much bigger that can hold all mips.
                        //  img & imgDst will still think they can hold just 1 mipmap, but the
                        //  internal pointer from sysRamCopy has room for when it gets passed
                        //  to the TextureGpu
                        //
                        // Both possibilities can happen at the same time
                        const size_t sizeBytes = loadRequest.texture->getSizeBytes();
                        sysRamCopy = reinterpret_cast<uint8 *>(
                            OGRE_MALLOC_SIMD( sizeBytes, MEMCATEGORY_RESOURCE ) );

                        Image2 imgDst;
                        imgDst.loadDynamicImage( sysRamCopy, false, img );

                        const uint8 numMips = img->getNumMipmaps();

                        for( uint8 mip = 0; mip < numMips; ++mip )
                        {
                            TextureBox srcBox = img->getData( mip );
                            TextureBox dstBox = imgDst.getData( mip );
                            dstBox.copyFrom( srcBox );
                        }
                    }
                }

                if( needsMultipleImages )
                {
                    // We'll need more than one Image to load this texture, so track progress
                    mStreamingData.partialImages[loadRequest.texture] =
                        PartialImage( sysRamCopy, loadRequest.toSysRam );
                }

                // Note cannot transition yet if this is loaded using multiple images
                // and we must keep the SysRamPtr from the worker thread
                if( loadRequest.texture->getResidencyStatus() == GpuResidency::OnStorage &&
                    ( !needsMultipleImages || !mustKeepSysRamPtr ) )
                {
                    // We have enough to transition the texture to OnSystemRam / Resident.
                    addTransitionToLoadedCmd( commandBuffer, loadRequest.texture, sysRamCopy,
                                              loadRequest.toSysRam );
                }
            }
            else
            {
                FilterBaseArray::const_iterator itFilters = filters.begin();
                FilterBaseArray::const_iterator enFilters = filters.end();
                while( itFilters != enFilters )
                {
                    ( *itFilters )->_executeStreaming( *img, loadRequest.texture );
                    ++itFilters;
                }

                if( loadRequest.toSysRam || loadRequest.texture->getGpuPageOutStrategy() ==
                                                GpuPageOutStrategy::AlwaysKeepSystemRamCopy )
                {
                    PartialImageMap::iterator itPartImg =
                        mStreamingData.partialImages.find( loadRequest.texture );

                    OGRE_ASSERT_LOW( itPartImg != mStreamingData.partialImages.end() );
                    OGRE_ASSERT_LOW( itPartImg->second.sysRamPtr );

                    Image2 imgDst;
                    imgDst.loadDynamicImage( itPartImg->second.sysRamPtr, false, img );

                    const uint8 numMips = img->getNumMipmaps();

                    for( uint8 mip = 0; mip < numMips; ++mip )
                    {
                        TextureBox srcBox = img->getData( mip );
                        TextureBox dstBox = imgDst.getData( mip );
                        if( img->getTextureType() != TextureTypes::Type3D )
                            dstBox.sliceStart = loadRequest.sliceOrDepth;
                        else
                            dstBox.z = loadRequest.sliceOrDepth;
                        dstBox.copyFrom( srcBox );
                    }

                    if( loadRequest.toSysRam )
                    {
                        itPartImg->second.numProcessedDepthOrSlices += img->getDepthOrSlices();

                        if( itPartImg->second.numProcessedDepthOrSlices ==
                            loadRequest.texture->getDepthOrSlices() )
                        {
                            // We couldn't transition earlier, so we have to do it now that we're done
                            addTransitionToLoadedCmd( commandBuffer, loadRequest.texture,
                                                      itPartImg->second.sysRamPtr, true );
                            mStreamingData.partialImages.erase( itPartImg );

                            // Filters will be destroyed by NotifyDataIsReady in main thread
                            ObjCmdBuffer::NotifyDataIsReady *cmd =
                                commandBuffer->addCommand<ObjCmdBuffer::NotifyDataIsReady>();
                            new( cmd ) ObjCmdBuffer::NotifyDataIsReady( loadRequest.texture, filters );
                        }
                        else
                        {
                            TextureFilter::FilterBase::destroyFilters( filters );
                        }
                    }
                }
            }

            if( !loadRequest.toSysRam )
            {
                // Queue the image for upload to GPU.
                mStreamingData.queuedImages.push_back(
                    QueuedImage( *img, loadRequest.texture, loadRequest.sliceOrDepth, filters ) );
                if( loadRequest.autoDeleteImage )
                    delete loadRequest.image;

                // Try to upload the queued image right now (all of its mipmaps).
                processQueuedImage( mStreamingData.queuedImages.back(), workerData, mStreamingData );

                if( mStreamingData.queuedImages.back().empty() )
                    mStreamingData.queuedImages.pop_back();
            }
            else
            {
                if( loadRequest.autoDeleteImage )
                    delete loadRequest.image;
            }
        }
        else
        {
            if( loadRequest.autoDeleteImage )
                delete loadRequest.image;
        }
    }
    //-----------------------------------------------------------------------------------
    void TextureGpuManager::_updateStreaming()
    {
        OgreProfileExhaustive( "TextureGpuManager::_updateStreaming" );

        /*
        Thread Input                Thread Output
        ------------------------------------------
        Fresh StagingTextures       Used StagingTextures
        Load Requests               Filled memory
        Empty CommandBuffers        Set textures (resolution, type, pixel format)
                                    Upload commands
                                    Rare Requests

        Load Requests are protected by mLoadRequestsMutex (short lock) to prevent
        blocking main thread every time a texture is created.

        Set textures is not protected, so reading pixel format, resolution or type
        could potentially invoke a race condition.

        The rest is protected by mMutex, which takes longer. That means the worker
        thread processes a batch of textures together and when it cannot continue
        (whether it's because it ran out of space or it ran out of work) it delivers
        the commands to the main thread.
        */

        mMutex.lock();

        mStreamingData.workerThreadRan = true;

        ThreadData &workerData = mThreadData[c_workerThread];
        ThreadData &mainData = mThreadData[c_mainThread];

        mLoadRequestsMutex.lock();
        // Lock while inside mMutex because _update has access to our
        // workerData.loadRequests. We still need mLoadRequestsMutex
        // to keep our access to mainData.loadRequests as short as possible
        //(we don't want to block the main thread for long).
        if( workerData.loadRequests.empty() )
        {
            workerData.loadRequests.swap( mainData.loadRequests );
        }
        else
        {
            workerData.loadRequests.insert( workerData.loadRequests.end(), mainData.loadRequests.begin(),
                                            mainData.loadRequests.end() );
            mainData.loadRequests.clear();
        }
        mLoadRequestsMutex.unlock();

        ObjCmdBuffer *commandBuffer = workerData.objCmdBuffer;

        const bool processedAnyImage =
            !workerData.loadRequests.empty() || !mStreamingData.queuedImages.empty();

        // First, try to upload the queued images that failed in the previous iteration.
        QueuedImageVec::iterator itQueue = mStreamingData.queuedImages.begin();
        QueuedImageVec::iterator enQueue = mStreamingData.queuedImages.end();

        while( itQueue != enQueue && mStreamingData.bytesPreloaded < mMaxPreloadBytes )
        {
            processQueuedImage( *itQueue, workerData, mStreamingData );
            if( itQueue->empty() )
            {
                itQueue = efficientVectorRemove( mStreamingData.queuedImages, itQueue );
                enQueue = mStreamingData.queuedImages.end();
            }
            else
            {
                ++itQueue;
            }
        }

        const size_t entriesToProcessPerIteration = mEntriesToProcessPerIteration;
        size_t entriesProcessed = 0;
        // Now process new requests from main thread
        LoadRequestVec::const_iterator itor = workerData.loadRequests.begin();
        LoadRequestVec::const_iterator endt = workerData.loadRequests.end();

        while( itor != endt && entriesProcessed < entriesToProcessPerIteration &&
               mStreamingData.bytesPreloaded < mMaxPreloadBytes )
        {
            processLoadRequest( commandBuffer, workerData, *itor );
            ++entriesProcessed;
            ++itor;
        }

        // Two cases:
        //  1. We did something this iteration, and finished 100%.
        //     Main thread could be waiting for us. Let them know.
        //  2. We couldn't do everything in this iteration, which means
        //     we need something from main thread. Wake it up.
        // Note that normally main thread isn't sleeping, but it could be if
        // waitForStreamingCompletion was called.
        bool wakeUpMainThread = false;
        if( ( processedAnyImage && mStreamingData.queuedImages.empty() ) ||
            !mStreamingData.queuedImages.empty() )
        {
            wakeUpMainThread = true;
        }

        workerData.loadRequests.erase(
            workerData.loadRequests.begin(),
            workerData.loadRequests.begin() + static_cast<ptrdiff_t>( entriesProcessed ) );
        mergeUsageStatsIntoPrevStats();
        mMutex.unlock();

        // Wake up outside mMutex to avoid unnecessary contention.
        if( wakeUpMainThread )
            mRequestToMainThreadEvent.wake();
    }
    //-----------------------------------------------------------------------------------
    size_t TextureGpuManager::getConsumedMemoryByStagingTextures(
        const StagingTextureVec &stagingTextures ) const
    {
        size_t totalSizeBytes = 0;
        StagingTextureVec::const_iterator itor = stagingTextures.begin();
        StagingTextureVec::const_iterator endt = stagingTextures.end();
        while( itor != endt )
        {
            totalSizeBytes += ( *itor )->_getSizeBytes();
            ++itor;
        }

        return totalSizeBytes;
    }
    //-----------------------------------------------------------------------------------
    StagingTexture *TextureGpuManager::checkStagingTextureLimits( uint32 width, uint32 height,
                                                                  uint32 depth, uint32 slices,
                                                                  PixelFormatGpu pixelFormat,
                                                                  size_t minConsumptionRatioThreshold )
    {
        const size_t requiredSize =
            PixelFormatGpuUtils::getSizeBytes( width, height, depth, slices, pixelFormat, 4u );

        size_t consumedBytes = getConsumedMemoryByStagingTextures( mAvailableStagingTextures );

        if( consumedBytes + requiredSize < mStagingTextureMaxBudgetBytes )
            return 0;  // We are OK, below limits

        LogManager::getSingleton().logMessage( "Texture memory budget exceeded. Stalling GPU." );

        // NVIDIA driver can let the staging textures accumulate and skyrocket the
        // memory consumption until the process runs out of memory and crashes
        //(if it has a lot of textures to load).
        // Worst part this only repros in some machines, not driver specific.
        // Flushing here fixes it.
        mRenderSystem->_clearStateAndFlushCommandBuffer();

        set<uint32>::type waitedFrames;

        // Before freeing memory, check if we can make some of
        // the existing staging textures available for use.
        StagingTextureVec::iterator bestCandidate = mAvailableStagingTextures.end();
        StagingTextureVec::iterator itor = mAvailableStagingTextures.begin();
        StagingTextureVec::iterator endt = mAvailableStagingTextures.end();
        while( itor != endt && bestCandidate == endt )
        {
            StagingTexture *stagingTexture = *itor;
            const uint32 frameUsed = stagingTexture->getLastFrameUsed();

            if( waitedFrames.find( frameUsed ) == waitedFrames.end() )
            {
                mVaoManager->waitForSpecificFrameToFinish( frameUsed );
                waitedFrames.insert( frameUsed );
            }

            if( stagingTexture->supportsFormat( width, height, depth, slices, pixelFormat ) &&
                ( bestCandidate == endt || stagingTexture->isSmallerThan( *bestCandidate ) ) )
            {
                const size_t ratio = ( requiredSize * 100u ) / ( *itor )->_getSizeBytes();
                if( ratio >= minConsumptionRatioThreshold )
                    bestCandidate = itor;
            }

            ++itor;
        }

        StagingTexture *retVal = 0;

        if( bestCandidate == endt )
        {
            LogManager::getSingleton().logMessage( "Stalling was not enough. Freeing memory." );

            // Could not find any best candidate even after stalling.
            // Start deleting staging textures until we've freed enough space.
            itor = mAvailableStagingTextures.begin();
            while( itor != endt && ( consumedBytes + requiredSize > mStagingTextureMaxBudgetBytes ) )
            {
                consumedBytes -= ( *itor )->_getSizeBytes();
                destroyStagingTextureImpl( *itor );
                delete *itor;
                ++itor;
            }

            mAvailableStagingTextures.erase( mAvailableStagingTextures.begin(), itor );

            mRenderSystem->_clearStateAndFlushCommandBuffer();
        }
        else
        {
            retVal = *bestCandidate;
            mUsedStagingTextures.push_back( *bestCandidate );
            mAvailableStagingTextures.erase( bestCandidate );
        }

        return retVal;
    }
    //-----------------------------------------------------------------------------------
    void TextureGpuManager::processDownloadToRamQueue()
    {
        DownloadToRamEntryVec readyTextures;

        DownloadToRamEntryVec::iterator itor = mDownloadToRamQueue.begin();
        DownloadToRamEntryVec::iterator endt = mDownloadToRamQueue.end();

        while( itor != endt )
        {
            Image2 image;  // Use an Image2 as helper for calculating offsets
            image.loadDynamicImage( itor->sysRamPtr, false, itor->texture );

            bool hasPendingTransfers = false;
            AsyncTextureTicketVec::iterator itTicket = itor->asyncTickets.begin();
            AsyncTextureTicketVec::iterator enTicket = itor->asyncTickets.end();

            while( itTicket != enTicket )
            {
                if( *itTicket )
                {
                    if( !( *itTicket )->queryIsTransferDone() )
                        hasPendingTransfers = true;
                    else
                    {
                        AsyncTextureTicket *asyncTicket = *itTicket;

                        const uint8 currentMip =
                            static_cast<uint8>( itTicket - itor->asyncTickets.begin() );
                        TextureBox dstBox = image.getData( currentMip );

                        if( asyncTicket->canMapMoreThanOneSlice() )
                        {
                            const TextureBox srcBox = asyncTicket->map( 0 );
                            dstBox.copyFrom( srcBox );
                            asyncTicket->unmap();
                        }
                        else
                        {
                            const uint32 numSlices = itor->texture->getNumSlices();

                            for( uint32 i = 0; i < numSlices; ++i )
                            {
                                const TextureBox srcBox = asyncTicket->map( i );
                                dstBox.copyFrom( srcBox );
                                dstBox.data = dstBox.at( 0, 0, 1u );
                                --dstBox.numSlices;
                                asyncTicket->unmap();
                            }
                        }

                        destroyAsyncTextureTicket( asyncTicket );

                        *itTicket = 0;
                        asyncTicket = 0;
                    }
                }

                ++itTicket;
            }

            if( !hasPendingTransfers )
            {
                itor->asyncTickets.clear();
                readyTextures.push_back( *itor );
                itor = mDownloadToRamQueue.erase( itor );
                endt = mDownloadToRamQueue.end();
            }
            else
            {
                ++itor;
            }
        }

        itor = readyTextures.begin();
        endt = readyTextures.end();

        while( itor != endt )
        {
            itor->texture->_notifySysRamDownloadIsReady( itor->sysRamPtr, itor->resyncOnly );
            ++itor;
        }
    }
    //-----------------------------------------------------------------------------------
    bool TextureGpuManager::_update( bool syncWithWorkerThread )
    {
        OgreProfileExhaustive( "TextureGpuManager::_update" );

        mAddedNewLoadRequests = false;

#if OGRE_PLATFORM == OGRE_PLATFORM_EMSCRIPTEN || OGRE_FORCE_TEXTURE_STREAMING_ON_MAIN_THREAD
        _updateStreaming();
#endif
        bool isDone = false;

        ThreadData &mainData = mThreadData[c_mainThread];
        {
            ThreadData &workerData = mThreadData[c_workerThread];
            bool lockSucceeded = false;

            if( mTryLockMutexFailureCount >= mTryLockMutexFailureLimit &&
                mTryLockMutexFailureLimit != std::numeric_limits<uint32>::max() )
            {
                syncWithWorkerThread = true;
                LogManager::getSingleton().logMessage(
                    "WARNING: We failed " + StringConverter::toString( mTryLockMutexFailureCount ) +
                        " times to acquire lock from texture background streaming thread. "
                        "Stalling. If you see this message more than once, something is going "
                        "terribly wrong, or disk loading is incredibly slow. "
                        "See TextureGpuManager::setTrylockMutexFailureLimit documentation",
                    LML_CRITICAL );
            }

            if( !syncWithWorkerThread )
            {
                lockSucceeded = mMutex.tryLock();
            }
            else
            {
                lockSucceeded = true;
                mMutex.lock();
            }

            if( lockSucceeded )
            {
                mTryLockMutexFailureCount = 0;
                std::swap( mainData.objCmdBuffer, workerData.objCmdBuffer );
                mainData.usedStagingTex.swap( workerData.usedStagingTex );
                if( mStreamingData.workerThreadRan )
                {
                    fullfillBudget();
                    mStreamingData.workerThreadRan = false;
                }

                isDone = mainData.loadRequests.empty() && workerData.loadRequests.empty() &&
                         mStreamingData.queuedImages.empty();
                mMutex.unlock();
            }
            else
            {
                ++mTryLockMutexFailureCount;
            }
        }

        {
            StagingTextureVec::const_iterator itor = mainData.usedStagingTex.begin();
            StagingTextureVec::const_iterator endt = mainData.usedStagingTex.end();

            while( itor != endt )
            {
                ( *itor )->stopMapRegion();
                ++itor;
            }
        }

        {
            OgreProfileExhaustive( "TextureGpuManager::_update destroy old StagingTextures" );

            StagingTextureVec::iterator itor = mAvailableStagingTextures.begin();
            StagingTextureVec::iterator endt = mAvailableStagingTextures.end();

            const uint32 numFramesThreshold = mVaoManager->getDynamicBufferMultiplier() + 2u;

            // They're kept in order.
            while( itor != endt &&
                   mVaoManager->getFrameCount() - ( *itor )->getLastFrameUsed() > numFramesThreshold )
            {
                destroyStagingTextureImpl( *itor );
                delete *itor;
                ++itor;
            }

            mAvailableStagingTextures.erase( mAvailableStagingTextures.begin(), itor );
        }

        {
            OgreProfileExhaustive( "TextureGpuManager::_update cmd buffer execution" );
            mainData.objCmdBuffer->execute();
            mainData.objCmdBuffer->clear();
        }

        {
            StagingTextureVec::const_iterator itor = mainData.usedStagingTex.begin();
            StagingTextureVec::const_iterator endt = mainData.usedStagingTex.end();

            while( itor != endt )
            {
                removeStagingTexture( *itor );
                ++itor;
            }

            mainData.usedStagingTex.clear();
        }

        processDownloadToRamQueue();

        // After we've checked mainData.loadRequests.empty() inside the lock;
        // we may have added more entries to it due to pending ScheduledTasks that got
        // flushed either by mainData.objCmdBuffer or processDownloadToRamQueue,
        // thus the worker thread now has more work to do and we can't return
        // isDone = true.
        if( mAddedNewLoadRequests )
            isDone = false;

        mWorkerWaitableEvent.wake();

#if OGRE_DEBUG_MODE && 0
        dumpStats();
#endif

        mLastUpdateIsStreamingDone = isDone;

        return isDone;
    }
    //-----------------------------------------------------------------------------------
    bool TextureGpuManager::isDoneStreaming() const
    {
        return mLastUpdateIsStreamingDone && !mAddedNewLoadRequests && mDownloadToRamQueue.empty() &&
               mScheduledTasks.empty();
    }
    //-----------------------------------------------------------------------------------
    void TextureGpuManager::waitForStreamingCompletion()
    {
        OgreProfileExhaustive( "TextureGpuManager::waitForStreamingCompletion" );

        bool bDone = false;
        while( !bDone )
        {
            bool workerThreadDone = _update( true );
            bDone = workerThreadDone && mDownloadToRamQueue.empty() && mScheduledTasks.empty();
            if( !bDone )
            {
                mVaoManager->_update();
                if( !workerThreadDone )
                {
                    // We're waiting for worker thread to finish loading from disk/ram into GPU
                    mRequestToMainThreadEvent.wait();
                }
                else
                {
                    // We're waiting for GPU -> CPU transfers or for the next task to be executed
                    Threads::Sleep( 1 );
                }
            }
#if OGRE_DEBUG_MEMORY_CONSUMPTION
            dumpStats();
#endif
        }
    }
    //-----------------------------------------------------------------------------------
    void TextureGpuManager::_waitFor( TextureGpu *texture, bool metadataOnly )
    {
        bool bDone = false;
        while( !bDone )
        {
            bool workerThreadDone = _update( true );
            bDone = workerThreadDone && mDownloadToRamQueue.empty() && mScheduledTasks.empty();
            if( !bDone )
            {
                if( texture->getPendingResidencyChanges() == 0u )
                {
                    if( texture->isDataReady() )
                        bDone = true;
                    else if( metadataOnly && texture->isMetadataReady() )
                        bDone = true;
                }

                if( !bDone )
                {
                    mVaoManager->_update();
                    if( !workerThreadDone )
                        mRequestToMainThreadEvent.wait();
                    else
                        Threads::Sleep( 1 );
                }
            }
        }
    }
    //-----------------------------------------------------------------------------------
    void TextureGpuManager::_waitForPendingGpuToCpuSyncs( TextureGpu *texture )
    {
        bool bDone = false;
        while( !bDone )
        {
            DownloadToRamEntryVec::iterator itor = mDownloadToRamQueue.begin();
            DownloadToRamEntryVec::iterator endt = mDownloadToRamQueue.end();

            // Only stall for the texture we're looking for, where resyncOnly == true;
            // since those are from textures currently Resident that will remain Resident.
            // The cases where resyncOnly == false are handled by the residency transition
            while( itor != endt && itor->texture != texture && !itor->resyncOnly )
                ++itor;

            if( itor == endt )
                bDone = true;
            else
            {
                _update( true );
                mVaoManager->_update();
                Threads::Sleep( 1 );
            }
        }
    }
    //-----------------------------------------------------------------------------------
    //-----------------------------------------------------------------------------------
    //-----------------------------------------------------------------------------------
    bool TexturePool::hasFreeSlot() const
    {
        return !availableSlots.empty() || usedMemory < masterTexture->getNumSlices();
    }
    //-----------------------------------------------------------------------------------
    bool TexturePool::empty() const
    {
        const size_t numSlices = masterTexture->getNumSlices();
        return ( availableSlots.size() + ( numSlices - usedMemory ) ) == numSlices;
    }
    //-----------------------------------------------------------------------------------
    //-----------------------------------------------------------------------------------
    //-----------------------------------------------------------------------------------
    TextureGpuManager::UsageStats::UsageStats( uint32 _width, uint32 _height, uint32 _depthOrSlices,
                                               PixelFormatGpu _formatFamily ) :
        width( _width ),
        height( _height ),
        formatFamily( _formatFamily ),
        accumSizeBytes( PixelFormatGpuUtils::getSizeBytes( _width, _height, _depthOrSlices, 1u,
                                                           _formatFamily, 4u ) ),
        loopCount( 0 )
    {
    }
    //-----------------------------------------------------------------------------------
    //-----------------------------------------------------------------------------------
    //-----------------------------------------------------------------------------------
    TextureGpuManager::QueuedImage::QueuedImage( Image2 &srcImage, TextureGpu *_dstTexture,
                                                 uint32 _dstSliceOrDepth,
                                                 FilterBaseArray &inOutFilters ) :
        dstTexture( _dstTexture ),
        autoDeleteImage( srcImage.getAutoDelete() ),
        dstSliceOrDepth( _dstSliceOrDepth )
    {
        assert( srcImage.getDepthOrSlices() >= 1u );

        filters.swap( inOutFilters );

        // Prevent destroying the internal data in srcImage if QueuedImageVec
        // holding us gets resized. (we do not follow the rule of 3)
        srcImage._setAutoDelete( false );
        image = srcImage;

        const uint8 numMips = image.getNumMipmaps();
        const uint32 numSlices = image.getDepthOrSlices();

        const size_t numMipSlices = numMips * numSlices;

        mipLevelBitSet.reset( numMipSlices + 1u );
        mipLevelBitSet.setAllUntil( numMipSlices );

        if( srcImage.getTextureType() == TextureTypes::Type3D )
        {
            // For 3D textures, depth is not constant per mip level. If we don't unqueue those
            // now we will later get stuck in an infinite loop (empty() will never return true)
            uint32 currDepth = std::max<uint32>( numSlices >> 1u, 1u );
            for( uint8 mip = 1u; mip < numMips; ++mip )
            {
                for( uint32 slice = currDepth; slice < numSlices; ++slice )
                    unqueueMipSlice( mip, static_cast<uint8>( slice ) );
                currDepth = std::max<uint32>( currDepth >> 1u, 1u );
            }
        }
    }
    //-----------------------------------------------------------------------------------
    void TextureGpuManager::QueuedImage::destroy()
    {
        if( autoDeleteImage &&
            dstTexture->getGpuPageOutStrategy() != GpuPageOutStrategy::AlwaysKeepSystemRamCopy )
        {
            // Do not delete the internal pointer if the TextureGpu will be owning it.
            image._setAutoDelete( true );
            image.freeMemory();
        }

        assert( filters.empty() &&
                "Internal Error: Failed to send filters to the main thread for destruction. "
                "These filters will leak" );
    }
    //-----------------------------------------------------------------------------------
    bool TextureGpuManager::QueuedImage::empty() const { return mipLevelBitSet.empty(); }
    //-----------------------------------------------------------------------------------
    bool TextureGpuManager::QueuedImage::isMipSliceQueued( uint8 mipLevel, uint8 slice ) const
    {
        const size_t mipSlice = mipLevel * image.getDepthOrSlices() + slice;
        return mipLevelBitSet.test( mipSlice );
    }
    //-----------------------------------------------------------------------------------
    void TextureGpuManager::QueuedImage::unqueueMipSlice( uint8 mipLevel, uint8 slice )
    {
        const size_t mipSlice = mipLevel * image.getDepthOrSlices() + slice;
        return mipLevelBitSet.unset( mipSlice );
    }
    //-----------------------------------------------------------------------------------
    uint8 TextureGpuManager::QueuedImage::getMinMipLevel() const
    {
        return static_cast<uint8>( mipLevelBitSet.findFirstBitSet() / image.getDepthOrSlices() );
    }
    //-----------------------------------------------------------------------------------
    uint8 TextureGpuManager::QueuedImage::getMaxMipLevelPlusOne() const
    {
        return static_cast<uint8>(
            ( mipLevelBitSet.findLastBitSetPlusOne() + image.getDepthOrSlices() - 1u ) /
            image.getDepthOrSlices() );
    }
    //-----------------------------------------------------------------------------------
    //-----------------------------------------------------------------------------------
    //-----------------------------------------------------------------------------------
    TextureGpuManager::PartialImage::PartialImage() :
        sysRamPtr( 0 ),
        numProcessedDepthOrSlices( 0 ),
        toSysRam( false )
    {
    }
    //-----------------------------------------------------------------------------------
    TextureGpuManager::PartialImage::PartialImage( void *_sysRamPtr, bool _toSysRam ) :
        sysRamPtr( _sysRamPtr ),
        numProcessedDepthOrSlices( 0 ),
        toSysRam( _toSysRam )
    {
    }
    //-----------------------------------------------------------------------------------
    //-----------------------------------------------------------------------------------
    //-----------------------------------------------------------------------------------
    bool TextureGpuManager::BudgetEntry::operator()( const BudgetEntry &_l, const BudgetEntry &_r ) const
    {
        // Biggest ones come first
        const size_t lSize = PixelFormatGpuUtils::getSizeBytes( _l.minResolution, _l.minResolution, 1u,
                                                                _l.minNumSlices, _l.formatFamily, 4u );
        const size_t rSize = PixelFormatGpuUtils::getSizeBytes( _r.minResolution, _r.minResolution, 1u,
                                                                _r.minNumSlices, _r.formatFamily, 4u );
        return lSize > rSize;
    }
    //-----------------------------------------------------------------------------------
    //-----------------------------------------------------------------------------------
    //-----------------------------------------------------------------------------------
    TextureGpuManager::ScheduledTasks::ScheduledTasks() { memset( this, 0, sizeof( ScheduledTasks ) ); }
}  // namespace Ogre<|MERGE_RESOLUTION|>--- conflicted
+++ resolved
@@ -2642,17 +2642,7 @@
                 try
                 {
                     if( data )
-<<<<<<< HEAD
-                    {
-                        String strExt;
-                        size_t pos = loadRequest.name.find_last_of( "." );
-                        if( pos != String::npos && pos < ( loadRequest.name.length() - 1u ) )
-                            strExt = loadRequest.name.substr( pos + 1u );
-                        img->load( data, strExt );
-                    }
-=======
                         img->load2( data, loadRequest.name );
->>>>>>> 603a5515
                 }
                 catch( Exception &e )
                 {
