--- conflicted
+++ resolved
@@ -32,17 +32,11 @@
 #include "OgreInstancedEntity.h"
 #include "OgreSceneNode.h"
 #include "OgreCamera.h"
-<<<<<<< HEAD
-#include "OgreLodStrategy.h"
-#include "OgreSceneManager.h"
-=======
->>>>>>> 83e497b5
 #include "OgreException.h"
 #include "OgreRenderQueue.h"
 
 namespace Ogre
 {
-<<<<<<< HEAD
     using namespace VisibilityFlags;
 
     InstanceBatch::InstanceBatch( IdType id, ObjectMemoryManager *objectMemoryManager,
@@ -51,40 +45,20 @@
                                     const Mesh::IndexMap *indexToBoneMap ) :
                 Renderable(),
                 MovableObject( id, objectMemoryManager ),
-=======
-    InstanceBatch::InstanceBatch( InstanceManager *creator, MeshPtr &meshReference,
-                                    const MaterialPtr &material, size_t instancesPerBatch,
-                                    const Mesh::IndexMap *indexToBoneMap, const String &batchName ) :
-                Renderable(),
-                MovableObject(),
->>>>>>> 83e497b5
                 mInstancesPerBatch( instancesPerBatch ),
                 mCreator( creator ),
                 mMaterial( material ),
                 mMeshReference( meshReference ),
                 mIndexToBoneMap( indexToBoneMap ),
-<<<<<<< HEAD
                 mTechnSupportsSkeletal( SKELETONS_SUPPORTED ),
                 mCachedCamera( 0 ),
                 mTransformSharingDirty(true),
                 mStaticDirty( false ),
-=======
-                mBoundingRadius( 0 ),
-                mBoundsDirty( false ),
-                mBoundsUpdated( false ),
-                mCurrentCamera( 0 ),
-                mMaterialLodIndex( 0 ),
-                mDirtyAnimation(true),
-                mTechnSupportsSkeletal( true ),
-                mCachedCamera( 0 ),
-                mTransformSharingDirty(true),
->>>>>>> 83e497b5
                 mRemoveOwnVertexData(false),
                 mRemoveOwnIndexData(false)
     {
         assert( mInstancesPerBatch );
 
-<<<<<<< HEAD
         mThreadAabbs.resize( mCreator->getSceneManager()->getNumWorkerThreads(), Aabb::BOX_INFINITE );
 
         //No twin, but we have the same scene type as our creator
@@ -94,19 +68,12 @@
         //have individual visibility flags. If none matches the scene's current,
         //then this batch won't rendered.
         setVisibilityFlags( std::numeric_limits<Ogre::uint32>::max() );
-=======
-        //Force batch visibility to be always visible. The instanced entities
-        //have individual visibility flags. If none matches the scene's current,
-        //then this batch won't rendered.
-        mVisibilityFlags = std::numeric_limits<Ogre::uint32>::max();
->>>>>>> 83e497b5
 
         if( indexToBoneMap )
         {
             assert( !(meshReference->hasSkeleton() && indexToBoneMap->empty()) );
         }
 
-<<<<<<< HEAD
         mLodMesh = meshReference->_getLodValueArray();
         mLodMaterial[0] = mMaterial->_getLodValues();
 
@@ -121,40 +88,19 @@
         //(the offset is applied twice, but only the AABB is displaced, causing culling errors)
         mParentNode = mObjectData.mParents[mObjectData.mIndex];
         setVisible( true );
-=======
-        mFullBoundingBox.setExtents( -Vector3::ZERO, Vector3::ZERO );
-
-        mName = batchName;
-
-        mCustomParams.resize( mCreator->getNumCustomParams() * mInstancesPerBatch, Ogre::Vector4::ZERO );
->>>>>>> 83e497b5
     }
 
     InstanceBatch::~InstanceBatch()
     {
         deleteAllInstancedEntities();
 
-<<<<<<< HEAD
         //Remove the hacked parent scene node before MovableObject's destructor kicks in
         mParentNode = 0;
-=======
-        //Remove the parent scene node automatically
-        SceneNode *sceneNode = getParentSceneNode();
-        if( sceneNode )
-        {
-            sceneNode->detachAllObjects();
-            sceneNode->getParentSceneNode()->removeAndDestroyChild( sceneNode->getName() );
-        }
->>>>>>> 83e497b5
 
         if( mRemoveOwnVertexData )
             OGRE_DELETE mRenderOperation.vertexData;
         if( mRemoveOwnIndexData )
             OGRE_DELETE mRenderOperation.indexData;
-<<<<<<< HEAD
-=======
-
->>>>>>> 83e497b5
     }
 
     void InstanceBatch::_setInstancesPerBatch( size_t instancesPerBatch )
@@ -189,7 +135,6 @@
         return true;
     }
     //-----------------------------------------------------------------------
-<<<<<<< HEAD
 #ifdef OGRE_LEGACY_ANIMATIONS
     void InstanceBatch::_updateAnimations(void)
     {
@@ -288,71 +233,15 @@
         mObjectData.mLocalRadius[mObjectData.mIndex] = aabb.getRadius();
 
         mStaticDirty = false;
-=======
-    void InstanceBatch::_updateBounds(void)
-    {
-        mFullBoundingBox.setNull();
-
-        InstancedEntityVec::const_iterator itor = mInstancedEntities.begin();
-        InstancedEntityVec::const_iterator end  = mInstancedEntities.end();
-
-        Real maxScale = 0;
-        while( itor != end )
-        {
-            InstancedEntity* ent = (*itor);
-            //Only increase the bounding box for those objects we know are in the scene
-            if( ent->isInScene() )
-            {
-                maxScale = std::max(maxScale, ent->getMaxScaleCoef());
-                mFullBoundingBox.merge( ent->_getDerivedPosition() );
-            }
-
-            ++itor;
-        }
-
-        Real addToBound = maxScale * _getMeshReference()->getBoundingSphereRadius();
-        mFullBoundingBox.setMaximum(mFullBoundingBox.getMaximum() + addToBound);
-        mFullBoundingBox.setMinimum(mFullBoundingBox.getMinimum() - addToBound);
-
-
-        mBoundingRadius = Math::boundingRadiusFromAABB( mFullBoundingBox );
-
-        //Tell the SceneManager our bounds have changed
-        getParentSceneNode()->needUpdate(true);
-
-        mBoundsDirty    = false;
-        mBoundsUpdated  = true;
-    }
-    //-----------------------------------------------------------------------
-    void InstanceBatch::updateVisibility(void)
-    {
-        mVisible = false;
-
-        InstancedEntityVec::const_iterator itor = mInstancedEntities.begin();
-        InstancedEntityVec::const_iterator end  = mInstancedEntities.end();
-
-        while( itor != end && !mVisible )
-        {
-            //Trick to force Ogre not to render us if none of our instances is visible
-            //Because we do Camera::isVisible(), it is better if the SceneNode from the
-            //InstancedEntity is not part of the scene graph (i.e. ultimate parent is root node)
-            //to avoid unnecessary wasteful calculations
-            mVisible |= (*itor)->findVisible( mCurrentCamera );
-            ++itor;
-        }
->>>>>>> 83e497b5
     }
     //-----------------------------------------------------------------------
     void InstanceBatch::createAllInstancedEntities()
     {
         mInstancedEntities.reserve( mInstancesPerBatch );
         mUnusedEntities.reserve( mInstancesPerBatch );
-<<<<<<< HEAD
 #ifdef OGRE_LEGACY_ANIMATIONS
         mAnimatedEntities.reserve( mInstancesPerBatch );
 #endif
-=======
->>>>>>> 83e497b5
 
         for( size_t i=0; i<mInstancesPerBatch; ++i )
         {
@@ -364,21 +253,16 @@
     //-----------------------------------------------------------------------
     InstancedEntity* InstanceBatch::generateInstancedEntity(size_t num)
     {
-<<<<<<< HEAD
         return OGRE_NEW InstancedEntity( Id::generateNewId<InstancedEntity>(),
                                          &mLocalObjectMemoryManager, this, static_cast<uint32>(num)
                                  #ifndef OGRE_LEGACY_ANIMATIONS
                                          , 0
                                  #endif
                                          );
-=======
-        return OGRE_NEW InstancedEntity(this, static_cast<uint32>(num));
->>>>>>> 83e497b5
     }
     //-----------------------------------------------------------------------
     void InstanceBatch::deleteAllInstancedEntities()
     {
-<<<<<<< HEAD
         //Destroy in the reverse order they were created (LIFO!)
         InstancedEntityVec::const_reverse_iterator ritor = mInstancedEntities.rbegin();
         InstancedEntityVec::const_reverse_iterator rend  = mInstancedEntities.rend();
@@ -389,17 +273,6 @@
                 (*ritor)->getParentSceneNode()->detachObject( (*ritor) );
 
             OGRE_DELETE *ritor++;
-=======
-        InstancedEntityVec::const_iterator itor = mInstancedEntities.begin();
-        InstancedEntityVec::const_iterator end  = mInstancedEntities.end();
-
-        while( itor != end )
-        {
-            if( (*itor)->getParentSceneNode() )
-                (*itor)->getParentSceneNode()->detachObject( (*itor) );
-
-            OGRE_DELETE *itor++;
->>>>>>> 83e497b5
         }
     }
     //-----------------------------------------------------------------------
@@ -414,25 +287,6 @@
         mUnusedEntities.clear();
     }
     //-----------------------------------------------------------------------
-<<<<<<< HEAD
-=======
-    void InstanceBatch::makeMatrixCameraRelative3x4( float *mat3x4, size_t numFloats )
-    {
-        const Vector3 &cameraRelativePosition = mCurrentCamera->getDerivedPosition();
-
-        for( size_t i=0; i<numFloats >> 2; i += 3 )
-        {
-            const Vector3 worldTrans( mat3x4[(i+0) * 4 + 3], mat3x4[(i+1) * 4 + 3],
-                                        mat3x4[(i+2) * 4 + 3] );
-            const Vector3 newPos( worldTrans - cameraRelativePosition );
-
-            mat3x4[(i+0) * 4 + 3] = (float)newPos.x;
-            mat3x4[(i+1) * 4 + 3] = (float)newPos.y;
-            mat3x4[(i+2) * 4 + 3] = (float)newPos.z;
-        }
-    }
-    //-----------------------------------------------------------------------
->>>>>>> 83e497b5
     RenderOperation InstanceBatch::build( const SubMesh* baseSubMesh )
     {
         if( checkSubMeshCompatibility( baseSubMesh ) )
@@ -462,12 +316,9 @@
 
         if( !mUnusedEntities.empty() )
         {
-<<<<<<< HEAD
             if( mUnusedEntities.size() == mInstancedEntities.size() && !isStatic() && mCreator )
                 mCreator->_addToDynamicBatchList( this );
 
-=======
->>>>>>> 83e497b5
             retVal = mUnusedEntities.back();
             mUnusedEntities.pop_back();
 
@@ -501,7 +352,6 @@
 
         //Put it back into the queue
         mUnusedEntities.push_back( instancedEntity );
-<<<<<<< HEAD
 
         if( mUnusedEntities.size() == mInstancedEntities.size() && !isStatic() && mCreator )
             mCreator->_removeFromDynamicBatchList( this );
@@ -526,9 +376,6 @@
             efficientVectorRemove( mAnimatedEntities, itor );
     }
 #endif
-=======
-    }
->>>>>>> 83e497b5
     //-----------------------------------------------------------------------
     void InstanceBatch::getInstancedEntitiesInUse( InstancedEntityVec &outEntities,
                                                     CustomParamsVec &outParams )
@@ -558,11 +405,7 @@
         CustomParamsVec::iterator firstParams = usedParams.end() - maxInstancesToCopy *
                                                                     mCreator->getNumCustomParams();
 
-<<<<<<< HEAD
         //Copy from the back to front, into mInstancedEntities
-=======
-        //Copy from the back to front, into m_instancedEntities
->>>>>>> 83e497b5
         mInstancedEntities.insert( mInstancedEntities.begin(), first, usedEntities.end() );
         //Remove them from the array
         usedEntities.resize( usedEntities.size() - maxInstancesToCopy );    
@@ -583,30 +426,17 @@
         if( !usedEntities.empty() )
         {
             first      = *usedEntities.begin();
-<<<<<<< HEAD
             firstPos   = first->getParentNode()->_getDerivedPosition();
             vMinPos    = first->getParentNode()->_getDerivedPosition();
-=======
-            firstPos   = first->_getDerivedPosition();
-            vMinPos      = first->_getDerivedPosition();
->>>>>>> 83e497b5
         }
 
         while( itor != end )
         {
-<<<<<<< HEAD
             const Vector3 &vPos      = (*itor)->getParentNode()->_getDerivedPosition();
 
             vMinPos.x = Ogre::min( vMinPos.x, vPos.x );
             vMinPos.y = Ogre::min( vMinPos.y, vPos.y );
             vMinPos.z = Ogre::min( vMinPos.z, vPos.z );
-=======
-            const Vector3 &vPos      = (*itor)->_getDerivedPosition();
-
-            vMinPos.x = std::min( vMinPos.x, vPos.x );
-            vMinPos.y = std::min( vMinPos.y, vPos.y );
-            vMinPos.z = std::min( vMinPos.z, vPos.z );
->>>>>>> 83e497b5
 
             if( vMinPos.squaredDistance( vPos ) < vMinPos.squaredDistance( firstPos ) )
             {
@@ -620,7 +450,6 @@
         while( !usedEntities.empty() && mInstancedEntities.size() < mInstancesPerBatch )
         {
             InstancedEntityVec::iterator closest   = usedEntities.begin();
-<<<<<<< HEAD
             InstancedEntityVec::iterator it        = usedEntities.begin();
             InstancedEntityVec::iterator e         = usedEntities.end();
 
@@ -630,17 +459,6 @@
             while( it != e )
             {
                 const Vector3 &vPos   = (*it)->getParentNode()->_getDerivedPosition();
-=======
-            InstancedEntityVec::iterator it         = usedEntities.begin();
-            InstancedEntityVec::iterator e          = usedEntities.end();
-
-            Vector3 closestPos;
-            closestPos = (*closest)->_getDerivedPosition();
-
-            while( it != e )
-            {
-                const Vector3 &vPos   = (*it)->_getDerivedPosition();
->>>>>>> 83e497b5
 
                 if( firstPos.squaredDistance( vPos ) < firstPos.squaredDistance( closestPos ) )
                 {
@@ -700,12 +518,9 @@
         assert( (signed)(mInstancesPerBatch) - (signed)(mInstancedEntities.size()) >= 0 );
         mInstancedEntities.reserve( mInstancesPerBatch );
         mUnusedEntities.reserve( mInstancesPerBatch );
-<<<<<<< HEAD
 #ifdef OGRE_LEGACY_ANIMATIONS
         mAnimatedEntities.reserve( mInstancesPerBatch );
 #endif
-=======
->>>>>>> 83e497b5
         mCustomParams.reserve( mCreator->getNumCustomParams() * mInstancesPerBatch );
         for( size_t i=mInstancedEntities.size(); i<mInstancesPerBatch; ++i )
         {
@@ -717,11 +532,7 @@
 
         //We've potentially changed our bounds
         if( !isBatchUnused() )
-<<<<<<< HEAD
             _notifyStaticDirty();
-=======
-            _boundsDirty();
->>>>>>> 83e497b5
     }
     //-----------------------------------------------------------------------
     void InstanceBatch::_defragmentBatchDiscard(void)
@@ -731,7 +542,6 @@
         deleteUnusedInstancedEntities();
     }
     //-----------------------------------------------------------------------
-<<<<<<< HEAD
     bool InstanceBatch::setStatic( bool bStatic )
     {
         bool retVal = MovableObject::setStatic( bStatic );
@@ -782,69 +592,6 @@
     {
         static String sType = "InstanceBatch";
         return sType;
-=======
-    void InstanceBatch::_boundsDirty(void)
-    {
-        if( mCreator && !mBoundsDirty ) 
-            mCreator->_addDirtyBatch( this );
-        mBoundsDirty = true;
-    }
-    //-----------------------------------------------------------------------
-    const String& InstanceBatch::getMovableType(void) const
-    {
-        static String sType = "InstanceBatch";
-        return sType;
-    }
-    //-----------------------------------------------------------------------
-    void InstanceBatch::_notifyCurrentCamera( Camera* cam )
-    {
-        mCurrentCamera = cam;
-
-        //See DistanceLodStrategy::getValueImpl()
-        //We use our own because our SceneNode is just filled with zeroes, and updating it
-        //with real values is expensive, plus we would need to make sure it doesn't get to
-        //the shader
-        Real depth = Math::Sqrt( getSquaredViewDepth(cam) ) -
-                     mMeshReference->getBoundingSphereRadius();
-        depth = std::max( depth, Real(0) );
-        Real lodValue = depth * cam->_getLodBiasInverse();
-
-        //Now calculate Material LOD
-        /*const LodStrategy *materialStrategy = m_material->getLodStrategy();
-        
-        //Calculate LOD value for given strategy
-        Real lodValue = materialStrategy->getValue( this, cam );*/
-
-        //Get the index at this depth
-        unsigned short idx = mMaterial->getLodIndex( lodValue );
-
-        //TODO: Replace subEntity for MovableObject
-        // Construct event object
-        /*EntityMaterialLodChangedEvent subEntEvt;
-        subEntEvt.subEntity = this;
-        subEntEvt.camera = cam;
-        subEntEvt.lodValue = lodValue;
-        subEntEvt.previousLodIndex = m_materialLodIndex;
-        subEntEvt.newLodIndex = idx;
-
-        //Notify LOD event listeners
-        cam->getSceneManager()->_notifyEntityMaterialLodChanged(subEntEvt);*/
-
-        //Change LOD index
-        mMaterialLodIndex = idx;
-
-        MovableObject::_notifyCurrentCamera( cam );
-    }
-    //-----------------------------------------------------------------------
-    const AxisAlignedBox& InstanceBatch::getBoundingBox(void) const
-    {
-        return mFullBoundingBox;
-    }
-    //-----------------------------------------------------------------------
-    Real InstanceBatch::getBoundingRadius(void) const
-    {
-        return mBoundingRadius;
->>>>>>> 83e497b5
     }
     //-----------------------------------------------------------------------
     Real InstanceBatch::getSquaredViewDepth( const Camera* cam ) const
@@ -876,48 +623,12 @@
     //-----------------------------------------------------------------------
     Technique* InstanceBatch::getTechnique( void ) const
     {
-<<<<<<< HEAD
         return mMaterial->getBestTechnique( mCurrentMaterialLod[0], this );
     }
     //-----------------------------------------------------------------------
     void InstanceBatch::_updateRenderQueue(RenderQueue* queue, Camera *camera , const Camera *lodCamera)
     {
         queue->addRenderable( this, mRenderQueueID, mRenderQueuePriority );
-=======
-        return mMaterial->getBestTechnique( mMaterialLodIndex, this );
-    }
-    //-----------------------------------------------------------------------
-    void InstanceBatch::_updateRenderQueue( RenderQueue* queue )
-    {
-        /*if( m_boundsDirty )
-            _updateBounds();*/
-
-        mDirtyAnimation = false;
-
-        //Is at least one object in the scene?
-        updateVisibility();
-
-        if( mVisible )
-        {
-            if( mMeshReference->hasSkeleton() )
-            {
-                InstancedEntityVec::const_iterator itor = mInstancedEntities.begin();
-                InstancedEntityVec::const_iterator end  = mInstancedEntities.end();
-
-                while( itor != end )    
-                {
-                    mDirtyAnimation |= (*itor)->_updateAnimation();
-                    ++itor;
-                }
-            }
-
-            queue->addRenderable( this, mRenderQueueID, mRenderQueuePriority );
-        }
-
-        //Reset visibility once we skipped addRenderable (which saves GPU time), because OGRE for some
-        //reason stops updating our render queue afterwards, preventing us to recalculate visibility
-        mVisible = true;
->>>>>>> 83e497b5
     }
     //-----------------------------------------------------------------------
     void InstanceBatch::visitRenderables( Renderable::Visitor* visitor, bool debugRenderables )
