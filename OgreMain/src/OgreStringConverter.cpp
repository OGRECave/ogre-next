--- conflicted
+++ resolved
@@ -62,11 +62,7 @@
         return stream.str();
     }
     //-----------------------------------------------------------------------
-<<<<<<< HEAD
-#if OGRE_ARCH_TYPE == OGRE_ARCHITECTURE_64 || OGRE_PLATFORM == OGRE_PLATFORM_APPLE || OGRE_PLATFORM == OGRE_PLATFORM_APPLE_IOS
-=======
 #if OGRE_PLATFORM != OGRE_PLATFORM_NACL &&  ( OGRE_ARCH_TYPE == OGRE_ARCHITECTURE_64 || OGRE_PLATFORM == OGRE_PLATFORM_APPLE || OGRE_PLATFORM == OGRE_PLATFORM_APPLE_IOS )
->>>>>>> 72ba5250
     String StringConverter::toString(unsigned int val, 
         unsigned short width, char fill, std::ios::fmtflags flags)
     {
