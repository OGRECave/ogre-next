/*
-----------------------------------------------------------------------------
This source file is part of OGRE
(Object-oriented Graphics Rendering Engine)
For the latest info, see http://www.ogre3d.org/

Copyright (c) 2000-2014 Torus Knot Software Ltd

Permission is hereby granted, free of charge, to any person obtaining a copy
of this software and associated documentation files (the "Software"), to deal
in the Software without restriction, including without limitation the rights
to use, copy, modify, merge, publish, distribute, sublicense, and/or sell
copies of the Software, and to permit persons to whom the Software is
furnished to do so, subject to the following conditions:

The above copyright notice and this permission notice shall be included in
all copies or substantial portions of the Software.

THE SOFTWARE IS PROVIDED "AS IS", WITHOUT WARRANTY OF ANY KIND, EXPRESS OR
IMPLIED, INCLUDING BUT NOT LIMITED TO THE WARRANTIES OF MERCHANTABILITY,
FITNESS FOR A PARTICULAR PURPOSE AND NONINFRINGEMENT. IN NO EVENT SHALL THE
AUTHORS OR COPYRIGHT HOLDERS BE LIABLE FOR ANY CLAIM, DAMAGES OR OTHER
LIABILITY, WHETHER IN AN ACTION OF CONTRACT, TORT OR OTHERWISE, ARISING FROM,
OUT OF OR IN CONNECTION WITH THE SOFTWARE OR THE USE OR OTHER DEALINGS IN
THE SOFTWARE.
-----------------------------------------------------------------------------
*/
#include "OgreStableHeaders.h"

#include "OgrePlatform.h"
#include "OgrePrerequisites.h"
#include "OgreMemoryTracker.h"
#include <iostream>

#if OGRE_PLATFORM == OGRE_PLATFORM_WIN32 || OGRE_PLATFORM == OGRE_PLATFORM_WINRT
#   include <windows.h>
#   define Ogre_OutputCString(str) ::OutputDebugStringA(str)
#   define Ogre_OutputWString(str) ::OutputDebugStringW(str)
#else
#   define Ogre_OutputCString(str) std::cerr << str
#   define Ogre_OutputWString(str) std::cerr << str
#endif

namespace Ogre
{
    
#if OGRE_MEMORY_TRACKER
    //--------------------------------------------------------------------------
    MemoryTracker& MemoryTracker::get()
    {
        static MemoryTracker tracker;
        return tracker;
    }
    //--------------------------------------------------------------------------
    void MemoryTracker::_recordAlloc(void* ptr, size_t sz, unsigned int pool, 
                      const char* file, size_t ln, const char* func)
    {
        if (mRecordEnable)
        {
                    OGRE_LOCK_AUTO_MUTEX;

<<<<<<< HEAD
                assert(mAllocations.find(ptr) == mAllocations.end() && "Double allocation with same address - "
                "this probably means you have a mismatched allocation / deallocation style, "
                "check if you're are using OGRE_ALLOC_T / OGRE_FREE and OGRE_NEW_T / OGRE_DELETE_T consistently");

            mAllocations[ptr] = Alloc(sz, pool, file, ln, func);
            if(pool >= mAllocationsByPool.size())
                mAllocationsByPool.resize(pool+1, 0);
            mAllocationsByPool[pool] += sz;
            mTotalAllocations += sz;
        }
    
    }
    //--------------------------------------------------------------------------
    void MemoryTracker::_recordDealloc(void* ptr)
    {
        if (mRecordEnable)
        {
            // deal cleanly with null pointers
            if (!ptr)
                return;

            OGRE_LOCK_AUTO_MUTEX;

            AllocationMap::iterator i = mAllocations.find(ptr);
            assert(i != mAllocations.end() && "Unable to locate allocation unit - "
                "this probably means you have a mismatched allocation / deallocation style, "
                "check if you're are using OGRE_ALLOC_T / OGRE_FREE and OGRE_NEW_T / OGRE_DELETE_T consistently");
            // update category stats
            mAllocationsByPool[i->second.pool] -= i->second.bytes;
            // global stats
            mTotalAllocations -= i->second.bytes;
            mAllocations.erase(i);
        }
    }   
    //--------------------------------------------------------------------------
    size_t MemoryTracker::getTotalMemoryAllocated() const
    {
        return mTotalAllocations;
    }
    //--------------------------------------------------------------------------
    size_t MemoryTracker::getMemoryAllocatedForPool(unsigned int pool) const
    {
        return mAllocationsByPool[pool];
    }
    //--------------------------------------------------------------------------
    void MemoryTracker::reportLeaks()
    {   
        if (mRecordEnable)
        {
            StringStream os;

            if (mAllocations.empty())
            {
                os << "Ogre Memory: No memory leaks" << std::endl;
            }
            else
            {           
                os << "Ogre Memory: Detected memory leaks !!! " << std::endl;
                os << "Ogre Memory: (" << mAllocations.size() << ") Allocation(s) with total " << mTotalAllocations << " bytes." << std::endl;
                os << "Ogre Memory: Dumping allocations -> " << std::endl;


                for (AllocationMap::const_iterator i = mAllocations.begin(); i != mAllocations.end(); ++i)
                {
                    const Alloc& alloc = i->second;
                    if (!alloc.filename.empty())                
                        os << alloc.filename;
                    else
                        os << "(unknown source):";

                    os << "(" << alloc.line << ") : {" << alloc.bytes << " bytes}" << " function: " << alloc.function << std::endl;                 

                }           
                os << std::endl;            
            }

            if (mDumpToStdOut)      
                std::cout << os.str();

                std::ofstream of;
            of.open(mLeakFileName.c_str());
            of << os.str();
            of.close();

            Ogre_OutputCString(os.str().c_str());
        }
    }
#endif // OGRE_DEBUG_MODE   
    
=======
				assert(mAllocations.find(ptr) == mAllocations.end() && "Double allocation with same address - "
				"this probably means you have a mismatched allocation / deallocation style, "
				"check if you're are using OGRE_ALLOC_T / OGRE_FREE and OGRE_NEW_T / OGRE_DELETE_T consistently");

			mAllocations[ptr] = Alloc(sz, pool, file, ln, func);
			if(pool >= mAllocationsByPool.size())
				mAllocationsByPool.resize(pool+1, 0);
			mAllocationsByPool[pool] += sz;
			mTotalAllocations += sz;
		}
	
	}
	//--------------------------------------------------------------------------
	void MemoryTracker::_recordDealloc(void* ptr)
	{
		if (mRecordEnable)
		{
			// deal cleanly with null pointers
			if (!ptr)
				return;

			OGRE_LOCK_AUTO_MUTEX;

			AllocationMap::iterator i = mAllocations.find(ptr);
			assert(i != mAllocations.end() && "Unable to locate allocation unit - "
				"this probably means you have a mismatched allocation / deallocation style, "
				"check if you're are using OGRE_ALLOC_T / OGRE_FREE and OGRE_NEW_T / OGRE_DELETE_T consistently");
			// update category stats
			mAllocationsByPool[i->second.pool] -= i->second.bytes;
			// global stats
			mTotalAllocations -= i->second.bytes;
			mAllocations.erase(i);
		}
	}	
	//--------------------------------------------------------------------------
	size_t MemoryTracker::getTotalMemoryAllocated() const
	{
		return mTotalAllocations;
	}
	//--------------------------------------------------------------------------
	size_t MemoryTracker::getMemoryAllocatedForPool(unsigned int pool) const
	{
		return mAllocationsByPool[pool];
	}
	//--------------------------------------------------------------------------
	void MemoryTracker::reportLeaks()
	{	
		if (mRecordEnable)
		{
			StringUtil::StrStreamType os;

			if (mAllocations.empty())
			{
				os << "Ogre Memory: No memory leaks" << std::endl;
			}
			else
			{			
				os << "Ogre Memory: Detected memory leaks !!! " << std::endl;
				os << "Ogre Memory: (" << mAllocations.size() << ") Allocation(s) with total " << mTotalAllocations << " bytes." << std::endl;
				os << "Ogre Memory: Dumping allocations -> " << std::endl;


				for (AllocationMap::const_iterator i = mAllocations.begin(); i != mAllocations.end(); ++i)
				{
					const Alloc& alloc = i->second;
					if (!alloc.filename.empty())				
						os << alloc.filename;
					else
						os << "(unknown source):";

					os << "(" << alloc.line << ") : {" << alloc.bytes << " bytes}" << " function: " << alloc.function << std::endl; 				

				}			
				os << std::endl;			
			}

			if (mDumpToStdOut)		
                Ogre_OutputCString(os.str().c_str());

            std::ofstream of;
			of.open(mLeakFileName.c_str());
			of << os.str();
			of.close();
		}
	}
#endif // OGRE_DEBUG_MODE	
	
>>>>>>> e5832a83
}


<|MERGE_RESOLUTION|>--- conflicted
+++ resolved
@@ -59,7 +59,6 @@
         {
                     OGRE_LOCK_AUTO_MUTEX;
 
-<<<<<<< HEAD
                 assert(mAllocations.find(ptr) == mAllocations.end() && "Double allocation with same address - "
                 "this probably means you have a mismatched allocation / deallocation style, "
                 "check if you're are using OGRE_ALLOC_T / OGRE_FREE and OGRE_NEW_T / OGRE_DELETE_T consistently");
@@ -136,108 +135,17 @@
                 os << std::endl;            
             }
 
-            if (mDumpToStdOut)      
-                std::cout << os.str();
+            if (mDumpToStdOut)        
+                Ogre_OutputCString(os.str().c_str());
 
-                std::ofstream of;
+            std::ofstream of;
             of.open(mLeakFileName.c_str());
             of << os.str();
             of.close();
-
-            Ogre_OutputCString(os.str().c_str());
         }
     }
 #endif // OGRE_DEBUG_MODE   
     
-=======
-				assert(mAllocations.find(ptr) == mAllocations.end() && "Double allocation with same address - "
-				"this probably means you have a mismatched allocation / deallocation style, "
-				"check if you're are using OGRE_ALLOC_T / OGRE_FREE and OGRE_NEW_T / OGRE_DELETE_T consistently");
-
-			mAllocations[ptr] = Alloc(sz, pool, file, ln, func);
-			if(pool >= mAllocationsByPool.size())
-				mAllocationsByPool.resize(pool+1, 0);
-			mAllocationsByPool[pool] += sz;
-			mTotalAllocations += sz;
-		}
-	
-	}
-	//--------------------------------------------------------------------------
-	void MemoryTracker::_recordDealloc(void* ptr)
-	{
-		if (mRecordEnable)
-		{
-			// deal cleanly with null pointers
-			if (!ptr)
-				return;
-
-			OGRE_LOCK_AUTO_MUTEX;
-
-			AllocationMap::iterator i = mAllocations.find(ptr);
-			assert(i != mAllocations.end() && "Unable to locate allocation unit - "
-				"this probably means you have a mismatched allocation / deallocation style, "
-				"check if you're are using OGRE_ALLOC_T / OGRE_FREE and OGRE_NEW_T / OGRE_DELETE_T consistently");
-			// update category stats
-			mAllocationsByPool[i->second.pool] -= i->second.bytes;
-			// global stats
-			mTotalAllocations -= i->second.bytes;
-			mAllocations.erase(i);
-		}
-	}	
-	//--------------------------------------------------------------------------
-	size_t MemoryTracker::getTotalMemoryAllocated() const
-	{
-		return mTotalAllocations;
-	}
-	//--------------------------------------------------------------------------
-	size_t MemoryTracker::getMemoryAllocatedForPool(unsigned int pool) const
-	{
-		return mAllocationsByPool[pool];
-	}
-	//--------------------------------------------------------------------------
-	void MemoryTracker::reportLeaks()
-	{	
-		if (mRecordEnable)
-		{
-			StringUtil::StrStreamType os;
-
-			if (mAllocations.empty())
-			{
-				os << "Ogre Memory: No memory leaks" << std::endl;
-			}
-			else
-			{			
-				os << "Ogre Memory: Detected memory leaks !!! " << std::endl;
-				os << "Ogre Memory: (" << mAllocations.size() << ") Allocation(s) with total " << mTotalAllocations << " bytes." << std::endl;
-				os << "Ogre Memory: Dumping allocations -> " << std::endl;
-
-
-				for (AllocationMap::const_iterator i = mAllocations.begin(); i != mAllocations.end(); ++i)
-				{
-					const Alloc& alloc = i->second;
-					if (!alloc.filename.empty())				
-						os << alloc.filename;
-					else
-						os << "(unknown source):";
-
-					os << "(" << alloc.line << ") : {" << alloc.bytes << " bytes}" << " function: " << alloc.function << std::endl; 				
-
-				}			
-				os << std::endl;			
-			}
-
-			if (mDumpToStdOut)		
-                Ogre_OutputCString(os.str().c_str());
-
-            std::ofstream of;
-			of.open(mLeakFileName.c_str());
-			of << os.str();
-			of.close();
-		}
-	}
-#endif // OGRE_DEBUG_MODE	
-	
->>>>>>> e5832a83
 }
 
 
