/*
-----------------------------------------------------------------------------
This source file is part of OGRE
(Object-oriented Graphics Rendering Engine)
For the latest info, see http://www.ogre3d.org/

Copyright (c) 2000-2014 Torus Knot Software Ltd

Permission is hereby granted, free of charge, to any person obtaining a copy
of this software and associated documentation files (the "Software"), to deal
in the Software without restriction, including without limitation the rights
to use, copy, modify, merge, publish, distribute, sublicense, and/or sell
copies of the Software, and to permit persons to whom the Software is
furnished to do so, subject to the following conditions:

The above copyright notice and this permission notice shall be included in
all copies or substantial portions of the Software.

THE SOFTWARE IS PROVIDED "AS IS", WITHOUT WARRANTY OF ANY KIND, EXPRESS OR
IMPLIED, INCLUDING BUT NOT LIMITED TO THE WARRANTIES OF MERCHANTABILITY,
FITNESS FOR A PARTICULAR PURPOSE AND NONINFRINGEMENT. IN NO EVENT SHALL THE
AUTHORS OR COPYRIGHT HOLDERS BE LIABLE FOR ANY CLAIM, DAMAGES OR OTHER
LIABILITY, WHETHER IN AN ACTION OF CONTRACT, TORT OR OTHERWISE, ARISING FROM,
OUT OF OR IN CONNECTION WITH THE SOFTWARE OR THE USE OR OTHER DEALINGS IN
THE SOFTWARE.
-----------------------------------------------------------------------------
*/

#include "OgreStableHeaders.h"
#include "OgreScriptTranslator.h"
#include "OgreLogManager.h"
#include "OgreMaterialManager.h"
#include "OgreTechnique.h"
#include "OgrePass.h"
#include "OgreGpuProgramManager.h"
#include "OgreHighLevelGpuProgramManager.h"
#include "OgreParticleSystemManager.h"
#include "OgreParticleSystemRenderer.h"
#include "OgreParticleEmitter.h"
#include "OgreParticleAffector.h"
#include "OgreExternalTextureSourceManager.h"
#include "OgreLodStrategyManager.h"
#include "OgreDistanceLodStrategy.h"
#include "OgreDepthBuffer.h"
#include "OgreParticleSystem.h"
#include "OgreRoot.h"
#include "OgreHighLevelGpuProgram.h"

#include "Compositor/OgreCompositorManager2.h"
#include "Compositor/OgreCompositorWorkspaceDef.h"
#include "Compositor/OgreCompositorShadowNodeDef.h"
#include "Compositor/Pass/PassClear/OgreCompositorPassClearDef.h"
#include "Compositor/Pass/PassQuad/OgreCompositorPassQuadDef.h"
#include "Compositor/Pass/PassScene/OgreCompositorPassSceneDef.h"
#include "Compositor/Pass/PassStencil/OgreCompositorPassStencilDef.h"

namespace Ogre{

    GpuProgramType translateIDToGpuProgramType(uint32 id)
    {
        switch (id)
        {
        case ID_VERTEX_PROGRAM:
        default:
            return GPT_VERTEX_PROGRAM;
        case ID_GEOMETRY_PROGRAM:
            return GPT_GEOMETRY_PROGRAM;
        case ID_FRAGMENT_PROGRAM:
            return GPT_FRAGMENT_PROGRAM;
            case ID_TESSELLATION_HULL_PROGRAM:
            return GPT_HULL_PROGRAM;
            case ID_TESSELLATION_DOMAIN_PROGRAM:
            return GPT_DOMAIN_PROGRAM;
        case ID_COMPUTE_PROGRAM:
            return GPT_COMPUTE_PROGRAM;
        }
    }

    void ScriptTranslator::processNode(ScriptCompiler *compiler, const AbstractNodePtr &node)
    {
        if(node->type != ANT_OBJECT)
            return;

        // Abstract objects are completely skipped
        if((static_cast<ObjectAbstractNode*>(node.get()))->abstract)
            return;

        // Retrieve the translator to use
        ScriptTranslator *translator =
            ScriptCompilerManager::getSingleton().getTranslator(node);

        if(translator)
            translator->translate(compiler, node);
        else
            compiler->addError(ScriptCompiler::CE_UNEXPECTEDTOKEN, node->file, node->line,
                               "token \"" + static_cast<ObjectAbstractNode*>(node.get())->cls + "\" is not recognized");
    }
    //-------------------------------------------------------------------------
    AbstractNodeList::const_iterator ScriptTranslator::getNodeAt(const AbstractNodeList &nodes, int index)
    {
        AbstractNodeList::const_iterator i = nodes.begin();
        int n = 0;
        while(i != nodes.end())
        {
            if(n == index)
                return i;
            ++i;
            ++n;
        }
        return nodes.end();
    }
    //-------------------------------------------------------------------------
    bool ScriptTranslator::getBoolean(const AbstractNodePtr &node, bool *result)
    {
        if (node->type != ANT_ATOM)
            return false;
        AtomAbstractNode *atom = (AtomAbstractNode*)node.get();
		 if (atom->id == 1 || atom->id == 2)
		{
			*result = atom->id == 1 ? true : false;
			return true;
		}
        //     return false;
		return false;
    }
    //-------------------------------------------------------------------------
    bool ScriptTranslator::getString(const AbstractNodePtr &node, String *result)
    {
        if(node->type != ANT_ATOM)
            return false;
        AtomAbstractNode *atom = (AtomAbstractNode*)node.get();
        *result = atom->value;
        return true;
    }
    //-------------------------------------------------------------------------
    bool ScriptTranslator::getIdString(const AbstractNodePtr &node, IdString *result)
    {
        if(node->type != ANT_ATOM)
            return false;
        AtomAbstractNode *atom = (AtomAbstractNode*)node.get();
        *result = IdString( atom->value );
        return true;
    }
    //-------------------------------------------------------------------------
    bool ScriptTranslator::getReal(const Ogre::AbstractNodePtr &node, Ogre::Real *result)
    {
        if (node->type != ANT_ATOM)
            return false;

        AtomAbstractNode *atom = (AtomAbstractNode*)node.get();

#if OGRE_DOUBLE_PRECISION == 0
        int n = sscanf(atom->value.c_str(), "%f", result);
#else
        int n = sscanf(atom->value.c_str(), "%lf", result);
#endif      
        
        if(n == 0 || n == EOF)
            return false; // Conversion failed
        
        return true;
    }
    //-------------------------------------------------------------------------
    bool ScriptTranslator::getFloat(const Ogre::AbstractNodePtr &node, float *result)
    {
        if(node->type != ANT_ATOM)
            return false;
        
        AtomAbstractNode *atom = (AtomAbstractNode*)node.get();
        int n = sscanf(atom->value.c_str(), "%f", result);
        if(n == 0 || n == EOF)
            return false; // Conversion failed
            
        return true;
    }
    //-------------------------------------------------------------------------
    bool ScriptTranslator::getDouble(const Ogre::AbstractNodePtr &node, double *result)
    {
        if(node->type != ANT_ATOM)
            return false;

        AtomAbstractNode *atom = (AtomAbstractNode*)node.get();
        int n = sscanf(atom->value.c_str(), "%lf", result);
        if (n == 0 || n == EOF)
            return false; // Conversion failed

        return true;
    }
    //-------------------------------------------------------------------------
    bool ScriptTranslator::getInt(const Ogre::AbstractNodePtr &node, int *result)
    {
        if(node->type != ANT_ATOM)
            return false;
        
        AtomAbstractNode *atom = (AtomAbstractNode*)node.get();
        int n = sscanf(atom->value.c_str(), "%d", result);
        if(n == 0 || n == EOF)
            return false; // Conversion failed
            
        return true;
    }
    //-------------------------------------------------------------------------
    bool ScriptTranslator::getUInt(const Ogre::AbstractNodePtr &node, uint32 *result)
    {
        if(node->type != ANT_ATOM)
            return false;
        
        AtomAbstractNode *atom = (AtomAbstractNode*)node.get();
        int n = sscanf(atom->value.c_str(), "%u", result);
        if(n == 0 || n == EOF)
            return false; // Conversion failed
            
        return true;
    }
    //-------------------------------------------------------------------------
    bool ScriptTranslator::getHex(const Ogre::AbstractNodePtr &node, uint32 *result)
    {
        if(node->type != ANT_ATOM)
            return false;
        
        AtomAbstractNode *atom = (AtomAbstractNode*)node.get();

        char *end;
        *result = static_cast<uint32>(strtoul( atom->value.c_str(), &end, 16 ));
        
        return !(*end);
    }
    //-------------------------------------------------------------------------
    bool ScriptTranslator::getColour(AbstractNodeList::const_iterator i, AbstractNodeList::const_iterator end, ColourValue *result, int maxEntries)
    {
        int n = 0;
        while(i != end && n < maxEntries)
        {
            float v = 0;
            if(getFloat(*i, &v))
            {
                switch(n)
                {
                case 0:
                    result->r = v;
                    break;
                case 1:
                    result->g = v;
                    break;
                case 2:
                    result->b = v;
                    break;
                case 3:
                    result->a = v;
                    break;
                }
            }
            else
            {
                return false;
            }
            ++n;
            ++i;
        }
        // return error if we found less than rgb before end, unless constrained
        return (n >= 3 || n == maxEntries);
    }
    //-------------------------------------------------------------------------
    bool ScriptTranslator::getSceneBlendFactor(const Ogre::AbstractNodePtr &node, Ogre::SceneBlendFactor *sbf)
    {
        if(node->type != ANT_ATOM)
            return false;
        AtomAbstractNode *atom = (AtomAbstractNode*)node.get();
        switch(atom->id)
        {
        case ID_ONE:
            *sbf = SBF_ONE;
            break;
        case ID_ZERO:
            *sbf = SBF_ZERO;
            break;
        case ID_DEST_COLOUR:
            *sbf = SBF_DEST_COLOUR;
            break;
        case ID_DEST_ALPHA:
            *sbf = SBF_DEST_ALPHA;
            break;
        case ID_SRC_ALPHA:
            *sbf = SBF_SOURCE_ALPHA;
            break;
        case ID_SRC_COLOUR:
            *sbf = SBF_SOURCE_COLOUR;
            break;
        case ID_ONE_MINUS_DEST_COLOUR:
            *sbf = SBF_ONE_MINUS_DEST_COLOUR;
            break;
        case ID_ONE_MINUS_SRC_COLOUR:
            *sbf = SBF_ONE_MINUS_SOURCE_COLOUR;
            break;
        case ID_ONE_MINUS_DEST_ALPHA:
            *sbf = SBF_ONE_MINUS_DEST_ALPHA;
            break;
        case ID_ONE_MINUS_SRC_ALPHA:
            *sbf = SBF_ONE_MINUS_SOURCE_ALPHA;
            break;
        default:
            return false;
        }
        return true;
    }
    //-------------------------------------------------------------------------
    bool ScriptTranslator::getCompareFunction(const AbstractNodePtr &node, CompareFunction *func)
    {
        if(node->type != ANT_ATOM)
            return false;
        AtomAbstractNode *atom = (AtomAbstractNode*)node.get();
        switch(atom->id)
        {
        case ID_ALWAYS_FAIL:
            *func = CMPF_ALWAYS_FAIL;
            break;
        case ID_ALWAYS_PASS:
            *func = CMPF_ALWAYS_PASS;
            break;
        case ID_LESS:
            *func = CMPF_LESS;
            break;
        case ID_LESS_EQUAL:
            *func = CMPF_LESS_EQUAL;
            break;
        case ID_EQUAL:
            *func = CMPF_EQUAL;
            break;
        case ID_NOT_EQUAL:
            *func = CMPF_NOT_EQUAL;
            break;
        case ID_GREATER_EQUAL:
            *func = CMPF_GREATER_EQUAL;
            break;
        case ID_GREATER:
            *func = CMPF_GREATER;
            break;
        default:
            return false;
        }
        return true;
    }
    //-------------------------------------------------------------------------
    bool ScriptTranslator::getMatrix4(AbstractNodeList::const_iterator i, AbstractNodeList::const_iterator end, Matrix4 *m)
    {
        int n = 0;
        while(i != end && n < 16)
        {
            if(i != end)
            {
                Real r = 0;
                if(getReal(*i, &r))
                    (*m)[n/4][n%4] = r;
                else
                    return false;
            }
            else
            {
                return false;
            }
            ++i;
            ++n;
        }
        return true;
    }
    //-------------------------------------------------------------------------
    bool ScriptTranslator::getInts(AbstractNodeList::const_iterator i, AbstractNodeList::const_iterator end, int *vals, int count)
    {
        bool success = true;
        int n = 0;
        while(n < count)
        {
            if(i != end)
            {
                int v = 0;
                if(getInt(*i, &v))
                    vals[n] = v;
                else
                    break;
                ++i;
            }
            else
                vals[n] = 0;
            ++n;
        }

        if(n < count)
            success = false;

        return success;
    }
    //----------------------------------------------------------------------------
    bool ScriptTranslator::getFloats(AbstractNodeList::const_iterator i, AbstractNodeList::const_iterator end, float *vals, int count)
    {
        bool success = true;
        int n = 0;
        while(n < count)
        {
            if(i != end)
            {
                float v = 0;
                if(getFloat(*i, &v))
                    vals[n] = v;
                else
                    break;
                ++i;
            }
            else
                vals[n] = 0;
            ++n;
        }

        if(n < count)
            success = false;

        return success;
    }
    //----------------------------------------------------------------------------
    bool ScriptTranslator::getDoubles(AbstractNodeList::const_iterator i, AbstractNodeList::const_iterator end, double *vals, int count)
    {
        bool success = true;
        int n = 0;
        while (n < count)
        {
            if (i != end)
            {
                double v = 0;
                if (getDouble(*i, &v))
                    vals[n] = v;
                else
                    break;
                ++i;
            }
            else
                vals[n] = 0;
            ++n;
        }

        if (n < count)
            success = false;

        return success;
    }
    //----------------------------------------------------------------------------
    bool ScriptTranslator::getUInts(AbstractNodeList::const_iterator i, AbstractNodeList::const_iterator end, uint *vals, int count)
    {
        bool success = true;
        int n = 0;
        while (n < count)
        {
            if (i != end)
            {
                uint v = 0;
                if (getUInt(*i, &v))
                    vals[n] = v;
                else
                    break;
                ++i;
            }
            else
                vals[n] = 0;
            ++n;
        }

        if (n < count)
            success = false;

        return success;
    }
    //----------------------------------------------------------------------------
    bool ScriptTranslator::getBooleans(AbstractNodeList::const_iterator i, AbstractNodeList::const_iterator end, uint *vals, int count)
    {
        bool success = true;
        int n = 0;
        while (n < count)
        {
            if (i != end)
            {
                bool v = false;
                if (getBoolean(*i, &v))
                    vals[n] = (v != 0);
                else
                    break;
                ++i;
            }
            else
                vals[n] = false;
            ++n;
        }

        if (n < count)
            success = false;

        return success;
    }
    //-------------------------------------------------------------------------
    bool ScriptTranslator::getStencilOp(const Ogre::AbstractNodePtr &node, Ogre::StencilOperation *op)
    {
        if(node->type != ANT_ATOM)
            return false;
        AtomAbstractNode *atom = (AtomAbstractNode*)node.get();
        switch(atom->id)
        {
        case ID_KEEP:
            *op = SOP_KEEP;
            break;
        case ID_ZERO:
            *op = SOP_ZERO;
            break;
        case ID_REPLACE:
            *op = SOP_REPLACE;
            break;
        case ID_INCREMENT:
            *op = SOP_INCREMENT;
            break;
        case ID_DECREMENT:
            *op = SOP_DECREMENT;
            break;
        case ID_INCREMENT_WRAP:
            *op = SOP_INCREMENT_WRAP;
            break;
        case ID_DECREMENT_WRAP:
            *op = SOP_DECREMENT_WRAP;
            break;
        case ID_INVERT:
            *op = SOP_INVERT;
            break;
        default:
            return false;
        }
        return true;
    }
    //---------------------------------------------------------------------
    bool ScriptTranslator::getConstantType(AbstractNodeList::const_iterator i, GpuConstantType *op)
    {

        String val;
        getString(*i, &val);
        if(val.find("float") != String::npos)
        {
            int count = 1;
            if (val.size() == 6)
                count = StringConverter::parseInt(val.substr(5));
            else if (val.size() > 6)
                return false;

            if (count > 4 || count == 0)
                return false;

            *op = (GpuConstantType)(GCT_FLOAT1 + count - 1);
        }
        else if (val.find("double") != String::npos)
        {
            int count = 1;
            if (val.size() == 7)
                count = StringConverter::parseInt(val.substr(6));
            else if (val.size() > 7)
                return false;

            if (count > 4 || count == 0)
                return false;

            *op = (GpuConstantType)(GCT_DOUBLE1 + count - 1);
        }
        else if (val.find("int") != String::npos)
        {
            int count = 1;
            if (val.size() == 4)
                count = StringConverter::parseInt(val.substr(3));
            else if (val.size() > 4)
                return false;

            if (count > 4 || count == 0)
                return false;

            *op = (GpuConstantType)(GCT_INT1 + count - 1);
        }
        else if (val.find("uint") != String::npos)
        {
            int count = 1;
            if (val.size() == 5)
                count = StringConverter::parseInt(val.substr(4));
            else if (val.size() > 5)
                return false;

            if (count > 4 || count == 0)
                return false;

            *op = (GpuConstantType)(GCT_UINT1 + count - 1);
        }
        else if (val.find("bool") != String::npos)
        {
            int count = 1;
            if (val.size() == 5)
                count = StringConverter::parseInt(val.substr(4));
            else if (val.size() > 5)
                return false;

            if (count > 4 || count == 0)
                return false;

            *op = (GpuConstantType)(GCT_BOOL1 + count - 1);
        }
        else if(val.find("matrix") != String::npos)
        {
            int count1, count2;

            if (val.size() == 9)
            {
                count1 = StringConverter::parseInt(val.substr(6, 1));
                count2 = StringConverter::parseInt(val.substr(8, 1));
            }
            else
                return false;

            if (count1 > 4 || count1 < 2 || count2 > 4 || count2 < 2)
                return false;

            switch(count1)
            {
            case 2:
                *op = (GpuConstantType)(GCT_MATRIX_2X2 + count2 - 2);
                break;
            case 3:
                *op = (GpuConstantType)(GCT_MATRIX_3X2 + count2 - 2);
                break;
            case 4:
                *op = (GpuConstantType)(GCT_MATRIX_4X2 + count2 - 2);
                break;
            }

        }

        return true;
    }

    /**************************************************************************
     * MaterialTranslator
     *************************************************************************/
    MaterialTranslator::MaterialTranslator()
        :mMaterial(0)
    {
    }
    //-------------------------------------------------------------------------
    void MaterialTranslator::translate(ScriptCompiler *compiler, const AbstractNodePtr &node)
    {
        ObjectAbstractNode *obj = static_cast<ObjectAbstractNode*>(node.get());
        if(obj->name.empty())
            compiler->addError(ScriptCompiler::CE_OBJECTNAMEEXPECTED, obj->file, obj->line);

        // Create a material with the given name
        CreateMaterialScriptCompilerEvent evt(node->file, obj->name, compiler->getResourceGroup());
        bool processed = compiler->_fireEvent(&evt, (void*)&mMaterial);

        if(!processed)
        {
            mMaterial = MaterialManager::getSingleton().create(obj->name, compiler->getResourceGroup()).get();
        }
        else
        {
            if(!mMaterial)
                compiler->addError(ScriptCompiler::CE_OBJECTALLOCATIONERROR, obj->file, obj->line,
                                   "failed to find or create material \"" + obj->name + "\"");
        }

        mMaterial->removeAllTechniques();
        obj->context = Any(mMaterial);
        mMaterial->_notifyOrigin(obj->file);

        for(AbstractNodeList::iterator i = obj->children.begin(); i != obj->children.end(); ++i)
        {
            if((*i)->type == ANT_PROPERTY)
            {
                PropertyAbstractNode *prop = static_cast<PropertyAbstractNode*>((*i).get());
                switch(prop->id)
                {
                case ID_LOD_VALUES:
                    {
                        Material::LodValueArray lods;
                        for(AbstractNodeList::iterator j = prop->values.begin(); j != prop->values.end(); ++j)
                        {
                            Real v = 0;
                            if(getReal(*j, &v))
                                lods.push_back(v);
                            else
                                compiler->addError(ScriptCompiler::CE_NUMBEREXPECTED, prop->file, prop->line,
                                    "lod_values expects only numbers as arguments");
                        }
                        mMaterial->setLodLevels(lods);
                    }
                    break;
                case ID_RECEIVE_SHADOWS:
                    if(prop->values.empty())
                    {
                        compiler->addError(ScriptCompiler::CE_STRINGEXPECTED, prop->file, prop->line);
                    }
                    else if(prop->values.size() > 1)
                    {
                        compiler->addError(ScriptCompiler::CE_FEWERPARAMETERSEXPECTED, prop->file, prop->line,
                            "receive_shadows only supports 1 argument");
                    }
                    else
                    {
                        bool val = true;
                        if(getBoolean(prop->values.front(), &val))
                            mMaterial->setReceiveShadows(val);
                        else
                            compiler->addError(ScriptCompiler::CE_INVALIDPARAMETERS, prop->file, prop->line,
                                "receive_shadows argument must be \"true\", \"false\", \"yes\", \"no\", \"on\", or \"off\"");
                    }
                    break;
                case ID_TRANSPARENCY_CASTS_SHADOWS:
                    if(prop->values.empty())
                    {
                        compiler->addError(ScriptCompiler::CE_STRINGEXPECTED, prop->file, prop->line);
                    }
                    else if(prop->values.size() > 1)
                    {
                        compiler->addError(ScriptCompiler::CE_FEWERPARAMETERSEXPECTED, prop->file, prop->line,
                            "transparency_casts_shadows only supports 1 argument");
                    }
                    else
                    {
                        bool val = true;
                        if(getBoolean(prop->values.front(), &val))
                            mMaterial->setTransparencyCastsShadows(val);
                        else
                            compiler->addError(ScriptCompiler::CE_INVALIDPARAMETERS, prop->file, prop->line,
                                "transparency_casts_shadows argument must be \"true\", \"false\", \"yes\", \"no\", \"on\", or \"off\"");
                    }
                    break;
                case ID_SET_TEXTURE_ALIAS:
                    if(prop->values.empty())
                    {
                        compiler->addError(ScriptCompiler::CE_STRINGEXPECTED, prop->file, prop->line);
                    }
                    else if(prop->values.size() > 3)
                    {
                        compiler->addError(ScriptCompiler::CE_FEWERPARAMETERSEXPECTED, prop->file, prop->line,
                            "set_texture_alias only supports 2 arguments");
                    }
                    else
                    {
                        AbstractNodeList::const_iterator i0 = getNodeAt(prop->values, 0), i1 = getNodeAt(prop->values, 1);
                        String name, value;
                        if(getString(*i0, &name) && getString(*i1, &value))
                            mTextureAliases.insert(std::make_pair(name, value));
                        else
                            compiler->addError(ScriptCompiler::CE_INVALIDPARAMETERS, prop->file, prop->line,
                                "set_texture_alias must have 2 string argument");
                    }
                    break;
                default:
                    compiler->addError(ScriptCompiler::CE_UNEXPECTEDTOKEN, prop->file, prop->line, 
                        "token \"" + prop->name + "\" is not recognized");
                }
            }
            else if((*i)->type == ANT_OBJECT)
            {
                processNode(compiler, *i);
            }
        }

        // Apply the texture aliases
        if(compiler->getListener())
        {
            PreApplyTextureAliasesScriptCompilerEvent locEvt(mMaterial, &mTextureAliases);
            compiler->_fireEvent(&locEvt, 0);
        }
        mMaterial->applyTextureAliases(mTextureAliases);
        mTextureAliases.clear();
    }

    /**************************************************************************
     * TechniqueTranslator
     *************************************************************************/
    TechniqueTranslator::TechniqueTranslator()
        :mTechnique(0)
    {
    }
    //-------------------------------------------------------------------------
    void TechniqueTranslator::translate(ScriptCompiler *compiler, const AbstractNodePtr &node)
    {
        ObjectAbstractNode *obj = static_cast<ObjectAbstractNode*>(node.get());

        // Create the technique from the material
        Ogre::Material *material = Ogre::any_cast<Ogre::Material*>(obj->parent->context);
        mTechnique = material->createTechnique();
        obj->context = Any(mTechnique);

        // Get the name of the technique
        if(!obj->name.empty())
            mTechnique->setName(obj->name);

        // Set the properties for the material
        for(AbstractNodeList::iterator i = obj->children.begin(); i != obj->children.end(); ++i)
        {
            if((*i)->type == ANT_PROPERTY)
            {
                PropertyAbstractNode *prop = static_cast<PropertyAbstractNode*>((*i).get());
                switch(prop->id)
                {
                case ID_SCHEME:
                    if(prop->values.empty())
                    {
                        compiler->addError(ScriptCompiler::CE_STRINGEXPECTED, prop->file, prop->line);
                    }
                    else if(prop->values.size() > 1)
                    {
                        compiler->addError(ScriptCompiler::CE_FEWERPARAMETERSEXPECTED, prop->file, prop->line,
                            "scheme only supports 1 argument");
                    }
                    else
                    {
                        AbstractNodeList::const_iterator i0 = getNodeAt(prop->values, 0);
                        String scheme;
                        if(getString(*i0, &scheme))
                            mTechnique->setSchemeName(scheme);
                        else
                            compiler->addError(ScriptCompiler::CE_INVALIDPARAMETERS, prop->file, prop->line,
                                "scheme must have 1 string argument");
                    }
                    break;
                case ID_LOD_INDEX:
                    if(prop->values.empty())
                    {
                        compiler->addError(ScriptCompiler::CE_STRINGEXPECTED, prop->file, prop->line);
                    }
                    else if(prop->values.size() > 1)
                    {
                        compiler->addError(ScriptCompiler::CE_FEWERPARAMETERSEXPECTED, prop->file, prop->line,
                            "lod_index only supports 1 argument");
                    }
                    else
                    {
                        AbstractNodeList::const_iterator i0 = getNodeAt(prop->values, 0);
                        uint32 v = 0;
                        if(getUInt(*i0, &v))
                            mTechnique->setLodIndex(static_cast<unsigned short>(v));
                        else
                            compiler->addError(ScriptCompiler::CE_INVALIDPARAMETERS, prop->file, prop->line,
                                "lod_index cannot accept argument \"" + (*i0)->getValue() + "\"");
                    }
                    break;
                case ID_SHADOW_CASTER_MATERIAL:
                    if(prop->values.empty())
                    {
                        compiler->addError(ScriptCompiler::CE_STRINGEXPECTED, prop->file, prop->line);
                    }
                    else if(prop->values.size() > 1)
                    {
                        compiler->addError(ScriptCompiler::CE_FEWERPARAMETERSEXPECTED, prop->file, prop->line,
                            "shadow_caster_material only accepts 1 argument");
                    }
                    else
                    {
                        AbstractNodeList::const_iterator i0 = getNodeAt(prop->values, 0);
                        String matName;
                        if(getString(*i0, &matName))
                        {
                            ProcessResourceNameScriptCompilerEvent evt(ProcessResourceNameScriptCompilerEvent::MATERIAL, matName);
                            compiler->_fireEvent(&evt, 0);
                            mTechnique->setShadowCasterMaterial(evt.mName); // Use the processed name
                        }
                        else
                            compiler->addError(ScriptCompiler::CE_INVALIDPARAMETERS, prop->file, prop->line,
                                "shadow_caster_material cannot accept argument \"" + (*i0)->getValue() + "\"");
                    }
                    break;
                case ID_GPU_VENDOR_RULE:
                    if(prop->values.size() < 2)
                    {
                        compiler->addError(ScriptCompiler::CE_STRINGEXPECTED, prop->file, prop->line,
                            "gpu_vendor_rule must have 2 arguments");
                    }
                    else if(prop->values.size() > 2)
                    {
                        compiler->addError(ScriptCompiler::CE_FEWERPARAMETERSEXPECTED, prop->file, prop->line,
                            "gpu_vendor_rule must have 2 arguments");
                    }
                    else
                    {
                        AbstractNodeList::const_iterator i0 = getNodeAt(prop->values, 0);
                        AbstractNodeList::const_iterator i1 = getNodeAt(prop->values, 1);

                        Technique::GPUVendorRule rule;
                        if ((*i0)->type == ANT_ATOM)
                        {
                            AtomAbstractNode *atom0 = (AtomAbstractNode*)(*i0).get();
                            if (atom0->id == ID_INCLUDE)
                            {
                                rule.includeOrExclude = Technique::INCLUDE;
                            }
                            else if (atom0->id == ID_EXCLUDE)
                            {
                                rule.includeOrExclude = Technique::EXCLUDE;
                            }
                            else
                            {
                                compiler->addError(ScriptCompiler::CE_INVALIDPARAMETERS, prop->file, prop->line,
                                                   "gpu_vendor_rule cannot accept \"" + (*i0)->getValue() + "\" as first argument");
                            }

                            String vendor;
                            if(!getString(*i1, &vendor))
                                compiler->addError(ScriptCompiler::CE_INVALIDPARAMETERS, prop->file, prop->line,
                                                   "gpu_vendor_rule cannot accept \"" + (*i1)->getValue() + "\" as second argument");

                            rule.vendor = RenderSystemCapabilities::vendorFromString(vendor);

                            if (rule.vendor != GPU_UNKNOWN)
                            {
                                mTechnique->addGPUVendorRule(rule);
                            }
                        }
                        else
                        {
                            compiler->addError(ScriptCompiler::CE_INVALIDPARAMETERS, prop->file, prop->line,
                                               "gpu_vendor_rule cannot accept \"" + (*i0)->getValue() + "\" as first argument");
                        }

                    }
                    break;
                case ID_GPU_DEVICE_RULE:
                    if(prop->values.size() < 2)
                    {
                        compiler->addError(ScriptCompiler::CE_STRINGEXPECTED, prop->file, prop->line,
                                           "gpu_device_rule must have at least 2 arguments");
                    }
                    else if(prop->values.size() > 3)
                    {
                        compiler->addError(ScriptCompiler::CE_FEWERPARAMETERSEXPECTED, prop->file, prop->line,
                                           "gpu_device_rule must have at most 3 arguments");
                    }
                    else
                    {
                        AbstractNodeList::const_iterator i0 = getNodeAt(prop->values, 0);
                        AbstractNodeList::const_iterator i1 = getNodeAt(prop->values, 1);

                        Technique::GPUDeviceNameRule rule;
                        if ((*i0)->type == ANT_ATOM)
                        {
                            AtomAbstractNode *atom0 = (AtomAbstractNode*)(*i0).get();
                            if (atom0->id == ID_INCLUDE)
                            {
                                rule.includeOrExclude = Technique::INCLUDE;
                            }
                            else if (atom0->id == ID_EXCLUDE)
                            {
                                rule.includeOrExclude = Technique::EXCLUDE;
                            }
                            else
                            {
                                compiler->addError(ScriptCompiler::CE_INVALIDPARAMETERS, prop->file, prop->line,
                                                   "gpu_device_rule cannot accept \"" + (*i0)->getValue() + "\" as first argument");
                            }

                            if(!getString(*i1, &rule.devicePattern))
                                compiler->addError(ScriptCompiler::CE_INVALIDPARAMETERS, prop->file, prop->line,
                                                   "gpu_device_rule cannot accept \"" + (*i1)->getValue() + "\" as second argument");

                            if (prop->values.size() == 3)
                            {
                                AbstractNodeList::const_iterator i2 = getNodeAt(prop->values, 2);
                                if (!getBoolean(*i2, &rule.caseSensitive))
                                    compiler->addError(ScriptCompiler::CE_INVALIDPARAMETERS, prop->file, prop->line,
                                                       "gpu_device_rule third argument must be \"true\", \"false\", \"yes\", \"no\", \"on\", or \"off\"");
                            }

                            mTechnique->addGPUDeviceNameRule(rule);
                        }
                        else
                        {
                            compiler->addError(ScriptCompiler::CE_INVALIDPARAMETERS, prop->file, prop->line,
                                               "gpu_device_rule cannot accept \"" + (*i0)->getValue() + "\" as first argument");
                        }

                    }
                    break;
                default:
                    compiler->addError(ScriptCompiler::CE_UNEXPECTEDTOKEN, prop->file, prop->line,
                                       "token \"" + prop->name + "\" is not recognized");
                }
            }
            else if((*i)->type == ANT_OBJECT)
            {
                processNode(compiler, *i);
            }
        }
    }

    /**************************************************************************
     * PassTranslator
     *************************************************************************/
    PassTranslator::PassTranslator()
        :mPass(0)
    {
    }
    //-------------------------------------------------------------------------
    void PassTranslator::translate(ScriptCompiler *compiler, const AbstractNodePtr &node)
    {
        ObjectAbstractNode *obj = static_cast<ObjectAbstractNode*>(node.get());

        Technique *technique = any_cast<Technique*>(obj->parent->context);
        mPass = technique->createPass();
        obj->context = Any(mPass);

        // Get the name of the technique
        if(!obj->name.empty())
            mPass->setName(obj->name);

        // Set the properties for the material
        for(AbstractNodeList::iterator i = obj->children.begin(); i != obj->children.end(); ++i)
        {
            if((*i)->type == ANT_PROPERTY)
            {
                PropertyAbstractNode *prop = static_cast<PropertyAbstractNode*>((*i).get());
                switch(prop->id)
                {
                case ID_AMBIENT:
                    if(prop->values.empty())
                    {
                        compiler->addError(ScriptCompiler::CE_NUMBEREXPECTED, prop->file, prop->line);
                    }
                    else if(prop->values.size() > 4)
                    {
                        compiler->addError(ScriptCompiler::CE_FEWERPARAMETERSEXPECTED, prop->file, prop->line,
                                           "ambient must have at most 4 parameters");
                    }
                    else
                    {
                        if(prop->values.front()->type == ANT_ATOM &&
                           ((AtomAbstractNode*)prop->values.front().get())->id == ID_VERTEXCOLOUR)
                        {
                            mPass->setVertexColourTracking(mPass->getVertexColourTracking() | TVC_AMBIENT);
                        }
                        else
                        {
                            ColourValue val = ColourValue::White;
                            if(getColour(prop->values.begin(), prop->values.end(), &val))
                                mPass->setAmbient(val);
                            else
                                compiler->addError(ScriptCompiler::CE_INVALIDPARAMETERS, prop->file, prop->line,
                                                   "ambient requires 3 or 4 colour arguments, or a \"vertexcolour\" directive");
                        }
                    }
                    break;
                case ID_DIFFUSE:
                    if(prop->values.empty())
                    {
                        compiler->addError(ScriptCompiler::CE_NUMBEREXPECTED, prop->file, prop->line);
                    }
                    else if(prop->values.size() > 4)
                    {
                        compiler->addError(ScriptCompiler::CE_FEWERPARAMETERSEXPECTED, prop->file, prop->line,
                                           "diffuse must have at most 4 arguments");
                    }
                    else
                    {
                        if(prop->values.front()->type == ANT_ATOM &&
                           ((AtomAbstractNode*)prop->values.front().get())->id == ID_VERTEXCOLOUR)
                        {
                            mPass->setVertexColourTracking(mPass->getVertexColourTracking() | TVC_DIFFUSE);
                        }
                        else
                        {
                            ColourValue val = ColourValue::White;
                            if(getColour(prop->values.begin(), prop->values.end(), &val))
                                mPass->setDiffuse(val);
                            else
                                compiler->addError(ScriptCompiler::CE_INVALIDPARAMETERS, prop->file, prop->line,
                                                   "diffuse requires 3 or 4 colour arguments, or a \"vertexcolour\" directive");
                        }
                    }
                    break;
                case ID_SPECULAR:
                    if(prop->values.empty())
                    {
                        compiler->addError(ScriptCompiler::CE_NUMBEREXPECTED, prop->file, prop->line);
                    }
                    else if(prop->values.size() > 5)
                    {
                        compiler->addError(ScriptCompiler::CE_FEWERPARAMETERSEXPECTED, prop->file, prop->line,
                                           "specular must have at most 5 arguments");
                    }
                    else
                    {
                        if(prop->values.front()->type == ANT_ATOM &&
                           ((AtomAbstractNode*)prop->values.front().get())->id == ID_VERTEXCOLOUR)
                        {
                            mPass->setVertexColourTracking(mPass->getVertexColourTracking() | TVC_SPECULAR);

                            if(prop->values.size() >= 2)
                            {
                                Real val = 0;
                                if(getReal(prop->values.back(), &val))
                                    mPass->setShininess(val);
                                else
                                    compiler->addError(ScriptCompiler::CE_INVALIDPARAMETERS, prop->file, prop->line,
                                                       "specular does not support \"" + prop->values.back()->getValue() + "\" as its second argument");
                            }
                        }
                        else
                        {
                            if(prop->values.size() < 4)
                            {
                                compiler->addError(ScriptCompiler::CE_NUMBEREXPECTED, prop->file, prop->line,
                                                   "specular expects at least 4 arguments");
                            }
                            else
                            {
                                AbstractNodeList::const_iterator i0 = getNodeAt(prop->values, 0),
                                    i1 = getNodeAt(prop->values, 1),
                                    i2 = getNodeAt(prop->values, 2);
                                ColourValue val(0.0f, 0.0f, 0.0f, 1.0f);
                                if(getFloat(*i0, &val.r) && getFloat(*i1, &val.g) && getFloat(*i2, &val.b))
                                {
                                    if(prop->values.size() == 4)
                                    {
                                        mPass->setSpecular(val);

                                        AbstractNodeList::const_iterator i3 = getNodeAt(prop->values, 3);
                                        Real shininess = 0.0f;
                                        if(getReal(*i3, &shininess))
                                            mPass->setShininess(shininess);
                                        else
                                            compiler->addError(ScriptCompiler::CE_INVALIDPARAMETERS, prop->file, prop->line,
                                                               "specular fourth argument must be a valid number for shininess attribute");
                                    }
                                    else
                                    {
                                        AbstractNodeList::const_iterator i3 = getNodeAt(prop->values, 3);
                                        if(!getFloat(*i3, &val.a))
                                            compiler->addError(ScriptCompiler::CE_INVALIDPARAMETERS, prop->file, prop->line,
                                                               "specular fourth argument must be a valid color component value");
                                        else
                                            mPass->setSpecular(val);

                                        AbstractNodeList::const_iterator i4 = getNodeAt(prop->values, 4);
                                        Real shininess = 0.0f;
                                        if(getReal(*i4, &shininess))
                                            mPass->setShininess(shininess);
                                        else
                                            compiler->addError(ScriptCompiler::CE_INVALIDPARAMETERS, prop->file, prop->line,
                                                               "specular fourth argument must be a valid number for shininess attribute");
                                    }
                                }
                                else
                                {
                                    compiler->addError(ScriptCompiler::CE_INVALIDPARAMETERS, prop->file, prop->line,
                                                       "specular must have first 3 arguments be a valid colour");
                                }
                            }

                        }
                    }
                    break;
                case ID_EMISSIVE:
                    if(prop->values.empty())
                    {
                        compiler->addError(ScriptCompiler::CE_NUMBEREXPECTED, prop->file, prop->line);
                    }
                    else if(prop->values.size() > 4)
                    {
                        compiler->addError(ScriptCompiler::CE_FEWERPARAMETERSEXPECTED, prop->file, prop->line,
                                           "emissive must have at most 4 arguments");
                    }
                    else
                    {
                        if(prop->values.front()->type == ANT_ATOM &&
                           ((AtomAbstractNode*)prop->values.front().get())->id == ID_VERTEXCOLOUR)
                        {
                            mPass->setVertexColourTracking(mPass->getVertexColourTracking() | TVC_EMISSIVE);
                        }
                        else
                        {
                            ColourValue val(0.0f, 0.0f, 0.0f, 1.0f);
                            if(getColour(prop->values.begin(), prop->values.end(), &val))
                                mPass->setSelfIllumination(val);
                            else
                                compiler->addError(ScriptCompiler::CE_INVALIDPARAMETERS, prop->file, prop->line,
                                                   "emissive requires 3 or 4 colour arguments, or a \"vertexcolour\" directive");
                        }
                    }
                    break;
                case ID_SCENE_BLEND:
                    if(prop->values.empty())
                    {
                        compiler->addError(ScriptCompiler::CE_STRINGEXPECTED, prop->file, prop->line);
                    }
                    else if(prop->values.size() > 2)
                    {
                        compiler->addError(ScriptCompiler::CE_FEWERPARAMETERSEXPECTED, prop->file, prop->line,
                                           "scene_blend supports at most 2 arguments");
                    }
                    else if(prop->values.size() == 1)
                    {
                        if(prop->values.front()->type == ANT_ATOM)
                        {
                            AtomAbstractNode *atom = (AtomAbstractNode*)prop->values.front().get();
                            switch(atom->id)
                            {
                            case ID_ADD:
                                mPass->setSceneBlending(SBT_ADD);
                                break;
                            case ID_MODULATE:
                                mPass->setSceneBlending(SBT_MODULATE);
                                break;
                            case ID_COLOUR_BLEND:
                                mPass->setSceneBlending(SBT_TRANSPARENT_COLOUR);
                                break;
                            case ID_ALPHA_BLEND:
                                mPass->setSceneBlending(SBT_TRANSPARENT_ALPHA);
                                break;
                            default:
                                compiler->addError(ScriptCompiler::CE_INVALIDPARAMETERS, prop->file, prop->line,
                                                   "scene_blend does not support \"" + prop->values.front()->getValue() + "\" for argument 1");
                            }
                        }
                        else
                        {
                            compiler->addError(ScriptCompiler::CE_INVALIDPARAMETERS, prop->file, prop->line,
                                               "scene_blend does not support \"" + prop->values.front()->getValue() + "\" for argument 1");
                        }
                    }
                    else
                    {
                        AbstractNodeList::const_iterator i0 = getNodeAt(prop->values, 0), i1 = getNodeAt(prop->values, 1);
                        SceneBlendFactor sbf0, sbf1;
                        if(getSceneBlendFactor(*i0, &sbf0) && getSceneBlendFactor(*i1, &sbf1))
                        {
                            mPass->setSceneBlending(sbf0, sbf1);
                        }
                        else
                        {
                            compiler->addError(ScriptCompiler::CE_INVALIDPARAMETERS, prop->file, prop->line,
                                               "scene_blend does not support \"" + (*i0)->getValue() + "\" and \"" + (*i1)->getValue() + "\" as arguments");
                        }
                    }
                    break;
                case ID_SEPARATE_SCENE_BLEND:
                    if(prop->values.empty())
                    {
                        compiler->addError(ScriptCompiler::CE_STRINGEXPECTED, prop->file, prop->line);
                    }
                    else if(prop->values.size() == 3)
                    {
                        compiler->addError(ScriptCompiler::CE_FEWERPARAMETERSEXPECTED, prop->file, prop->line,
                                           "separate_scene_blend must have 2 or 4 arguments");
                    }
                    else if(prop->values.size() > 4)
                    {
                        compiler->addError(ScriptCompiler::CE_FEWERPARAMETERSEXPECTED, prop->file, prop->line,
                                           "separate_scene_blend must have 2 or 4 arguments");
                    }
                    else if(prop->values.size() == 2)
                    {
                        AbstractNodeList::const_iterator i0 = getNodeAt(prop->values, 0), i1 = getNodeAt(prop->values, 1);
                        if((*i0)->type == ANT_ATOM && (*i1)->type == ANT_ATOM)
                        {
                            AtomAbstractNode *atom0 = (AtomAbstractNode*)(*i0).get(), *atom1 = (AtomAbstractNode*)(*i1).get();
                            SceneBlendType sbt0, sbt1;
                            switch(atom0->id)
                            {
                            case ID_ADD:
                                sbt0 = SBT_ADD;
                                break;
                            case ID_MODULATE:
                                sbt0 = SBT_MODULATE;
                                break;
                            case ID_COLOUR_BLEND:
                                sbt0 = SBT_TRANSPARENT_COLOUR;
                                break;
                            case ID_ALPHA_BLEND:
                                sbt0 = SBT_TRANSPARENT_ALPHA;
                                break;
                            default:
                                compiler->addError(ScriptCompiler::CE_INVALIDPARAMETERS, prop->file, prop->line,
                                                   "separate_scene_blend does not support \"" + atom0->value + "\" as argument 1");
                                return;
                            }

                            switch(atom1->id)
                            {
                            case ID_ADD:
                                sbt1 = SBT_ADD;
                                break;
                            case ID_MODULATE:
                                sbt1 = SBT_MODULATE;
                                break;
                            case ID_COLOUR_BLEND:
                                sbt1 = SBT_TRANSPARENT_COLOUR;
                                break;
                            case ID_ALPHA_BLEND:
                                sbt1 = SBT_TRANSPARENT_ALPHA;
                                break;
                            default:
                                compiler->addError(ScriptCompiler::CE_INVALIDPARAMETERS, prop->file, prop->line,
                                                   "separate_scene_blend does not support \"" + atom1->value + "\" as argument 2");
                                return;
                            }

                            mPass->setSeparateSceneBlending(sbt0, sbt1);
                        }
                        else
                        {
                            compiler->addError(ScriptCompiler::CE_INVALIDPARAMETERS, prop->file, prop->line,
                                               "separate_scene_blend does not support \"" + (*i0)->getValue() + "\" as argument 1");
                        }
                    }
                    else
                    {
                        AbstractNodeList::const_iterator i0 = getNodeAt(prop->values, 0), i1 = getNodeAt(prop->values, 1),
                            i2 = getNodeAt(prop->values, 2), i3 = getNodeAt(prop->values, 3);
                        if((*i0)->type == ANT_ATOM && (*i1)->type == ANT_ATOM && (*i2)->type == ANT_ATOM && (*i3)->type == ANT_ATOM)
                        {
                            SceneBlendFactor sbf0, sbf1, sbf2, sbf3;
                            if(getSceneBlendFactor(*i0, &sbf0) && getSceneBlendFactor(*i1, &sbf1) && getSceneBlendFactor(*i2, &sbf2) &&
                               getSceneBlendFactor(*i3, &sbf3))
                            {
                                mPass->setSeparateSceneBlending(sbf0, sbf1, sbf2, sbf3);
                            }
                            else
                            {
                                compiler->addError(ScriptCompiler::CE_INVALIDPARAMETERS, prop->file, prop->line,
                                                   "one of the arguments to separate_scene_blend is not a valid scene blend factor directive");
                            }
                        }
                        else
                        {
                            compiler->addError(ScriptCompiler::CE_INVALIDPARAMETERS, prop->file, prop->line,
                                               "one of the arguments to separate_scene_blend is not a valid scene blend factor directive");
                        }
                    }
                    break;
                case ID_SCENE_BLEND_OP:
                    if(prop->values.empty())
                    {
                        compiler->addError(ScriptCompiler::CE_STRINGEXPECTED, prop->file, prop->line);
                    }
                    else if(prop->values.size() > 1)
                    {
                        compiler->addError(ScriptCompiler::CE_FEWERPARAMETERSEXPECTED, prop->file, prop->line,
                                           "scene_blend_op must have 1 argument");
                    }
                    else
                    {
                        if(prop->values.front()->type == ANT_ATOM)
                        {
                            AtomAbstractNode *atom = static_cast<AtomAbstractNode*>(prop->values.front().get());
                            switch(atom->id)
                            {
                            case ID_ADD:
                                mPass->setSceneBlendingOperation(SBO_ADD);
                                break;
                            case ID_SUBTRACT:
                                mPass->setSceneBlendingOperation(SBO_SUBTRACT);
                                break;
                            case ID_REVERSE_SUBTRACT:
                                mPass->setSceneBlendingOperation(SBO_REVERSE_SUBTRACT);
                                break;
                            case ID_MIN:
                                mPass->setSceneBlendingOperation(SBO_MIN);
                                break;
                            case ID_MAX:
                                mPass->setSceneBlendingOperation(SBO_MAX);
                                break;
                            default:
                                compiler->addError(ScriptCompiler::CE_INVALIDPARAMETERS, prop->file, prop->line,
                                                   atom->value + ": unrecognized argument");
                            }
                        }
                        else
                        {
                            compiler->addError(ScriptCompiler::CE_INVALIDPARAMETERS, prop->file, prop->line,
                                               prop->values.front()->getValue() + ": unrecognized argument");
                        }
                    }
                    break;
                case ID_SEPARATE_SCENE_BLEND_OP:
                    if(prop->values.empty())
                    {
                        compiler->addError(ScriptCompiler::CE_STRINGEXPECTED, prop->file, prop->line);
                    }
                    else if(prop->values.size() != 2)
                    {
                        compiler->addError(ScriptCompiler::CE_FEWERPARAMETERSEXPECTED, prop->file, prop->line,
                                           "separate_scene_blend_op must have 2 arguments");
                    }
                    else
                    {
                        AbstractNodeList::const_iterator i0 = getNodeAt(prop->values, 0), i1 = getNodeAt(prop->values, 1);
                        if((*i0)->type == ANT_ATOM && (*i1)->type == ANT_ATOM)
                        {
                            AtomAbstractNode *atom0 = static_cast<AtomAbstractNode*>((*i0).get()),
                                             *atom1 = static_cast<AtomAbstractNode*>((*i1).get());
                            SceneBlendOperation op = SBO_ADD, alphaOp = SBO_ADD;
                            switch(atom0->id)
                            {
                            case ID_ADD:
                                op = SBO_ADD;
                                break;
                            case ID_SUBTRACT:
                                op = SBO_SUBTRACT;
                                break;
                            case ID_REVERSE_SUBTRACT:
                                op = SBO_REVERSE_SUBTRACT;
                                break;
                            case ID_MIN:
                                op = SBO_MIN;
                                break;
                            case ID_MAX:
                                op = SBO_MAX;
                                break;
                            default:
                                compiler->addError(ScriptCompiler::CE_INVALIDPARAMETERS, prop->file, prop->line,
                                                   atom0->value + ": unrecognized first argument");
                            }

                            switch(atom1->id)
                            {
                            case ID_ADD:
                                alphaOp = SBO_ADD;
                                break;
                            case ID_SUBTRACT:
                                alphaOp = SBO_SUBTRACT;
                                break;
                            case ID_REVERSE_SUBTRACT:
                                alphaOp = SBO_REVERSE_SUBTRACT;
                                break;
                            case ID_MIN:
                                alphaOp = SBO_MIN;
                                break;
                            case ID_MAX:
                                alphaOp = SBO_MAX;
                                break;
                            default:
                                compiler->addError(ScriptCompiler::CE_INVALIDPARAMETERS, prop->file, prop->line,
                                                   atom1->value + ": unrecognized second argument");
                            }

                            mPass->setSeparateSceneBlendingOperation(op, alphaOp);
                        }
                        else
                        {
                            compiler->addError(ScriptCompiler::CE_INVALIDPARAMETERS, prop->file, prop->line,
                                               prop->values.front()->getValue() + ": unrecognized argument");
                        }
                    }
                    break;
                case ID_DEPTH_CHECK:
                    if(prop->values.empty())
                    {
                        compiler->addError(ScriptCompiler::CE_STRINGEXPECTED, prop->file, prop->line);
                    }
                    else if(prop->values.size() > 1)
                    {
                        compiler->addError(ScriptCompiler::CE_FEWERPARAMETERSEXPECTED, prop->file, prop->line,
                                           "depth_check must have 1 argument");
                    }
                    else
                    {
                        bool val = true;
                        if(getBoolean(prop->values.front(), &val))
                            mPass->setDepthCheckEnabled(val);
                        else
                            compiler->addError(ScriptCompiler::CE_INVALIDPARAMETERS, prop->file, prop->line,
                                               "depth_check third argument must be \"true\", \"false\", \"yes\", \"no\", \"on\", or \"off\"");
                    }
                    break;
                case ID_DEPTH_WRITE:
                    if(prop->values.empty())
                    {
                        compiler->addError(ScriptCompiler::CE_STRINGEXPECTED, prop->file, prop->line);
                    }
                    else if(prop->values.size() > 1)
                    {
                        compiler->addError(ScriptCompiler::CE_FEWERPARAMETERSEXPECTED, prop->file, prop->line,
                                           "depth_write must have 1 argument");
                    }
                    else
                    {
                        bool val = true;
                        if(getBoolean(prop->values.front(), &val))
                            mPass->setDepthWriteEnabled(val);
                        else
                            compiler->addError(ScriptCompiler::CE_INVALIDPARAMETERS, prop->file, prop->line,
                                               "depth_write third argument must be \"true\", \"false\", \"yes\", \"no\", \"on\", or \"off\"");
                    }
                    break;
                case ID_DEPTH_BIAS:
                    if(prop->values.empty())
                    {
                        compiler->addError(ScriptCompiler::CE_STRINGEXPECTED, prop->file, prop->line);
                    }
                    else if(prop->values.size() > 2)
                    {
                        compiler->addError(ScriptCompiler::CE_FEWERPARAMETERSEXPECTED, prop->file, prop->line,
                                           "depth_bias must have at most 2 arguments");
                    }
                    else
                    {
                        AbstractNodeList::const_iterator i0 = getNodeAt(prop->values, 0), i1 = getNodeAt(prop->values, 1);
                        float val0, val1 = 0.0f;
                        if(getFloat(*i0, &val0))
                        {
                            if(i1 != prop->values.end())
                                getFloat(*i1, &val1);
                            mPass->setDepthBias(val0, val1);
                        }
                        else
                        {
                            compiler->addError(ScriptCompiler::CE_INVALIDPARAMETERS, prop->file, prop->line,
                                               "depth_bias does not support \"" + (*i0)->getValue() + "\" for argument 1");
                        }
                    }
                    break;
                case ID_DEPTH_FUNC:
                    if(prop->values.empty())
                    {
                        compiler->addError(ScriptCompiler::CE_STRINGEXPECTED, prop->file, prop->line);
                    }
                    else if(prop->values.size() > 1)
                    {
                        compiler->addError(ScriptCompiler::CE_FEWERPARAMETERSEXPECTED, prop->file, prop->line,
                                           "depth_func must have 1 argument");
                    }
                    else
                    {
                        CompareFunction func;
                        if(getCompareFunction(prop->values.front(), &func))
                            mPass->setDepthFunction(func);
                        else
                            compiler->addError(ScriptCompiler::CE_INVALIDPARAMETERS, prop->file, prop->line,
                                               prop->values.front()->getValue() + " is not a valid CompareFunction");
                    }
                    break;
                case ID_ITERATION_DEPTH_BIAS:
                    if(prop->values.empty())
                    {
                        compiler->addError(ScriptCompiler::CE_STRINGEXPECTED, prop->file, prop->line);
                    }
                    else if(prop->values.size() > 1)
                    {
                        compiler->addError(ScriptCompiler::CE_FEWERPARAMETERSEXPECTED, prop->file, prop->line,
                                           "iteration_depth_bias must have 1 argument");
                    }
                    else
                    {
                        float val = 0.0f;
                        if(getFloat(prop->values.front(), &val))
                            mPass->setIterationDepthBias(val);
                        else
                            compiler->addError(ScriptCompiler::CE_INVALIDPARAMETERS, prop->file, prop->line,
                                               prop->values.front()->getValue() + " is not a valid float value");
                    }
                    break;
                case ID_ALPHA_REJECTION:
                    if(prop->values.empty())
                    {
                        compiler->addError(ScriptCompiler::CE_STRINGEXPECTED, prop->file, prop->line);
                    }
                    else if(prop->values.size() > 2)
                    {
                        compiler->addError(ScriptCompiler::CE_FEWERPARAMETERSEXPECTED, prop->file, prop->line,
                                           "alpha_rejection must have at most 2 arguments");
                    }
                    else
                    {
                        AbstractNodeList::const_iterator i0 = getNodeAt(prop->values, 0), i1 = getNodeAt(prop->values, 1);
                        CompareFunction func;
                        if(getCompareFunction(*i0, &func))
                        {
                            if(i1 != prop->values.end())
                            {
                                uint32 val = 0;
                                if(getUInt(*i1, &val))
                                    mPass->setAlphaRejectSettings(func, static_cast<unsigned char>(val));
                                else
                                    compiler->addError(ScriptCompiler::CE_INVALIDPARAMETERS, prop->file, prop->line,
                                                       (*i1)->getValue() + " is not a valid integer");
                            }
                            else
                                mPass->setAlphaRejectFunction(func);
                        }
                        else
                            compiler->addError(ScriptCompiler::CE_INVALIDPARAMETERS, prop->file, prop->line,
                                               (*i0)->getValue() + " is not a valid CompareFunction");
                    }
                    break;
                case ID_ALPHA_TO_COVERAGE:
                    if(prop->values.empty())
                    {
                        compiler->addError(ScriptCompiler::CE_STRINGEXPECTED, prop->file, prop->line);
                    }
                    else if(prop->values.size() > 1)
                    {
                        compiler->addError(ScriptCompiler::CE_FEWERPARAMETERSEXPECTED, prop->file, prop->line,
                                           "alpha_to_coverage must have 1 argument");
                    }
                    else
                    {
                        bool val = true;
                        if(getBoolean(prop->values.front(), &val))
                            mPass->setAlphaToCoverageEnabled(val);
                        else
                            compiler->addError(ScriptCompiler::CE_INVALIDPARAMETERS, prop->file, prop->line,
                                               "alpha_to_coverage argument must be \"true\", \"false\", \"yes\", \"no\", \"on\", or \"off\"");
                    }
                    break;
                case ID_LIGHT_SCISSOR:
                    if(prop->values.empty())
                    {
                        compiler->addError(ScriptCompiler::CE_STRINGEXPECTED, prop->file, prop->line);
                    }
                    else if(prop->values.size() > 1)
                    {
                        compiler->addError(ScriptCompiler::CE_FEWERPARAMETERSEXPECTED, prop->file, prop->line,
                                           "light_scissor must have only 1 argument");
                    }
                    else
                    {
                        bool val = false;
                        if(getBoolean(prop->values.front(), &val))
                            mPass->setLightScissoringEnabled(val);
                        else
                            compiler->addError(ScriptCompiler::CE_INVALIDPARAMETERS, prop->file, prop->line,
                                               prop->values.front()->getValue() + " is not a valid boolean");
                    }
                    break;
                case ID_LIGHT_CLIP_PLANES:
                    if(prop->values.empty())
                    {
                        compiler->addError(ScriptCompiler::CE_STRINGEXPECTED, prop->file, prop->line);
                    }
                    else if(prop->values.size() > 1)
                    {
                        compiler->addError(ScriptCompiler::CE_FEWERPARAMETERSEXPECTED, prop->file, prop->line,
                                           "light_clip_planes must have at most 1 argument");
                    }
                    else
                    {
                        bool val = false;
                        if(getBoolean(prop->values.front(), &val))
                            mPass->setLightClipPlanesEnabled(val);
                        else
                            compiler->addError(ScriptCompiler::CE_INVALIDPARAMETERS, prop->file, prop->line,
                                               prop->values.front()->getValue() + " is not a valid boolean");
                    }
                    break;
                case ID_TRANSPARENT_SORTING:
                    if(prop->values.empty())
                    {
                        compiler->addError(ScriptCompiler::CE_STRINGEXPECTED, prop->file, prop->line);
                    }
                    else if(prop->values.size() > 1)
                    {
                        compiler->addError(ScriptCompiler::CE_FEWERPARAMETERSEXPECTED, prop->file, prop->line,
                                           "transparent_sorting must have at most 1 argument");
                    }
                    else
                    {
                        bool val = true;
                        if(getBoolean(prop->values.front(), &val))
                        {
                            mPass->setTransparentSortingEnabled(val);
                            mPass->setTransparentSortingForced(false);
                        }
                        else
                        {
                            String val2;
                            if (getString(prop->values.front(), &val2) && val2=="force")
                            {
                                mPass->setTransparentSortingEnabled(true);
                                mPass->setTransparentSortingForced(true);
                            }
                            else
                            {
                                compiler->addError(ScriptCompiler::CE_INVALIDPARAMETERS, prop->file, prop->line,
                                                   prop->values.front()->getValue() + " must be boolean or force");
                            }
                        }
                    }
                    break;
                case ID_ILLUMINATION_STAGE:
                    if(prop->values.empty())
                    {
                        compiler->addError(ScriptCompiler::CE_STRINGEXPECTED, prop->file, prop->line);
                    }
                    else if(prop->values.size() > 1)
                    {
                        compiler->addError(ScriptCompiler::CE_FEWERPARAMETERSEXPECTED, prop->file, prop->line,
                                           "illumination_stage must have at most 1 argument");
                    }
                    else
                    {
                        if(prop->values.front()->type == ANT_ATOM)
                        {
                            AtomAbstractNode *atom = (AtomAbstractNode*)prop->values.front().get();
                            switch(atom->id)
                            {
                            case ID_AMBIENT:
                                mPass->setIlluminationStage(IS_AMBIENT);
                                break;
                            case ID_PER_LIGHT:
                                mPass->setIlluminationStage(IS_PER_LIGHT);
                                break;
                            case ID_DECAL:
                                mPass->setIlluminationStage(IS_DECAL);
                                break;
                            default:
                                compiler->addError(ScriptCompiler::CE_INVALIDPARAMETERS, prop->file, prop->line,
                                                   prop->values.front()->getValue() + " is not a valid IlluminationStage");
                            }
                        }
                        else
                        {
                            compiler->addError(ScriptCompiler::CE_INVALIDPARAMETERS, prop->file, prop->line,
                                               prop->values.front()->getValue() + " is not a valid IlluminationStage");
                        }
                    }
                    break;
                case ID_CULL_HARDWARE:
                    if(prop->values.empty())
                    {
                        compiler->addError(ScriptCompiler::CE_STRINGEXPECTED, prop->file, prop->line);
                    }
                    else if(prop->values.size() > 1)
                    {
                        compiler->addError(ScriptCompiler::CE_FEWERPARAMETERSEXPECTED, prop->file, prop->line,
                                           "cull_hardware must have at most 1 argument");
                    }
                    else
                    {
                        if(prop->values.front()->type == ANT_ATOM)
                        {
                            AtomAbstractNode *atom = (AtomAbstractNode*)prop->values.front().get();
                            switch(atom->id)
                            {
                            case ID_CLOCKWISE:
                                mPass->setCullingMode(CULL_CLOCKWISE);
                                break;
                            case ID_ANTICLOCKWISE:
                                mPass->setCullingMode(CULL_ANTICLOCKWISE);
                                break;
                            case ID_NONE:
                                mPass->setCullingMode(CULL_NONE);
                                break;
                            default:
                                compiler->addError(ScriptCompiler::CE_INVALIDPARAMETERS, prop->file, prop->line,
                                                   prop->values.front()->getValue() + " is not a valid CullingMode");
                            }
                        }
                        else
                        {
                            compiler->addError(ScriptCompiler::CE_INVALIDPARAMETERS, prop->file, prop->line,
                                               prop->values.front()->getValue() + " is not a valid CullingMode");
                        }
                    }
                    break;
                case ID_CULL_SOFTWARE:
                    if(prop->values.empty())
                    {
                        compiler->addError(ScriptCompiler::CE_STRINGEXPECTED, prop->file, prop->line);
                    }
                    else if(prop->values.size() > 1)
                    {
                        compiler->addError(ScriptCompiler::CE_FEWERPARAMETERSEXPECTED, prop->file, prop->line,
                                           "cull_software must have at most 1 argument");
                    }
                    else
                    {
                        if(prop->values.front()->type == ANT_ATOM)
                        {
                            AtomAbstractNode *atom = (AtomAbstractNode*)prop->values.front().get();
                            switch(atom->id)
                            {
                            case ID_FRONT:
                                mPass->setManualCullingMode(MANUAL_CULL_FRONT);
                                break;
                            case ID_BACK:
                                mPass->setManualCullingMode(MANUAL_CULL_BACK);
                                break;
                            case ID_NONE:
                                mPass->setManualCullingMode(MANUAL_CULL_NONE);
                                break;
                            default:
                                compiler->addError(ScriptCompiler::CE_INVALIDPARAMETERS, prop->file, prop->line,
                                                   prop->values.front()->getValue() + " is not a valid ManualCullingMode");
                            }
                        }
                        else
                        {
                            compiler->addError(ScriptCompiler::CE_INVALIDPARAMETERS, prop->file, prop->line,
                                               prop->values.front()->getValue() + " is not a valid ManualCullingMode");
                        }
                    }
                    break;
                case ID_NORMALISE_NORMALS:
                    if(prop->values.empty())
                    {
                        compiler->addError(ScriptCompiler::CE_STRINGEXPECTED, prop->file, prop->line);
                    }
                    else if(prop->values.size() > 1)
                    {
                        compiler->addError(ScriptCompiler::CE_FEWERPARAMETERSEXPECTED, prop->file, prop->line,
                                           "normalise_normals must have at most 1 argument");
                    }
                    else
                    {
                        bool val = false;
                        if(getBoolean(prop->values.front(), &val))
                            mPass->setNormaliseNormals(val);
                        else
                            compiler->addError(ScriptCompiler::CE_INVALIDPARAMETERS, prop->file, prop->line,
                                               prop->values.front()->getValue() + " is not a valid boolean");
                    }
                    break;
                case ID_LIGHTING:
                    if(prop->values.empty())
                    {
                        compiler->addError(ScriptCompiler::CE_STRINGEXPECTED, prop->file, prop->line);
                    }
                    else if(prop->values.size() > 1)
                    {
                        compiler->addError(ScriptCompiler::CE_FEWERPARAMETERSEXPECTED, prop->file, prop->line,
                                           "lighting must have at most 1 argument");
                    }
                    else
                    {
                        bool val = false;
                        if(getBoolean(prop->values.front(), &val))
                            mPass->setLightingEnabled(val);
                        else
                            compiler->addError(ScriptCompiler::CE_INVALIDPARAMETERS, prop->file, prop->line,
                                               prop->values.front()->getValue() + " is not a valid boolean");
                    }
                    break;
                case ID_SHADING:
                    if(prop->values.empty())
                    {
                        compiler->addError(ScriptCompiler::CE_STRINGEXPECTED, prop->file, prop->line);
                    }
                    else if(prop->values.size() > 1)
                    {
                        compiler->addError(ScriptCompiler::CE_FEWERPARAMETERSEXPECTED, prop->file, prop->line,
                                           "shading must have at most 1 argument");
                    }
                    else
                    {
                        if(prop->values.front()->type == ANT_ATOM)
                        {
                            AtomAbstractNode *atom = (AtomAbstractNode*)prop->values.front().get();
                            switch(atom->id)
                            {
                            case ID_FLAT:
                                mPass->setShadingMode(SO_FLAT);
                                break;
                            case ID_GOURAUD:
                                mPass->setShadingMode(SO_GOURAUD);
                                break;
                            case ID_PHONG:
                                mPass->setShadingMode(SO_PHONG);
                                break;
                            default:
                                compiler->addError(ScriptCompiler::CE_INVALIDPARAMETERS, prop->file, prop->line,
                                                   prop->values.front()->getValue() + " is not a valid shading mode (flat, gouraud, or phong)");
                            }
                        }
                        else
                        {
                            compiler->addError(ScriptCompiler::CE_INVALIDPARAMETERS, prop->file, prop->line,
                                               prop->values.front()->getValue() + " is not a valid shading mode (flat, gouraud, or phong)");
                        }
                    }
                    break;
                case ID_POLYGON_MODE:
                    if(prop->values.empty())
                    {
                        compiler->addError(ScriptCompiler::CE_STRINGEXPECTED, prop->file, prop->line);
                    }
                    else if(prop->values.size() > 1)
                    {
                        compiler->addError(ScriptCompiler::CE_FEWERPARAMETERSEXPECTED, prop->file, prop->line,
                                           "polygon_mode must have at most 1 argument");
                    }
                    else
                    {
                        if(prop->values.front()->type == ANT_ATOM)
                        {
                            AtomAbstractNode *atom = (AtomAbstractNode*)prop->values.front().get();
                            switch(atom->id)
                            {
                            case ID_SOLID:
                                mPass->setPolygonMode(PM_SOLID);
                                break;
                            case ID_POINTS:
                                mPass->setPolygonMode(PM_POINTS);
                                break;
                            case ID_WIREFRAME:
                                mPass->setPolygonMode(PM_WIREFRAME);
                                break;
                            default:
                                compiler->addError(ScriptCompiler::CE_INVALIDPARAMETERS, prop->file, prop->line,
                                                   prop->values.front()->getValue() + " is not a valid polygon mode (solid, points, or wireframe)");
                            }
                        }
                        else
                        {
                            compiler->addError(ScriptCompiler::CE_INVALIDPARAMETERS, prop->file, prop->line,
                                               prop->values.front()->getValue() + " is not a valid polygon mode (solid, points, or wireframe)");
                        }
                    }
                    break;
                case ID_POLYGON_MODE_OVERRIDEABLE:
                    if(prop->values.empty())
                    {
                        compiler->addError(ScriptCompiler::CE_STRINGEXPECTED, prop->file, prop->line);
                    }
                    else if(prop->values.size() > 1)
                    {
                        compiler->addError(ScriptCompiler::CE_FEWERPARAMETERSEXPECTED, prop->file, prop->line,
                                           "polygon_mode_overrideable must have at most 1 argument");
                    }
                    else
                    {
                        bool val = false;
                        if(getBoolean(prop->values.front(), &val))
                            mPass->setPolygonModeOverrideable(val);
                        else
                            compiler->addError(ScriptCompiler::CE_INVALIDPARAMETERS, prop->file, prop->line,
                                               prop->values.front()->getValue() + " is not a valid boolean");
                    }
                    break;
                case ID_FOG_OVERRIDE:
                    if(prop->values.empty())
                    {
                        compiler->addError(ScriptCompiler::CE_STRINGEXPECTED, prop->file, prop->line);
                    }
                    else if(prop->values.size() > 8)
                    {
                        compiler->addError(ScriptCompiler::CE_FEWERPARAMETERSEXPECTED, prop->file, prop->line,
                                           "fog_override must have at most 8 arguments");
                    }
                    else
                    {
                        AbstractNodeList::const_iterator i1 = getNodeAt(prop->values, 1), i2 = getNodeAt(prop->values, 2);
                        bool val = false;
                        if(getBoolean(prop->values.front(), &val))
                        {
                            FogMode mode = FOG_NONE;
                            ColourValue clr = ColourValue::White;
                            Real dens = 0.001, start = 0.0f, end = 1.0f;

                            if(i1 != prop->values.end())
                            {
                                if((*i1)->type == ANT_ATOM)
                                {
                                    AtomAbstractNode *atom = (AtomAbstractNode*)(*i1).get();
                                    switch(atom->id)
                                    {
                                    case ID_NONE:
                                        mode = FOG_NONE;
                                        break;
                                    case ID_LINEAR:
                                        mode = FOG_LINEAR;
                                        break;
                                    case ID_EXP:
                                        mode = FOG_EXP;
                                        break;
                                    case ID_EXP2:
                                        mode = FOG_EXP2;
                                        break;
                                    default:
                                        compiler->addError(ScriptCompiler::CE_INVALIDPARAMETERS, prop->file, prop->line,
                                                           (*i1)->getValue() + " is not a valid FogMode");
                                        break;
                                    }
                                }
                                else
                                {
                                    compiler->addError(ScriptCompiler::CE_INVALIDPARAMETERS, prop->file, prop->line,
                                                       (*i1)->getValue() + " is not a valid FogMode");
                                    break;
                                }
                            }

                            if(i2 != prop->values.end())
                            {
                                if(!getColour(i2, prop->values.end(), &clr, 3))
                                {
                                    compiler->addError(ScriptCompiler::CE_INVALIDPARAMETERS, prop->file, prop->line,
                                                       (*i2)->getValue() + " is not a valid colour");
                                    break;
                                }

                                i2 = getNodeAt(prop->values, 5);
                            }

                            if(i2 != prop->values.end())
                            {
                                if(!getReal(*i2, &dens))
                                {
                                    compiler->addError(ScriptCompiler::CE_INVALIDPARAMETERS, prop->file, prop->line,
                                                       (*i2)->getValue() + " is not a valid number");
                                    break;
                                }
                                ++i2;
                            }

                            if(i2 != prop->values.end())
                            {
                                if(!getReal(*i2, &start))
                                {
                                    compiler->addError(ScriptCompiler::CE_INVALIDPARAMETERS, prop->file, prop->line,
                                                       (*i2)->getValue() + " is not a valid number");
                                    return;
                                }
                                ++i2;
                            }

                            if(i2 != prop->values.end())
                            {
                                if(!getReal(*i2, &end))
                                {
                                    compiler->addError(ScriptCompiler::CE_INVALIDPARAMETERS, prop->file, prop->line,
                                                       (*i2)->getValue() + " is not a valid number");
                                    return;
                                }
                                ++i2;
                            }

                            mPass->setFog(val, mode, clr, dens, start, end);
                        }
                        else
                            compiler->addError(ScriptCompiler::CE_INVALIDPARAMETERS, prop->file, prop->line,
                                               prop->values.front()->getValue() + " is not a valid boolean");
                    }
                    break;
                case ID_COLOUR_WRITE:
                    if(prop->values.empty())
                    {
                        compiler->addError(ScriptCompiler::CE_STRINGEXPECTED, prop->file, prop->line);
                    }
                    else if(prop->values.size() > 1)
                    {
                        compiler->addError(ScriptCompiler::CE_FEWERPARAMETERSEXPECTED, prop->file, prop->line,
                                           "colour_write must have at most 1 argument");
                    }
                    else
                    {
                        bool val = false;
                        if(getBoolean(prop->values.front(), &val))
                            mPass->setColourWriteEnabled(val);
                        else
                            compiler->addError(ScriptCompiler::CE_INVALIDPARAMETERS, prop->file, prop->line,
                                               prop->values.front()->getValue() + " is not a valid boolean");
                    }
                    break;
                case ID_MAX_LIGHTS:
                    if(prop->values.empty())
                    {
                        compiler->addError(ScriptCompiler::CE_STRINGEXPECTED, prop->file, prop->line);
                    }
                    else if(prop->values.size() > 1)
                    {
                        compiler->addError(ScriptCompiler::CE_FEWERPARAMETERSEXPECTED, prop->file, prop->line,
                                           "max_lights must have at most 1 argument");
                    }
                    else
                    {
                        uint32 val = 0;
                        if(getUInt(prop->values.front(), &val))
                            mPass->setMaxSimultaneousLights(static_cast<unsigned short>(val));
                        else
                            compiler->addError(ScriptCompiler::CE_INVALIDPARAMETERS, prop->file, prop->line,
                                               prop->values.front()->getValue() + " is not a valid integer");
                    }
                    break;
                case ID_START_LIGHT:
                    if(prop->values.empty())
                    {
                        compiler->addError(ScriptCompiler::CE_STRINGEXPECTED, prop->file, prop->line);
                    }
                    else if(prop->values.size() > 1)
                    {
                        compiler->addError(ScriptCompiler::CE_FEWERPARAMETERSEXPECTED, prop->file, prop->line,
                                           "start_light must have at most 1 argument");
                    }
                    else
                    {
                        uint32 val = 0;
                        if(getUInt(prop->values.front(), &val))
                            mPass->setStartLight(static_cast<unsigned short>(val));
                        else
                            compiler->addError(ScriptCompiler::CE_INVALIDPARAMETERS, prop->file, prop->line,
                                               prop->values.front()->getValue() + " is not a valid integer");
                    }
                    break;
                case ID_LIGHT_MASK:
                    if(prop->values.empty())
                    {
                        compiler->addError(ScriptCompiler::CE_STRINGEXPECTED, prop->file, prop->line);
                    }
                    else
                    {
                        uint32 val = 0;
                        if(getUInt(prop->values.front(), &val))
                            mPass->setLightMask(static_cast<unsigned short>(val));
                        else
                            compiler->addError(ScriptCompiler::CE_INVALIDPARAMETERS, prop->file, prop->line,
                                               prop->values.front()->getValue() + " is not a valid integer");
                    }
                    break;
                case ID_ITERATION:
                    if(prop->values.empty())
                    {
                        compiler->addError(ScriptCompiler::CE_STRINGEXPECTED, prop->file, prop->line);
                    }
                    else
                    {
                        AbstractNodeList::const_iterator i0 = getNodeAt(prop->values, 0);
                        if((*i0)->type == ANT_ATOM)
                        {
                            AtomAbstractNode *atom = (AtomAbstractNode*)(*i0).get();
                            if(atom->id == ID_ONCE)
                            {
                                mPass->setIteratePerLight(false);
                            }
                            else if(atom->id == ID_ONCE_PER_LIGHT)
                            {
                                AbstractNodeList::const_iterator i1 = getNodeAt(prop->values, 1);
                                if(i1 != prop->values.end() && (*i1)->type == ANT_ATOM)
                                {
                                    atom = (AtomAbstractNode*)(*i1).get();
                                    switch(atom->id)
                                    {
                                    case ID_POINT:
                                        mPass->setIteratePerLight(true);
                                        break;
                                    case ID_DIRECTIONAL:
                                        mPass->setIteratePerLight(true, true, Light::LT_DIRECTIONAL);
                                        break;
                                    case ID_SPOT:
                                        mPass->setIteratePerLight(true, true, Light::LT_SPOTLIGHT);
                                        break;
                                    default:
                                        compiler->addError(ScriptCompiler::CE_INVALIDPARAMETERS, prop->file, prop->line,
                                                           prop->values.front()->getValue() + " is not a valid light type (point, directional, or spot)");
                                    }
                                }
                                else
                                {
                                    mPass->setIteratePerLight(true, false);
                                }

                            }
                            else if(StringConverter::isNumber(atom->value))
                            {
                                mPass->setPassIterationCount(Ogre::StringConverter::parseInt(atom->value));

                                AbstractNodeList::const_iterator i1 = getNodeAt(prop->values, 1);
                                if(i1 != prop->values.end() && (*i1)->type == ANT_ATOM)
                                {
                                    atom = (AtomAbstractNode*)(*i1).get();
                                    if(atom->id == ID_PER_LIGHT)
                                    {
                                        AbstractNodeList::const_iterator i2 = getNodeAt(prop->values, 2);
                                        if(i2 != prop->values.end() && (*i2)->type == ANT_ATOM)
                                        {
                                            atom = (AtomAbstractNode*)(*i2).get();
                                            switch(atom->id)
                                            {
                                            case ID_POINT:
                                                mPass->setIteratePerLight(true);
                                                break;
                                            case ID_DIRECTIONAL:
                                                mPass->setIteratePerLight(true, true, Light::LT_DIRECTIONAL);
                                                break;
                                            case ID_SPOT:
                                                mPass->setIteratePerLight(true, true, Light::LT_SPOTLIGHT);
                                                break;
                                            default:
                                                compiler->addError(ScriptCompiler::CE_INVALIDPARAMETERS, prop->file, prop->line,
                                                                   (*i2)->getValue() + " is not a valid light type (point, directional, or spot)");
                                            }
                                        }
                                        else
                                        {
                                            mPass->setIteratePerLight(true, false);
                                        }
                                    }
                                    else if(ID_PER_N_LIGHTS)
                                    {
                                        AbstractNodeList::const_iterator i2 = getNodeAt(prop->values, 2);
                                        if(i2 != prop->values.end() && (*i2)->type == ANT_ATOM)
                                        {
                                            atom = (AtomAbstractNode*)(*i2).get();
                                            if(StringConverter::isNumber(atom->value))
                                            {
                                                mPass->setLightCountPerIteration(
                                                    static_cast<unsigned short>(StringConverter::parseInt(atom->value)));

                                                AbstractNodeList::const_iterator i3 = getNodeAt(prop->values, 3);
                                                if(i3 != prop->values.end() && (*i3)->type == ANT_ATOM)
                                                {
                                                    atom = (AtomAbstractNode*)(*i3).get();
                                                    switch(atom->id)
                                                    {
                                                    case ID_POINT:
                                                        mPass->setIteratePerLight(true);
                                                        break;
                                                    case ID_DIRECTIONAL:
                                                        mPass->setIteratePerLight(true, true, Light::LT_DIRECTIONAL);
                                                        break;
                                                    case ID_SPOT:
                                                        mPass->setIteratePerLight(true, true, Light::LT_SPOTLIGHT);
                                                        break;
                                                    default:
                                                        compiler->addError(ScriptCompiler::CE_INVALIDPARAMETERS, prop->file, prop->line,
                                                                           (*i3)->getValue() + " is not a valid light type (point, directional, or spot)");
                                                    }
                                                }
                                                else
                                                {
                                                    mPass->setIteratePerLight(true, false);
                                                }
                                            }
                                            else
                                            {
                                                compiler->addError(ScriptCompiler::CE_NUMBEREXPECTED, prop->file, prop->line,
                                                                   (*i2)->getValue() + " is not a valid number");
                                            }
                                        }
                                        else
                                        {
                                            compiler->addError(ScriptCompiler::CE_NUMBEREXPECTED, prop->file, prop->line,
                                                               prop->values.front()->getValue() + " is not a valid number");
                                        }
                                    }
                                }
                            }
                            else
                            {
                                compiler->addError(ScriptCompiler::CE_INVALIDPARAMETERS, prop->file, prop->line);
                            }
                        }
                        else
                        {
                            compiler->addError(ScriptCompiler::CE_INVALIDPARAMETERS, prop->file, prop->line);
                        }
                    }
                    break;
                case ID_POINT_SIZE:
                    if(prop->values.empty())
                    {
                        compiler->addError(ScriptCompiler::CE_STRINGEXPECTED, prop->file, prop->line);
                    }
                    else if(prop->values.size() > 1)
                    {
                        compiler->addError(ScriptCompiler::CE_FEWERPARAMETERSEXPECTED, prop->file, prop->line,
                                           "point_size must have at most 1 argument");
                    }
                    else
                    {
                        Real val = 0.0f;
                        if(getReal(prop->values.front(), &val))
                            mPass->setPointSize(val);
                        else
                            compiler->addError(ScriptCompiler::CE_INVALIDPARAMETERS, prop->file, prop->line,
                                               prop->values.front()->getValue() + " is not a valid number");
                    }
                    break;
                case ID_POINT_SPRITES:
                    if(prop->values.empty())
                    {
                        compiler->addError(ScriptCompiler::CE_STRINGEXPECTED, prop->file, prop->line);
                    }
                    else if(prop->values.size() > 1)
                    {
                        compiler->addError(ScriptCompiler::CE_FEWERPARAMETERSEXPECTED, prop->file, prop->line,
                                           "point_sprites must have at most 1 argument");
                    }
                    else
                    {
                        bool val = false;
                        if(getBoolean(prop->values.front(), &val))
                            mPass->setPointSpritesEnabled(val);
                        else
                            compiler->addError(ScriptCompiler::CE_INVALIDPARAMETERS, prop->file, prop->line,
                                               prop->values.front()->getValue() + " is not a valid boolean");
                    }
                    break;
                case ID_POINT_SIZE_ATTENUATION:
                    if(prop->values.empty())
                    {
                        compiler->addError(ScriptCompiler::CE_STRINGEXPECTED, prop->file, prop->line);
                    }
                    else if(prop->values.size() > 4)
                    {
                        compiler->addError(ScriptCompiler::CE_FEWERPARAMETERSEXPECTED, prop->file, prop->line,
                                           "point_size_attenuation must have at most 4 arguments");
                    }
                    else
                    {
                        bool val = false;
                        if(getBoolean(prop->values.front(), &val))
                        {
                            if(val)
                            {
                                AbstractNodeList::const_iterator i1 = getNodeAt(prop->values, 1), i2 = getNodeAt(prop->values, 2),
                                    i3 = getNodeAt(prop->values, 3);

                                if (prop->values.size() > 1)
                                {

                                    Real constant = 0.0f, linear = 1.0f, quadratic = 0.0f;

                                    if(i1 != prop->values.end() && (*i1)->type == ANT_ATOM)
                                    {
                                        AtomAbstractNode *atom = (AtomAbstractNode*)(*i1).get();
                                        if(StringConverter::isNumber(atom->value))
                                            constant = StringConverter::parseReal(atom->value);
                                        else
                                            compiler->addError(ScriptCompiler::CE_INVALIDPARAMETERS, prop->file, prop->line);
                                    }
                                    else
                                    {
                                        compiler->addError(ScriptCompiler::CE_INVALIDPARAMETERS, prop->file, prop->line,
                                                           (*i1)->getValue() + " is not a valid number");
                                    }

                                    if(i2 != prop->values.end() && (*i2)->type == ANT_ATOM)
                                    {
                                        AtomAbstractNode *atom = (AtomAbstractNode*)(*i2).get();
                                        if(StringConverter::isNumber(atom->value))
                                            linear = StringConverter::parseReal(atom->value);
                                        else
                                            compiler->addError(ScriptCompiler::CE_INVALIDPARAMETERS, prop->file, prop->line);
                                    }
                                    else
                                    {
                                        compiler->addError(ScriptCompiler::CE_INVALIDPARAMETERS, prop->file, prop->line,
                                                           (*i2)->getValue() + " is not a valid number");
                                    }

                                    if(i3 != prop->values.end() && (*i3)->type == ANT_ATOM)
                                    {
                                        AtomAbstractNode *atom = (AtomAbstractNode*)(*i3).get();
                                        if(StringConverter::isNumber(atom->value))
                                            quadratic = StringConverter::parseReal(atom->value);
                                        else
                                            compiler->addError(ScriptCompiler::CE_INVALIDPARAMETERS, prop->file, prop->line);
                                    }
                                    else
                                    {
                                        compiler->addError(ScriptCompiler::CE_INVALIDPARAMETERS, prop->file, prop->line,
                                                           (*i3)->getValue() + " is not a valid number");
                                    }

                                    mPass->setPointAttenuation(true, constant, linear, quadratic);
                                }
                                else
                                {
                                    mPass->setPointAttenuation(true);
                                }
                            }
                            else
                            {
                                mPass->setPointAttenuation(false);
                            }
                        }
                        else
                            compiler->addError(ScriptCompiler::CE_INVALIDPARAMETERS, prop->file, prop->line,
                                               prop->values.front()->getValue() + " is not a valid boolean");
                    }
                    break;
                case ID_POINT_SIZE_MIN:
                    if(prop->values.empty())
                    {
                        compiler->addError(ScriptCompiler::CE_STRINGEXPECTED, prop->file, prop->line);
                    }
                    else if(prop->values.size() > 1)
                    {
                        compiler->addError(ScriptCompiler::CE_FEWERPARAMETERSEXPECTED, prop->file, prop->line,
                                           "point_size_min must have at most 1 argument");
                    }
                    else
                    {
                        Real val = 0.0f;
                        if(getReal(prop->values.front(), &val))
                            mPass->setPointMinSize(val);
                        else
                            compiler->addError(ScriptCompiler::CE_INVALIDPARAMETERS, prop->file, prop->line,
                                               prop->values.front()->getValue() + " is not a valid number");
                    }
                    break;
                case ID_POINT_SIZE_MAX:
                    if(prop->values.empty())
                    {
                        compiler->addError(ScriptCompiler::CE_STRINGEXPECTED, prop->file, prop->line);
                    }
                    else if(prop->values.size() > 1)
                    {
                        compiler->addError(ScriptCompiler::CE_FEWERPARAMETERSEXPECTED, prop->file, prop->line,
                                           "point_size_max must have at most 1 argument");
                    }
                    else
                    {
                        Real val = 0.0f;
                        if(getReal(prop->values.front(), &val))
                            mPass->setPointMaxSize(val);
                        else
                            compiler->addError(ScriptCompiler::CE_INVALIDPARAMETERS, prop->file, prop->line,
                                               prop->values.front()->getValue() + " is not a valid number");
                    }
                    break;
                default:
                    compiler->addError(ScriptCompiler::CE_UNEXPECTEDTOKEN, prop->file, prop->line,
                                       "token \"" + prop->name + "\" is not recognized");
                }
            }
            else if((*i)->type == ANT_OBJECT)
            {
                ObjectAbstractNode *child = static_cast<ObjectAbstractNode*>((*i).get());
                switch(child->id)
                {
                case ID_FRAGMENT_PROGRAM_REF:
                    translateFragmentProgramRef(compiler, child);
                    break;
                case ID_VERTEX_PROGRAM_REF:
                    translateVertexProgramRef(compiler, child);
                    break;
                case ID_GEOMETRY_PROGRAM_REF:
                    translateGeometryProgramRef(compiler, child);
                    break;
                case ID_TESSELLATION_HULL_PROGRAM_REF:
                    translateTessellationHullProgramRef(compiler, child);
                    break;
                case ID_TESSELLATION_DOMAIN_PROGRAM_REF:
                    translateTessellationDomainProgramRef(compiler, child);
                    break;
                case ID_COMPUTE_PROGRAM_REF:
                    translateComputeProgramRef(compiler, child);
                    break;
                case ID_SHADOW_CASTER_VERTEX_PROGRAM_REF:
                    translateShadowCasterVertexProgramRef(compiler, child);
                    break;
                case ID_SHADOW_CASTER_FRAGMENT_PROGRAM_REF:
                    translateShadowCasterFragmentProgramRef(compiler, child);
                    break;
                default:
                    processNode(compiler, *i);
                }
            }
        }
    }
    //-------------------------------------------------------------------------
    void PassTranslator::translateFragmentProgramRef(Ogre::ScriptCompiler *compiler, Ogre::ObjectAbstractNode *node)
    {
        if(node->name.empty())
        {
            compiler->addError(ScriptCompiler::CE_OBJECTNAMEEXPECTED, node->file, node->line);
            return;
        }

        ProcessResourceNameScriptCompilerEvent evt(ProcessResourceNameScriptCompilerEvent::GPU_PROGRAM, node->name);
        compiler->_fireEvent(&evt, 0);

        if (GpuProgramManager::getSingleton().getByName(evt.mName).isNull())
        {
            compiler->addError(ScriptCompiler::CE_REFERENCETOANONEXISTINGOBJECT, node->file, node->line);
            return;
        }

        Pass *pass = any_cast<Pass*>(node->parent->context);
        pass->setFragmentProgram(evt.mName);
        if(pass->getFragmentProgram()->isSupported())
        {
            GpuProgramParametersSharedPtr params = pass->getFragmentProgramParameters();
            GpuProgramTranslator::translateProgramParameters(compiler, params, node);
        }
    }
    //-------------------------------------------------------------------------
    void PassTranslator::translateVertexProgramRef(ScriptCompiler *compiler, ObjectAbstractNode *node)
    {
        if(node->name.empty())
        {
            compiler->addError(ScriptCompiler::CE_OBJECTNAMEEXPECTED, node->file, node->line);
            return;
        }

        ProcessResourceNameScriptCompilerEvent evt(ProcessResourceNameScriptCompilerEvent::GPU_PROGRAM, node->name);
        compiler->_fireEvent(&evt, 0);

        if (GpuProgramManager::getSingleton().getByName(evt.mName).isNull())
        {
            compiler->addError(ScriptCompiler::CE_REFERENCETOANONEXISTINGOBJECT, node->file, node->line);
            return;
        }

        Pass *pass = any_cast<Pass*>(node->parent->context);
        pass->setVertexProgram(evt.mName);
        if(pass->getVertexProgram()->isSupported())
        {
            GpuProgramParametersSharedPtr params = pass->getVertexProgramParameters();
            GpuProgramTranslator::translateProgramParameters(compiler, params, node);
        }
    }
    //-------------------------------------------------------------------------
    void PassTranslator::translateGeometryProgramRef(ScriptCompiler *compiler, ObjectAbstractNode *node)
    {
        if(node->name.empty())
        {
            compiler->addError(ScriptCompiler::CE_OBJECTNAMEEXPECTED, node->file, node->line);
            return;
        }

        ProcessResourceNameScriptCompilerEvent evt(ProcessResourceNameScriptCompilerEvent::GPU_PROGRAM, node->name);
        compiler->_fireEvent(&evt, 0);

        if (GpuProgramManager::getSingleton().getByName(evt.mName).isNull())
        {
            compiler->addError(ScriptCompiler::CE_REFERENCETOANONEXISTINGOBJECT, node->file, node->line);
            return;
        }

        Pass *pass = any_cast<Pass*>(node->parent->context);
        pass->setGeometryProgram(evt.mName);
        if(pass->getGeometryProgram()->isSupported())
        {
            GpuProgramParametersSharedPtr params = pass->getGeometryProgramParameters();
            GpuProgramTranslator::translateProgramParameters(compiler, params, node);
        }
    }
    //-------------------------------------------------------------------------
    void PassTranslator::translateTessellationHullProgramRef(ScriptCompiler *compiler, ObjectAbstractNode *node)
    {
        if(node->name.empty())
        {
            compiler->addError(ScriptCompiler::CE_OBJECTNAMEEXPECTED, node->file, node->line);
            return;
        }

        ProcessResourceNameScriptCompilerEvent evt(ProcessResourceNameScriptCompilerEvent::GPU_PROGRAM, node->name);
        compiler->_fireEvent(&evt, 0);

        if (GpuProgramManager::getSingleton().getByName(evt.mName).isNull())
        {
            compiler->addError(ScriptCompiler::CE_REFERENCETOANONEXISTINGOBJECT, node->file, node->line);
            return;
        }

        Pass *pass = any_cast<Pass*>(node->parent->context);
        pass->setTessellationHullProgram(evt.mName);
        if(pass->getTessellationHullProgram()->isSupported())
        {
            GpuProgramParametersSharedPtr params = pass->getTessellationHullProgramParameters();
            GpuProgramTranslator::translateProgramParameters(compiler, params, node);
        }
    }
    //-------------------------------------------------------------------------
    void PassTranslator::translateTessellationDomainProgramRef(ScriptCompiler *compiler, ObjectAbstractNode *node)
    {
        if(node->name.empty())
        {
            compiler->addError(ScriptCompiler::CE_OBJECTNAMEEXPECTED, node->file, node->line);
            return;
        }

        ProcessResourceNameScriptCompilerEvent evt(ProcessResourceNameScriptCompilerEvent::GPU_PROGRAM, node->name);
        compiler->_fireEvent(&evt, 0);

        if (GpuProgramManager::getSingleton().getByName(evt.mName).isNull())
        {
            compiler->addError(ScriptCompiler::CE_REFERENCETOANONEXISTINGOBJECT, node->file, node->line);
            return;
        }

        Pass *pass = any_cast<Pass*>(node->parent->context);
        pass->setTessellationDomainProgram(evt.mName);
        if(pass->getTessellationDomainProgram()->isSupported())
        {
            GpuProgramParametersSharedPtr params = pass->getTessellationDomainProgramParameters();
            GpuProgramTranslator::translateProgramParameters(compiler, params, node);
        }
    }
    //-------------------------------------------------------------------------
    void PassTranslator::translateComputeProgramRef(ScriptCompiler *compiler, ObjectAbstractNode *node)
    {
        if(node->name.empty())
        {
            compiler->addError(ScriptCompiler::CE_OBJECTNAMEEXPECTED, node->file, node->line);
            return;
        }

        ProcessResourceNameScriptCompilerEvent evt(ProcessResourceNameScriptCompilerEvent::GPU_PROGRAM, node->name);
        compiler->_fireEvent(&evt, 0);

        if (GpuProgramManager::getSingleton().getByName(evt.mName).isNull())
        {
            compiler->addError(ScriptCompiler::CE_REFERENCETOANONEXISTINGOBJECT, node->file, node->line);
            return;
        }

        Pass *pass = any_cast<Pass*>(node->parent->context);
        pass->setComputeProgram(evt.mName);
        if(pass->getComputeProgram()->isSupported())
        {
            GpuProgramParametersSharedPtr params = pass->getComputeProgramParameters();
            GpuProgramTranslator::translateProgramParameters(compiler, params, node);
        }
    }
    //-------------------------------------------------------------------------
    void PassTranslator::translateShadowCasterVertexProgramRef(ScriptCompiler *compiler, ObjectAbstractNode *node)
    {
        if(node->name.empty())
        {
            compiler->addError(ScriptCompiler::CE_OBJECTNAMEEXPECTED, node->file, node->line);
            return;
        }

        ProcessResourceNameScriptCompilerEvent evt(ProcessResourceNameScriptCompilerEvent::GPU_PROGRAM, node->name);
        compiler->_fireEvent(&evt, 0);

        if (GpuProgramManager::getSingleton().getByName(evt.mName).isNull())
        {
            compiler->addError(ScriptCompiler::CE_REFERENCETOANONEXISTINGOBJECT, node->file, node->line);
            return;
        }

        Pass *pass = any_cast<Pass*>(node->parent->context);
        pass->setShadowCasterVertexProgram(evt.mName);
        if(pass->getShadowCasterVertexProgram()->isSupported())
        {
            GpuProgramParametersSharedPtr params = pass->getShadowCasterVertexProgramParameters();
            GpuProgramTranslator::translateProgramParameters(compiler, params, node);
        }
    }
    //-------------------------------------------------------------------------
    void PassTranslator::translateShadowCasterFragmentProgramRef(ScriptCompiler *compiler, ObjectAbstractNode *node)
    {
        if(node->name.empty())
        {
            compiler->addError(ScriptCompiler::CE_OBJECTNAMEEXPECTED, node->file, node->line);
            return;
        }

        ProcessResourceNameScriptCompilerEvent evt(ProcessResourceNameScriptCompilerEvent::GPU_PROGRAM, node->name);
        compiler->_fireEvent(&evt, 0);

        if (GpuProgramManager::getSingleton().getByName(evt.mName).isNull())
        {
            compiler->addError(ScriptCompiler::CE_REFERENCETOANONEXISTINGOBJECT, node->file, node->line);
            return;
        }

        Pass *pass = any_cast<Pass*>(node->parent->context);
        pass->setShadowCasterFragmentProgram(evt.mName);
        if(pass->getShadowCasterFragmentProgram()->isSupported())
        {
            GpuProgramParametersSharedPtr params = pass->getShadowCasterFragmentProgramParameters();
            GpuProgramTranslator::translateProgramParameters(compiler, params, node);
        }
    }

    /**************************************************************************
     * TextureUnitTranslator
     *************************************************************************/
    TextureUnitTranslator::TextureUnitTranslator()
        :mUnit(0)
    {
    }
    //-------------------------------------------------------------------------
    void TextureUnitTranslator::translate(ScriptCompiler *compiler, const Ogre::AbstractNodePtr &node)
    {
        ObjectAbstractNode *obj = static_cast<ObjectAbstractNode*>(node.get());

        Pass *pass = any_cast<Pass*>(obj->parent->context);
        mUnit = pass->createTextureUnitState();
        obj->context = Any(mUnit);

        // Get the name of the technique
        if(!obj->name.empty())
            mUnit->setName(obj->name);

        // Set the properties for the material
        for(AbstractNodeList::iterator i = obj->children.begin(); i != obj->children.end(); ++i)
        {
            if((*i)->type == ANT_PROPERTY)
            {
                PropertyAbstractNode *prop = static_cast<PropertyAbstractNode*>((*i).get());
                switch(prop->id)
                {
                case ID_TEXTURE_ALIAS:
                    if(prop->values.empty())
                    {
                        compiler->addError(ScriptCompiler::CE_STRINGEXPECTED, prop->file, prop->line);
                    }
                    else if(prop->values.size() > 1)
                    {
                        compiler->addError(ScriptCompiler::CE_FEWERPARAMETERSEXPECTED, prop->file, prop->line,
                                           "texture_alias must have at most 1 argument");
                    }
                    else
                    {
                        String val;
                        if(getString(prop->values.front(), &val))
                            mUnit->setTextureNameAlias(val);
                        else
                            compiler->addError(ScriptCompiler::CE_INVALIDPARAMETERS, prop->file, prop->line,
                                               prop->values.front()->getValue() + " is not a valid texture alias");
                    }
                    break;
                case ID_TEXTURE:
                    if(prop->values.empty())
                    {
                        compiler->addError(ScriptCompiler::CE_STRINGEXPECTED, prop->file, prop->line);
                    }
                    else if(prop->values.size() > 5)
                    {
                        compiler->addError(ScriptCompiler::CE_FEWERPARAMETERSEXPECTED, prop->file, prop->line,
                                           "texture must have at most 5 arguments");
                    }
                    else
                    {
                        AbstractNodeList::const_iterator j = prop->values.begin();
                        String val;
                        if(getString(*j, &val))
                        {
                            TextureType texType = TEX_TYPE_2D;
                            bool isAlpha = false;
                            bool sRGBRead = false;
                            PixelFormat format = PF_UNKNOWN;
                            int mipmaps = MIP_DEFAULT;

                            ++j;
                            while(j != prop->values.end())
                            {
                                if((*j)->type == ANT_ATOM)
                                {
                                    AtomAbstractNode *atom = (AtomAbstractNode*)(*j).get();
                                    switch(atom->id)
                                    {
                                    case ID_1D:
                                        // fallback to 2d texture if 1d is not supported
                                        {
                                            // Use the current render system
                                            RenderSystem* rs = Root::getSingleton().getRenderSystem();

                                            if (rs->getCapabilities()->hasCapability(RSC_TEXTURE_1D))
                                            {
                                                texType = TEX_TYPE_1D;
                                                break;
                                            }
                                        }                                                                       case ID_2D:
                                        texType = TEX_TYPE_2D;
                                        break;
                                    case ID_3D:
                                        texType = TEX_TYPE_3D;
                                        break;
                                    case ID_CUBIC:
                                        texType = TEX_TYPE_CUBE_MAP;
                                        break;
                                    case ID_2DARRAY:
                                        texType = TEX_TYPE_2D_ARRAY;
                                        break;
                                    case ID_UNLIMITED:
                                        mipmaps = MIP_UNLIMITED;
                                        break;
                                    case ID_ALPHA:
                                        isAlpha = true;
                                        break;
                                    case ID_GAMMA:
                                        sRGBRead = true;
                                        break;
                                    default:
                                        if(StringConverter::isNumber(atom->value))
                                            mipmaps = StringConverter::parseInt(atom->value);
                                        else
                                            format = PixelUtil::getFormatFromName(atom->value, true);
                                    }
                                }
                                else
                                {
                                    compiler->addError(ScriptCompiler::CE_INVALIDPARAMETERS, prop->file, prop->line,
                                                       (*j)->getValue() + " is not a supported argument to the texture property");
                                }
                                ++j;
                            }

                            ProcessResourceNameScriptCompilerEvent evt(ProcessResourceNameScriptCompilerEvent::TEXTURE, val);
                            compiler->_fireEvent(&evt, 0);

                            mUnit->setTextureName(evt.mName, texType);
                            mUnit->setDesiredFormat(format);
                            mUnit->setIsAlpha(isAlpha);
                            mUnit->setNumMipmaps(mipmaps);
                            mUnit->setHardwareGammaEnabled(sRGBRead);
                        }
                        else
                            compiler->addError(ScriptCompiler::CE_INVALIDPARAMETERS, prop->file, prop->line,
                                               (*j)->getValue() + " is not a valid texture name");
                    }
                    break;
                case ID_ANIM_TEXTURE:
                    if(prop->values.size() < 3)
                    {
                        compiler->addError(ScriptCompiler::CE_STRINGEXPECTED, prop->file, prop->line);
                    }
                    else
                    {
                        AbstractNodeList::const_iterator i1 = getNodeAt(prop->values, 1);
                        if((*i1)->type == ANT_ATOM && StringConverter::isNumber(((AtomAbstractNode*)(*i1).get())->value))
                        {
                            // Short form
                            AbstractNodeList::const_iterator i0 = getNodeAt(prop->values, 0), i2 = getNodeAt(prop->values, 2);
                            if((*i0)->type == ANT_ATOM && (*i1)->type == ANT_ATOM)
                            {
                                String val0;
                                uint32 val1;
                                Real val2;
                                if(getString(*i0, &val0) && getUInt(*i1, &val1) && getReal(*i2, &val2))
                                {
                                    ProcessResourceNameScriptCompilerEvent evt(ProcessResourceNameScriptCompilerEvent::TEXTURE, val0);
                                    compiler->_fireEvent(&evt, 0);

                                    mUnit->setAnimatedTextureName(evt.mName, val1, val2);
                                }
                                else
                                {
                                    compiler->addError(ScriptCompiler::CE_NUMBEREXPECTED, prop->file, prop->line,
                                                       "anim_texture short form requires a texture name, number of frames, and animation duration");
                                }
                            }
                            else
                            {
                                compiler->addError(ScriptCompiler::CE_INVALIDPARAMETERS, prop->file, prop->line,
                                                   "anim_texture short form requires a texture name, number of frames, and animation duration");
                            }
                        }
                        else
                        {
                            // Long form has n number of frames
                            Real duration = 0;
                            AbstractNodeList::const_iterator in = getNodeAt(prop->values, static_cast<int>(prop->values.size()) - 1);
                            if(getReal(*in, &duration))
                            {
                                String *names = OGRE_NEW_ARRAY_T(String, prop->values.size() - 1, MEMCATEGORY_SCRIPTING);
                                int n = 0;

                                AbstractNodeList::iterator j = prop->values.begin();
                                while(j != in)
                                {
                                    if((*j)->type == ANT_ATOM)
                                    {
                                        String name = ((AtomAbstractNode*)(*j).get())->value;
                                        // Run the name through the listener
                                        if(compiler->getListener())
                                        {
                                            ProcessResourceNameScriptCompilerEvent evt(ProcessResourceNameScriptCompilerEvent::TEXTURE, name);
                                            compiler->_fireEvent(&evt, 0);
                                            names[n++] = evt.mName;
                                        }
                                        else
                                        {
                                            names[n++] = name;
                                        }
                                    }
                                    else
                                        compiler->addError(ScriptCompiler::CE_INVALIDPARAMETERS, prop->file, prop->line,
                                                           (*j)->getValue() + " is not supported as a texture name");
                                    ++j;
                                }

                                mUnit->setAnimatedTextureName(names, n, duration);

                                OGRE_DELETE_ARRAY_T(names, String, prop->values.size() - 1, MEMCATEGORY_SCRIPTING);
                            }
                            else
                            {
                                compiler->addError(ScriptCompiler::CE_NUMBEREXPECTED, prop->file, prop->line,
                                                   (*in)->getValue() + " is not supported for the duration argument");
                            }
                        }
                    }
                    break;
                case ID_CUBIC_TEXTURE:
                    if(prop->values.empty())
                    {
                        compiler->addError(ScriptCompiler::CE_STRINGEXPECTED, prop->file, prop->line);
                    }
                    else if(prop->values.size() == 2)
                    {
                        AbstractNodeList::const_iterator i0 = getNodeAt(prop->values, 0),
                            i1 = getNodeAt(prop->values, 1);
                        if((*i0)->type == ANT_ATOM && (*i1)->type == ANT_ATOM)
                        {
                            AtomAbstractNode *atom0 = (AtomAbstractNode*)(*i0).get(), *atom1 = (AtomAbstractNode*)(*i1).get();

                            ProcessResourceNameScriptCompilerEvent evt(ProcessResourceNameScriptCompilerEvent::TEXTURE, atom0->value);
                            compiler->_fireEvent(&evt, 0);

                            mUnit->setCubicTextureName(evt.mName, atom1->id == ID_COMBINED_UVW);
                        }
                        else
                        {
                            compiler->addError(ScriptCompiler::CE_INVALIDPARAMETERS, prop->file, prop->line);
                        }
                    }
                    else if(prop->values.size() == 7)
                    {
                        AbstractNodeList::const_iterator i0 = getNodeAt(prop->values, 0),
                            i1 = getNodeAt(prop->values, 1),
                            i2 = getNodeAt(prop->values, 2),
                            i3 = getNodeAt(prop->values, 3),
                            i4 = getNodeAt(prop->values, 4),
                            i5 = getNodeAt(prop->values, 5),
                            i6 = getNodeAt(prop->values, 6);
                        if((*i0)->type == ANT_ATOM && (*i1)->type == ANT_ATOM && (*i2)->type == ANT_ATOM && (*i3)->type == ANT_ATOM &&
                           (*i4)->type == ANT_ATOM && (*i5)->type == ANT_ATOM && (*i6)->type == ANT_ATOM)
                        {
                            AtomAbstractNode *atom0 = (AtomAbstractNode*)(*i0).get(), *atom1 = (AtomAbstractNode*)(*i1).get(),
                                *atom2 = (AtomAbstractNode*)(*i2).get(), *atom3 = (AtomAbstractNode*)(*i3).get(),
                                *atom4 = (AtomAbstractNode*)(*i4).get(), *atom5 = (AtomAbstractNode*)(*i5).get(),
                                *atom6 = (AtomAbstractNode*)(*i6).get();
                            String names[6];
                            names[0] = atom0->value;
                            names[1] = atom1->value;
                            names[2] = atom2->value;
                            names[3] = atom3->value;
                            names[4] = atom4->value;
                            names[5] = atom5->value;

                            if(compiler->getListener())
                            {
                                // Run each name through the listener
                                for(int j = 0; j < 6; ++j)
                                {
                                    ProcessResourceNameScriptCompilerEvent evt(ProcessResourceNameScriptCompilerEvent::TEXTURE, names[j]);
                                    compiler->_fireEvent(&evt, 0);
                                    names[j] = evt.mName;
                                }
                            }

                            mUnit->setCubicTextureName(names, atom6->id == ID_COMBINED_UVW);
                        }

                    }
                    else
                    {
                        compiler->addError(ScriptCompiler::CE_FEWERPARAMETERSEXPECTED, prop->file, prop->line,
                                           "cubic_texture must have at most 7 arguments");
                    }
                    break;
                case ID_TEX_COORD_SET:
                    if(prop->values.empty())
                    {
                        compiler->addError(ScriptCompiler::CE_STRINGEXPECTED, prop->file, prop->line);
                    }
                    else if(prop->values.size() > 1)
                    {
                        compiler->addError(ScriptCompiler::CE_FEWERPARAMETERSEXPECTED, prop->file, prop->line,
                                           "tex_coord_set must have at most 1 argument");
                    }
                    else
                    {
                        uint32 val = 0;
                        if(getUInt(prop->values.front(), &val))
                            mUnit->setTextureCoordSet(val);
                        else
                            compiler->addError(ScriptCompiler::CE_INVALIDPARAMETERS, prop->file, prop->line,
                                               prop->values.front()->getValue() + " is not supported as an integer argument");
                    }
                    break;
                case ID_TEX_ADDRESS_MODE:
                    {
                        if(prop->values.empty())
                        {
                            compiler->addError(ScriptCompiler::CE_STRINGEXPECTED, prop->file, prop->line);
                        }
                        else
                        {
                            AbstractNodeList::const_iterator i0 = getNodeAt(prop->values, 0),
                                i1 = getNodeAt(prop->values, 1),
                                i2 = getNodeAt(prop->values, 2);
                            TextureUnitState::UVWAddressingMode mode;
                            mode.u = mode.v = mode.w = TextureUnitState::TAM_WRAP;

                            if(i0 != prop->values.end() && (*i0)->type == ANT_ATOM)
                            {
                                AtomAbstractNode *atom = (AtomAbstractNode*)(*i0).get();
                                switch(atom->id)
                                {
                                case ID_WRAP:
                                    mode.u = TextureUnitState::TAM_WRAP;
                                    break;
                                case ID_CLAMP:
                                    mode.u = TextureUnitState::TAM_CLAMP;
                                    break;
                                case ID_MIRROR:
                                    mode.u = TextureUnitState::TAM_MIRROR;
                                    break;
                                case ID_BORDER:
                                    mode.u = TextureUnitState::TAM_BORDER;
                                    break;
                                default:
                                    compiler->addError(ScriptCompiler::CE_INVALIDPARAMETERS, prop->file, prop->line,
                                                       (*i0)->getValue() + " not supported as first argument (must be \"wrap\", \"clamp\", \"mirror\", or \"border\")");
                                }
                            }
                            mode.v = mode.u;
                            mode.w = mode.u;

                            if(i1 != prop->values.end() && (*i1)->type == ANT_ATOM)
                            {
                                AtomAbstractNode *atom = (AtomAbstractNode*)(*i1).get();
                                switch(atom->id)
                                {
                                case ID_WRAP:
                                    mode.v = TextureUnitState::TAM_WRAP;
                                    break;
                                case ID_CLAMP:
                                    mode.v = TextureUnitState::TAM_CLAMP;
                                    break;
                                case ID_MIRROR:
                                    mode.v = TextureUnitState::TAM_MIRROR;
                                    break;
                                case ID_BORDER:
                                    mode.v = TextureUnitState::TAM_BORDER;
                                    break;
                                default:
                                    compiler->addError(ScriptCompiler::CE_INVALIDPARAMETERS, prop->file, prop->line,
                                                       (*i0)->getValue() + " not supported as second argument (must be \"wrap\", \"clamp\", \"mirror\", or \"border\")");
                                }
                            }

                            if(i2 != prop->values.end() && (*i2)->type == ANT_ATOM)
                            {
                                AtomAbstractNode *atom = (AtomAbstractNode*)(*i2).get();
                                switch(atom->id)
                                {
                                case ID_WRAP:
                                    mode.w = TextureUnitState::TAM_WRAP;
                                    break;
                                case ID_CLAMP:
                                    mode.w = TextureUnitState::TAM_CLAMP;
                                    break;
                                case ID_MIRROR:
                                    mode.w = TextureUnitState::TAM_MIRROR;
                                    break;
                                case ID_BORDER:
                                    mode.w = TextureUnitState::TAM_BORDER;
                                    break;
                                default:
                                    compiler->addError(ScriptCompiler::CE_INVALIDPARAMETERS, prop->file, prop->line,
                                                       (*i0)->getValue() + " not supported as third argument (must be \"wrap\", \"clamp\", \"mirror\", or \"border\")");
                                }
                            }

                            mUnit->setTextureAddressingMode(mode);
                        }
                    }
                    break;
                case ID_TEX_BORDER_COLOUR:
                    if(prop->values.empty())
                    {
                        compiler->addError(ScriptCompiler::CE_NUMBEREXPECTED, prop->file, prop->line);
                    }
                    else
                    {
                        ColourValue val;
                        if(getColour(prop->values.begin(), prop->values.end(), &val))
                            mUnit->setTextureBorderColour(val);
                        else
                            compiler->addError(ScriptCompiler::CE_INVALIDPARAMETERS, prop->file, prop->line,
                                               "tex_border_colour only accepts a colour argument");
                    }
                    break;
                case ID_FILTERING:
                    if(prop->values.empty())
                    {
                        compiler->addError(ScriptCompiler::CE_STRINGEXPECTED, prop->file, prop->line);
                    }
                    else if(prop->values.size() == 1)
                    {
                        if(prop->values.front()->type == ANT_ATOM)
                        {
                            AtomAbstractNode *atom = (AtomAbstractNode*)prop->values.front().get();
                            switch(atom->id)
                            {
                            case ID_NONE:
                                mUnit->setTextureFiltering(TFO_NONE);
                                break;
                            case ID_BILINEAR:
                                mUnit->setTextureFiltering(TFO_BILINEAR);
                                break;
                            case ID_TRILINEAR:
                                mUnit->setTextureFiltering(TFO_TRILINEAR);
                                break;
                            case ID_ANISOTROPIC:
                                mUnit->setTextureFiltering(TFO_ANISOTROPIC);
                                break;
                            default:
                                compiler->addError(ScriptCompiler::CE_INVALIDPARAMETERS, prop->file, prop->line,
                                                   prop->values.front()->getValue() + " not supported as first argument (must be \"none\", \"bilinear\", \"trilinear\", or \"anisotropic\")");
                            }
                        }
                        else
                        {
                            compiler->addError(ScriptCompiler::CE_INVALIDPARAMETERS, prop->file, prop->line,
                                               prop->values.front()->getValue() + " not supported as first argument (must be \"none\", \"bilinear\", \"trilinear\", or \"anisotropic\")");
                        }
                    }
                    else if(prop->values.size() == 3)
                    {
                        AbstractNodeList::const_iterator i0 = getNodeAt(prop->values, 0),
                            i1 = getNodeAt(prop->values, 1),
                            i2 = getNodeAt(prop->values, 2);
                        if((*i0)->type == ANT_ATOM &&
                           (*i1)->type == ANT_ATOM &&
                           (*i2)->type == ANT_ATOM)
                        {
                            AtomAbstractNode *atom0 = (AtomAbstractNode*)(*i0).get(),
                                *atom1 = (AtomAbstractNode*)(*i1).get(),
                                *atom2 = (AtomAbstractNode*)(*i2).get();
                            FilterOptions tmin = FO_NONE, tmax = FO_NONE, tmip = FO_NONE;
                            switch(atom0->id)
                            {
                            case ID_NONE:
                                tmin = FO_NONE;
                                break;
                            case ID_POINT:
                                tmin = FO_POINT;
                                break;
                            case ID_LINEAR:
                                tmin = FO_LINEAR;
                                break;
                            case ID_ANISOTROPIC:
                                tmin = FO_ANISOTROPIC;
                                break;
                            default:
                                compiler->addError(ScriptCompiler::CE_INVALIDPARAMETERS, prop->file, prop->line,
                                                   (*i0)->getValue() + " not supported as first argument (must be \"none\", \"point\", \"linear\", or \"anisotropic\")");
                            }

                            switch(atom1->id)
                            {
                            case ID_NONE:
                                tmax = FO_NONE;
                                break;
                            case ID_POINT:
                                tmax = FO_POINT;
                                break;
                            case ID_LINEAR:
                                tmax = FO_LINEAR;
                                break;
                            case ID_ANISOTROPIC:
                                tmax = FO_ANISOTROPIC;
                                break;
                            default:
                                compiler->addError(ScriptCompiler::CE_INVALIDPARAMETERS, prop->file, prop->line,
                                                   (*i0)->getValue() + " not supported as second argument (must be \"none\", \"point\", \"linear\", or \"anisotropic\")");
                            }

                            switch(atom2->id)
                            {
                            case ID_NONE:
                                tmip = FO_NONE;
                                break;
                            case ID_POINT:
                                tmip = FO_POINT;
                                break;
                            case ID_LINEAR:
                                tmip = FO_LINEAR;
                                break;
                            case ID_ANISOTROPIC:
                                tmip = FO_ANISOTROPIC;
                                break;
                            default:
                                compiler->addError(ScriptCompiler::CE_INVALIDPARAMETERS, prop->file, prop->line,
                                                   (*i0)->getValue() + " not supported as third argument (must be \"none\", \"point\", \"linear\", or \"anisotropic\")");
                            }

                            mUnit->setTextureFiltering(tmin, tmax, tmip);
                        }
                        else
                        {
                            compiler->addError(ScriptCompiler::CE_INVALIDPARAMETERS, prop->file, prop->line);
                        }
                    }
                    else
                    {
                        compiler->addError(ScriptCompiler::CE_FEWERPARAMETERSEXPECTED, prop->file, prop->line,
                                           "filtering must have either 1 or 3 arguments");
                    }
                    break;
                case ID_CMPTEST:
                    if(prop->values.empty())
                    {
                        compiler->addError(ScriptCompiler::CE_NUMBEREXPECTED, prop->file, prop->line);
                    }
                    else if(prop->values.size() > 1)
                    {
                        compiler->addError(ScriptCompiler::CE_FEWERPARAMETERSEXPECTED, prop->file, prop->line,
                                           "compare_test must have at most 1 argument");
                    }
                    else
                    {
                        if(prop->values.front()->type == ANT_ATOM)
                        {
                            AtomAbstractNode *atom = (AtomAbstractNode*)prop->values.front().get();
                            bool enabled = false;
                            switch(atom->id)
                            {
                            case ScriptCompiler::ID_ON:
                                enabled=true;
                                break;
                            case ScriptCompiler::ID_OFF:
                                enabled=false;
                                break;
                            default:
                                compiler->addError(ScriptCompiler::CE_INVALIDPARAMETERS, prop->file, prop->line,
                                                   prop->values.front()->getValue() + " is not a valid parameter");
                            }
                            mUnit->setTextureCompareEnabled(enabled);
                        }
                    }
                    break;
                case ID_CMPFUNC:
                    if(prop->values.empty())
                    {
                        compiler->addError(ScriptCompiler::CE_NUMBEREXPECTED, prop->file, prop->line);
                    }
                    else if(prop->values.size() > 1)
                    {
                        compiler->addError(ScriptCompiler::CE_FEWERPARAMETERSEXPECTED, prop->file, prop->line,
                                           "compare_func must have at most 1 argument");
                    }
                    else
                    {
                        if(prop->values.front()->type == ANT_ATOM)
                        {
                            AtomAbstractNode *atom = (AtomAbstractNode*)prop->values.front().get();
                            CompareFunction func = CMPF_GREATER_EQUAL;
                            switch(atom->id)
                            {
                            case ID_ALWAYS_FAIL:
                                func = CMPF_ALWAYS_FAIL;
                                break;
                            case ID_ALWAYS_PASS:
                                func = CMPF_ALWAYS_PASS;
                                break;
                            case ID_LESS:
                                func = CMPF_LESS;
                                break;
                            case ID_LESS_EQUAL:
                                func = CMPF_LESS_EQUAL;
                                break;
                            case ID_EQUAL:
                                func = CMPF_EQUAL;
                                break;
                            case ID_NOT_EQUAL:
                                func = CMPF_NOT_EQUAL;
                                break;
                            case ID_GREATER_EQUAL:
                                func = CMPF_GREATER_EQUAL;
                                break;
                            case ID_GREATER:
                                func = CMPF_GREATER;
                                break;
                            default:
                                compiler->addError(ScriptCompiler::CE_INVALIDPARAMETERS, prop->file, prop->line,
                                                   prop->values.front()->getValue() + "is not a valid parameter");
                            }

                            mUnit->setTextureCompareFunction(func);
                        }
                    }
                    break;
                case ID_MAX_ANISOTROPY:
                    if(prop->values.empty())
                    {
                        compiler->addError(ScriptCompiler::CE_NUMBEREXPECTED, prop->file, prop->line);
                    }
                    else if(prop->values.size() > 1)
                    {
                        compiler->addError(ScriptCompiler::CE_FEWERPARAMETERSEXPECTED, prop->file, prop->line,
                                           "max_anisotropy must have at most 1 argument");
                    }
                    else
                    {
                        uint32 val = 0;
                        if(getUInt(prop->values.front(), &val))
                            mUnit->setTextureAnisotropy(val);
                        else
                            compiler->addError(ScriptCompiler::CE_INVALIDPARAMETERS, prop->file, prop->line,
                                               prop->values.front()->getValue() + " is not a valid integer argument");
                    }
                    break;
                case ID_MIPMAP_BIAS:
                    if(prop->values.empty())
                    {
                        compiler->addError(ScriptCompiler::CE_NUMBEREXPECTED, prop->file, prop->line);
                    }
                    else if(prop->values.size() > 1)
                    {
                        compiler->addError(ScriptCompiler::CE_FEWERPARAMETERSEXPECTED, prop->file, prop->line,
                                           "mipmap_bias must have at most 1 argument");
                    }
                    else
                    {
                        Real val = 0.0f;
                        if(getReal(prop->values.front(), &val))
                            mUnit->setTextureMipmapBias(val);
                        else
                            compiler->addError(ScriptCompiler::CE_INVALIDPARAMETERS, prop->file, prop->line,
                                               prop->values.front()->getValue() + " is not a valid number argument");
                    }
                    break;
                case ID_COLOUR_OP:
                    if(prop->values.empty())
                    {
                        compiler->addError(ScriptCompiler::CE_NUMBEREXPECTED, prop->file, prop->line);
                    }
                    else if(prop->values.size() > 1)
                    {
                        compiler->addError(ScriptCompiler::CE_FEWERPARAMETERSEXPECTED, prop->file, prop->line,
                                           "colour_op must have at most 1 argument");
                    }
                    else
                    {
                        if(prop->values.front()->type == ANT_ATOM)
                        {
                            AtomAbstractNode *atom = (AtomAbstractNode*)prop->values.front().get();
                            switch(atom->id)
                            {
                            case ID_REPLACE:
                                mUnit->setColourOperation(LBO_REPLACE);
                                break;
                            case ID_ADD:
                                mUnit->setColourOperation(LBO_ADD);
                                break;
                            case ID_MODULATE:
                                mUnit->setColourOperation(LBO_MODULATE);
                                break;
                            case ID_ALPHA_BLEND:
                                mUnit->setColourOperation(LBO_ALPHA_BLEND);
                                break;
                            default:
                                compiler->addError(ScriptCompiler::CE_INVALIDPARAMETERS, prop->file, prop->line,
                                                   prop->values.front()->getValue() + " is not a valid argument (must be \"replace\", \"add\", \"modulate\", or \"alpha_blend\")");
                            }
                        }
                        else
                        {
                            compiler->addError(ScriptCompiler::CE_INVALIDPARAMETERS, prop->file, prop->line,
                                               prop->values.front()->getValue() + " is not a valid argument (must be \"replace\", \"add\", \"modulate\", or \"alpha_blend\")");
                        }
                    }
                    break;
                case ID_COLOUR_OP_EX:
                    if(prop->values.size() < 3)
                    {
                        compiler->addError(ScriptCompiler::CE_STRINGEXPECTED, prop->file, prop->line,
                                           "colour_op_ex must have at least 3 arguments");
                    }
                    else if(prop->values.size() > 10)
                    {
                        compiler->addError(ScriptCompiler::CE_FEWERPARAMETERSEXPECTED, prop->file, prop->line,
                                           "colour_op_ex must have at most 10 arguments");
                    }
                    else
                    {
                        AbstractNodeList::const_iterator i0 = getNodeAt(prop->values, 0),
                            i1 = getNodeAt(prop->values, 1),
                            i2 = getNodeAt(prop->values, 2);
                        if((*i0)->type == ANT_ATOM && (*i1)->type == ANT_ATOM && (*i2)->type == ANT_ATOM)
                        {
                            AtomAbstractNode *atom0 = (AtomAbstractNode*)(*i0).get(),
                                *atom1 = (AtomAbstractNode*)(*i1).get(),
                                *atom2 = (AtomAbstractNode*)(*i2).get();
                            LayerBlendOperationEx op = LBX_ADD;
                            LayerBlendSource source1 = LBS_CURRENT, source2 = LBS_TEXTURE;
                            ColourValue arg1 = ColourValue::White, arg2 = ColourValue::White;
                            Real manualBlend = 0.0f;

                            switch(atom0->id)
                            {
                            case ID_SOURCE1:
                                op = LBX_SOURCE1;
                                break;
                            case ID_SOURCE2:
                                op = LBX_SOURCE2;
                                break;
                            case ID_MODULATE:
                                op = LBX_MODULATE;
                                break;
                            case ID_MODULATE_X2:
                                op = LBX_MODULATE_X2;
                                break;
                            case ID_MODULATE_X4:
                                op = LBX_MODULATE_X4;
                                break;
                            case ID_ADD:
                                op = LBX_ADD;
                                break;
                            case ID_ADD_SIGNED:
                                op = LBX_ADD_SIGNED;
                                break;
                            case ID_ADD_SMOOTH:
                                op = LBX_ADD_SMOOTH;
                                break;
                            case ID_SUBTRACT:
                                op = LBX_SUBTRACT;
                                break;
                            case ID_BLEND_DIFFUSE_ALPHA:
                                op = LBX_BLEND_DIFFUSE_ALPHA;
                                break;
                            case ID_BLEND_TEXTURE_ALPHA:
                                op = LBX_BLEND_TEXTURE_ALPHA;
                                break;
                            case ID_BLEND_CURRENT_ALPHA:
                                op = LBX_BLEND_CURRENT_ALPHA;
                                break;
                            case ID_BLEND_MANUAL:
                                op = LBX_BLEND_MANUAL;
                                break;
                            case ID_DOT_PRODUCT:
                                op = LBX_DOTPRODUCT;
                                break;
                            case ID_BLEND_DIFFUSE_COLOUR:
                                op = LBX_BLEND_DIFFUSE_COLOUR;
                                break;
                            default:
                                compiler->addError(ScriptCompiler::CE_INVALIDPARAMETERS, prop->file, prop->line,
                                                   (*i0)->getValue() + " is not a valid first argument (must be \"source1\", \"source2\", \"modulate\", \"modulate_x2\", \"modulate_x4\", \"add\", \"add_signed\", \"add_smooth\", \"subtract\", \"blend_diffuse_alpha\", \"blend_texture_alpha\", \"blend_current_alpha\", \"blend_manual\", \"dot_product\", or \"blend_diffuse_colour\")");
                            }

                            switch(atom1->id)
                            {
                            case ID_SRC_CURRENT:
                                source1 = LBS_CURRENT;
                                break;
                            case ID_SRC_TEXTURE:
                                source1 = LBS_TEXTURE;
                                break;
                            case ID_SRC_DIFFUSE:
                                source1 = LBS_DIFFUSE;
                                break;
                            case ID_SRC_SPECULAR:
                                source1 = LBS_SPECULAR;
                                break;
                            case ID_SRC_MANUAL:
                                source1 = LBS_MANUAL;
                                break;
                            default:
                                compiler->addError(ScriptCompiler::CE_INVALIDPARAMETERS, prop->file, prop->line,
                                                   (*i1)->getValue() + " is not a valid second argument (must be \"src_current\", \"src_texture\", \"src_diffuse\", \"src_specular\", or \"src_manual\")");
                            }

                            switch(atom2->id)
                            {
                            case ID_SRC_CURRENT:
                                source2 = LBS_CURRENT;
                                break;
                            case ID_SRC_TEXTURE:
                                source2 = LBS_TEXTURE;
                                break;
                            case ID_SRC_DIFFUSE:
                                source2 = LBS_DIFFUSE;
                                break;
                            case ID_SRC_SPECULAR:
                                source2 = LBS_SPECULAR;
                                break;
                            case ID_SRC_MANUAL:
                                source2 = LBS_MANUAL;
                                break;
                            default:
                                compiler->addError(ScriptCompiler::CE_INVALIDPARAMETERS, prop->file, prop->line,
                                                   (*i2)->getValue() + " is not a valid third argument (must be \"src_current\", \"src_texture\", \"src_diffuse\", \"src_specular\", or \"src_manual\")");
                            }

                            if(op == LBX_BLEND_MANUAL)
                            {
                                AbstractNodeList::const_iterator i3 = getNodeAt(prop->values, 3);
                                if(i3 != prop->values.end())
                                {
                                    if(!getReal(*i3, &manualBlend))
                                        compiler->addError(ScriptCompiler::CE_INVALIDPARAMETERS, prop->file, prop->line,
                                                           (*i3)->getValue() + " is not a valid number argument");
                                }
                                else
                                {
                                    compiler->addError(ScriptCompiler::CE_NUMBEREXPECTED, prop->file, prop->line,
                                                       "fourth argument expected when blend_manual is used");
                                }
                            }

                            AbstractNodeList::const_iterator j = getNodeAt(prop->values, 3);
                            if(op == LBX_BLEND_MANUAL)
                                ++j;
                            if(source1 == LBS_MANUAL)
                            {
                                if(j != prop->values.end())
                                {
                                    if(!getColour(j, prop->values.end(), &arg1, 3))
                                        compiler->addError(ScriptCompiler::CE_INVALIDPARAMETERS, prop->file, prop->line,
                                                           "valid colour expected when src_manual is used");
                                }
                                else
                                {
                                    compiler->addError(ScriptCompiler::CE_NUMBEREXPECTED, prop->file, prop->line,
                                                       "valid colour expected when src_manual is used");
                                }
                            }
                            if(source2 == LBS_MANUAL)
                            {
                                if(j != prop->values.end())
                                {
                                    if(!getColour(j, prop->values.end(), &arg2, 3))
                                        compiler->addError(ScriptCompiler::CE_INVALIDPARAMETERS, prop->file, prop->line,
                                                           "valid colour expected when src_manual is used");
                                }
                                else
                                {
                                    compiler->addError(ScriptCompiler::CE_NUMBEREXPECTED, prop->file, prop->line,
                                                       "valid colour expected when src_manual is used");
                                }
                            }

                            mUnit->setColourOperationEx(op, source1, source2, arg1, arg2, manualBlend);
                        }
                        else
                        {
                            compiler->addError(ScriptCompiler::CE_INVALIDPARAMETERS, prop->file, prop->line);
                        }
                    }
                    break;
                case ID_COLOUR_OP_MULTIPASS_FALLBACK:
                    if(prop->values.empty())
                    {
                        compiler->addError(ScriptCompiler::CE_STRINGEXPECTED, prop->file, prop->line);
                    }
                    else if(prop->values.size() > 2)
                    {
                        compiler->addError(ScriptCompiler::CE_FEWERPARAMETERSEXPECTED, prop->file, prop->line,
                                           "colour_op_multiplass_fallback must have at most 2 arguments");
                    }
                    else if(prop->values.size() == 1)
                    {
                        if(prop->values.front()->type == ANT_ATOM)
                        {
                            AtomAbstractNode *atom = (AtomAbstractNode*)prop->values.front().get();
                            switch(atom->id)
                            {
                            case ID_ADD:
                                mUnit->setColourOpMultipassFallback(SBF_ONE, SBF_ONE);
                                break;
                            case ID_MODULATE:
                                mUnit->setColourOpMultipassFallback(SBF_DEST_COLOUR, SBF_ZERO);
                                break;
                            case ID_COLOUR_BLEND:
                                mUnit->setColourOpMultipassFallback(SBF_SOURCE_COLOUR, SBF_ONE_MINUS_SOURCE_COLOUR);
                                break;
                            case ID_ALPHA_BLEND:
                                mUnit->setColourOpMultipassFallback(SBF_SOURCE_ALPHA, SBF_ONE_MINUS_SOURCE_ALPHA);
                                break;
                            case ID_REPLACE:
                                mUnit->setColourOpMultipassFallback(SBF_ONE, SBF_ZERO);
                                break;
                            default:
                                compiler->addError(ScriptCompiler::CE_INVALIDPARAMETERS, prop->file, prop->line,
                                                   "argument must be a valid scene blend type (add, modulate, colour_blend, alpha_blend, or replace)");
                            }
                        }
                        else
                        {
                            compiler->addError(ScriptCompiler::CE_INVALIDPARAMETERS, prop->file, prop->line,
                                               "argument must be a valid scene blend type (add, modulate, colour_blend, alpha_blend, or replace)");
                        }
                    }
                    else
                    {
                        AbstractNodeList::const_iterator i0 = getNodeAt(prop->values, 0), i1 = getNodeAt(prop->values, 1);
                        SceneBlendFactor sbf0, sbf1;
                        if(getSceneBlendFactor(*i0, &sbf0) && getSceneBlendFactor(*i1, &sbf1))
                            mUnit->setColourOpMultipassFallback(sbf0, sbf1);
                        else
                            compiler->addError(ScriptCompiler::CE_INVALIDPARAMETERS, prop->file, prop->line,
                                               "arguments must be valid scene blend factors");
                    }
                    break;
                case ID_ALPHA_OP_EX:
                    if(prop->values.size() < 3)
                    {
                        compiler->addError(ScriptCompiler::CE_STRINGEXPECTED, prop->file, prop->line,
                                           "alpha_op_ex must have at least 3 arguments");
                    }
                    else if(prop->values.size() > 6)
                    {
                        compiler->addError(ScriptCompiler::CE_FEWERPARAMETERSEXPECTED, prop->file, prop->line,
                                           "alpha_op_ex must have at most 6 arguments");
                    }
                    else
                    {
                        AbstractNodeList::const_iterator i0 = getNodeAt(prop->values, 0),
                            i1 = getNodeAt(prop->values, 1),
                            i2 = getNodeAt(prop->values, 2);
                        if((*i0)->type == ANT_ATOM && (*i1)->type == ANT_ATOM && (*i2)->type == ANT_ATOM)
                        {
                            AtomAbstractNode *atom0 = (AtomAbstractNode*)(*i0).get(),
                                *atom1 = (AtomAbstractNode*)(*i1).get(),
                                *atom2 = (AtomAbstractNode*)(*i2).get();
                            LayerBlendOperationEx op = LBX_ADD;
                            LayerBlendSource source1 = LBS_CURRENT, source2 = LBS_TEXTURE;
                            Real arg1 = 0.0f, arg2 = 0.0f;
                            Real manualBlend = 0.0f;

                            switch(atom0->id)
                            {
                            case ID_SOURCE1:
                                op = LBX_SOURCE1;
                                break;
                            case ID_SOURCE2:
                                op = LBX_SOURCE2;
                                break;
                            case ID_MODULATE:
                                op = LBX_MODULATE;
                                break;
                            case ID_MODULATE_X2:
                                op = LBX_MODULATE_X2;
                                break;
                            case ID_MODULATE_X4:
                                op = LBX_MODULATE_X4;
                                break;
                            case ID_ADD:
                                op = LBX_ADD;
                                break;
                            case ID_ADD_SIGNED:
                                op = LBX_ADD_SIGNED;
                                break;
                            case ID_ADD_SMOOTH:
                                op = LBX_ADD_SMOOTH;
                                break;
                            case ID_SUBTRACT:
                                op = LBX_SUBTRACT;
                                break;
                            case ID_BLEND_DIFFUSE_ALPHA:
                                op = LBX_BLEND_DIFFUSE_ALPHA;
                                break;
                            case ID_BLEND_TEXTURE_ALPHA:
                                op = LBX_BLEND_TEXTURE_ALPHA;
                                break;
                            case ID_BLEND_CURRENT_ALPHA:
                                op = LBX_BLEND_CURRENT_ALPHA;
                                break;
                            case ID_BLEND_MANUAL:
                                op = LBX_BLEND_MANUAL;
                                break;
                            case ID_DOT_PRODUCT:
                                op = LBX_DOTPRODUCT;
                                break;
                            case ID_BLEND_DIFFUSE_COLOUR:
                                op = LBX_BLEND_DIFFUSE_COLOUR;
                                break;
                            default:
                                compiler->addError(ScriptCompiler::CE_INVALIDPARAMETERS, prop->file, prop->line,
                                                   (*i0)->getValue() + " is not a valid first argument (must be \"source1\", \"source2\", \"modulate\", \"modulate_x2\", \"modulate_x4\", \"add\", \"add_signed\", \"add_smooth\", \"subtract\", \"blend_diffuse_alpha\", \"blend_texture_alpha\", \"blend_current_alpha\", \"blend_manual\", \"dot_product\", or \"blend_diffuse_colour\")");
                            }

                            switch(atom1->id)
                            {
                            case ID_SRC_CURRENT:
                                source1 = LBS_CURRENT;
                                break;
                            case ID_SRC_TEXTURE:
                                source1 = LBS_TEXTURE;
                                break;
                            case ID_SRC_DIFFUSE:
                                source1 = LBS_DIFFUSE;
                                break;
                            case ID_SRC_SPECULAR:
                                source1 = LBS_SPECULAR;
                                break;
                            case ID_SRC_MANUAL:
                                source1 = LBS_MANUAL;
                                break;
                            default:
                                compiler->addError(ScriptCompiler::CE_INVALIDPARAMETERS, prop->file, prop->line,
                                                   (*i1)->getValue() + " is not a valid second argument (must be \"src_current\", \"src_texture\", \"src_diffuse\", \"src_specular\", or \"src_manual\")");
                            }

                            switch(atom2->id)
                            {
                            case ID_SRC_CURRENT:
                                source2 = LBS_CURRENT;
                                break;
                            case ID_SRC_TEXTURE:
                                source2 = LBS_TEXTURE;
                                break;
                            case ID_SRC_DIFFUSE:
                                source2 = LBS_DIFFUSE;
                                break;
                            case ID_SRC_SPECULAR:
                                source2 = LBS_SPECULAR;
                                break;
                            case ID_SRC_MANUAL:
                                source2 = LBS_MANUAL;
                                break;
                            default:
                                compiler->addError(ScriptCompiler::CE_INVALIDPARAMETERS, prop->file, prop->line,
                                                   (*i2)->getValue() + " is not a valid third argument (must be \"src_current\", \"src_texture\", \"src_diffuse\", \"src_specular\", or \"src_manual\")");
                            }

                            if(op == LBX_BLEND_MANUAL)
                            {
                                AbstractNodeList::const_iterator i3 = getNodeAt(prop->values, 3);
                                if(i3 != prop->values.end())
                                {
                                    if(!getReal(*i3, &manualBlend))
                                        compiler->addError(ScriptCompiler::CE_INVALIDPARAMETERS, prop->file, prop->line,
                                                           "valid number expected when blend_manual is used");
                                }
                                else
                                {
                                    compiler->addError(ScriptCompiler::CE_NUMBEREXPECTED, prop->file, prop->line,
                                                       "valid number expected when blend_manual is used");
                                }
                            }

                            AbstractNodeList::const_iterator j = getNodeAt(prop->values, 3);
                            if(op == LBX_BLEND_MANUAL)
                                ++j;
                            if(source1 == LBS_MANUAL)
                            {
                                if(j != prop->values.end())
                                {
                                    if(!getReal(*j, &arg1))
                                        compiler->addError(ScriptCompiler::CE_INVALIDPARAMETERS, prop->file, prop->line,
                                                           "valid colour expected when src_manual is used");
                                    else
                                        ++j;
                                }
                                else
                                {
                                    compiler->addError(ScriptCompiler::CE_NUMBEREXPECTED, prop->file, prop->line,
                                                       "valid colour expected when src_manual is used");
                                }
                            }
                            if(source2 == LBS_MANUAL)
                            {
                                if(j != prop->values.end())
                                {
                                    if(!getReal(*j, &arg2))
                                        compiler->addError(ScriptCompiler::CE_INVALIDPARAMETERS, prop->file, prop->line,
                                                           "valid colour expected when src_manual is used");
                                }
                                else
                                {
                                    compiler->addError(ScriptCompiler::CE_NUMBEREXPECTED, prop->file, prop->line,
                                                       "valid colour expected when src_manual is used");
                                }
                            }

                            mUnit->setAlphaOperation(op, source1, source2, arg1, arg2, manualBlend);
                        }
                        else
                        {
                            compiler->addError(ScriptCompiler::CE_INVALIDPARAMETERS, prop->file, prop->line);
                        }
                    }
                    break;
                case ID_ENV_MAP:
                    if(prop->values.empty())
                    {
                        compiler->addError(ScriptCompiler::CE_STRINGEXPECTED, prop->file, prop->line);
                    }
                    else if(prop->values.size() > 1)
                    {
                        compiler->addError(ScriptCompiler::CE_FEWERPARAMETERSEXPECTED, prop->file, prop->line,
                                           "env_map must have at most 1 argument");
                    }
                    else
                    {
                        if(prop->values.front()->type == ANT_ATOM)
                        {
                            AtomAbstractNode *atom = (AtomAbstractNode*)prop->values.front().get();
                            switch(atom->id)
                            {
                            case ScriptCompiler::ID_OFF:
                                mUnit->setEnvironmentMap(false);
                                break;
                            case ID_SPHERICAL:
                                mUnit->setEnvironmentMap(true, TextureUnitState::ENV_CURVED);
                                break;
                            case ID_PLANAR:
                                mUnit->setEnvironmentMap(true, TextureUnitState::ENV_PLANAR);
                                break;
                            case ID_CUBIC_REFLECTION:
                                mUnit->setEnvironmentMap(true, TextureUnitState::ENV_REFLECTION);
                                break;
                            case ID_CUBIC_NORMAL:
                                mUnit->setEnvironmentMap(true, TextureUnitState::ENV_NORMAL);
                                break;
                            default:
                                compiler->addError(ScriptCompiler::CE_INVALIDPARAMETERS, prop->file, prop->line,
                                                   prop->values.front()->getValue() + " is not a valid argument (must be \"off\", \"spherical\", \"planar\", \"cubic_reflection\", or \"cubic_normal\")");
                            }
                        }
                        else
                        {
                            compiler->addError(ScriptCompiler::CE_INVALIDPARAMETERS, prop->file, prop->line,
                                               prop->values.front()->getValue() + " is not a valid argument (must be \"off\", \"spherical\", \"planar\", \"cubic_reflection\", or \"cubic_normal\")");
                        }
                    }
                    break;
                case ID_SCROLL:
                    if(prop->values.empty())
                    {
                        compiler->addError(ScriptCompiler::CE_NUMBEREXPECTED, prop->file, prop->line);
                    }
                    else if(prop->values.size() > 2)
                    {
                        compiler->addError(ScriptCompiler::CE_FEWERPARAMETERSEXPECTED, prop->file, prop->line,
                                           "scroll must have at most 2 arguments");
                    }
                    else
                    {
                        AbstractNodeList::const_iterator i0 = getNodeAt(prop->values, 0), i1 = getNodeAt(prop->values, 1);
                        Real x, y;
                        if(getReal(*i0, &x) && getReal(*i1, &y))
                            mUnit->setTextureScroll(x, y);
                        else
                            compiler->addError(ScriptCompiler::CE_INVALIDPARAMETERS, prop->file, prop->line,
                                               (*i0)->getValue() + " and/or " + (*i1)->getValue() + " is invalid; both must be numbers");
                    }
                    break;
                case ID_SCROLL_ANIM:
                    if(prop->values.empty())
                    {
                        compiler->addError(ScriptCompiler::CE_NUMBEREXPECTED, prop->file, prop->line);
                    }
                    else if(prop->values.size() > 2)
                    {
                        compiler->addError(ScriptCompiler::CE_FEWERPARAMETERSEXPECTED, prop->file, prop->line,
                                           "scroll_anim must have at most 2 arguments");
                    }
                    else
                    {
                        AbstractNodeList::const_iterator i0 = getNodeAt(prop->values, 0), i1 = getNodeAt(prop->values, 1);
                        Real x, y;
                        if(getReal(*i0, &x) && getReal(*i1, &y))
                            mUnit->setScrollAnimation(x, y);
                        else
                            compiler->addError(ScriptCompiler::CE_INVALIDPARAMETERS, prop->file, prop->line,
                                               (*i0)->getValue() + " and/or " + (*i1)->getValue() + " is invalid; both must be numbers");
                    }
                    break;
                case ID_ROTATE:
                    if(prop->values.empty())
                    {
                        compiler->addError(ScriptCompiler::CE_NUMBEREXPECTED, prop->file, prop->line);
                    }
                    else if(prop->values.size() > 1)
                    {
                        compiler->addError(ScriptCompiler::CE_FEWERPARAMETERSEXPECTED, prop->file, prop->line,
                                           "rotate must have at most 1 argument");
                    }
                    else
                    {
                        Real angle;
                        if(getReal(prop->values.front(), &angle))
                            mUnit->setTextureRotate(Degree(angle));
                        else
                            compiler->addError(ScriptCompiler::CE_INVALIDPARAMETERS, prop->file, prop->line,
                                               prop->values.front()->getValue() + " is not a valid number value");
                    }
                    break;
                case ID_ROTATE_ANIM:
                    if(prop->values.empty())
                    {
                        compiler->addError(ScriptCompiler::CE_NUMBEREXPECTED, prop->file, prop->line);
                    }
                    else if(prop->values.size() > 1)
                    {
                        compiler->addError(ScriptCompiler::CE_FEWERPARAMETERSEXPECTED, prop->file, prop->line,
                                           "rotate_anim must have at most 1 argument");
                    }
                    else
                    {
                        Real angle;
                        if(getReal(prop->values.front(), &angle))
                            mUnit->setRotateAnimation(angle);
                        else
                            compiler->addError(ScriptCompiler::CE_INVALIDPARAMETERS, prop->file, prop->line,
                                               prop->values.front()->getValue() + " is not a valid number value");
                    }
                    break;
                case ID_SCALE:
                    if(prop->values.empty())
                    {
                        compiler->addError(ScriptCompiler::CE_NUMBEREXPECTED, prop->file, prop->line);
                    }
                    else if(prop->values.size() > 2)
                    {
                        compiler->addError(ScriptCompiler::CE_FEWERPARAMETERSEXPECTED, prop->file, prop->line,
                                           "scale must have at most 2 arguments");
                    }
                    else
                    {
                        AbstractNodeList::const_iterator i0 = getNodeAt(prop->values, 0), i1 = getNodeAt(prop->values, 1);
                        Real x, y;
                        if(getReal(*i0, &x) && getReal(*i1, &y))
                            mUnit->setTextureScale(x, y);
                        else
                            compiler->addError(ScriptCompiler::CE_INVALIDPARAMETERS, prop->file, prop->line,
                                               "first and second arguments must both be valid number values (received " + (*i0)->getValue() + ", " + (*i1)->getValue() + ")");
                    }
                    break;
                case ID_WAVE_XFORM:
                    if(prop->values.empty())
                    {
                        compiler->addError(ScriptCompiler::CE_NUMBEREXPECTED, prop->file, prop->line);
                    }
                    else if(prop->values.size() > 6)
                    {
                        compiler->addError(ScriptCompiler::CE_FEWERPARAMETERSEXPECTED, prop->file, prop->line,
                                           "wave_xform must have at most 6 arguments");
                    }
                    else
                    {
                        AbstractNodeList::const_iterator i0 = getNodeAt(prop->values, 0), i1 = getNodeAt(prop->values, 1),
                            i2 = getNodeAt(prop->values, 2), i3 = getNodeAt(prop->values, 3),
                            i4 = getNodeAt(prop->values, 4), i5 = getNodeAt(prop->values, 5);
                        if((*i0)->type == ANT_ATOM && (*i1)->type == ANT_ATOM && (*i2)->type == ANT_ATOM &&
                           (*i3)->type == ANT_ATOM && (*i4)->type == ANT_ATOM && (*i5)->type == ANT_ATOM)
                        {
                            AtomAbstractNode *atom0 = (AtomAbstractNode*)(*i0).get(), *atom1 = (AtomAbstractNode*)(*i1).get();
                            TextureUnitState::TextureTransformType type = TextureUnitState::TT_ROTATE;
                            WaveformType wave = WFT_SINE;
                            Real base = 0.0f, freq = 0.0f, phase = 0.0f, amp = 0.0f;

                            switch(atom0->id)
                            {
                            case ID_SCROLL_X:
                                type = TextureUnitState::TT_TRANSLATE_U;
                                break;
                            case ID_SCROLL_Y:
                                type = TextureUnitState::TT_TRANSLATE_V;
                                break;
                            case ID_SCALE_X:
                                type = TextureUnitState::TT_SCALE_U;
                                break;
                            case ID_SCALE_Y:
                                type = TextureUnitState::TT_SCALE_V;
                                break;
                            case ID_ROTATE:
                                type = TextureUnitState::TT_ROTATE;
                                break;
                            default:
                                compiler->addError(ScriptCompiler::CE_INVALIDPARAMETERS, prop->file, prop->line,
                                                   atom0->value + " is not a valid transform type (must be \"scroll_x\", \"scroll_y\", \"scale_x\", \"scale_y\", or \"rotate\")");
                            }

                            switch(atom1->id)
                            {
                            case ID_SINE:
                                wave = WFT_SINE;
                                break;
                            case ID_TRIANGLE:
                                wave = WFT_TRIANGLE;
                                break;
                            case ID_SQUARE:
                                wave = WFT_SQUARE;
                                break;
                            case ID_SAWTOOTH:
                                wave = WFT_SAWTOOTH;
                                break;
                            case ID_INVERSE_SAWTOOTH:
                                wave = WFT_INVERSE_SAWTOOTH;
                                break;
                            default:
                                compiler->addError(ScriptCompiler::CE_INVALIDPARAMETERS, prop->file, prop->line,
                                                   atom1->value + " is not a valid waveform type (must be \"sine\", \"triangle\", \"square\", \"sawtooth\", or \"inverse_sawtooth\")");
                            }

                            if(!getReal(*i2, &base) || !getReal(*i3, &freq) || !getReal(*i4, &phase) || !getReal(*i5, &amp))
                                compiler->addError(ScriptCompiler::CE_INVALIDPARAMETERS, prop->file, prop->line,
                                                   "arguments 3, 4, 5, and 6 must be valid numbers; received " + (*i2)->getValue() + ", " + (*i3)->getValue() + ", " + (*i4)->getValue() + ", " + (*i5)->getValue());

                            mUnit->setTransformAnimation(type, wave, base, freq, phase, amp);
                        }
                        else
                        {
                            compiler->addError(ScriptCompiler::CE_INVALIDPARAMETERS, prop->file, prop->line);
                        }
                    }
                    break;
                case ID_TRANSFORM:
                    {
                        Matrix4 m;
                        if(getMatrix4(prop->values.begin(), prop->values.end(), &m))
                            mUnit->setTextureTransform(m);
                        else
                            compiler->addError(ScriptCompiler::CE_INVALIDPARAMETERS, prop->file, prop->line);
                    }
                    break;
                case ID_BINDING_TYPE:
                    if(prop->values.empty())
                    {
                        compiler->addError(ScriptCompiler::CE_NUMBEREXPECTED, prop->file, prop->line);
                    }
                    else if(prop->values.size() > 1)
                    {
                        compiler->addError(ScriptCompiler::CE_FEWERPARAMETERSEXPECTED, prop->file, prop->line,
                            "binding_type must have at most 1 argument");
                    }
                    else
                    {
                        if(prop->values.front()->type == ANT_ATOM)
                        {
                            AtomAbstractNode *atom = (AtomAbstractNode*)prop->values.front().get();
                            switch(atom->id)
                            {
                            case ID_VERTEX:
                                mUnit->setBindingType(TextureUnitState::BT_VERTEX);
                                break;
                            case ID_FRAGMENT:
                                mUnit->setBindingType(TextureUnitState::BT_FRAGMENT);
                                break;
                            case ID_GEOMETRY:
                                mUnit->setBindingType(TextureUnitState::BT_GEOMETRY);
                                break;
                            case ID_TESSELLATION_HULL:
                                mUnit->setBindingType(TextureUnitState::BT_TESSELLATION_HULL);
                                break;
                            case ID_TESSELLATION_DOMAIN:
                                mUnit->setBindingType(TextureUnitState::BT_TESSELLATION_DOMAIN);
                                break;
                            case ID_COMPUTE:
                                mUnit->setBindingType(TextureUnitState::BT_COMPUTE);
                                break;
                            default:
                                compiler->addError(ScriptCompiler::CE_INVALIDPARAMETERS, prop->file, prop->line,
                                    atom->value + " is not a valid binding type (must be \"vertex\" or \"fragment\")");
                            }
                        }
                        else
                        {
                            compiler->addError(ScriptCompiler::CE_INVALIDPARAMETERS, prop->file, prop->line,
                                prop->values.front()->getValue() + " is not a valid binding type");
                        }
                    }
                    break;
                case ID_CONTENT_TYPE:
                    if(prop->values.empty())
                    {
                        compiler->addError(ScriptCompiler::CE_NUMBEREXPECTED, prop->file, prop->line);
                    }
                    else if(prop->values.size() > 3)
                    {
                        compiler->addError(ScriptCompiler::CE_FEWERPARAMETERSEXPECTED, prop->file, prop->line,
                            "content_type must have at most 3 arguments");
                    }
                    else
                    {
                        if(prop->values.front()->type == ANT_ATOM)
                        {
                            AtomAbstractNode *atom = (AtomAbstractNode*)prop->values.front().get();
                            switch(atom->id)
                            {
                            case ID_NAMED:
                                mUnit->setContentType(TextureUnitState::CONTENT_NAMED);
                                break;
                            case ID_SHADOW:
                                mUnit->setContentType(TextureUnitState::CONTENT_SHADOW);
                                break;
                            case ID_COMPOSITOR:
                                mUnit->setContentType(TextureUnitState::CONTENT_COMPOSITOR);
                                if (prop->values.size() >= 2)
                                {
                                    String textureName;
                                    getString(*getNodeAt(prop->values, 1), &textureName);
                                    
                                    if (prop->values.size() == 3)
                                    {
                                        uint32 mrtIndex;
                                        getUInt(*getNodeAt(prop->values, 2), (uint32*)&mrtIndex);
                                        mUnit->setCompositorReference(textureName, mrtIndex);
                                    }
                                    else
                                    {
                                        mUnit->setCompositorReference(textureName);
                                    }
                                }
                                else
                                {
                                    compiler->addError(ScriptCompiler::CE_INVALIDPARAMETERS, prop->file, prop->line,
                                        "content_type compositor must have an additional 2 or 3 parameters");
                                }
                                
                                break;
                            default:
                                compiler->addError(ScriptCompiler::CE_INVALIDPARAMETERS, prop->file, prop->line,
                                    atom->value + " is not a valid content type (must be \"named\" or \"shadow\" or \"compositor\")");
                            }
                        }
                        else
                        {
                            compiler->addError(ScriptCompiler::CE_INVALIDPARAMETERS, prop->file, prop->line,
                                prop->values.front()->getValue() + " is not a valid content type");
                        }
                    }
                    break;
                default:
                    compiler->addError(ScriptCompiler::CE_UNEXPECTEDTOKEN, prop->file, prop->line, 
                        "token \"" + prop->name + "\" is not recognized");
                }               
            }
            else if((*i)->type == ANT_OBJECT)
            {
                processNode(compiler, *i);
            }
        }
    }

    /**************************************************************************
    * TextureSourceTranslator
    **************************************************************************/
    TextureSourceTranslator::TextureSourceTranslator()
    {
    }
    //-------------------------------------------------------------------------
    void TextureSourceTranslator::translate(Ogre::ScriptCompiler *compiler, const Ogre::AbstractNodePtr &node)
    {
        ObjectAbstractNode *obj = static_cast<ObjectAbstractNode*>(node.get());

        // It has to have one value identifying the texture source name
        if(obj->values.empty())
        {
            compiler->addError(ScriptCompiler::CE_STRINGEXPECTED, node->file, node->line,
                               "texture_source requires a type value");
            return;
        }

        // Set the value of the source
        ExternalTextureSourceManager::getSingleton().setCurrentPlugIn(obj->values.front()->getValue());

        // Set up the technique, pass, and texunit levels
        if(ExternalTextureSourceManager::getSingleton().getCurrentPlugIn() != 0)
        {
            TextureUnitState *texunit = any_cast<TextureUnitState*>(obj->parent->context);
            Pass *pass = texunit->getParent();
            Technique *technique = pass->getParent();
            Material *material = technique->getParent();

            unsigned short techniqueIndex = 0, passIndex = 0, texUnitIndex = 0;
            for(unsigned short i = 0; i < material->getNumTechniques(); i++)
            {
                if(material->getTechnique(i) == technique)
                {
                    techniqueIndex = i;
                    break;
                }
            }
            for(unsigned short i = 0; i < technique->getNumPasses(); i++)
            {
                if(technique->getPass(i) == pass)
                {
                    passIndex = i;
                    break;
                }
            }
            for(unsigned short i = 0; i < pass->getNumTextureUnitStates(); i++)
            {
                if(pass->getTextureUnitState(i) == texunit)
                {
                    texUnitIndex = i;
                    break;
                }
            }

            String tps;
            tps = StringConverter::toString(techniqueIndex) + " "
                + StringConverter::toString(passIndex) + " "
                + StringConverter::toString(texUnitIndex);

            ExternalTextureSourceManager::getSingleton().getCurrentPlugIn()->setParameter( "set_T_P_S", tps );

            for(AbstractNodeList::iterator i = obj->children.begin(); i != obj->children.end(); ++i)
            {
                if((*i)->type == ANT_PROPERTY)
                {
                    PropertyAbstractNode *prop = (PropertyAbstractNode*)(*i).get();
                    // Glob the property values all together
                    String str = "";
                    for(AbstractNodeList::iterator j = prop->values.begin(); j != prop->values.end(); ++j)
                    {
                        if(j != prop->values.begin())
                            str = str + " ";
                        str = str + (*j)->getValue();
                    }
                    ExternalTextureSourceManager::getSingleton().getCurrentPlugIn()->setParameter(prop->name, str);
                }
                else if((*i)->type == ANT_OBJECT)
                {
                    processNode(compiler, *i);
                }
            }

            ExternalTextureSourceManager::getSingleton().getCurrentPlugIn()->createDefinedTexture(material->getName(), material->getGroup());
        }
    }

    /**************************************************************************
     * GpuProgramTranslator
     *************************************************************************/
    GpuProgramTranslator::GpuProgramTranslator()
    {
    }
    //-------------------------------------------------------------------------
    void GpuProgramTranslator::translate(ScriptCompiler *compiler, const AbstractNodePtr &node)
    {
        ObjectAbstractNode *obj = static_cast<ObjectAbstractNode*>(node.get());

        // Must have a name
        if(obj->name.empty())
        {
            compiler->addError(ScriptCompiler::CE_OBJECTNAMEEXPECTED, obj->file, obj->line,
                               "gpu program object must have names");
            return;
        }

        // Must have a language type
        if(obj->values.empty())
        {
            compiler->addError(ScriptCompiler::CE_STRINGEXPECTED, obj->file, obj->line,
                               "gpu program object require language declarations");
            return;
        }

        // Get the language
        String language;
        if(!getString(obj->values.front(), &language))
        {
            compiler->addError(ScriptCompiler::CE_INVALIDPARAMETERS, obj->file, obj->line);
            return;
        }

        if(language == "asm")
            translateGpuProgram(compiler, obj);
        else if(language == "unified")
            translateUnifiedGpuProgram(compiler, obj);
        else
            translateHighLevelGpuProgram(compiler, obj);
    }
    //-------------------------------------------------------------------------
    void GpuProgramTranslator::translateGpuProgram(ScriptCompiler *compiler, ObjectAbstractNode *obj)
    {
        list<std::pair<String,String> >::type customParameters;
        String syntax, source;
        AbstractNodePtr params;
        for(AbstractNodeList::iterator i = obj->children.begin(); i != obj->children.end(); ++i)
        {
            if((*i)->type == ANT_PROPERTY)
            {
                PropertyAbstractNode *prop = (PropertyAbstractNode*)(*i).get();
                if(prop->id == ID_SOURCE)
                {
                    if(!prop->values.empty())
                    {
                        if(prop->values.front()->type == ANT_ATOM)
                            source = ((AtomAbstractNode*)prop->values.front().get())->value;
                        else
                            compiler->addError(ScriptCompiler::CE_INVALIDPARAMETERS, prop->file, prop->line,
                                               "source file expected");
                    }
                    else
                    {
                        compiler->addError(ScriptCompiler::CE_STRINGEXPECTED, prop->file, prop->line,
                                           "source file expected");
                    }
                }
                else if(prop->id == ID_SYNTAX)
                {
                    if(!prop->values.empty())
                    {
                        if(prop->values.front()->type == ANT_ATOM)
                            syntax = ((AtomAbstractNode*)prop->values.front().get())->value;
                        else
                            compiler->addError(ScriptCompiler::CE_INVALIDPARAMETERS, prop->file, prop->line,
                                               "syntax string expected");
                    }
                    else
                    {
                        compiler->addError(ScriptCompiler::CE_STRINGEXPECTED, prop->file, prop->line,
                                           "syntax string expected");
                    }
                }
                else
                {
                    String name = prop->name, value;
                    bool first = true;
                    for(AbstractNodeList::iterator it = prop->values.begin(); it != prop->values.end(); ++it)
                    {
                        if((*it)->type == ANT_ATOM)
                        {
                            if(!first)
                                value += " ";
                            else
                                first = false;
                            value += ((AtomAbstractNode*)(*it).get())->value;
                        }
                    }
                    customParameters.push_back(std::make_pair(name, value));
                }
            }
            else if((*i)->type == ANT_OBJECT)
            {
                if(((ObjectAbstractNode*)(*i).get())->id == ID_DEFAULT_PARAMS)
                    params = *i;
                else
                    processNode(compiler, *i);
            }
        }

        if (!GpuProgramManager::getSingleton().isSyntaxSupported(syntax))
        {
            compiler->addError(ScriptCompiler::CE_UNSUPPORTEDBYRENDERSYSTEM, obj->file, obj->line, ", Shader name: " + obj->name);
            // Register the unsupported program so that materials that use it know that
            // it exists but is unsupported.
            GpuProgramPtr unsupportedProg = GpuProgramManager::getSingleton().create(obj->name,
                                                                                     compiler->getResourceGroup(), translateIDToGpuProgramType(obj->id), syntax).staticCast<GpuProgram>();
            return;
        }

        // Allocate the program
        GpuProgram *prog = 0;
        CreateGpuProgramScriptCompilerEvent evt(obj->file, obj->name, compiler->getResourceGroup(), source, syntax, translateIDToGpuProgramType(obj->id));
        bool processed = compiler->_fireEvent(&evt, (void*)&prog);
        if(!processed)
        {
            prog = GpuProgramManager::getSingleton().createProgram(obj->name, compiler->getResourceGroup(), source, translateIDToGpuProgramType(obj->id), syntax).get();
        }

        // Check that allocation worked
        if(prog == 0)
        {
            compiler->addError(ScriptCompiler::CE_OBJECTALLOCATIONERROR, obj->file, obj->line,
                               "gpu program \"" + obj->name + "\" could not be created");
            return;
        }

        obj->context = Any(prog);

        prog->setMorphAnimationIncluded(false);
        prog->setPoseAnimationIncluded(0);
        prog->setSkeletalAnimationIncluded(false);
        prog->setVertexTextureFetchRequired(false);
        prog->_notifyOrigin(obj->file);

        // Set the custom parameters
        for(list<std::pair<String,String> >::type::iterator i = customParameters.begin(); i != customParameters.end(); ++i)
            prog->setParameter(i->first, i->second);

        // Set up default parameters
        if(prog->isSupported() && !params.isNull())
        {
            GpuProgramParametersSharedPtr ptr = prog->getDefaultParameters();
            GpuProgramTranslator::translateProgramParameters(compiler, ptr, static_cast<ObjectAbstractNode*>(params.get()));
        }
    }
    //-------------------------------------------------------------------------
    void GpuProgramTranslator::translateUnifiedGpuProgram(ScriptCompiler *compiler, ObjectAbstractNode *obj)
    {
        list<std::pair<String,String> >::type customParameters;
        AbstractNodePtr params;
        for(AbstractNodeList::iterator i = obj->children.begin(); i != obj->children.end(); ++i)
        {
            if((*i)->type == ANT_PROPERTY)
            {
                PropertyAbstractNode *prop = (PropertyAbstractNode*)(*i).get();
                if(prop->name == "delegate")
                {
                    String value;
                    if(!prop->values.empty() && prop->values.front()->type == ANT_ATOM)
                        value = ((AtomAbstractNode*)prop->values.front().get())->value;

                    ProcessResourceNameScriptCompilerEvent evt(ProcessResourceNameScriptCompilerEvent::GPU_PROGRAM, value);
                    compiler->_fireEvent(&evt, 0);
                    customParameters.push_back(std::make_pair("delegate", evt.mName));
                }
                else
                {
                    String name = prop->name, value;
                    bool first = true;
                    for(AbstractNodeList::iterator it = prop->values.begin(); it != prop->values.end(); ++it)
                    {
                        if((*it)->type == ANT_ATOM)
                        {
                            if(!first)
                                value += " ";
                            else
                                first = false;
                            value += ((AtomAbstractNode*)(*it).get())->value;
                        }
                    }
                    customParameters.push_back(std::make_pair(name, value));
                }
            }
            else if((*i)->type == ANT_OBJECT)
            {
                if(((ObjectAbstractNode*)(*i).get())->id == ID_DEFAULT_PARAMS)
                    params = *i;
                else
                    processNode(compiler, *i);
            }
        }

        // Allocate the program
        HighLevelGpuProgram *prog = 0;
        CreateHighLevelGpuProgramScriptCompilerEvent evt(obj->file, obj->name, compiler->getResourceGroup(), "", "unified", translateIDToGpuProgramType(obj->id));
        bool processed = compiler->_fireEvent(&evt, (void*)&prog);

        if(!processed)
        {
            prog = HighLevelGpuProgramManager::getSingleton().createProgram(obj->name, compiler->getResourceGroup(), "unified", translateIDToGpuProgramType(obj->id)).get();
        }

        // Check that allocation worked
        if(prog == 0)
        {
            compiler->addError(ScriptCompiler::CE_OBJECTALLOCATIONERROR, obj->file, obj->line,
                               "gpu program \"" + obj->name + "\" could not be created");
            return;
        }

        obj->context = Any(prog);

        prog->setMorphAnimationIncluded(false);
        prog->setPoseAnimationIncluded(0);
        prog->setSkeletalAnimationIncluded(false);
        prog->setVertexTextureFetchRequired(false);
        prog->_notifyOrigin(obj->file);

        // Set the custom parameters
        for(list<std::pair<String,String> >::type::iterator i = customParameters.begin(); i != customParameters.end(); ++i)
            prog->setParameter(i->first, i->second);

        // Set up default parameters
        if(prog->isSupported() && !params.isNull())
        {
            GpuProgramParametersSharedPtr ptr = prog->getDefaultParameters();
            GpuProgramTranslator::translateProgramParameters(compiler, ptr, static_cast<ObjectAbstractNode*>(params.get()));
        }

    }
    //-------------------------------------------------------------------------
    void GpuProgramTranslator::translateHighLevelGpuProgram(ScriptCompiler *compiler, ObjectAbstractNode *obj)
    {
        if(obj->values.empty())
        {
            compiler->addError(ScriptCompiler::CE_STRINGEXPECTED, obj->file, obj->line);
            return;
        }
        String language;
        if(!getString(obj->values.front(), &language))
        {
            compiler->addError(ScriptCompiler::CE_INVALIDPARAMETERS, obj->file, obj->line);
            return;
        }

        list<std::pair<String,String> >::type customParameters;
        String source;
        AbstractNodePtr params;
        for(AbstractNodeList::iterator i = obj->children.begin(); i != obj->children.end(); ++i)
        {
            if((*i)->type == ANT_PROPERTY)
            {
                PropertyAbstractNode *prop = (PropertyAbstractNode*)(*i).get();
                if(prop->id == ID_SOURCE)
                {
                    if(!prop->values.empty())
                    {
                        if(prop->values.front()->type == ANT_ATOM)
                            source = ((AtomAbstractNode*)prop->values.front().get())->value;
                        else
                            compiler->addError(ScriptCompiler::CE_INVALIDPARAMETERS, prop->file, prop->line,
                                               "source file expected");
                    }
                    else
                    {
                        compiler->addError(ScriptCompiler::CE_STRINGEXPECTED, prop->file, prop->line,
                                           "source file expected");
                    }
                }
                else
                {
                    String name = prop->name, value;
                    bool first = true;
                    for(AbstractNodeList::iterator it = prop->values.begin(); it != prop->values.end(); ++it)
                    {
                        if((*it)->type == ANT_ATOM)
                        {
                            if(!first)
                                value += " ";
                            else
                                first = false;

                            if(prop->name == "attach")
                            {
                                ProcessResourceNameScriptCompilerEvent evt(ProcessResourceNameScriptCompilerEvent::GPU_PROGRAM, ((AtomAbstractNode*)(*it).get())->value);
                                compiler->_fireEvent(&evt, 0);
                                value += evt.mName;
                            }
                            else
                            {
                                value += ((AtomAbstractNode*)(*it).get())->value;
                            }
                        }
                    }
                    customParameters.push_back(std::make_pair(name, value));
                }
            }
            else if((*i)->type == ANT_OBJECT)
            {
                if(((ObjectAbstractNode*)(*i).get())->id == ID_DEFAULT_PARAMS)
                    params = *i;
                else
                    processNode(compiler, *i);
            }
        }

        // Allocate the program
        HighLevelGpuProgram *prog = 0;
        CreateHighLevelGpuProgramScriptCompilerEvent evt(obj->file, obj->name, compiler->getResourceGroup(), source, language,
                                                         translateIDToGpuProgramType(obj->id));
        bool processed = compiler->_fireEvent(&evt, (void*)&prog);
        if(!processed)
        {
            prog = HighLevelGpuProgramManager::getSingleton().createProgram(obj->name, compiler->getResourceGroup(), language, translateIDToGpuProgramType(obj->id)).get();
            prog->setSourceFile(source);
        }

        // Check that allocation worked
        if(prog == 0)
        {
            compiler->addError(ScriptCompiler::CE_OBJECTALLOCATIONERROR, obj->file, obj->line,
                               "GPU program \"" + obj->name + "\" could not be created");
            return;
        }

        obj->context = Any(prog);

        prog->setMorphAnimationIncluded(false);
        prog->setPoseAnimationIncluded(0);
        prog->setSkeletalAnimationIncluded(false);
        prog->setVertexTextureFetchRequired(false);
        prog->_notifyOrigin(obj->file);

        // Set the custom parameters
        for(list<std::pair<String,String> >::type::iterator i = customParameters.begin(); i != customParameters.end(); ++i)
            prog->setParameter(i->first, i->second);

        // Set up default parameters
        if(prog->isSupported() && !params.isNull())
        {
            GpuProgramParametersSharedPtr ptr = prog->getDefaultParameters();
            GpuProgramTranslator::translateProgramParameters(compiler, ptr, static_cast<ObjectAbstractNode*>(params.get()));
        }

    }
    //-------------------------------------------------------------------------
    int parseProgramParameterDimensions(String& declarator, String type)
    {
        // Assume 1 unless otherwise specified
        int dimensions = 1;

        size_t start = declarator.find_first_not_of(type);

        if (start != String::npos)
        {
            size_t end = declarator.find_first_of("[", start);

            // int1, int2, etc.
            if (end != start)
            {
                dimensions *= StringConverter::parseInt(
                    declarator.substr(start, end - start));
                start = end;
            }

            // C-style array
            while (start != String::npos)
            {
                end = declarator.find_first_of("]", start);
                dimensions *= StringConverter::parseInt(
                    declarator.substr(start + 1, end - start - 1));
                start = declarator.find_first_of("[", end);
            }
        }
        
        return dimensions; 
    }
    //-------------------------------------------------------------------------
    void GpuProgramTranslator::translateProgramParameters(ScriptCompiler *compiler, GpuProgramParametersSharedPtr params, ObjectAbstractNode *obj)
    {
        size_t animParametricsCount = 0;

        for(AbstractNodeList::iterator i = obj->children.begin(); i != obj->children.end(); ++i)
        {
            if((*i)->type == ANT_PROPERTY)
            {
                PropertyAbstractNode *prop = static_cast<PropertyAbstractNode*>((*i).get());
                switch(prop->id)
                {
                case ID_SHARED_PARAMS_REF:
                    {
                        if(prop->values.size() != 1)
                        {
                            compiler->addError(ScriptCompiler::CE_INVALIDPARAMETERS, prop->file, prop->line,
                                               "shared_params_ref requires a single parameter");
                            continue;
                        }

                        AbstractNodeList::const_iterator i0 = getNodeAt(prop->values, 0);
                        if((*i0)->type != ANT_ATOM)
                        {
                            compiler->addError(ScriptCompiler::CE_INVALIDPARAMETERS, prop->file, prop->line,
                                               "shared parameter set name expected");
                            continue;
                        }
                        AtomAbstractNode *atom0 = (AtomAbstractNode*)(*i0).get();

                        try
                        {
                            params->addSharedParameters(atom0->value);
                        }
                        catch(Exception& e)
                        {
                            compiler->addError(ScriptCompiler::CE_INVALIDPARAMETERS, prop->file, prop->line,
                                               e.getDescription());
                        }
                    }
                    break;
                //TODO Refactor this case.
                case ID_PARAM_INDEXED:
                case ID_PARAM_NAMED:
                    {
                        if(prop->values.size() >= 3)
                        {
                            bool named = (prop->id == ID_PARAM_NAMED);
                            AbstractNodeList::const_iterator i0 = getNodeAt(prop->values, 0), i1 = getNodeAt(prop->values, 1),
                                k = getNodeAt(prop->values, 2);

                            if((*i0)->type != ANT_ATOM || (*i1)->type != ANT_ATOM)
                            {
                                compiler->addError(ScriptCompiler::CE_INVALIDPARAMETERS, prop->file, prop->line,
                                                   "name or index and parameter type expected");
                                return;
                            }

                            AtomAbstractNode *atom0 = (AtomAbstractNode*)(*i0).get(), *atom1 = (AtomAbstractNode*)(*i1).get();
                            if(!named && !StringConverter::isNumber(atom0->value))
                            {
                                compiler->addError(ScriptCompiler::CE_NUMBEREXPECTED, prop->file, prop->line,
                                                   "parameter index expected");
                                return;
                            }

                            String name;
                            size_t index = 0;
                            // Assign the name/index
                            if(named)
                                name = atom0->value;
                            else
                                index = StringConverter::parseInt(atom0->value);

                            // Determine the type
                            if(atom1->value == "matrix4x4")
                            {
                                Matrix4 m;
                                if(getMatrix4(k, prop->values.end(), &m))
                                {
                                    try
                                    {
                                        if(named)
                                            params->setNamedConstant(name, m);
                                        else
                                            params->setConstant(index, m);
                                    }
                                    catch(...)
                                    {
                                        compiler->addError(ScriptCompiler::CE_INVALIDPARAMETERS, prop->file, prop->line,
                                                           "setting matrix4x4 parameter failed");
                                    }
                                }
                                else
                                {
                                    compiler->addError(ScriptCompiler::CE_NUMBEREXPECTED, prop->file, prop->line,
                                                       "incorrect matrix4x4 declaration");
                                }
                            }
                            else if (atom1->value == "subroutine")
                            {
                                String s;
                                if (getString(*k, &s))
                                {
                                    try
                                    {
                                        if (named)
                                            params->setNamedSubroutine(name, s);
                                        else
                                            params->setSubroutine(index, s);
                                    }
                                    catch(...)
                                    {
                                        compiler->addError(ScriptCompiler::CE_INVALIDPARAMETERS, prop->file, prop->line,
                                                           "setting subroutine parameter failed");
                                    }
                                }
                                else
                                {
                                    compiler->addError(ScriptCompiler::CE_STRINGEXPECTED, prop->file, prop->line,
                                                       "incorrect subroutine declaration");
                                }
                            }
                            // else if (atom1->value == "atomic_counter")
                            // {
                            //     //GpuProgramParameters::ElementType type = GpuProgramParameters::ET_INT; //FIXME
                            //     int count = 0;
                            //     if(atom1->value.size() > 14) {
                            //         count = StringConverter::parseInt(atom1->value.substr(3));
                            //         compiler->addError(ScriptCompiler::CE_INVALIDPARAMETERS, prop->file, prop->line,
                            //                            "currently only a single atomic counter can be set at a time");
                            //         break;
                            //     }
                            //     else
                            //     {
                            //         count = 1;
                            //     }

                            //     // First, clear out any offending auto constants
                            //     if(named)
                            //         params->clearNamedAutoConstant(name);
                            //     else
                            //         params->clearAutoConstant(index);

                            //     // uint8 roundedCount = count%4 != 0 ? count + 4 - (count%4) : count;
                            //     int roundedCount = count%4 != 0 ? count + 4 - (count%4) : count;

                            //     // uint32 *vals = OGRE_ALLOC_T(uint32, roundedCount, MEMCATEGORY_SCRIPTING);
                            //     int *vals = OGRE_ALLOC_T(int, roundedCount, MEMCATEGORY_SCRIPTING);
                            //     if(getInts(k, prop->values.end(), vals, roundedCount))
                            //     {
                            //         try
                            //         {
                            //             if(named)
                            //                 params->setNamedConstant(name, vals, count, 1);
                            //             else
                            //                 params->setConstant(index, vals, roundedCount/4);
                            //         }
                            //         catch(...)
                            //         {
                            //             compiler->addError(ScriptCompiler::CE_INVALIDPARAMETERS, prop->file, prop->line,
                            //                                "setting of constant failed");
                            //         }
                            //     }
                            //     else
                            //     {
                            //         compiler->addError(ScriptCompiler::CE_NUMBEREXPECTED, prop->file, prop->line,
                            //                            "incorrect integer constant declaration");
                            //     }
                            //     OGRE_FREE(vals, MEMCATEGORY_SCRIPTING);
                            // }
                            //TODO This should probably converted into a function of type.
                            else
                            {
                                // Find the type and number of parameters
                                // bool isValid = true;
                                // GpuProgramParameters::ElementType type = GpuProgramParameters::ET_FLOAT;
                                int count = 1;
                                if (atom1->value.find("float") != String::npos)
                                {
                                    // type = GpuProgramParameters::ET_FLOAT;
                                    if (atom1->value.size() >= 6)
                                        count = parseProgramParameterDimensions(atom1->value, String("float"));

                                    // First, clear out any offending auto constants
                                    if (named)
                                        params->clearNamedAutoConstant(name);
                                    else
                                        params->clearAutoConstant(index);

                                    int roundedCount = count%4 != 0 ? count + 4 - (count%4) : count;

                                    float *vals = OGRE_ALLOC_T(float, roundedCount, MEMCATEGORY_SCRIPTING);
                                    if (getFloats(k, prop->values.end(), vals, roundedCount))
                                    {
                                        try
                                        {
                                            if (named)
                                                params->setNamedConstant(name, vals, count, 1);
                                            else
                                                params->setConstant(index, vals, roundedCount/4);
                                        }
                                        catch (...)
                                        {
                                            compiler->addError(ScriptCompiler::CE_INVALIDPARAMETERS, prop->file, prop->line,
                                                               "setting of constant failed");
                                        }
                                    }
                                    else
                                    {
                                        compiler->addError(ScriptCompiler::CE_NUMBEREXPECTED, prop->file, prop->line,
                                                           "incorrect float constant declaration");
                                    }
                                    OGRE_FREE(vals, MEMCATEGORY_SCRIPTING);
                                }
                                else if (atom1->value.find("uint") != String::npos)
                                {
                                    // type = GpuProgramParameters::ET_UINT;
                                    if (atom1->value.size() >= 5)
                                        count = parseProgramParameterDimensions(atom1->value, String("uint"));

                                    // First, clear out any offending auto constants
                                    if (named)
                                        params->clearNamedAutoConstant(name);
                                    else
                                        params->clearAutoConstant(index);

                                    int roundedCount = count%4 != 0 ? count + 4 - (count%4) : count;

                                    uint *vals = OGRE_ALLOC_T(uint, roundedCount, MEMCATEGORY_SCRIPTING);
                                    if (getUInts(k, prop->values.end(), vals, roundedCount))
                                    {
                                        try
                                        {
                                            if (named)
                                                params->setNamedConstant(name, vals, count, 1);
                                            else
                                                params->setConstant(index, vals, roundedCount/4);
                                        }
                                        catch (...)
                                        {
                                            compiler->addError(ScriptCompiler::CE_INVALIDPARAMETERS, prop->file, prop->line,
                                                               "setting of constant failed");
                                        }
                                    }
                                    else
                                    {
                                        compiler->addError(ScriptCompiler::CE_NUMBEREXPECTED, prop->file, prop->line,
                                                           "incorrect unsigned integer constant declaration");
                                    }
                                    OGRE_FREE(vals, MEMCATEGORY_SCRIPTING);
                                }
                                else if (atom1->value.find("int") != String::npos)
                                {
                                    // type = GpuProgramParameters::ET_INT;
                                    if (atom1->value.size() >= 4)
                                        count = parseProgramParameterDimensions(atom1->value, String("int"));

                                    // First, clear out any offending auto constants
                                    if (named)
                                        params->clearNamedAutoConstant(name);
                                    else
                                        params->clearAutoConstant(index);

                                    int roundedCount = count%4 != 0 ? count + 4 - (count%4) : count;

                                    int *vals = OGRE_ALLOC_T(int, roundedCount, MEMCATEGORY_SCRIPTING);
                                    if (getInts(k, prop->values.end(), vals, roundedCount))
                                    {
                                        try
                                        {
                                            if (named)
                                                params->setNamedConstant(name, vals, count, 1);
                                            else
                                                params->setConstant(index, vals, roundedCount/4);
                                        }
                                        catch (...)
                                        {
                                            compiler->addError(ScriptCompiler::CE_INVALIDPARAMETERS, prop->file, prop->line,
                                                               "setting of constant failed");
                                        }
                                    }
                                    else
                                    {
                                        compiler->addError(ScriptCompiler::CE_NUMBEREXPECTED, prop->file, prop->line,
                                                           "incorrect integer constant declaration");
                                    }
                                    OGRE_FREE(vals, MEMCATEGORY_SCRIPTING);
                                }
                                else if (atom1->value.find("double") != String::npos)
                                {
                                    // type = GpuProgramParameters::ET_DOUBLE;
                                    if (atom1->value.size() >= 7)
                                        count = parseProgramParameterDimensions(atom1->value, String("double"));

                                    // First, clear out any offending auto constants
                                    if (named)
                                        params->clearNamedAutoConstant(name);
                                    else
                                        params->clearAutoConstant(index);

                                    int roundedCount = count%4 != 0 ? count + 4 - (count%4) : count;

                                    double *vals = OGRE_ALLOC_T(double, roundedCount, MEMCATEGORY_SCRIPTING);
                                    if (getDoubles(k, prop->values.end(), vals, roundedCount))
                                    {
                                        try
                                        {
                                            if (named)
                                                params->setNamedConstant(name, vals, count, 1);
                                            else
                                                params->setConstant(index, vals, roundedCount/4);
                                        }
                                        catch (...)
                                        {
                                            compiler->addError(ScriptCompiler::CE_INVALIDPARAMETERS, prop->file, prop->line,
                                                               "setting of constant failed");
                                        }
                                    }
                                    else
                                    {
                                        compiler->addError(ScriptCompiler::CE_NUMBEREXPECTED, prop->file, prop->line,
                                                           "incorrect double constant declaration");
                                    }
                                    OGRE_FREE(vals, MEMCATEGORY_SCRIPTING);
                                }                                
                                else if (atom1->value.find("bool") != String::npos)
                                {
                                    // type = GpuProgramParameters::ET_BOOL;
                                    if (atom1->value.size() >= 5)
                                        count = parseProgramParameterDimensions(atom1->value, String("bool"));

                                    // First, clear out any offending auto constants
                                    if (named)
                                        params->clearNamedAutoConstant(name);
                                    else
                                        params->clearAutoConstant(index);

                                    int roundedCount = count%4 != 0 ? count + 4 - (count%4) : count;

                                    uint *vals = OGRE_ALLOC_T(uint, roundedCount, MEMCATEGORY_SCRIPTING);
                                    if (getBooleans(k, prop->values.end(), vals, roundedCount))
                                    {
                                        try
                                        {
                                            if (named)
                                                params->setNamedConstant(name, vals, count, 1);
                                            else
                                                params->setConstant(index, vals, roundedCount/4);
                                        }
                                        catch (...)
                                        {
                                            compiler->addError(ScriptCompiler::CE_INVALIDPARAMETERS, prop->file, prop->line,
                                                               "setting of constant failed");
                                        }
                                    }
                                    else
                                    {
                                        compiler->addError(ScriptCompiler::CE_NUMBEREXPECTED, prop->file, prop->line,
                                                           "incorrect boolean constant declaration");
                                    }
                                    OGRE_FREE(vals, MEMCATEGORY_SCRIPTING);
                                }
                                else
                                {
                                    compiler->addError(ScriptCompiler::CE_INVALIDPARAMETERS, prop->file, prop->line,
                                                       "incorrect type specified; only variants of int, uint, float, double, and bool allowed");
                                    // isValid = false;
                                }

                                // if (isValid)
                                // {
                                //     // First, clear out any offending auto constants
                                //     if (named)
                                //         params->clearNamedAutoConstant(name);
                                //     else
                                //         params->clearAutoConstant(index);

                                //     int roundedCount = count%4 != 0 ? count + 4 - (count%4) : count;

                                //     if (type == GpuProgramParameters::ET_FLOAT)
                                //     {
                                //       float *vals = OGRE_ALLOC_T(float, roundedCount, MEMCATEGORY_SCRIPTING);
                                //         if (getFloats(k, prop->values.end(), vals, roundedCount))
                                //         {
                                //             try
                                //             {
                                //                 if (named)
                                //                     params->setNamedConstant(name, vals, count, 1);
                                //                 else
                                //                     params->setConstant(index, vals, roundedCount/4);
                                //             }
                                //             catch (...)
                                //             {
                                //                 compiler->addError(ScriptCompiler::CE_INVALIDPARAMETERS, prop->file, prop->line,
                                //                                    "setting of constant failed");
                                //             }
                                //         }
                                //         else
                                //         {
                                //             compiler->addError(ScriptCompiler::CE_NUMBEREXPECTED, prop->file, prop->line,
                                //                                "incorrect float constant declaration");
                                //         }
                                //         OGRE_FREE(vals, MEMCATEGORY_SCRIPTING);  
                                //     }
                                //     else if (type == GpuProgramParameters::ET_INT)
                                //     {
                                //         int *vals = OGRE_ALLOC_T(int, roundedCount, MEMCATEGORY_SCRIPTING);
                                //         if (getInts(k, prop->values.end(), vals, roundedCount))
                                //         {
                                //             try
                                //             {
                                //                 if (named)
                                //                     params->setNamedConstant(name, vals, count, 1);
                                //                 else
                                //                     params->setConstant(index, vals, roundedCount/4);
                                //             }
                                //             catch (...)
                                //             {
                                //                 compiler->addError(ScriptCompiler::CE_INVALIDPARAMETERS, prop->file, prop->line,
                                //                                    "setting of constant failed");
                                //             }
                                //         }
                                //         else
                                //         {
                                //             compiler->addError(ScriptCompiler::CE_NUMBEREXPECTED, prop->file, prop->line,
                                //                                "incorrect integer constant declaration");
                                //         }
                                //         OGRE_FREE(vals, MEMCATEGORY_SCRIPTING);
                                //     }
                                //     else if (type == GpuProgramParameters::ET_DOUBLE)
                                //     {
                                //         double *vals = OGRE_ALLOC_T(double, roundedCount, MEMCATEGORY_SCRIPTING);
                                //         if (getDoubles(k, prop->values.end(), vals, roundedCount))
                                //         {
                                //             try
                                //             {
                                //                 if (named)
                                //                     params->setNamedConstant(name, vals, count, 1);
                                //                 else
                                //                     params->setConstant(index, vals, roundedCount/4);
                                //             }
                                //             catch (...)
                                //             {
                                //                 compiler->addError(ScriptCompiler::CE_INVALIDPARAMETERS, prop->file, prop->line,
                                //                                    "setting of constant failed");
                                //             }
                                //         }
                                //         else
                                //         {
                                //             compiler->addError(ScriptCompiler::CE_NUMBEREXPECTED, prop->file, prop->line,
                                //                                "incorrect double constant declaration");
                                //         }
                                //         OGRE_FREE(vals, MEMCATEGORY_SCRIPTING);
                                //     }
                                //     else if (type == GpuProgramParameters::ET_UINT)
                                //     {
                                //         uint *vals = OGRE_ALLOC_T(uint, roundedCount, MEMCATEGORY_SCRIPTING);
                                //         if (getUInts(k, prop->values.end(), vals, roundedCount))
                                //         {
                                //             try
                                //             {
                                //                 if (named)
                                //                     params->setNamedConstant(name, vals, count, 1);
                                //                 else
                                //                     params->setConstant(index, vals, roundedCount/4);
                                //             }
                                //             catch (...)
                                //             {
                                //                 compiler->addError(ScriptCompiler::CE_INVALIDPARAMETERS, prop->file, prop->line,
                                //                                    "setting of constant failed");
                                //             }
                                //         }
                                //         else
                                //         {
                                //             compiler->addError(ScriptCompiler::CE_NUMBEREXPECTED, prop->file, prop->line,
                                //                                "incorrect unsigned integer constant declaration");
                                //         }
                                //         OGRE_FREE(vals, MEMCATEGORY_SCRIPTING);
                                //     }
                                //     else if (type == GpuProgramParameters::ET_BOOL)
                                //     {
                                //         bool *vals = OGRE_ALLOC_T(bool, roundedCount, MEMCATEGORY_SCRIPTING);
                                //         if (getBooleans(k, prop->values.end(), vals, roundedCount))
                                //         {
                                //             try
                                //             {
                                //                 if (named)
                                //                     params->setNamedConstant(name, vals, count, 1);
                                //                 else
                                //                     params->setConstant(index, vals, roundedCount/4);
                                //             }
                                //             catch (...)
                                //             {
                                //                 compiler->addError(ScriptCompiler::CE_INVALIDPARAMETERS, prop->file, prop->line,
                                //                                    "setting of constant failed");
                                //             }
                                //         }
                                //         else
                                //         {
                                //             compiler->addError(ScriptCompiler::CE_NUMBEREXPECTED, prop->file, prop->line,
                                //                                "incorrect boolean constant declaration");
                                //         }
                                //         OGRE_FREE(vals, MEMCATEGORY_SCRIPTING);
                                //     }
                                // }
                            }
                        }
                        else
                        {
                            compiler->addError(ScriptCompiler::CE_INVALIDPARAMETERS, prop->file, prop->line,
                                               "param_named and param_indexed properties requires at least 3 arguments");
                        }
                    }
                    break;
                case ID_PARAM_INDEXED_AUTO:
                case ID_PARAM_NAMED_AUTO:
                    {
                        bool named = (prop->id == ID_PARAM_NAMED_AUTO);
                        String name;

                        if(prop->values.size() >= 2)
                        {
                            size_t index = 0;
                            AbstractNodeList::const_iterator i0 = getNodeAt(prop->values, 0),
                                i1 = getNodeAt(prop->values, 1), i2 = getNodeAt(prop->values, 2), i3 = getNodeAt(prop->values, 3);
                            if((*i0)->type != ANT_ATOM || (*i1)->type != ANT_ATOM)
                            {
                                compiler->addError(ScriptCompiler::CE_INVALIDPARAMETERS, prop->file, prop->line,
                                                   "name or index and auto constant type expected");
                                return;
                            }
                            AtomAbstractNode *atom0 = (AtomAbstractNode*)(*i0).get(), *atom1 = (AtomAbstractNode*)(*i1).get();
                            if(!named && !StringConverter::isNumber(atom0->value))
                            {
                                compiler->addError(ScriptCompiler::CE_NUMBEREXPECTED, prop->file, prop->line,
                                                   "parameter index expected");
                                return;
                            }

                            if(named)
                                name = atom0->value;
                            else
                                index = StringConverter::parseInt(atom0->value);

                            // Look up the auto constant
                            StringUtil::toLowerCase(atom1->value);
                            const GpuProgramParameters::AutoConstantDefinition *def =
                                GpuProgramParameters::getAutoConstantDefinition(atom1->value);
                            if(def)
                            {
                                switch(def->dataType)
                                {
                                case GpuProgramParameters::ACDT_NONE:
                                    // Set the auto constant
                                    try
                                    {
                                        if(named)
                                            params->setNamedAutoConstant(name, def->acType);
                                        else
                                            params->setAutoConstant(index, def->acType);
                                    }
                                    catch(...)
                                    {
                                        compiler->addError(ScriptCompiler::CE_INVALIDPARAMETERS, prop->file, prop->line,
                                                           "setting of constant failed");
                                    }
                                    break;
                                case GpuProgramParameters::ACDT_INT:
                                    if(def->acType == GpuProgramParameters::ACT_ANIMATION_PARAMETRIC)
                                    {
                                        try
                                        {
                                            if(named)
                                                params->setNamedAutoConstant(name, def->acType, animParametricsCount++);
                                            else
                                                params->setAutoConstant(index, def->acType, animParametricsCount++);
                                        }
                                        catch(...)
                                        {
                                            compiler->addError(ScriptCompiler::CE_INVALIDPARAMETERS, prop->file, prop->line,
                                                               "setting of constant failed");
                                        }
                                    }
                                    else
                                    {
                                        // Only certain texture projection auto params will assume 0
                                        // Otherwise we will expect that 3rd parameter
                                        if(i2 == prop->values.end())
                                        {
                                            if(def->acType == GpuProgramParameters::ACT_TEXTURE_VIEWPROJ_MATRIX ||
                                               def->acType == GpuProgramParameters::ACT_TEXTURE_WORLDVIEWPROJ_MATRIX ||
                                               def->acType == GpuProgramParameters::ACT_SPOTLIGHT_VIEWPROJ_MATRIX ||
                                               def->acType == GpuProgramParameters::ACT_SPOTLIGHT_WORLDVIEWPROJ_MATRIX
                                            )
                                            {
                                                try
                                                {
                                                    if(named)
                                                        params->setNamedAutoConstant(name, def->acType, 0);
                                                    else
                                                        params->setAutoConstant(index, def->acType, 0);
                                                }
                                                catch(...)
                                                {
                                                    compiler->addError(ScriptCompiler::CE_INVALIDPARAMETERS, prop->file, prop->line,
                                                                       "setting of constant failed");
                                                }
                                            }
                                            else
                                            {
                                                compiler->addError(ScriptCompiler::CE_NUMBEREXPECTED, prop->file, prop->line,
                                                                   "extra parameters required by constant definition " + atom1->value);
                                            }
                                        }
                                        else
                                        {
                                            bool success = false;
                                            uint32 extraInfo = 0;
                                            if(i3 == prop->values.end())
                                            { // Handle only one extra value
                                                if(getUInt(*i2, &extraInfo))
                                                {
                                                    success = true;
                                                }
                                            }
                                            else
                                            { // Handle two extra values
                                                uint32 extraInfo1 = 0, extraInfo2 = 0;
                                                if(getUInt(*i2, &extraInfo1) && getUInt(*i3, &extraInfo2))
                                                {
                                                    extraInfo = extraInfo1 | (extraInfo2 << 16);
                                                    success = true;
                                                }
                                            }

                                            if(success)
                                            {
                                                try
                                                {
                                                    if(named)
                                                        params->setNamedAutoConstant(name, def->acType, extraInfo);
                                                    else
                                                        params->setAutoConstant(index, def->acType, extraInfo);
                                                }
                                                catch(...)
                                                {
                                                    compiler->addError(ScriptCompiler::CE_INVALIDPARAMETERS, prop->file, prop->line,
                                                                       "setting of constant failed");
                                                }
                                            }
                                            else
                                            {
                                                compiler->addError(ScriptCompiler::CE_INVALIDPARAMETERS, prop->file, prop->line,
                                                                   "invalid auto constant extra info parameter");
                                            }
                                        }
                                    }
                                    break;
                                case GpuProgramParameters::ACDT_REAL:
                                    if(def->acType == GpuProgramParameters::ACT_TIME ||
                                       def->acType == GpuProgramParameters::ACT_FRAME_TIME)
                                    {
                                        Real f = 1.0f;
                                        if(i2 != prop->values.end())
                                            getReal(*i2, &f);

                                        try
                                        {
                                            if(named)
                                                params->setNamedAutoConstantReal(name, def->acType, f);
                                            else
                                                params->setAutoConstantReal(index, def->acType, f);
                                        }
                                        catch(...)
                                        {
                                            compiler->addError(ScriptCompiler::CE_INVALIDPARAMETERS, prop->file, prop->line,
                                                               "setting of constant failed");
                                        }
                                    }
                                    else
                                    {
                                        if(i2 != prop->values.end())
                                        {
                                            Real extraInfo = 0.0f;
                                            if(getReal(*i2, &extraInfo))
                                            {
                                                try
                                                {
                                                    if(named)
                                                        params->setNamedAutoConstantReal(name, def->acType, extraInfo);
                                                    else
                                                        params->setAutoConstantReal(index, def->acType, extraInfo);
                                                }
                                                catch(...)
                                                {
                                                    compiler->addError(ScriptCompiler::CE_INVALIDPARAMETERS, prop->file, prop->line,
                                                                       "setting of constant failed");
                                                }
                                            }
                                            else
                                            {
                                                compiler->addError(ScriptCompiler::CE_INVALIDPARAMETERS, prop->file, prop->line,
                                                                   "incorrect float argument definition in extra parameters");
                                            }
                                        }
                                        else
                                        {
                                            compiler->addError(ScriptCompiler::CE_NUMBEREXPECTED, prop->file, prop->line,
                                                               "extra parameters required by constant definition " + atom1->value);
                                        }
                                    }
                                    break;
                                }
                            }
                            else
                            {
                                compiler->addError(ScriptCompiler::CE_INVALIDPARAMETERS, prop->file, prop->line);
                            }
                        }
                        else
                        {
                            compiler->addError(ScriptCompiler::CE_INVALIDPARAMETERS, prop->file, prop->line);
                        }
                    }
                    break;
                // case ID_COMPUTE_WORKGROUP_DIMENSIONS:
                //     if (obj->id != ID_COMPUTE_PROGRAM)
                //         break;
                //     if (prop->values.size() == 3)
                //     {
                //         AbstractNodeList::const_iterator first_dimension = getNodeAt(prop->values, 0);

                //         uint *vals = OGRE_ALLOC_T(uint, roundedCount, MEMCATEGORY_SCRIPTING);
                //         if(getUInts(k, prop->values.end(), vals, 3))
                //         {
                //             try
                //             {
                //                 params->setNamedConstant(name, m);
                //             }
                //             catch(...)
                //             {
                //                 compiler->addError(ScriptCompiler::CE_INVALIDPARAMETERS, prop->file, prop->line,
                //                                    "setting workgroup_dimensions parameter failed");
                //             }
                //         }
                //         else
                //         {
                //             compiler->addError(ScriptCompiler::CE_NUMBEREXPECTED, prop->file, prop->line,
                //                                "incorrect workgroup_dimensions declaration");
                //         }
                //     }
                //     else
                //     {
                //         compiler->addError(ScriptCompiler::CE_INVALIDPARAMETERS, prop->file, prop->line,
                //                            "workgroup_dimensions property requires 3 arguments");
                //     }

                    
                //     break;
                default:
                    compiler->addError(ScriptCompiler::CE_UNEXPECTEDTOKEN, prop->file, prop->line,
                                       "token \"" + prop->name + "\" is not recognized");
                }
            }
        }
    }
    /**************************************************************************
     * SharedParamsTranslator
     *************************************************************************/
    SharedParamsTranslator::SharedParamsTranslator()
    {
    }
    //-------------------------------------------------------------------------
    void SharedParamsTranslator::translate(ScriptCompiler *compiler, const AbstractNodePtr &node)
    {
        ObjectAbstractNode *obj = static_cast<ObjectAbstractNode*>(node.get());

        // Must have a name
        if (obj->name.empty())
        {
            compiler->addError(ScriptCompiler::CE_OBJECTNAMEEXPECTED, obj->file, obj->line,
                               "shared_params must be given a name");
            return;
        }

        GpuSharedParameters* sharedParams = 0;
        CreateGpuSharedParametersScriptCompilerEvent evt(obj->file, obj->name, compiler->getResourceGroup());
        bool processed = compiler->_fireEvent(&evt, (void*)&sharedParams);

        if (!processed)
        {
            sharedParams = GpuProgramManager::getSingleton().createSharedParameters(obj->name).get();
        }

        if (!sharedParams)
        {
            compiler->addError(ScriptCompiler::CE_OBJECTALLOCATIONERROR, obj->file, obj->line);
            return;
        }


        for (AbstractNodeList::iterator i = obj->children.begin(); i != obj->children.end(); ++i)
        {
            if ((*i)->type == ANT_PROPERTY)
            {
                PropertyAbstractNode *prop = static_cast<PropertyAbstractNode*>((*i).get());
                switch (prop->id)
                {
                case ID_SHARED_PARAM_NAMED:
                    {
                        if (prop->values.size() < 2)
                        {
                            compiler->addError(ScriptCompiler::CE_INVALIDPARAMETERS, prop->file, prop->line,
                                               "shared_param_named - expected 2 or more arguments");
                            continue;
                        }

                        AbstractNodeList::const_iterator i0 = getNodeAt(prop->values, 0), i1 = getNodeAt(prop->values, 1);

                        if ((*i0)->type != ANT_ATOM || (*i1)->type != ANT_ATOM)
                        {
                            compiler->addError(ScriptCompiler::CE_INVALIDPARAMETERS, prop->file, prop->line,
                                               "name and parameter type expected");
                            continue;
                        }


                        AtomAbstractNode *atom0 = (AtomAbstractNode*)(*i0).get();

                        String pName = atom0->value;
                        GpuConstantType constType = GCT_UNKNOWN;
                        //size_t arraySz = 1;
                        if (!getConstantType(i1, &constType))
                        {
                            compiler->addError(ScriptCompiler::CE_INVALIDPARAMETERS, prop->file, prop->line,
                                               "invalid parameter type");
                            continue;
                        }

                        // bool isFloat = GpuConstantDefinition::isFloat(constType);
                        // bool isInt = GpuConstantDefinition::isInt(constType);
                        // bool isDouble = GpuConstantDefinition::isDouble(constType);
                        // bool isUInt = GpuConstantDefinition::isUnsignedInt(constType);
                        // bool isBool = GpuConstantDefinition::isBool(constType);

                        // FloatConstantList mFloats;
                        // IntConstantList mInts;
                        // DoubleConstantList mDoubles;
                        // UnsignedIntConstantList mUInts;

                        BaseConstantType baseType = GpuConstantDefinition::getBaseType(constType);

                        switch (baseType)
                        {
                        case BCT_FLOAT:
                            translateSharedParamNamed <float, BCT_FLOAT> (compiler, sharedParams, prop, pName, constType);
                            break;
                        case BCT_INT:
                            translateSharedParamNamed <int, BCT_INT> (compiler, sharedParams, prop, pName, constType);
                            break;
                        case BCT_DOUBLE:
                            translateSharedParamNamed <double, BCT_DOUBLE> (compiler, sharedParams, prop, pName, constType);
                            break;
                        case BCT_UINT:
                            translateSharedParamNamed <uint, BCT_UINT> (compiler, sharedParams, prop, pName, constType);
                            break;
                        case BCT_BOOL:
                            translateSharedParamNamed <uint, BCT_BOOL> (compiler, sharedParams, prop, pName, constType);
                            break;
                        default:
                            compiler->addError(ScriptCompiler::CE_INVALIDPARAMETERS, prop->file, prop->line,
                                               "invalid parameter type");
                            break;
                        }
                    }

                }
            }
        }
    }
    //-------------------------------------------------------------------------
    template <> float  SharedParamsTranslator::parseParameter<float,  BCT_FLOAT>  (const String& param) { return StringConverter::parseReal(param); }
    template <> int    SharedParamsTranslator::parseParameter<int,    BCT_INT>    (const String& param) { return StringConverter::parseInt(param); }
    template <> double SharedParamsTranslator::parseParameter<double, BCT_DOUBLE> (const String& param) { return StringConverter::parseReal(param); }
    template <> uint   SharedParamsTranslator::parseParameter<uint,   BCT_UINT>   (const String& param) { return StringConverter::parseUnsignedInt(param); }
    template <> uint   SharedParamsTranslator::parseParameter<uint,   BCT_BOOL>   (const String& param) { return StringConverter::parseBool(param); }
    //-------------------------------------------------------------------------
    template <class T, BaseConstantType baseType>
    void SharedParamsTranslator::translateSharedParamNamed(ScriptCompiler *compiler, GpuSharedParameters* sharedParams, PropertyAbstractNode *prop, String pName, GpuConstantType constType)
    {
        std::vector<T> values;

        size_t arraySz = 1;

        AbstractNodeList::const_iterator otherValsi = prop->values.begin();
        std::advance(otherValsi, 2);

        for (; otherValsi != prop->values.end(); ++otherValsi)
        {
            if((*otherValsi)->type != ANT_ATOM)
                continue;

            AtomAbstractNode *atom = (AtomAbstractNode*)(*otherValsi).get();

            if (atom->value.at(0) == '[' && atom->value.at(atom->value.size() - 1) == ']')
            {
                String arrayStr = atom->value.substr(1, atom->value.size() - 2);
                if(!StringConverter::isNumber(arrayStr))
                {
                    compiler->addError(ScriptCompiler::CE_NUMBEREXPECTED, prop->file, prop->line,
                                       "invalid array size");
                    continue;
                }
                arraySz = StringConverter::parseInt(arrayStr);
            }
            else
            {
                //TODO bool no longer makes this check true - perhaps another check will do
                // if(!StringConverter::isNumber(atom->value))
                // {
                //     compiler->addError(ScriptCompiler::CE_NUMBEREXPECTED, prop->file, prop->line,
                //                        atom->value + " invalid - extra parameters to shared_param_named must be numbers");
                //     continue;
                // }

<<<<<<< HEAD
                // if (isFloat)
                //     mFloats.push_back((float)StringConverter::parseReal(atom->value));
                // else if (isInt)
                //     mInts.push_back(StringConverter::parseInt(atom->value));
                // else if (isDouble)
                //     mDoubles.push_back(StringConverter::parseDouble(atom->value));
                // else if (isUInt)
                //     mUInts.push_back(StringConverter::parseUInt(atom->value));
                // else if (isBool)
                //     mUInts.push_back(StringConverter::parseBoolean(atom->value));
                
                switch(baseType)
                {
                case BCT_FLOAT:
                    values.push_back((T)(float)StringConverter::parseReal(atom->value));
                    break;
                case BCT_INT:
                    values.push_back((T)StringConverter::parseInt(atom->value));
                    break;
                case BCT_DOUBLE:
                    values.push_back((T)(double)StringConverter::parseReal(atom->value));
                    break;
                case BCT_UINT:
                    values.push_back((T)StringConverter::parseUnsignedInt(atom->value));
                    break;
                case BCT_BOOL:
                    values.push_back((T)(uint)StringConverter::parseBool(atom->value));
                    break;
                default:
                    // This should never be reached.
                    break;
                }
=======
                values.push_back(parseParameter<T, baseType>(atom->value));
>>>>>>> 6a259fee
            }

        } // each extra param

        // define constant entry
        try
        {
            sharedParams->addConstantDefinition(pName, constType, arraySz);
        }
        catch(Exception& e)
        {
            compiler->addError(ScriptCompiler::CE_INVALIDPARAMETERS, prop->file, prop->line,
                               e.getDescription());
            // continue;
            return;
        }

        // initial values
        size_t elemsExpected = GpuConstantDefinition::getElementSize(constType, false) * arraySz;
        // size_t elemsFound = isFloat ? mFloats.size() : mInts.size();
        size_t elemsFound = values.size();
        if (elemsFound)
        {
            if (elemsExpected != elemsFound)
            {
                compiler->addError(ScriptCompiler::CE_INVALIDPARAMETERS, prop->file, prop->line,
                                   "Wrong number of values supplied for parameter type");
                // continue;
                return;
            }

            // if (isFloat)
            //     sharedParams->setNamedConstant(pName, &mFloats[0], elemsFound);
            // else
            //     sharedParams->setNamedConstant(pName, &mInts[0], elemsFound);

            sharedParams->setNamedConstant(pName, &values[0], elemsFound);
        }
    }

    /**************************************************************************
     * ParticleSystemTranslator
     *************************************************************************/
    ParticleSystemTranslator::ParticleSystemTranslator()
        :mSystem(0)
    {
    }

    void ParticleSystemTranslator::translate(ScriptCompiler *compiler, const AbstractNodePtr &node)
    {
        ObjectAbstractNode *obj = static_cast<ObjectAbstractNode*>(node.get());
        // Find the name
        if(obj->name.empty())
        {
            compiler->addError(ScriptCompiler::CE_OBJECTNAMEEXPECTED, obj->file, obj->line);
            return;
        }

        // Allocate the particle system
        CreateParticleSystemScriptCompilerEvent evt(obj->file, obj->name, compiler->getResourceGroup());
        bool processed = compiler->_fireEvent(&evt, (void*)&mSystem);

        if(!processed)
        {
            mSystem = ParticleSystemManager::getSingleton().createTemplate(obj->name, compiler->getResourceGroup());
        }

        if(!mSystem)
        {
            compiler->addError(ScriptCompiler::CE_OBJECTALLOCATIONERROR, obj->file, obj->line);
            return;
        }

        mSystem->_notifyOrigin(obj->file);

        mSystem->removeAllEmitters();
        mSystem->removeAllAffectors();

        obj->context = Any(mSystem);

        for(AbstractNodeList::iterator i = obj->children.begin(); i != obj->children.end(); ++i)
        {
            if((*i)->type == ANT_PROPERTY)
            {
                PropertyAbstractNode *prop = static_cast<PropertyAbstractNode*>((*i).get());
                switch(prop->id)
                {
                case ID_MATERIAL:
                    if(prop->values.empty())
                    {
                        compiler->addError(ScriptCompiler::CE_STRINGEXPECTED, prop->file, prop->line);
                        return;
                    }
                    else
                    {
                        if(prop->values.front()->type == ANT_ATOM)
                        {
                            String name = ((AtomAbstractNode*)prop->values.front().get())->value;

                            ProcessResourceNameScriptCompilerEvent locEvt(ProcessResourceNameScriptCompilerEvent::MATERIAL, name);
                            compiler->_fireEvent(&locEvt, 0);

                            if(!mSystem->setParameter("material", locEvt.mName))
                            {
                                if(mSystem->getRenderer())
                                {
                                    if(!mSystem->getRenderer()->setParameter("material", locEvt.mName))
                                        compiler->addError(ScriptCompiler::CE_INVALIDPARAMETERS, prop->file, prop->line,
                                                           "material property could not be set with material \"" + locEvt.mName + "\"");
                                }
                            }
                        }
                    }
                    break;
                default:
                    if(prop->values.empty())
                    {
                        compiler->addError(ScriptCompiler::CE_STRINGEXPECTED, prop->file, prop->line);
                        return;
                    }
                    else
                    {
                        String name = prop->name, value;

                        // Glob the values together
                        for(AbstractNodeList::iterator it = prop->values.begin(); it != prop->values.end(); ++it)
                        {
                            if((*it)->type == ANT_ATOM)
                            {
                                if(value.empty())
                                    value = ((AtomAbstractNode*)(*it).get())->value;
                                else
                                    value = value + " " + ((AtomAbstractNode*)(*it).get())->value;
                            }
                            else
                            {
                                compiler->addError(ScriptCompiler::CE_INVALIDPARAMETERS, prop->file, prop->line);
                                return;
                            }
                        }

                        if(!mSystem->setParameter(name, value))
                        {
                            if(mSystem->getRenderer())
                            {
                                if(!mSystem->getRenderer()->setParameter(name, value))
                                    compiler->addError(ScriptCompiler::CE_INVALIDPARAMETERS, prop->file, prop->line);
                            }
                        }
                    }
                }
            }
            else
            {
                processNode(compiler, *i);
            }
        }
    }

    /**************************************************************************
     * ParticleEmitterTranslator
     *************************************************************************/
    ParticleEmitterTranslator::ParticleEmitterTranslator()
        :mEmitter(0)
    {
    }
    //-------------------------------------------------------------------------
    void ParticleEmitterTranslator::translate(ScriptCompiler *compiler, const AbstractNodePtr &node)
    {
        ObjectAbstractNode *obj = static_cast<ObjectAbstractNode*>(node.get());

        // Must have a type as the first value
        if(obj->values.empty())
        {
            compiler->addError(ScriptCompiler::CE_STRINGEXPECTED, obj->file, obj->line);
            return;
        }

        String type;
        if(!getString(obj->values.front(), &type))
        {
            compiler->addError(ScriptCompiler::CE_INVALIDPARAMETERS, obj->file, obj->line);
            return;
        }

        ParticleSystem *system = any_cast<ParticleSystem*>(obj->parent->context);
        mEmitter = system->addEmitter(type);

        for(AbstractNodeList::iterator i = obj->children.begin(); i != obj->children.end(); ++i)
        {
            if((*i)->type == ANT_PROPERTY)
            {
                PropertyAbstractNode *prop = static_cast<PropertyAbstractNode*>((*i).get());
                String value;

                // Glob the values together
                for(AbstractNodeList::iterator it = prop->values.begin(); it != prop->values.end(); ++it)
                {
                    if((*it)->type == ANT_ATOM)
                    {
                        if(value.empty())
                            value = ((AtomAbstractNode*)(*it).get())->value;
                        else
                            value = value + " " + ((AtomAbstractNode*)(*it).get())->value;
                    }
                    else
                    {
                        compiler->addError(ScriptCompiler::CE_INVALIDPARAMETERS, prop->file, prop->line);
                        break;
                    }
                }

                if(!mEmitter->setParameter(prop->name, value))
                {
                    compiler->addError(ScriptCompiler::CE_INVALIDPARAMETERS, prop->file, prop->line);
                }
            }
            else
            {
                processNode(compiler, *i);
            }
        }
    }

    /**************************************************************************
     * ParticleAffectorTranslator
     *************************************************************************/
    ParticleAffectorTranslator::ParticleAffectorTranslator()
        :mAffector(0)
    {
    }
    //-------------------------------------------------------------------------
    void ParticleAffectorTranslator::translate(ScriptCompiler *compiler, const AbstractNodePtr &node)
    {
        ObjectAbstractNode *obj = static_cast<ObjectAbstractNode*>(node.get());

        // Must have a type as the first value
        if(obj->values.empty())
        {
            compiler->addError(ScriptCompiler::CE_STRINGEXPECTED, obj->file, obj->line);
            return;
        }

        String type;
        if(!getString(obj->values.front(), &type))
        {
            compiler->addError(ScriptCompiler::CE_INVALIDPARAMETERS, obj->file, obj->line);
            return;
        }

        ParticleSystem *system = any_cast<ParticleSystem*>(obj->parent->context);
        mAffector = system->addAffector(type);

        for(AbstractNodeList::iterator i = obj->children.begin(); i != obj->children.end(); ++i)
        {
            if((*i)->type == ANT_PROPERTY)
            {
                PropertyAbstractNode *prop = static_cast<PropertyAbstractNode*>((*i).get());
                String value;

                // Glob the values together
                for(AbstractNodeList::iterator it = prop->values.begin(); it != prop->values.end(); ++it)
                {
                    if((*it)->type == ANT_ATOM)
                    {
                        if(value.empty())
                            value = ((AtomAbstractNode*)(*it).get())->value;
                        else
                            value = value + " " + ((AtomAbstractNode*)(*it).get())->value;
                    }
                    else
                    {
                        compiler->addError(ScriptCompiler::CE_INVALIDPARAMETERS, prop->file, prop->line);
                        break;
                    }
                }

                if(!mAffector->setParameter(prop->name, value))
                {
                    compiler->addError(ScriptCompiler::CE_INVALIDPARAMETERS, prop->file, prop->line);
                }
            }
            else
            {
                processNode(compiler, *i);
            }
        }
    }

    /**************************************************************************
     * CompositorTextureBaseTranslator
     *************************************************************************/
    void CompositorTextureBaseTranslator::translateTextureProperty( TextureDefinitionBase *defBase,
                                                                    PropertyAbstractNode *prop,
                                                                    ScriptCompiler *compiler ) const
    {
        size_t atomIndex = 1;
        AbstractNodeList::const_iterator it = getNodeAt(prop->values, 0);

        if((*it)->type != ANT_ATOM)
        {
            compiler->addError(ScriptCompiler::CE_INVALIDPARAMETERS, prop->file, prop->line);
            return;
        }
        // Save the first atom, should be name
        AtomAbstractNode *atom0 = (AtomAbstractNode*)(*it).get();

        uint width = 0, height = 0;
        float widthFactor = 1.0f, heightFactor = 1.0f;
        bool widthSet = false, heightSet = false, formatSet = false;
        TextureDefinitionBase::BoolSetting hwGammaWrite = TextureDefinitionBase::BoolUndefined;
        bool fsaa = true;
        bool fsaaExplicitResolve = false;
        uint16 depthBufferId = DepthBuffer::POOL_DEFAULT;
        Ogre::PixelFormatList formats;

        while (atomIndex < prop->values.size())
        {
            it = getNodeAt(prop->values, static_cast<int>(atomIndex++));
            if((*it)->type != ANT_ATOM)
            {
                compiler->addError(ScriptCompiler::CE_INVALIDPARAMETERS, prop->file, prop->line);
                return;
            }
            AtomAbstractNode *atom = (AtomAbstractNode*)(*it).get();

            switch(atom->id)
            {
            case ID_TARGET_WIDTH:
                width = 0;
                widthSet = true;
                break;
            case ID_TARGET_HEIGHT:
                height = 0;
                heightSet = true;
                break;
            case ID_TARGET_WIDTH_SCALED:
            case ID_TARGET_HEIGHT_SCALED:
                {
                    bool *pSetFlag;
                    uint *pSize;
                    float *pFactor;

                    if (atom->id == ID_TARGET_WIDTH_SCALED)
                    {
                        pSetFlag = &widthSet;
                        pSize = &width;
                        pFactor = &widthFactor;
                    }
                    else
                    {
                        pSetFlag = &heightSet;
                        pSize = &height;
                        pFactor = &heightFactor;
                    }
                    // advance to next to get scaling
                    it = getNodeAt(prop->values, static_cast<int>(atomIndex++));
                    if(prop->values.end() == it || (*it)->type != ANT_ATOM)
                    {
                        compiler->addError(ScriptCompiler::CE_INVALIDPARAMETERS, prop->file, prop->line);
                        return;
                    }
                    atom = (AtomAbstractNode*)(*it).get();
                    if (!StringConverter::isNumber(atom->value))
                    {
                        compiler->addError(ScriptCompiler::CE_INVALIDPARAMETERS, prop->file, prop->line);
                        return;
                    }

                    *pSize = 0;
                    *pFactor = StringConverter::parseReal(atom->value);
                    *pSetFlag = true;
                }
                break;
            case ID_GAMMA:
                hwGammaWrite = TextureDefinitionBase::BoolTrue;
                break;
            case ID_NO_GAMMA:
                hwGammaWrite = TextureDefinitionBase::BoolFalse;
                break;
            case ID_NO_FSAA:
                fsaa = false;
                break;
            case ID_EXPLICIT_RESOLVE:
                fsaaExplicitResolve = true;
                break;
            case ID_DEPTH_POOL:
                {
                    // advance to next to get the ID
                    it = getNodeAt(prop->values, static_cast<int>(atomIndex++));
                    if(prop->values.end() == it || (*it)->type != ANT_ATOM)
                    {
                        compiler->addError(ScriptCompiler::CE_INVALIDPARAMETERS, prop->file, prop->line);
                        return;
                    }
                    atom = (AtomAbstractNode*)(*it).get();
                    if (!StringConverter::isNumber(atom->value))
                    {
                        compiler->addError(ScriptCompiler::CE_INVALIDPARAMETERS, prop->file, prop->line);
                        return;
                    }

                    depthBufferId = StringConverter::parseInt(atom->value);
                }
                break;
            default:
                if (StringConverter::isNumber(atom->value))
                {
                    if (atomIndex == 2)
                    {
                        width = StringConverter::parseInt(atom->value);
                        widthSet = true;
                    }
                    else if (atomIndex == 3)
                    {
                        height = StringConverter::parseInt(atom->value);
                        heightSet = true;
                    }
                    else
                    {
                        compiler->addError(ScriptCompiler::CE_INVALIDPARAMETERS, prop->file, prop->line);
                        return;
                    }
                }
                else
                {
                    // pixel format?
                    PixelFormat format = PixelUtil::getFormatFromName(atom->value, true);
                    if (format == PF_UNKNOWN)
                    {
                        compiler->addError(ScriptCompiler::CE_INVALIDPARAMETERS, prop->file, prop->line);
                        return;
                    }
                    formats.push_back(format);
                    formatSet = true;
                }

            }
        }
        if (!widthSet || !heightSet || !formatSet)
        {
            compiler->addError(ScriptCompiler::CE_STRINGEXPECTED, prop->file, prop->line);
            return;
        }


        // No errors, create
        TextureDefinitionBase::TextureDefinition *td = defBase->addTextureDefinition( atom0->value );
        td->width           = width;
        td->height          = height;
        td->widthFactor     = widthFactor;
        td->heightFactor    = heightFactor;
        td->formatList      = formats;
        td->fsaa            = fsaa;
        td->hwGammaWrite    = hwGammaWrite;
        td->depthBufferId   = depthBufferId;
        td->fsaaExplicitResolve = fsaaExplicitResolve;
    }

    /**************************************************************************
     * CompositorWorkspaceTranslator
     *************************************************************************/
    CompositorWorkspaceTranslator::CompositorWorkspaceTranslator() : mWorkspaceDef(0)
    {
    }

    void CompositorWorkspaceTranslator::translate(ScriptCompiler *compiler, const AbstractNodePtr &node)
    {
        ObjectAbstractNode *obj = static_cast<ObjectAbstractNode*>(node.get());
        if(obj->name.empty())
        {
            compiler->addError(ScriptCompiler::CE_OBJECTNAMEEXPECTED, obj->file, obj->line);
            return;
        }

        // Create the workspace definition
        CreateCompositorScriptCompilerEvent evt(obj->file, obj->name, compiler->getResourceGroup());
        bool processed = compiler->_fireEvent(&evt, (void*)&mWorkspaceDef);
        
        if(!processed)
        {
<<<<<<< HEAD
            CompositorManager2 *compositorMgr = Root::getSingleton().getCompositorManager2();
            mWorkspaceDef = compositorMgr->addWorkspaceDefinition( obj->name );
=======
            mCompositor = CompositorManager::getSingleton().create(obj->name, compiler->getResourceGroup()).get();
>>>>>>> 6a259fee
        }

        if(mWorkspaceDef == 0)
        {
            compiler->addError(ScriptCompiler::CE_OBJECTALLOCATIONERROR, obj->file, obj->line);
            return;
        }

        // Prepare the compositor
        obj->context = Any(mWorkspaceDef);

        size_t numTextureDefinitions = 0;
        for(AbstractNodeList::iterator i = obj->children.begin(); i != obj->children.end(); ++i)
        {
            if((*i)->type == ANT_PROPERTY)
            {
                PropertyAbstractNode *prop = reinterpret_cast<PropertyAbstractNode*>((*i).get());
                if( prop->id == ID_TEXTURE )
                    ++numTextureDefinitions;
            }
        }
<<<<<<< HEAD
=======
    }

    /**************************************************************************
     * CompositionTechniqueTranslator
     *************************************************************************/
    CompositionTechniqueTranslator::CompositionTechniqueTranslator()
        :mTechnique(0)
    {
    }
    //-------------------------------------------------------------------------
    void CompositionTechniqueTranslator::translate(ScriptCompiler *compiler, const AbstractNodePtr &node)
    {
        ObjectAbstractNode *obj = static_cast<ObjectAbstractNode*>(node.get());
>>>>>>> 6a259fee

        mWorkspaceDef->setNumLocalTextureDefinitions( numTextureDefinitions );

        AbstractNodeList::iterator i = obj->children.begin();
        try
        {
        for(i = obj->children.begin(); i != obj->children.end(); ++i)
        {
            if((*i)->type == ANT_OBJECT)
            {
                processNode(compiler, *i);
            }
            else if((*i)->type == ANT_PROPERTY)
            {
                PropertyAbstractNode *prop = static_cast<PropertyAbstractNode*>((*i).get());
                switch(prop->id)
                {
                case ID_TEXTURE:
                    translateTextureProperty( mWorkspaceDef, prop, compiler );
                    break;
                case ID_ALIAS:
                    if(prop->values.empty())
                    {
                        compiler->addError(ScriptCompiler::CE_STRINGEXPECTED, prop->file, prop->line);
                    }
                    else if(prop->values.size() != 2)
                    {
                        compiler->addError(ScriptCompiler::CE_FEWERPARAMETERSEXPECTED, prop->file, prop->line,
                            "alias only supports 2 arguments");
                    }
                    else
                    {
                        AbstractNodeList::const_iterator it1 = prop->values.begin();
                        AbstractNodeList::const_iterator it0 = it1++;

                        IdString aliasName, nodeName;
                        if( getIdString( *it0, &aliasName ) && getIdString( *it1, &nodeName ) )
                            mWorkspaceDef->addNodeAlias( aliasName, nodeName );
                    }
                    break;
                case ID_CONNECT:
                    if(prop->values.empty())
                    {
                        compiler->addError(ScriptCompiler::CE_STRINGEXPECTED, prop->file, prop->line);
                    }
                    else if(prop->values.size() < 2)
                    {
                        compiler->addError(ScriptCompiler::CE_FEWERPARAMETERSEXPECTED, prop->file, prop->line,
                            "connect needs at least 2 argument");
                    }
                    else if( prop->values.size() & 0x01 )
                    {
                        compiler->addError(ScriptCompiler::CE_FEWERPARAMETERSEXPECTED, prop->file, prop->line,
                            "connect must have an even number of arguments");
                    }
                    else
                    {
                        size_t numStrings = 0;
                        IdString outNode, inNode;

                        //Find out the names of the out & in nodes.
                        AbstractNodeList::const_iterator itor = prop->values.begin();
                        AbstractNodeList::const_iterator end  = prop->values.end();

                        AbstractNodeList::const_iterator inNodeStart = itor;

                        while( itor != end )
                        {
                            uint32 unused;
                            if( !getUInt( *itor, &unused ) )
                            {
                                if( numStrings >= 2 )
                                {
                                    compiler->addError(ScriptCompiler::CE_INVALIDPARAMETERS, prop->file, prop->line);
                                    numStrings = 3; //Flag the error somehow
                                }
                                else
                                {
                                    if( !getIdString( *itor, numStrings == 0 ? &outNode : &inNode ) )
                                    {
                                        compiler->addError(ScriptCompiler::CE_INVALIDPARAMETERS, prop->file, prop->line);
                                        numStrings = 3; //Flag the error somehow
                                    }
                                    else
                                    {
                                        ++numStrings;
                                        inNodeStart = itor;
                                    }
                                }
                            }
                            ++itor;
                        }

                        if( numStrings != 2 )
                        {
                            compiler->addError(ScriptCompiler::CE_INVALIDPARAMETERS, prop->file, prop->line,
                                "The only non-numeric arguments expected are the 'out node' and 'in node' names");
                        }
                        else
                        {
                            itor = prop->values.begin();
                            ++itor;
                            ++inNodeStart;
                            uint32 outChannel, inChannel;

                            while( itor != prop->values.end() && inNodeStart != prop->values.end() )
                            {
                                getUInt( *itor, &outChannel );
                                getUInt( *inNodeStart, &inChannel );
                                mWorkspaceDef->connect( outNode, outChannel, inNode, inChannel );
                                ++itor;
                                ++inNodeStart;
                            }

                            //No explicit numeric channels provided.
                            if( prop->values.size() == 2 )
                                mWorkspaceDef->connect( outNode, inNode );
                        }
                    }
                    break;
                case ID_CONNECT_OUTPUT:
                    if(prop->values.empty())
                    {
                        compiler->addError(ScriptCompiler::CE_STRINGEXPECTED, prop->file, prop->line);
                    }
                    else if(prop->values.size() != 2 )
                    {
                        compiler->addError(ScriptCompiler::CE_FEWERPARAMETERSEXPECTED, prop->file, prop->line,
                            "connect_output only supports 2 arguments");
                    }
                    else
                    {
                        AbstractNodeList::const_iterator it1 = prop->values.begin();
                        AbstractNodeList::const_iterator it0 = it1++;

                        uint32 inChannel;
                        IdString inNode;
                        if( getIdString( *it0, &inNode ) && getUInt( *it1, &inChannel ) )
                            mWorkspaceDef->connectOutput( inNode, inChannel );
                        else
                            compiler->addError(ScriptCompiler::CE_INVALIDPARAMETERS, prop->file, prop->line);
                    }
                    break;
                default:
                    compiler->addError(ScriptCompiler::CE_UNEXPECTEDTOKEN, prop->file, prop->line, 
                        "token \"" + prop->name + "\" is not recognized");
                }
            }
            else
            {
                compiler->addError(ScriptCompiler::CE_UNEXPECTEDTOKEN, (*i)->file, (*i)->line,
                    "token not recognized");
            }
        }
        }
        catch( Exception &e )
        {
            if( i != obj->children.end() )
                compiler->addError(ScriptCompiler::CE_INVALIDPARAMETERS, (*i)->file, (*i)->line);
            throw e;
        }
    }

    /**************************************************************************
     * CompositorNodeTranslator
     *************************************************************************/
    CompositorNodeTranslator::CompositorNodeTranslator() : mNodeDef(0)
    {
    }
    //-------------------------------------------------------------------------
    void CompositorNodeTranslator::translate(ScriptCompiler *compiler, const AbstractNodePtr &node)
    {
        ObjectAbstractNode *obj = reinterpret_cast<ObjectAbstractNode*>(node.get());
        if(obj->name.empty())
        {
            compiler->addError(ScriptCompiler::CE_OBJECTNAMEEXPECTED, obj->file, obj->line);
            return;
        }

        // Create the Node definition
        CreateCompositorScriptCompilerEvent evt(obj->file, obj->name, compiler->getResourceGroup());
        bool processed = compiler->_fireEvent(&evt, (void*)&mNodeDef);
        
        if(!processed)
        {
            CompositorManager2 *compositorMgr = Root::getSingleton().getCompositorManager2();
            mNodeDef = compositorMgr->addNodeDefinition( obj->name );
        }

        if(mNodeDef == 0)
        {
            compiler->addError(ScriptCompiler::CE_OBJECTALLOCATIONERROR, obj->file, obj->line);
            return;
        }

        // Prepare the compositor
        obj->context = Any(mNodeDef);

        size_t numTextureDefinitions = 0;
        size_t numTargetPasses = 0;
        size_t numOutputChannels = 0;
        for(AbstractNodeList::iterator i = obj->children.begin(); i != obj->children.end(); ++i)
        {
            if((*i)->type == ANT_PROPERTY)
            {
                PropertyAbstractNode *prop = reinterpret_cast<PropertyAbstractNode*>((*i).get());
                if( prop->id == ID_TEXTURE )
                    ++numTextureDefinitions;
                else if( prop->id == ID_OUT )
                    ++numOutputChannels;
            }
            else if((*i)->type == ANT_OBJECT)
            {
                ObjectAbstractNode *objNode = reinterpret_cast<ObjectAbstractNode*>( i->get() );
                if( !objNode->abstract && objNode->id == ID_TARGET )
                    ++numTargetPasses;
            }
        }

        mNodeDef->setNumLocalTextureDefinitions( numTextureDefinitions );
        mNodeDef->setNumTargetPass( numTargetPasses );
        mNodeDef->setNumOutputChannels( numOutputChannels );

        AbstractNodeList::iterator i = obj->children.begin();
        try
        {
        for(i = obj->children.begin(); i != obj->children.end(); ++i)
        {
            if((*i)->type == ANT_OBJECT)
            {
                processNode(compiler, *i);
            }
            else if((*i)->type == ANT_PROPERTY)
            {
                PropertyAbstractNode *prop = reinterpret_cast<PropertyAbstractNode*>((*i).get());
                switch(prop->id)
                {
                case ID_TEXTURE:
                    translateTextureProperty( mNodeDef, prop, compiler );
                    break;
                case ID_IN:
                    if(prop->values.empty())
                    {
                        compiler->addError(ScriptCompiler::CE_STRINGEXPECTED, prop->file, prop->line);
                    }
                    else if(prop->values.size() != 2)
                    {
                        compiler->addError(ScriptCompiler::CE_FEWERPARAMETERSEXPECTED, prop->file, prop->line,
                            "'in' only supports 2 arguments");
                    }
                    else
                    {
                        AbstractNodeList::const_iterator it1 = prop->values.begin();
                        AbstractNodeList::const_iterator it0 = it1++;

                        uint32 inChannel;
                        String textureName;
                        if( getUInt( *it0, &inChannel ) && getString( *it1, &textureName ) )
                        {
                            mNodeDef->addTextureSourceName( textureName, inChannel,
                                                            TextureDefinitionBase::TEXTURE_INPUT );
                        }
                        else
                        {
                            compiler->addError(ScriptCompiler::CE_INVALIDPARAMETERS, prop->file, prop->line);
                        }
                    }
                    break;
                case ID_OUT:
                    if(prop->values.empty())
                    {
                        compiler->addError(ScriptCompiler::CE_STRINGEXPECTED, prop->file, prop->line);
                    }
                    else if(prop->values.size() != 2)
                    {
                        compiler->addError(ScriptCompiler::CE_FEWERPARAMETERSEXPECTED, prop->file, prop->line,
                            "'in' only supports 2 arguments");
                    }
                    else
                    {
                        AbstractNodeList::const_iterator it1 = prop->values.begin();
                        AbstractNodeList::const_iterator it0 = it1++;

                        uint32 outChannel;
                        String textureName;
                        if( getUInt( *it0, &outChannel ) && getString( *it1, &textureName ) )
                            mNodeDef->mapOutputChannel( outChannel, textureName );
                        else
                            compiler->addError(ScriptCompiler::CE_INVALIDPARAMETERS, prop->file, prop->line);
                    }
                    break;
                case ID_CUSTOM_ID:
                    {
                        if(prop->values.empty())
                        {
                            compiler->addError(ScriptCompiler::CE_STRINGEXPECTED, prop->file, prop->line);
                            return;
                        }

                        AbstractNodeList::const_iterator it0 = prop->values.begin();
                        if( !getIdString( *it0, &mNodeDef->mCustomIdentifier ) )
                        {
                             compiler->addError(ScriptCompiler::CE_STRINGEXPECTED, prop->file, prop->line);
                        }
                    }
                    break;
                default:
                    compiler->addError(ScriptCompiler::CE_UNEXPECTEDTOKEN, prop->file, prop->line, 
                        "token \"" + prop->name + "\" is not recognized");
                }
            }
            else
            {
                compiler->addError(ScriptCompiler::CE_UNEXPECTEDTOKEN, (*i)->file, (*i)->line,
                    "token not recognized");
            }
        }
        }
        catch( Exception &e )
        {
            if( i != obj->children.end() )
                compiler->addError(ScriptCompiler::CE_INVALIDPARAMETERS, (*i)->file, (*i)->line);
            throw e;
        }
    }

    /**************************************************************************
     * CompositorShadowNodeTranslator
     *************************************************************************/
    CompositorShadowNodeTranslator::CompositorShadowNodeTranslator() : mShadowNodeDef(0)
    {
    }
    //-------------------------------------------------------------------------
    void CompositorShadowNodeTranslator::translateShadowMapProperty(PropertyAbstractNode *prop,
                                            ScriptCompiler *compiler, bool isAtlas,
                                            const ShadowTextureDefinition &defaultParams) const
    {
<<<<<<< HEAD
        size_t atomIndex = 1;
        AbstractNodeList::const_iterator it = getNodeAt(prop->values, 0);
=======
        ObjectAbstractNode *obj = static_cast<ObjectAbstractNode*>(node.get());
>>>>>>> 6a259fee

        if((*it)->type != ANT_ATOM)
        {
            compiler->addError(ScriptCompiler::CE_INVALIDPARAMETERS, prop->file, prop->line);
            return;
        }

        // Save the first atom, should be shadow map name.
        AtomAbstractNode *atom0 = (AtomAbstractNode*)(*it).get();

        uint width = 0, height = 0;
        float widthFactor = 1.0f, heightFactor = 1.0f;
        bool widthSet = false, heightSet = false, formatSet = false;
        bool hwGammaWrite = false;
        uint fsaa = 0;
        uint16 depthBufferId = DepthBuffer::POOL_DEFAULT;
        Ogre::PixelFormatList formats;
        int lightIdx = ~0;
        size_t splitIdx = 0;

        while (atomIndex < prop->values.size())
        {
            it = getNodeAt(prop->values, static_cast<int>(atomIndex++));
            if((*it)->type != ANT_ATOM)
            {
                compiler->addError(ScriptCompiler::CE_INVALIDPARAMETERS, prop->file, prop->line);
                return;
            }
            AtomAbstractNode *atom = (AtomAbstractNode*)(*it).get();

            switch(atom->id)
            {
            case ID_TARGET_WIDTH:
                width = 0;
                widthSet = true;
                break;
            case ID_TARGET_HEIGHT:
                height = 0;
                heightSet = true;
                break;
            case ID_TARGET_WIDTH_SCALED:
            case ID_TARGET_HEIGHT_SCALED:
                {
                    bool *pSetFlag;
                    uint *pSize;
                    float *pFactor;

                    if (atom->id == ID_TARGET_WIDTH_SCALED)
                    {
                        pSetFlag = &widthSet;
                        pSize = &width;
                        pFactor = &widthFactor;
                    }
                    else
                    {
                        pSetFlag = &heightSet;
                        pSize = &height;
                        pFactor = &heightFactor;
                    }
                    // advance to next to get scaling
                    it = getNodeAt(prop->values, static_cast<int>(atomIndex++));
                    if(prop->values.end() == it || (*it)->type != ANT_ATOM)
                    {
                        compiler->addError(ScriptCompiler::CE_INVALIDPARAMETERS, prop->file, prop->line);
                        return;
                    }
                    atom = (AtomAbstractNode*)(*it).get();
                    if (!StringConverter::isNumber(atom->value))
                    {
                        compiler->addError(ScriptCompiler::CE_INVALIDPARAMETERS, prop->file, prop->line);
                        return;
                    }

                    *pSize = 0;
                    *pFactor = StringConverter::parseReal(atom->value);
                    *pSetFlag = true;
                }
                break;
            case ID_GAMMA:
                hwGammaWrite = true;
                break;
            case ID_FSAA:
                {
                    it = getNodeAt(prop->values, static_cast<int>(atomIndex++));
                    if(prop->values.end() == it || (*it)->type != ANT_ATOM)
                    {
                        compiler->addError(ScriptCompiler::CE_INVALIDPARAMETERS, prop->file, prop->line);
                        return;
                    }
                    if( !getUInt( *it, &fsaa ) )
                    {
                        compiler->addError(ScriptCompiler::CE_INVALIDPARAMETERS, prop->file, prop->line);
                        return;
                    }
                }
                break;
            case ID_DEPTH_POOL:
                {
                    // advance to next to get the ID
                    it = getNodeAt(prop->values, static_cast<int>(atomIndex++));
                    if(prop->values.end() == it || (*it)->type != ANT_ATOM)
                    {
                        compiler->addError(ScriptCompiler::CE_INVALIDPARAMETERS, prop->file, prop->line);
                        return;
                    }
                    atom = (AtomAbstractNode*)(*it).get();
                    if (!StringConverter::isNumber(atom->value))
                    {
                        compiler->addError(ScriptCompiler::CE_NUMBEREXPECTED, prop->file, prop->line);
                        return;
                    }

                    depthBufferId = StringConverter::parseInt(atom->value);
                }
                break;
            case ID_LIGHT:
                {
                    // advance to next to get the ID
                    it = getNodeAt(prop->values, static_cast<int>(atomIndex++));
                    if(prop->values.end() == it || (*it)->type != ANT_ATOM)
                    {
                        compiler->addError(ScriptCompiler::CE_INVALIDPARAMETERS, prop->file, prop->line);
                        return;
                    }
                    atom = (AtomAbstractNode*)(*it).get();
                    if (!StringConverter::isNumber(atom->value))
                    {
                        compiler->addError(ScriptCompiler::CE_NUMBEREXPECTED, prop->file, prop->line);
                        return;
                    }

                    lightIdx = StringConverter::parseInt(atom->value);
                }
                break;
            case ID_SPLIT:
                {
                    // advance to next to get the ID
                    it = getNodeAt(prop->values, static_cast<int>(atomIndex++));
                    if(prop->values.end() == it || (*it)->type != ANT_ATOM)
                    {
                        compiler->addError(ScriptCompiler::CE_INVALIDPARAMETERS, prop->file, prop->line);
                        return;
                    }
                    atom = (AtomAbstractNode*)(*it).get();
                    if (!StringConverter::isNumber(atom->value))
                    {
                        compiler->addError(ScriptCompiler::CE_NUMBEREXPECTED, prop->file, prop->line);
                        return;
                    }

                    splitIdx = StringConverter::parseInt(atom->value);
                }
                break;
            default:
                if (StringConverter::isNumber(atom->value))
                {
                    if (atomIndex == 2)
                    {
                        width = StringConverter::parseInt(atom->value);
                        widthSet = true;
                    }
                    else if (atomIndex == 3)
                    {
                        height = StringConverter::parseInt(atom->value);
                        heightSet = true;
                    }
                    else
                    {
                        compiler->addError(ScriptCompiler::CE_INVALIDPARAMETERS, prop->file, prop->line);
                        return;
                    }
                }
                else
                {
                    // pixel format or optional name?
                    PixelFormat format = PixelUtil::getFormatFromName(atom->value, true);
                    if (format == PF_UNKNOWN)
                    {
                        compiler->addError(ScriptCompiler::CE_INVALIDPARAMETERS, prop->file, prop->line);
                        return;
                    }
                    else
                    {
                        formats.push_back(format);
                        formatSet = true;
                    }
                }

            }
        }
        if ( (!isAtlas && (!widthSet || !heightSet || !formatSet)) || lightIdx == ~0 )
        {
            compiler->addError(ScriptCompiler::CE_STRINGEXPECTED, prop->file, prop->line);
            return;
        }

        ShadowTextureDefinition *td = mShadowNodeDef->addShadowTextureDefinition( lightIdx, splitIdx,
                                                                                atom0->value, isAtlas );
        // No errors, create
        td->width           = width;
        td->height          = height;
        td->widthFactor     = widthFactor;
        td->heightFactor    = heightFactor;
        td->formatList      = formats;
        td->fsaa            = fsaa;
        td->hwGammaWrite    = hwGammaWrite;
        td->depthBufferId   = depthBufferId;

        td->pssmLambda      = defaultParams.pssmLambda;
        td->splitPadding    = defaultParams.splitPadding;
        td->numSplits       = defaultParams.numSplits;
    }
    //-------------------------------------------------------------------------
    void CompositorShadowNodeTranslator::translate(ScriptCompiler *compiler, const AbstractNodePtr &node)
    {
        ObjectAbstractNode *obj = reinterpret_cast<ObjectAbstractNode*>(node.get());
        if(obj->name.empty())
        {
            compiler->addError(ScriptCompiler::CE_OBJECTNAMEEXPECTED, obj->file, obj->line);
            return;
        }

        // Create the Node definition
        CreateCompositorScriptCompilerEvent evt(obj->file, obj->name, compiler->getResourceGroup());
        bool processed = compiler->_fireEvent(&evt, (void*)&mShadowNodeDef);
        
        if(!processed)
        {
            CompositorManager2 *compositorMgr = Root::getSingleton().getCompositorManager2();
            mShadowNodeDef = compositorMgr->addShadowNodeDefinition( obj->name );
        }

        if(mShadowNodeDef == 0)
        {
            compiler->addError(ScriptCompiler::CE_OBJECTALLOCATIONERROR, obj->file, obj->line);
            return;
        }

        // Prepare the compositor
        obj->context = Any(static_cast<CompositorNodeDef*>( mShadowNodeDef ));

        size_t numTextureDefinitions = 0;
        size_t numShadowMaps = 0;
        size_t numTargetPasses = 0;
        size_t numOutputChannels = 0;
        for(AbstractNodeList::iterator i = obj->children.begin(); i != obj->children.end(); ++i)
        {
            if((*i)->type == ANT_PROPERTY)
            {
                PropertyAbstractNode *prop = reinterpret_cast<PropertyAbstractNode*>((*i).get());
                if( prop->id == ID_TEXTURE )
                    ++numTextureDefinitions;
                else if( prop->id == ID_SHADOW_MAP )
                    ++numShadowMaps;
                else if( prop->id == ID_OUT )
                    ++numOutputChannels;
            }
            else if((*i)->type == ANT_OBJECT)
            {
                ObjectAbstractNode *nodeObj = reinterpret_cast<ObjectAbstractNode*>( i->get() );
                if( !nodeObj->abstract )
                {
                    if( nodeObj->id == ID_TARGET )
                        ++numTargetPasses;
                    else if( nodeObj->id == ID_SHADOW_MAP )
                    {
                        numTargetPasses += nodeObj->values.size() + 1;
                    }
                }
            }
        }

        mShadowNodeDef->setNumLocalTextureDefinitions( numTextureDefinitions );
        mShadowNodeDef->setNumShadowTextureDefinitions( numShadowMaps );
        mShadowNodeDef->setNumTargetPass( numTargetPasses );
        mShadowNodeDef->setNumOutputChannels( numOutputChannels );

        ShadowTextureDefinition defaultParams( SHADOWMAP_UNIFORM, IdString(), 0, 0 );

        AbstractNodeList::iterator i = obj->children.begin();
        try
        {
        for(i = obj->children.begin(); i != obj->children.end(); ++i)
        {
            if((*i)->type == ANT_OBJECT)
            {
                processNode(compiler, *i);
            }
            else if((*i)->type == ANT_PROPERTY)
            {
                PropertyAbstractNode *prop = reinterpret_cast<PropertyAbstractNode*>((*i).get());
                switch(prop->id)
                {
                case ID_TEXTURE:
                    translateTextureProperty( mShadowNodeDef, prop, compiler );
                    break;
                case ID_TECHNIQUE:
                    if(prop->values.empty())
                    {
                        compiler->addError(ScriptCompiler::CE_STRINGEXPECTED, prop->file, prop->line);
                    }
                    else if(prop->values.size() != 1)
                    {
                        compiler->addError(ScriptCompiler::CE_FEWERPARAMETERSEXPECTED, prop->file, prop->line);
                    }
                    else
                    {
                        AbstractNodeList::const_iterator it0 = prop->values.begin();

                        String str;
                        if( getString( *it0, &str ) )
                        {
                            if( str == "uniform" )
                                mShadowNodeDef->setDefaultTechnique( SHADOWMAP_UNIFORM );
                            else if( str == "planeoptimal" )
                                mShadowNodeDef->setDefaultTechnique( SHADOWMAP_PLANEOPTIMAL );
                            else if( str == "focused" )
                                mShadowNodeDef->setDefaultTechnique( SHADOWMAP_FOCUSED );
                            else if( str == "pssm" )
                                mShadowNodeDef->setDefaultTechnique( SHADOWMAP_PSSM );
                            else
                            {
                                 compiler->addError(ScriptCompiler::CE_INVALIDPARAMETERS,
                                     prop->file, prop->line, "shadow techniques can be: technique "
                                    "[uniform|planeoptimal|focused|lispsm|pssm]");
                            }
                        }
                        else
                        {
                            compiler->addError(ScriptCompiler::CE_INVALIDPARAMETERS, prop->file, prop->line);
                            return;
                        }
                    }
                    break;
                case ID_NUM_SPLITS:
                    {
                        if(prop->values.empty())
                        {
                            compiler->addError(ScriptCompiler::CE_NUMBEREXPECTED, prop->file, prop->line);
                        }
                        else if(prop->values.size() != 1)
                        {
                            compiler->addError(ScriptCompiler::CE_FEWERPARAMETERSEXPECTED, prop->file, prop->line);
                        }

                        uint32 val;
                        AbstractNodeList::const_iterator it0 = prop->values.begin();
                        if( getUInt( *it0, &val ) )
                        {
                            defaultParams.numSplits = val;
                        }
                        else
                        {
                            compiler->addError(ScriptCompiler::CE_NUMBEREXPECTED, prop->file, prop->line);
                            return;
                        }
                    }
                    break;
                case ID_PSSM_SPLIT_PADDING:
                    {
                        if(prop->values.empty())
                        {
                            compiler->addError(ScriptCompiler::CE_NUMBEREXPECTED, prop->file, prop->line);
                        }
                        else if(prop->values.size() != 1)
                        {
                            compiler->addError(ScriptCompiler::CE_FEWERPARAMETERSEXPECTED, prop->file, prop->line);
                        }

                        AbstractNodeList::const_iterator it0 = prop->values.begin();
                        if( !getReal( *it0, &defaultParams.splitPadding ) )
                        {
                            compiler->addError(ScriptCompiler::CE_NUMBEREXPECTED, prop->file, prop->line);
                            return;
                        }
                    }
                    break;
                case ID_PSSM_LAMBDA:
                    {
                        if(prop->values.empty())
                        {
                            compiler->addError(ScriptCompiler::CE_NUMBEREXPECTED, prop->file, prop->line);
                        }
                        else if(prop->values.size() != 1)
                        {
                            compiler->addError(ScriptCompiler::CE_FEWERPARAMETERSEXPECTED, prop->file, prop->line);
                        }

                        AbstractNodeList::const_iterator it0 = prop->values.begin();
                        if( !getReal( *it0, &defaultParams.pssmLambda ) )
                        {
                            compiler->addError(ScriptCompiler::CE_NUMBEREXPECTED, prop->file, prop->line);
                            return;
                        }
                    }
                    break;
                case ID_SHADOW_MAP:
                case ID_SHADOW_ATLAS:
                    translateShadowMapProperty( prop, compiler, prop->id == ID_SHADOW_ATLAS, defaultParams );
                    break;
                case ID_OUT:
                    if(prop->values.empty())
                    {
                        compiler->addError(ScriptCompiler::CE_STRINGEXPECTED, prop->file, prop->line);
                    }
                    else if(prop->values.size() != 2)
                    {
                        compiler->addError(ScriptCompiler::CE_FEWERPARAMETERSEXPECTED, prop->file, prop->line,
                            "'in' only supports 2 arguments");
                    }
                    else
                    {
                        AbstractNodeList::const_iterator it1 = prop->values.begin();
                        AbstractNodeList::const_iterator it0 = it1++;

                        uint32 outChannel;
                        String textureName;
                        if( getUInt( *it0, &outChannel ) && getString( *it1, &textureName ) )
                            mShadowNodeDef->mapOutputChannel( outChannel, textureName );
                        else
                            compiler->addError(ScriptCompiler::CE_INVALIDPARAMETERS, prop->file, prop->line);
                    }
                    break;
                default:
                    compiler->addError(ScriptCompiler::CE_UNEXPECTEDTOKEN, prop->file, prop->line, 
                        "token \"" + prop->name + "\" is not recognized");
                }
            }
            else
            {
                compiler->addError(ScriptCompiler::CE_UNEXPECTEDTOKEN, (*i)->file, (*i)->line,
                    "token not recognized");
            }
        }
        }
        catch( Exception &e )
        {
            if( i != obj->children.end() )
                compiler->addError(ScriptCompiler::CE_INVALIDPARAMETERS, (*i)->file, (*i)->line);
            throw e;
        }
    }

    /**************************************************************************
     * CompositorTargetTranslator
     *************************************************************************/
    CompositorTargetTranslator::CompositorTargetTranslator() : mTargetDef(0)
    {
    }
    //-------------------------------------------------------------------------
    void CompositorTargetTranslator::translate(ScriptCompiler *compiler, const AbstractNodePtr &node)
    {
        ObjectAbstractNode *obj = reinterpret_cast<ObjectAbstractNode*>(node.get());

        mTargetDef = 0;
        CompositorNodeDef *nodeDef = any_cast<CompositorNodeDef*>(obj->parent->context);
        if( !obj->name.empty() )
        {
            uint32 rtIndex = 0;
            if( !obj->values.empty() )
            {
                AbstractNodeList::const_iterator sliceIt = obj->values.begin();

                if( !getUInt( *sliceIt, &rtIndex ) )
                {
                    String cubemapHint;
                    if( getString( *sliceIt, &cubemapHint ) )
                    {
                        StringUtil::toUpperCase( cubemapHint );

                        if( cubemapHint == "+X" || cubemapHint == "X" )
                        {
                            rtIndex = 0;
                        }
                        else if( cubemapHint == "-X" )
                        {
                            rtIndex = 1;
                        }
                        else if( cubemapHint == "+Y" || cubemapHint == "Y" )
                        {
                            rtIndex = 2;
                        }
                        else if( cubemapHint == "-Y" )
                        {
                            rtIndex = 3;
                        }
                        else if( cubemapHint == "+Z" || cubemapHint == "Z" )
                        {
                            rtIndex = 4;
                        }
                        else if( cubemapHint == "-Z" )
                        {
                            rtIndex = 5;
                        }
                    }
                }
            }

            mTargetDef = nodeDef->addTargetPass( obj->name, rtIndex );
        }
        else
        {
            compiler->addError(ScriptCompiler::CE_STRINGEXPECTED, node->file, node->line);
            return;
        }

        obj->context = Any(mTargetDef);

        size_t numPasses = 0;
        for(AbstractNodeList::iterator i = obj->children.begin(); i != obj->children.end(); ++i)
        {
            if((*i)->type == ANT_OBJECT)
            {
                ObjectAbstractNode *nodeObj = reinterpret_cast<ObjectAbstractNode*>( i->get() );
                if( !nodeObj->abstract && nodeObj->id == ID_PASS )
                    ++numPasses;
            }
        }

        mTargetDef->setNumPasses( numPasses );

        for(AbstractNodeList::iterator i = obj->children.begin(); i != obj->children.end(); ++i)
        {
            if((*i)->type == ANT_OBJECT)
            {
                processNode(compiler, *i);
            }
            else
            {
                compiler->addError(ScriptCompiler::CE_UNEXPECTEDTOKEN, (*i)->file, (*i)->line,
                                    "token not recognized");
            }
        }
    }

    /**************************************************************************
     * CompositorShadowMapTargetTranslator
     *************************************************************************/
    CompositorShadowMapTargetTranslator::CompositorShadowMapTargetTranslator() : mTargetDef(0)
    {
    }
    //-------------------------------------------------------------------------
    void CompositorShadowMapTargetTranslator::translate(ScriptCompiler *compiler, const AbstractNodePtr &node)
    {
        ObjectAbstractNode *obj = reinterpret_cast<ObjectAbstractNode*>(node.get());

        mTargetDef = 0;
        CompositorNodeDef *nodeDef = 0;

        nodeDef = any_cast<CompositorNodeDef*>(obj->parent->context);
        if( obj->name.empty())
        {
            compiler->addError(ScriptCompiler::CE_STRINGEXPECTED, node->file, node->line);
            return;
        }

        size_t numPasses = 0;
        for(AbstractNodeList::iterator i = obj->children.begin(); i != obj->children.end(); ++i)
        {
            if((*i)->type == ANT_OBJECT)
            {
                ObjectAbstractNode *nodeObj = reinterpret_cast<ObjectAbstractNode*>( i->get() );
                if( !nodeObj->abstract && nodeObj->id == ID_PASS )
                    ++numPasses;
            }
        }

        String targetPassName;
        AbstractNodeList::const_iterator namesIt = obj->values.begin();
        for( size_t j=0; j<obj->values.size() + 1; ++j )
        {
            if( !j )
                targetPassName = obj->name;
            else
            {
                if( !getString( *namesIt++, &targetPassName ) )
                {
                    compiler->addError( ScriptCompiler::CE_STRINGEXPECTED, obj->file, obj->line );
                    return;
                }
            }

            mTargetDef = nodeDef->addTargetPass( targetPassName );
            mTargetDef->setNumPasses( numPasses );
            obj->context = Any(mTargetDef);

            for(AbstractNodeList::iterator i = obj->children.begin(); i != obj->children.end(); ++i)
            {
                if((*i)->type == ANT_OBJECT)
                {
                    processNode(compiler, *i);
                }
                else
                {
                    compiler->addError(ScriptCompiler::CE_UNEXPECTEDTOKEN, (*i)->file, (*i)->line,
                                        "token not recognized");
                }
            }

            size_t shadowMapIdx;
            TextureDefinitionBase::TextureSource texSource;
            nodeDef->getTextureSource( mTargetDef->getRenderTargetName(), shadowMapIdx, texSource );

            const CompositorPassDefVec &compositorPasses = mTargetDef->getCompositorPasses();
            CompositorPassDefVec::const_iterator itor = compositorPasses.begin();
            CompositorPassDefVec::const_iterator end  = compositorPasses.end();

            while( itor != end )
            {
                (*itor)->mShadowMapIdx      = static_cast<uint32>(shadowMapIdx);
                (*itor)->mIncludeOverlays   = false;
                ++itor;
            }
        }
    }
        
    /**************************************************************************
     * CompositorPassTranslator
     *************************************************************************/
    CompositorPassTranslator::CompositorPassTranslator() : mPassDef(0)
    {
    }

    void CompositorPassTranslator::translateClear(ScriptCompiler *compiler, const AbstractNodePtr &node,
                                                    CompositorTargetDef *targetDef)
    {
        mPassDef = targetDef->addPass( PASS_CLEAR );
        CompositorPassClearDef *passClear = static_cast<CompositorPassClearDef*>( mPassDef );

        ObjectAbstractNode *obj = reinterpret_cast<ObjectAbstractNode*>(node.get());
        obj->context = Any(mPassDef);

        for(AbstractNodeList::iterator i = obj->children.begin(); i != obj->children.end(); ++i)
        {
            if((*i)->type == ANT_OBJECT)
            {
                processNode(compiler, *i);
            }
            else if((*i)->type == ANT_PROPERTY)
            {
                PropertyAbstractNode *prop = reinterpret_cast<PropertyAbstractNode*>((*i).get());
                switch(prop->id)
                {
                case ID_BUFFERS:
                    {
                        uint32 buffers = 0;
                        for(AbstractNodeList::iterator k = prop->values.begin(); k != prop->values.end(); ++k)
                        {
                            if((*k)->type == ANT_ATOM)
                            {
                                switch(((AtomAbstractNode*)(*k).get())->id)
                                {
                                case ID_COLOUR:
                                    buffers |= FBT_COLOUR;
                                    break;
                                case ID_DEPTH:
                                    buffers |= FBT_DEPTH;
                                    break;
                                case ID_STENCIL:
                                    buffers |= FBT_STENCIL;
                                    break;
                                default:
                                    compiler->addError(ScriptCompiler::CE_INVALIDPARAMETERS, prop->file, prop->line);
                                }
                            }
                            else
                                compiler->addError(ScriptCompiler::CE_INVALIDPARAMETERS, prop->file, prop->line);
                        }
                        passClear->mClearBufferFlags = buffers;
                    }
                    break;
                case ID_COLOUR_VALUE:
                    {
                        if(prop->values.empty())
                        {
                            compiler->addError(ScriptCompiler::CE_NUMBEREXPECTED, prop->file, prop->line);
                            return;
                        }
                        if( !getColour(prop->values.begin(), prop->values.end(), &passClear->mColourValue) )
                        {
                            compiler->addError(ScriptCompiler::CE_INVALIDPARAMETERS, prop->file, prop->line);
                        }
                    }
                    break;
                case ID_DEPTH_VALUE:
                    {
                        if(prop->values.empty())
                        {
                            compiler->addError(ScriptCompiler::CE_NUMBEREXPECTED, prop->file, prop->line);
                            return;
                        }
                        if( !getReal(prop->values.front(), &passClear->mDepthValue) )
                        {
                            compiler->addError(ScriptCompiler::CE_INVALIDPARAMETERS, prop->file, prop->line);
                        }
                    }
                    break;
                case ID_STENCIL_VALUE:
                    {
                        if(prop->values.empty())
                        {
                            compiler->addError(ScriptCompiler::CE_NUMBEREXPECTED, prop->file, prop->line);
                            return;
                        }
                        if( !getUInt(prop->values.front(), &passClear->mStencilValue) )
                        {
                            compiler->addError(ScriptCompiler::CE_INVALIDPARAMETERS, prop->file, prop->line);
                        }
                    }
                    break;
                case ID_DISCARD_ONLY:
                    {
                        if(prop->values.empty())
                        {
                            compiler->addError(ScriptCompiler::CE_STRINGEXPECTED, prop->file, prop->line);
                            return;
                        }

                        AbstractNodeList::const_iterator it0 = prop->values.begin();
                        if( !getBoolean( *it0, &passClear->mDiscardOnly ) )
                        {
                             compiler->addError(ScriptCompiler::CE_INVALIDPARAMETERS, prop->file, prop->line,
                                "discard_only argument must be 'true', 'false', 'yes', 'no', 'on', or 'off'");
                        }
                    }
                    break;
                case ID_VIEWPORT:
                case ID_IDENTIFIER:
                case ID_NUM_INITIAL:
                case ID_OVERLAYS:
                    break;
                default:
                    compiler->addError(ScriptCompiler::CE_UNEXPECTEDTOKEN, prop->file, prop->line, 
                        "token \"" + prop->name + "\" is not recognized");
                }
            }
        }
    }

    void CompositorPassTranslator::translateQuad(ScriptCompiler *compiler, const AbstractNodePtr &node,
                                                    CompositorTargetDef *targetDef)
    {
        mPassDef = targetDef->addPass( PASS_QUAD );
        CompositorPassQuadDef *passQuad = static_cast<CompositorPassQuadDef*>( mPassDef );

        ObjectAbstractNode *obj = reinterpret_cast<ObjectAbstractNode*>(node.get());
        obj->context = Any(mPassDef);

        for(AbstractNodeList::iterator i = obj->children.begin(); i != obj->children.end(); ++i)
        {
            if((*i)->type == ANT_OBJECT)
            {
                processNode(compiler, *i);
            }
            else if((*i)->type == ANT_PROPERTY)
            {
                PropertyAbstractNode *prop = static_cast<PropertyAbstractNode*>((*i).get());
                switch(prop->id)
                {
                case ID_USE_QUAD:
                    {
                        if(prop->values.empty())
                        {
                            compiler->addError(ScriptCompiler::CE_STRINGEXPECTED, prop->file, prop->line);
                            return;
                        }

                        AbstractNodeList::const_iterator it0 = prop->values.begin();
                        if( !getBoolean( *it0, &passQuad->mUseQuad ) )
                        {
                             compiler->addError(ScriptCompiler::CE_STRINGEXPECTED, prop->file, prop->line);
                        }
                    }
                    break;
                case ID_QUAD_NORMALS:
                    {
                        if(prop->values.empty())
                        {
                            compiler->addError(ScriptCompiler::CE_STRINGEXPECTED, prop->file, prop->line);
                            return;
                        }

                        if(prop->values.front()->type == ANT_ATOM)
                        {
                            AtomAbstractNode *atom = reinterpret_cast<AtomAbstractNode*>(prop->values.front().get());
                            if(atom->id == ID_CAMERA_FAR_CORNERS_VIEW_SPACE)
                                passQuad->mFrustumCorners = CompositorPassQuadDef::VIEW_SPACE_CORNERS;
                            else if(atom->id == ID_CAMERA_FAR_CORNERS_WORLD_SPACE)
                                passQuad->mFrustumCorners = CompositorPassQuadDef::WORLD_SPACE_CORNERS;
                            else
                                compiler->addError(ScriptCompiler::CE_INVALIDPARAMETERS, prop->file, prop->line);
                        }
                    }
                    break;
                case ID_CAMERA:
                    {
                        if(prop->values.empty())
                        {
                            compiler->addError(ScriptCompiler::CE_STRINGEXPECTED, prop->file, prop->line);
                            return;
                        }

                        AbstractNodeList::const_iterator it0 = prop->values.begin();
                        if( !getIdString( *it0, &passQuad->mCameraName ) )
                        {
                             compiler->addError(ScriptCompiler::CE_STRINGEXPECTED, prop->file, prop->line);
                        }
                    }
                    break;
                case ID_MATERIAL:
                    if(prop->values.empty())
                    {
                        compiler->addError(ScriptCompiler::CE_STRINGEXPECTED, prop->file, prop->line);
                        return;
                    }
                    else if (prop->values.size() > 1)
                    {
                        compiler->addError(ScriptCompiler::CE_FEWERPARAMETERSEXPECTED, prop->file, prop->line);
                        return;
                    }
                    else
                    {
                        String val;
                        if( !getString(prop->values.front(), &passQuad->mMaterialName) )
                        {
                            compiler->addError(ScriptCompiler::CE_INVALIDPARAMETERS, prop->file, prop->line);
                        }
                    }
                    break;
                case ID_INPUT:
                    if(prop->values.size() < 2)
                    {
                        compiler->addError(ScriptCompiler::CE_STRINGEXPECTED, prop->file, prop->line);
                        return;
                    }
                    else if (prop->values.size() > 3)
                    {
                        compiler->addError(ScriptCompiler::CE_FEWERPARAMETERSEXPECTED, prop->file, prop->line);
                        return;
                    }
                    else
                    {
                        AbstractNodeList::const_iterator it2 = prop->values.begin();
                        AbstractNodeList::const_iterator it0 = it2++;
                        AbstractNodeList::const_iterator it1 = it2++;

                        uint32 id;
                        String name;
                        if( getUInt(*it0, &id) && getString(*it1, &name) )
                        {
                            uint32 index = 0;
                            if(it2 != prop->values.end())
                            {
                                if(!getUInt(*it2, &index))
                                {
                                    compiler->addError(ScriptCompiler::CE_NUMBEREXPECTED, prop->file, prop->line);
                                    return;
                                }
                            }

                            passQuad->addQuadTextureSource( id, name, index );
                        }
                        else
                        {
                            compiler->addError(ScriptCompiler::CE_INVALIDPARAMETERS, prop->file, prop->line);
                        }
                    }
                    break;
                case ID_VIEWPORT:
                case ID_IDENTIFIER:
                case ID_NUM_INITIAL:
                case ID_OVERLAYS:
                    break;
                default:
                    compiler->addError(ScriptCompiler::CE_UNEXPECTEDTOKEN, prop->file, prop->line, 
                        "token \"" + prop->name + "\" is not recognized");
                }
            }
        }
    }

    void CompositorPassTranslator::translateScene(ScriptCompiler *compiler, const AbstractNodePtr &node,
                                                    CompositorTargetDef *targetDef)
    {
        mPassDef = targetDef->addPass( PASS_SCENE );
        CompositorPassSceneDef *passScene = static_cast<CompositorPassSceneDef*>( mPassDef );

<<<<<<< HEAD
        ObjectAbstractNode *obj = reinterpret_cast<ObjectAbstractNode*>(node.get());
        obj->context = Any(mPassDef);
=======
    void CompositionPassTranslator::translate(ScriptCompiler *compiler, const AbstractNodePtr &node)
    {
        ObjectAbstractNode *obj = static_cast<ObjectAbstractNode*>(node.get());

        CompositionTargetPass *target = any_cast<CompositionTargetPass*>(obj->parent->context);
        mPass = target->createPass();
        obj->context = Any(mPass);

        // The name is the type of the pass
        if(obj->values.empty())
        {
            compiler->addError(ScriptCompiler::CE_STRINGEXPECTED, obj->file, obj->line);
            return;
        }
        String type;
        if(!getString(obj->values.front(), &type))
        {
            compiler->addError(ScriptCompiler::CE_INVALIDPARAMETERS, obj->file, obj->line);
            return;
        }

        if(type == "clear")
            mPass->setType(CompositionPass::PT_CLEAR);
        else if(type == "stencil")
            mPass->setType(CompositionPass::PT_STENCIL);
        else if(type == "render_quad")
            mPass->setType(CompositionPass::PT_RENDERQUAD);
        else if(type == "render_scene")
            mPass->setType(CompositionPass::PT_RENDERSCENE);
        else if(type == "render_custom") {
            mPass->setType(CompositionPass::PT_RENDERCUSTOM);
            String customType;
            //This is the ugly one liner for safe access to the second parameter.
            if (obj->values.size() < 2 || !getString(*(++(obj->values.begin())), &customType))
            {
                compiler->addError(ScriptCompiler::CE_STRINGEXPECTED, obj->file, obj->line);
                return;
            }
            mPass->setCustomType(customType);
        }
        else
        {
            compiler->addError(ScriptCompiler::CE_INVALIDPARAMETERS, obj->file, obj->line,
                               "pass types must be \"clear\", \"stencil\", \"render_quad\", \"render_scene\" or \"render_custom\".");
            return;
        }
>>>>>>> 6a259fee

        for(AbstractNodeList::iterator i = obj->children.begin(); i != obj->children.end(); ++i)
        {
            if((*i)->type == ANT_OBJECT)
            {
                processNode(compiler, *i);
            }
            else if((*i)->type == ANT_PROPERTY)
            {
                PropertyAbstractNode *prop = static_cast<PropertyAbstractNode*>((*i).get());
                switch(prop->id)
                {
                case ID_LOD_BIAS:
                    {
                        if(prop->values.empty())
                        {
                            compiler->addError(ScriptCompiler::CE_STRINGEXPECTED, prop->file, prop->line);
                            return;
                        }

                        Real var;
                        AbstractNodeList::const_iterator it0 = prop->values.begin();
                        if( getReal( *it0, &var ) )
                        {
                            passScene->mLodBias = var;
                        }
                        else
                        {
                             compiler->addError(ScriptCompiler::CE_NUMBEREXPECTED, prop->file, prop->line);
                        }
                    }
                    break;
                case ID_LOD_UPDATE_LIST:
                    {
                        if(prop->values.empty())
                        {
                            compiler->addError(ScriptCompiler::CE_STRINGEXPECTED, prop->file, prop->line);
                            return;
                        }

                        bool var;
                        AbstractNodeList::const_iterator it0 = prop->values.begin();
                        if( getBoolean( *it0, &var ) )
                        {
                            passScene->mUpdateLodLists = var;
                        }
                        else
                        {
                             compiler->addError(ScriptCompiler::CE_NUMBEREXPECTED, prop->file, prop->line);
                        }
                    }
                    break;
                case ID_VISIBILITY_MASK:
                    {
                        if(prop->values.empty())
                        {
                            compiler->addError(ScriptCompiler::CE_STRINGEXPECTED, prop->file, prop->line);
                            return;
                        }

                        uint32 var;
                        AbstractNodeList::const_iterator it0 = prop->values.begin();
                        if( getHex( *it0, &var ) )
                        {
                            passScene->setVisibilityMask( var );
                        }
                        else
                        {
                             compiler->addError(ScriptCompiler::CE_NUMBEREXPECTED, prop->file, prop->line);
                        }
                    }
                    break;
                case ID_SHADOWS_ENABLED:
                    {
                        if(prop->values.empty())
                        {
                            compiler->addError(ScriptCompiler::CE_STRINGEXPECTED, prop->file, prop->line);
                            return;
                        }
                        else if(prop->values.size() > 2)
                        {
                            compiler->addError(ScriptCompiler::CE_FEWERPARAMETERSEXPECTED, prop->file, prop->line);
                            return;
                        }

                        AbstractNodeList::const_iterator it0 = prop->values.begin();
                        AbstractNodeList::const_iterator it1 = it0;
                        if( prop->values.size() > 1 )
                            ++it1;

                        String str;
                        if( getString( *it0, &str ) )
                        {
                            if( str == "off" )
                                passScene->mShadowNode = IdString();
                            else
                            {
                                passScene->mShadowNode = IdString( str );
                                passScene->mShadowNodeRecalculation = SHADOW_NODE_FIRST_ONLY;

                                if( prop->values.size() > 1 && getString( *it1, &str ) )
                                {
                                    if( str == "reuse" )
                                        passScene->mShadowNodeRecalculation = SHADOW_NODE_REUSE;
                                    else if( str == "recalculate" )
                                        passScene->mShadowNodeRecalculation = SHADOW_NODE_RECALCULATE;
                                    else if( str == "first" )
                                        passScene->mShadowNodeRecalculation = SHADOW_NODE_FIRST_ONLY;
                                    else
                                    {
                                        compiler->addError(ScriptCompiler::CE_INVALIDPARAMETERS,
                                                prop->file, prop->line,
                                                "Valid options are reuse, recalculate and first");
                                    }
                                }
                            }
                        }
                        else
                        {
                             compiler->addError(ScriptCompiler::CE_INVALIDPARAMETERS, prop->file, prop->line,
                                "shadow property can be either 'shadow off' or 'shadow myNodeName "
                                "[first|reuse|recalculate]'");
                        }
                    }
                    break;
                case ID_CAMERA:
                    {
                        if(prop->values.empty())
                        {
                            compiler->addError(ScriptCompiler::CE_STRINGEXPECTED, prop->file, prop->line);
                            return;
                        }

                        AbstractNodeList::const_iterator it0 = prop->values.begin();
                        if( !getIdString( *it0, &passScene->mCameraName ) )
                        {
                             compiler->addError(ScriptCompiler::CE_STRINGEXPECTED, prop->file, prop->line);
                        }
                    }
                    break;
                case ID_LOD_CAMERA:
                    {
                        if(prop->values.empty())
                        {
                            compiler->addError(ScriptCompiler::CE_STRINGEXPECTED, prop->file, prop->line);
                            return;
                        }

                        AbstractNodeList::const_iterator it0 = prop->values.begin();
                        if( !getIdString( *it0, &passScene->mLodCameraName ) )
                        {
                             compiler->addError(ScriptCompiler::CE_STRINGEXPECTED, prop->file, prop->line);
                        }
                    }
                    break;
                case ID_FIRST_RENDER_QUEUE:
                    {
                        if(prop->values.empty())
                        {
                            compiler->addError(ScriptCompiler::CE_STRINGEXPECTED, prop->file, prop->line);
                            return;
                        }

                        uint32 val;
                        AbstractNodeList::const_iterator it0 = prop->values.begin();
                        if( getUInt( *it0, &val ) )
                        {
                            passScene->mFirstRQ = val;
                        }
                        else
                        {
                             compiler->addError(ScriptCompiler::CE_NUMBEREXPECTED, prop->file, prop->line);
                        }
                    }
                    break;
                case ID_LAST_RENDER_QUEUE:
                    {
                        if(prop->values.empty())
                        {
                            compiler->addError(ScriptCompiler::CE_STRINGEXPECTED, prop->file, prop->line);
                            return;
                        }

                        uint32 val;
                        String str;
                        AbstractNodeList::const_iterator it0 = prop->values.begin();
                        if( getUInt( *it0, &val ) )
                        {
                            passScene->mLastRQ = std::min<uint32>( val, std::numeric_limits<uint8>::max() );
                        }
                        else if( getString( *it0, &str ) && str == "max" )
                        {
                            passScene->mLastRQ = std::numeric_limits<uint8>::max();
                        }
                        else
                        {
                            compiler->addError(ScriptCompiler::CE_NUMBEREXPECTED, prop->file, prop->line,
                                                "Expected a number between 0 & 255, or the word 'max'" );
                        }
                    }
                    break;
                case ID_CAMERA_CUBEMAP_REORIENT:
                    {
                        if(prop->values.empty())
                        {
                            compiler->addError(ScriptCompiler::CE_STRINGEXPECTED, prop->file, prop->line);
                            return;
                        }

                        AbstractNodeList::const_iterator it0 = prop->values.begin();
                        if( !getBoolean( *it0, &passScene->mCameraCubemapReorient ) )
                        {
                             compiler->addError(ScriptCompiler::CE_NUMBEREXPECTED, prop->file, prop->line);
                        }
                    }
                    break;
                    case ID_MATERIAL_SCHEME:
                        {
                            if (prop->values.empty())
                            {
                                compiler->addError(ScriptCompiler::CE_STRINGEXPECTED, prop->file, prop->line);
                                return;
                            }

                            AbstractNodeList::const_iterator it0 = prop->values.begin();
                            if (!getString(*it0, &passScene->mMaterialScheme))
                            {
                                compiler->addError(ScriptCompiler::CE_STRINGEXPECTED, prop->file, prop->line);
                            }
                        }
                        break;
                case ID_VIEWPORT:
                case ID_IDENTIFIER:
                case ID_NUM_INITIAL:
                case ID_OVERLAYS:
                    break;
                default:
                    compiler->addError(ScriptCompiler::CE_UNEXPECTEDTOKEN, prop->file, prop->line, 
                        "token \"" + prop->name + "\" is not recognized");
                }
            }
        }
    }

    void CompositorPassTranslator::translateStencil(ScriptCompiler *compiler, const AbstractNodePtr &node,
                                                    CompositorTargetDef *targetDef)
    {
        mPassDef = targetDef->addPass( PASS_STENCIL );
        CompositorPassStencilDef *passStencil = static_cast<CompositorPassStencilDef*>( mPassDef );

        ObjectAbstractNode *obj = reinterpret_cast<ObjectAbstractNode*>(node.get());
        obj->context = Any(mPassDef);

        for(AbstractNodeList::iterator i = obj->children.begin(); i != obj->children.end(); ++i)
        {
            if((*i)->type == ANT_OBJECT)
            {
                processNode(compiler, *i);
            }
            else if((*i)->type == ANT_PROPERTY)
            {
                PropertyAbstractNode *prop = reinterpret_cast<PropertyAbstractNode*>((*i).get());
                switch(prop->id)
                {
                case ID_CHECK:
                    if(prop->values.empty())
                    {
                        compiler->addError(ScriptCompiler::CE_STRINGEXPECTED, prop->file, prop->line);
                        return;
                    }
                    if(!getBoolean(prop->values.front(), &passStencil->mStencilCheck))
                        compiler->addError(ScriptCompiler::CE_INVALIDPARAMETERS, prop->file, prop->line);
                    break;
                case ID_COMP_FUNC:
                    if(prop->values.empty())
                    {
                        compiler->addError(ScriptCompiler::CE_STRINGEXPECTED, prop->file, prop->line);
                        return;
                    }
                    if(!getCompareFunction(prop->values.front(), &passStencil->mCompareFunc))
                        compiler->addError(ScriptCompiler::CE_INVALIDPARAMETERS, prop->file, prop->line);
                    break;
                case ID_REF_VALUE:
                    if(prop->values.empty())
                    {
                        compiler->addError(ScriptCompiler::CE_NUMBEREXPECTED, prop->file, prop->line);
                        return;
                    }
                    if(!getUInt(prop->values.front(), &passStencil->mStencilRef))
                        compiler->addError(ScriptCompiler::CE_INVALIDPARAMETERS, prop->file, prop->line);
                    break;
                case ID_MASK:
                    if(prop->values.empty())
                    {
                        compiler->addError(ScriptCompiler::CE_NUMBEREXPECTED, prop->file, prop->line);
                        return;
                    }
                    if(!getUInt(prop->values.front(), &passStencil->mStencilMask))
                        compiler->addError(ScriptCompiler::CE_INVALIDPARAMETERS, prop->file, prop->line);
                    break;
                case ID_FAIL_OP:
                    if(prop->values.empty())
                    {
                        compiler->addError(ScriptCompiler::CE_STRINGEXPECTED, prop->file, prop->line);
                        return;
                    }
                    if(!getStencilOp(prop->values.front(), &passStencil->mStencilFailOp))
                        compiler->addError(ScriptCompiler::CE_INVALIDPARAMETERS, prop->file, prop->line);
                    break;
                case ID_DEPTH_FAIL_OP:
                    if(prop->values.empty())
                    {
                        compiler->addError(ScriptCompiler::CE_STRINGEXPECTED, prop->file, prop->line);
                        return;
                    }
                    if(!getStencilOp(prop->values.front(), &passStencil->mStencilDepthFailOp))
                        compiler->addError(ScriptCompiler::CE_INVALIDPARAMETERS, prop->file, prop->line);
                    break;
                case ID_PASS_OP:
                    if(prop->values.empty())
                    {
                        compiler->addError(ScriptCompiler::CE_STRINGEXPECTED, prop->file, prop->line);
                        return;
                    }
                    if(!getStencilOp(prop->values.front(), &passStencil->mStencilPassOp))
                        compiler->addError(ScriptCompiler::CE_INVALIDPARAMETERS, prop->file, prop->line);
                    break;
                case ID_TWO_SIDED:
                    if(prop->values.empty())
                    {
                        compiler->addError(ScriptCompiler::CE_STRINGEXPECTED, prop->file, prop->line);
                        return;
                    }
                    if(!getBoolean(prop->values.front(), &passStencil->mTwoSided))
                        compiler->addError(ScriptCompiler::CE_INVALIDPARAMETERS, prop->file, prop->line);
                    break;
                case ID_VIEWPORT:
                case ID_IDENTIFIER:
                case ID_NUM_INITIAL:
                case ID_OVERLAYS:
                    break;
                default:
                    compiler->addError(ScriptCompiler::CE_UNEXPECTEDTOKEN, prop->file, prop->line, 
                        "token \"" + prop->name + "\" is not recognized");
                }
            }
        }
    }

    void CompositorPassTranslator::translate(ScriptCompiler *compiler, const AbstractNodePtr &node)
    {
        ObjectAbstractNode *obj = reinterpret_cast<ObjectAbstractNode*>(node.get());

        CompositorTargetDef *target = any_cast<CompositorTargetDef*>(obj->parent->context);

        // The name is the type of the pass
        if(obj->name.empty())
        {
            compiler->addError(ScriptCompiler::CE_STRINGEXPECTED, obj->file, obj->line);
            return;
        }

        if(obj->name == "clear")
            translateClear( compiler, node, target );
        else if(obj->name == "stencil")
            translateStencil( compiler, node, target );
        else if(obj->name == "render_quad")
            translateQuad( compiler, node, target );
        else if(obj->name == "render_scene")
            translateScene( compiler, node, target );
        else if(obj->name == "custom")
        {
            IdString customId;
            if( !obj->values.empty() )
            {
                // Get the custom name
                String type;
                if( !getString(obj->values.front(), &type) )
                {
                    compiler->addError(ScriptCompiler::CE_INVALIDPARAMETERS, obj->file, obj->line);
                    return;
                }

                customId = type;
            }

            mPassDef = target->addPass( PASS_CUSTOM, customId );
        }
        else
        {
            compiler->addError(ScriptCompiler::CE_INVALIDPARAMETERS, obj->file, obj->line,
                "pass types must be \"clear\", \"stencil\", \"render_quad\", \"render_scene\" or \"custom\".");
            return;
        }

        obj->context = Any(mPassDef);

        for(AbstractNodeList::iterator i = obj->children.begin(); i != obj->children.end(); ++i)
        {
            if((*i)->type == ANT_PROPERTY)
            {
                PropertyAbstractNode *prop = reinterpret_cast<PropertyAbstractNode*>((*i).get());
                switch(prop->id)
                {
                case ID_VIEWPORT:
                    {
                        if(prop->values.size() != 4)
                        {
                            compiler->addError(ScriptCompiler::CE_INVALIDPARAMETERS, prop->file, prop->line,
                                                "4 numeric arguments expected");
                            return;
                        }
                        AbstractNodeList::const_iterator it3 = prop->values.begin();
                        AbstractNodeList::const_iterator it0 = it3++;
                        AbstractNodeList::const_iterator it1 = it3++;
                        AbstractNodeList::const_iterator it2 = it3++;

                        if( !getFloat( *it0, &mPassDef->mVpLeft ) || !getFloat( *it1, &mPassDef->mVpTop ) ||
                            !getFloat( *it2, &mPassDef->mVpWidth ) || !getFloat( *it3, &mPassDef->mVpHeight ) )
                        {
                             compiler->addError(ScriptCompiler::CE_NUMBEREXPECTED, prop->file, prop->line);
                        }
                    }
                    break;

                case ID_IDENTIFIER:
                    if(prop->values.empty())
                    {
                        compiler->addError(ScriptCompiler::CE_STRINGEXPECTED, prop->file, prop->line);
                        return;
                    }
                    else if (prop->values.size() > 1)
                    {
                        compiler->addError(ScriptCompiler::CE_FEWERPARAMETERSEXPECTED, prop->file, prop->line);
                        return;
                    }
                    else
                    {
                        if( !getUInt(prop->values.front(), &mPassDef->mIdentifier) )
                        {
                            compiler->addError(ScriptCompiler::CE_INVALIDPARAMETERS, prop->file, prop->line);
                        }
                    }
                    break;
                case ID_NUM_INITIAL:
                    if(prop->values.empty())
                    {
                        compiler->addError(ScriptCompiler::CE_STRINGEXPECTED, prop->file, prop->line);
                        return;
                    }
                    else if (prop->values.size() > 1)
                    {
                        compiler->addError(ScriptCompiler::CE_FEWERPARAMETERSEXPECTED, prop->file, prop->line);
                        return;
                    }
                    else
                    {
                        if( !getUInt(prop->values.front(), &mPassDef->mNumInitialPasses) )
                        {
                            compiler->addError(ScriptCompiler::CE_INVALIDPARAMETERS, prop->file, prop->line);
                        }
                    }
                    break;
                case ID_OVERLAYS:
                    if(prop->values.empty())
                    {
                        compiler->addError(ScriptCompiler::CE_STRINGEXPECTED, prop->file, prop->line);
                    }
                    else if(prop->values.size() > 1)
                    {
                        compiler->addError(ScriptCompiler::CE_FEWERPARAMETERSEXPECTED, prop->file, prop->line,
                            "overlays only supports 1 argument");
                    }
                    else
                    {
<<<<<<< HEAD
                        if(!getBoolean(prop->values.front(), &mPassDef->mIncludeOverlays))
=======
                        if(prop->values.front()->type == ANT_ATOM)
                        {
                            AtomAbstractNode *atom = static_cast<AtomAbstractNode*>(prop->values.front().get());
                            if(atom->id == ID_CAMERA_FAR_CORNERS_VIEW_SPACE)
                                mPass->setQuadFarCorners(true, true);
                            else if(atom->id == ID_CAMERA_FAR_CORNERS_WORLD_SPACE)
                                mPass->setQuadFarCorners(true, false);
                            else
                                compiler->addError(ScriptCompiler::CE_INVALIDPARAMETERS, prop->file, prop->line);
                        }
                        else
>>>>>>> 6a259fee
                        {
                            compiler->addError(ScriptCompiler::CE_INVALIDPARAMETERS, prop->file, prop->line,
                                "overlays argument must be \"true\", \"false\", \"yes\", \"no\", \"on\", or \"off\"");
                        }
                    }
                    break;
                }
            }
        }
    }

    /**************************************************************************
     * BuiltinScriptTranslatorManager
     *************************************************************************/
    BuiltinScriptTranslatorManager::BuiltinScriptTranslatorManager()
    {
    }
    //-------------------------------------------------------------------------
    size_t BuiltinScriptTranslatorManager::getNumTranslators() const
    {
        return 12;
    }
    //-------------------------------------------------------------------------
    ScriptTranslator *BuiltinScriptTranslatorManager::getTranslator(const AbstractNodePtr &node)
    {
        ScriptTranslator *translator = 0;

        if(node->type == ANT_OBJECT)
        {
            ObjectAbstractNode *obj = static_cast<ObjectAbstractNode*>(node.get());
            ObjectAbstractNode *parent = obj->parent ? static_cast<ObjectAbstractNode*>(obj->parent) : 0;
            if(obj->id == ID_MATERIAL)
                translator = &mMaterialTranslator;
            else if(obj->id == ID_TECHNIQUE && parent && parent->id == ID_MATERIAL)
                translator = &mTechniqueTranslator;
            else if(obj->id == ID_PASS && parent && parent->id == ID_TECHNIQUE)
                translator = &mPassTranslator;
            else if(obj->id == ID_TEXTURE_UNIT && parent && parent->id == ID_PASS)
                translator = &mTextureUnitTranslator;
            else if(obj->id == ID_TEXTURE_SOURCE && parent && parent->id == ID_TEXTURE_UNIT)
                translator = &mTextureSourceTranslator;
            else if(obj->id == ID_FRAGMENT_PROGRAM || 
                    obj->id == ID_VERTEX_PROGRAM || 
                    obj->id == ID_GEOMETRY_PROGRAM ||
                    obj->id == ID_TESSELLATION_HULL_PROGRAM || 
                    obj->id == ID_TESSELLATION_DOMAIN_PROGRAM ||
                    obj->id == ID_COMPUTE_PROGRAM)
                translator = &mGpuProgramTranslator;
            else if(obj->id == ID_SHARED_PARAMS)
                translator = &mSharedParamsTranslator;
            else if(obj->id == ID_PARTICLE_SYSTEM)
                translator = &mParticleSystemTranslator;
            else if(obj->id == ID_EMITTER)
                translator = &mParticleEmitterTranslator;
            else if(obj->id == ID_AFFECTOR)
                translator = &mParticleAffectorTranslator;
            else if(obj->id == ID_WORKSPACE)
                translator = &mCompositorWorkspaceTranslator;
            else if(obj->id == ID_COMPOSITOR_NODE)
                translator = &mCompositorNodeTranslator;
            else if(obj->id == ID_SHADOW_NODE)
                translator = &mCompositorShadowNodeTranslator;
            else if(obj->id == ID_TARGET && parent && (parent->id == ID_COMPOSITOR_NODE || parent->id == ID_SHADOW_NODE))
                translator = &mCompositorTargetTranslator;
            else if(obj->id == ID_SHADOW_MAP && parent && ID_SHADOW_NODE)
                translator = &mCompositorShadowMapTargetTranslator;
            else if(obj->id == ID_PASS && parent && (parent->id == ID_TARGET || parent->id == ID_SHADOW_MAP))
                translator = &mCompositorPassTranslator;
        }

        return translator;
    }
}<|MERGE_RESOLUTION|>--- conflicted
+++ resolved
@@ -5529,42 +5529,7 @@
                 //     continue;
                 // }
 
-<<<<<<< HEAD
-                // if (isFloat)
-                //     mFloats.push_back((float)StringConverter::parseReal(atom->value));
-                // else if (isInt)
-                //     mInts.push_back(StringConverter::parseInt(atom->value));
-                // else if (isDouble)
-                //     mDoubles.push_back(StringConverter::parseDouble(atom->value));
-                // else if (isUInt)
-                //     mUInts.push_back(StringConverter::parseUInt(atom->value));
-                // else if (isBool)
-                //     mUInts.push_back(StringConverter::parseBoolean(atom->value));
-                
-                switch(baseType)
-                {
-                case BCT_FLOAT:
-                    values.push_back((T)(float)StringConverter::parseReal(atom->value));
-                    break;
-                case BCT_INT:
-                    values.push_back((T)StringConverter::parseInt(atom->value));
-                    break;
-                case BCT_DOUBLE:
-                    values.push_back((T)(double)StringConverter::parseReal(atom->value));
-                    break;
-                case BCT_UINT:
-                    values.push_back((T)StringConverter::parseUnsignedInt(atom->value));
-                    break;
-                case BCT_BOOL:
-                    values.push_back((T)(uint)StringConverter::parseBool(atom->value));
-                    break;
-                default:
-                    // This should never be reached.
-                    break;
-                }
-=======
                 values.push_back(parseParameter<T, baseType>(atom->value));
->>>>>>> 6a259fee
             }
 
         } // each extra param
@@ -6033,7 +5998,7 @@
 
     void CompositorWorkspaceTranslator::translate(ScriptCompiler *compiler, const AbstractNodePtr &node)
     {
-        ObjectAbstractNode *obj = static_cast<ObjectAbstractNode*>(node.get());
+        ObjectAbstractNode *obj = reinterpret_cast<ObjectAbstractNode*>(node.get());
         if(obj->name.empty())
         {
             compiler->addError(ScriptCompiler::CE_OBJECTNAMEEXPECTED, obj->file, obj->line);
@@ -6046,12 +6011,8 @@
         
         if(!processed)
         {
-<<<<<<< HEAD
             CompositorManager2 *compositorMgr = Root::getSingleton().getCompositorManager2();
             mWorkspaceDef = compositorMgr->addWorkspaceDefinition( obj->name );
-=======
-            mCompositor = CompositorManager::getSingleton().create(obj->name, compiler->getResourceGroup()).get();
->>>>>>> 6a259fee
         }
 
         if(mWorkspaceDef == 0)
@@ -6073,22 +6034,6 @@
                     ++numTextureDefinitions;
             }
         }
-<<<<<<< HEAD
-=======
-    }
-
-    /**************************************************************************
-     * CompositionTechniqueTranslator
-     *************************************************************************/
-    CompositionTechniqueTranslator::CompositionTechniqueTranslator()
-        :mTechnique(0)
-    {
-    }
-    //-------------------------------------------------------------------------
-    void CompositionTechniqueTranslator::translate(ScriptCompiler *compiler, const AbstractNodePtr &node)
-    {
-        ObjectAbstractNode *obj = static_cast<ObjectAbstractNode*>(node.get());
->>>>>>> 6a259fee
 
         mWorkspaceDef->setNumLocalTextureDefinitions( numTextureDefinitions );
 
@@ -6103,7 +6048,7 @@
             }
             else if((*i)->type == ANT_PROPERTY)
             {
-                PropertyAbstractNode *prop = static_cast<PropertyAbstractNode*>((*i).get());
+                PropertyAbstractNode *prop = reinterpret_cast<PropertyAbstractNode*>((*i).get());
                 switch(prop->id)
                 {
                 case ID_TEXTURE:
@@ -6261,7 +6206,7 @@
     //-------------------------------------------------------------------------
     void CompositorNodeTranslator::translate(ScriptCompiler *compiler, const AbstractNodePtr &node)
     {
-        ObjectAbstractNode *obj = reinterpret_cast<ObjectAbstractNode*>(node.get());
+        ObjectAbstractNode *obj = static_cast<ObjectAbstractNode*>(node.get());
         if(obj->name.empty())
         {
             compiler->addError(ScriptCompiler::CE_OBJECTNAMEEXPECTED, obj->file, obj->line);
@@ -6323,7 +6268,7 @@
             }
             else if((*i)->type == ANT_PROPERTY)
             {
-                PropertyAbstractNode *prop = reinterpret_cast<PropertyAbstractNode*>((*i).get());
+                PropertyAbstractNode *prop = static_cast<PropertyAbstractNode*>((*i).get());
                 switch(prop->id)
                 {
                 case ID_TEXTURE:
@@ -6426,12 +6371,8 @@
                                             ScriptCompiler *compiler, bool isAtlas,
                                             const ShadowTextureDefinition &defaultParams) const
     {
-<<<<<<< HEAD
         size_t atomIndex = 1;
         AbstractNodeList::const_iterator it = getNodeAt(prop->values, 0);
-=======
-        ObjectAbstractNode *obj = static_cast<ObjectAbstractNode*>(node.get());
->>>>>>> 6a259fee
 
         if((*it)->type != ANT_ATOM)
         {
@@ -6647,7 +6588,7 @@
     //-------------------------------------------------------------------------
     void CompositorShadowNodeTranslator::translate(ScriptCompiler *compiler, const AbstractNodePtr &node)
     {
-        ObjectAbstractNode *obj = reinterpret_cast<ObjectAbstractNode*>(node.get());
+        ObjectAbstractNode *obj = static_cast<ObjectAbstractNode*>(node.get());
         if(obj->name.empty())
         {
             compiler->addError(ScriptCompiler::CE_OBJECTNAMEEXPECTED, obj->file, obj->line);
@@ -6722,7 +6663,7 @@
             }
             else if((*i)->type == ANT_PROPERTY)
             {
-                PropertyAbstractNode *prop = reinterpret_cast<PropertyAbstractNode*>((*i).get());
+                PropertyAbstractNode *prop = static_cast<PropertyAbstractNode*>((*i).get());
                 switch(prop->id)
                 {
                 case ID_TEXTURE:
@@ -7188,7 +7129,7 @@
             }
             else if((*i)->type == ANT_PROPERTY)
             {
-                PropertyAbstractNode *prop = static_cast<PropertyAbstractNode*>((*i).get());
+                PropertyAbstractNode *prop = reinterpret_cast<PropertyAbstractNode*>((*i).get());
                 switch(prop->id)
                 {
                 case ID_USE_QUAD:
@@ -7319,57 +7260,8 @@
         mPassDef = targetDef->addPass( PASS_SCENE );
         CompositorPassSceneDef *passScene = static_cast<CompositorPassSceneDef*>( mPassDef );
 
-<<<<<<< HEAD
         ObjectAbstractNode *obj = reinterpret_cast<ObjectAbstractNode*>(node.get());
         obj->context = Any(mPassDef);
-=======
-    void CompositionPassTranslator::translate(ScriptCompiler *compiler, const AbstractNodePtr &node)
-    {
-        ObjectAbstractNode *obj = static_cast<ObjectAbstractNode*>(node.get());
-
-        CompositionTargetPass *target = any_cast<CompositionTargetPass*>(obj->parent->context);
-        mPass = target->createPass();
-        obj->context = Any(mPass);
-
-        // The name is the type of the pass
-        if(obj->values.empty())
-        {
-            compiler->addError(ScriptCompiler::CE_STRINGEXPECTED, obj->file, obj->line);
-            return;
-        }
-        String type;
-        if(!getString(obj->values.front(), &type))
-        {
-            compiler->addError(ScriptCompiler::CE_INVALIDPARAMETERS, obj->file, obj->line);
-            return;
-        }
-
-        if(type == "clear")
-            mPass->setType(CompositionPass::PT_CLEAR);
-        else if(type == "stencil")
-            mPass->setType(CompositionPass::PT_STENCIL);
-        else if(type == "render_quad")
-            mPass->setType(CompositionPass::PT_RENDERQUAD);
-        else if(type == "render_scene")
-            mPass->setType(CompositionPass::PT_RENDERSCENE);
-        else if(type == "render_custom") {
-            mPass->setType(CompositionPass::PT_RENDERCUSTOM);
-            String customType;
-            //This is the ugly one liner for safe access to the second parameter.
-            if (obj->values.size() < 2 || !getString(*(++(obj->values.begin())), &customType))
-            {
-                compiler->addError(ScriptCompiler::CE_STRINGEXPECTED, obj->file, obj->line);
-                return;
-            }
-            mPass->setCustomType(customType);
-        }
-        else
-        {
-            compiler->addError(ScriptCompiler::CE_INVALIDPARAMETERS, obj->file, obj->line,
-                               "pass types must be \"clear\", \"stencil\", \"render_quad\", \"render_scene\" or \"render_custom\".");
-            return;
-        }
->>>>>>> 6a259fee
 
         for(AbstractNodeList::iterator i = obj->children.begin(); i != obj->children.end(); ++i)
         {
@@ -7379,7 +7271,7 @@
             }
             else if((*i)->type == ANT_PROPERTY)
             {
-                PropertyAbstractNode *prop = static_cast<PropertyAbstractNode*>((*i).get());
+                PropertyAbstractNode *prop = reinterpret_cast<PropertyAbstractNode*>((*i).get());
                 switch(prop->id)
                 {
                 case ID_LOD_BIAS:
@@ -7845,21 +7737,7 @@
                     }
                     else
                     {
-<<<<<<< HEAD
                         if(!getBoolean(prop->values.front(), &mPassDef->mIncludeOverlays))
-=======
-                        if(prop->values.front()->type == ANT_ATOM)
-                        {
-                            AtomAbstractNode *atom = static_cast<AtomAbstractNode*>(prop->values.front().get());
-                            if(atom->id == ID_CAMERA_FAR_CORNERS_VIEW_SPACE)
-                                mPass->setQuadFarCorners(true, true);
-                            else if(atom->id == ID_CAMERA_FAR_CORNERS_WORLD_SPACE)
-                                mPass->setQuadFarCorners(true, false);
-                            else
-                                compiler->addError(ScriptCompiler::CE_INVALIDPARAMETERS, prop->file, prop->line);
-                        }
-                        else
->>>>>>> 6a259fee
                         {
                             compiler->addError(ScriptCompiler::CE_INVALIDPARAMETERS, prop->file, prop->line,
                                 "overlays argument must be \"true\", \"false\", \"yes\", \"no\", \"on\", or \"off\"");
