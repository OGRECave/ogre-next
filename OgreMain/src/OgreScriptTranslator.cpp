--- conflicted
+++ resolved
@@ -3198,11 +3198,7 @@
 						if(prop->values.front()->type == ANT_ATOM)
 						{
 							AtomAbstractNode *atom = (AtomAbstractNode*)prop->values.front().get();
-<<<<<<< HEAD
-							bool enabled;
-=======
 							bool enabled = false;
->>>>>>> a48f71b7
 							switch(atom->id)
 							{
 							case ScriptCompiler::ID_ON:
@@ -3234,11 +3230,7 @@
 						if(prop->values.front()->type == ANT_ATOM)
 						{
 							AtomAbstractNode *atom = (AtomAbstractNode*)prop->values.front().get();
-<<<<<<< HEAD
-							CompareFunction func;
-=======
 							CompareFunction func = CMPF_GREATER_EQUAL;
->>>>>>> a48f71b7
 							switch(atom->id)
 							{
 							case ID_ALWAYS_FAIL:
@@ -4696,8 +4688,6 @@
 										"incorrect subroutine declaration");
 								}
 							}
-<<<<<<< HEAD
-=======
 							else if (atom1->value == "atomic_counter")
 							{
 //								String s;
@@ -4722,7 +4712,6 @@
 //                                                       "incorrect subroutine declaration");
 //								}
 							}
->>>>>>> a48f71b7
 							else
 							{
 								// Find the number of parameters
