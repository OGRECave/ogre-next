--- conflicted
+++ resolved
@@ -547,17 +547,10 @@
                     if (mGeometryList[i].opType == RenderOperation::OT_TRIANGLE_LIST
                         || j == 0)
                     {
-<<<<<<< HEAD
-                unsigned int n1 = *p32Idx++;
-                unsigned int n2 = *p32Idx++;
-                unsigned int n3 = *p32Idx++;
-                        l->logMessage("Triangle " + StringConverter::toString(j) + 
-=======
                         unsigned int n1 = *p32Idx++;
                         unsigned int n2 = *p32Idx++;
                         unsigned int n3 = *p32Idx++;
                         l->logMessage("Triangle " + StringConverter::toString(j) +
->>>>>>> 83e497b5
                             ": (" + StringConverter::toString(n1) + 
                             ", " + StringConverter::toString(n2) + 
                             ", " + StringConverter::toString(n3) + ")");
@@ -575,17 +568,10 @@
                     if (mGeometryList[i].opType == RenderOperation::OT_TRIANGLE_LIST
                         || j == 0)
                     {
-<<<<<<< HEAD
-                unsigned short n1 = *p16Idx++;
-                unsigned short n2 = *p16Idx++;
-                unsigned short n3 = *p16Idx++;
-                        l->logMessage("Index " + StringConverter::toString(j) + 
-=======
                         unsigned short n1 = *p16Idx++;
                         unsigned short n2 = *p16Idx++;
                         unsigned short n3 = *p16Idx++;
                         l->logMessage("Index " + StringConverter::toString(j) +
->>>>>>> 83e497b5
                             ": (" + StringConverter::toString(n1) + 
                             ", " + StringConverter::toString(n2) + 
                             ", " + StringConverter::toString(n3) + ")");
