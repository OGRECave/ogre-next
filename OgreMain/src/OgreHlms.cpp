/*
-----------------------------------------------------------------------------
This source file is part of OGRE
    (Object-oriented Graphics Rendering Engine)
For the latest info, see http://www.ogre3d.org/

Copyright (c) 2000-2014 Torus Knot Software Ltd

Permission is hereby granted, free of charge, to any person obtaining a copy
of this software and associated documentation files (the "Software"), to deal
in the Software without restriction, including without limitation the rights
to use, copy, modify, merge, publish, distribute, sublicense, and/or sell
copies of the Software, and to permit persons to whom the Software is
furnished to do so, subject to the following conditions:

The above copyright notice and this permission notice shall be included in
all copies or substantial portions of the Software.

THE SOFTWARE IS PROVIDED "AS IS", WITHOUT WARRANTY OF ANY KIND, EXPRESS OR
IMPLIED, INCLUDING BUT NOT LIMITED TO THE WARRANTIES OF MERCHANTABILITY,
FITNESS FOR A PARTICULAR PURPOSE AND NONINFRINGEMENT. IN NO EVENT SHALL THE
AUTHORS OR COPYRIGHT HOLDERS BE LIABLE FOR ANY CLAIM, DAMAGES OR OTHER
LIABILITY, WHETHER IN AN ACTION OF CONTRACT, TORT OR OTHERWISE, ARISING FROM,
OUT OF OR IN CONNECTION WITH THE SOFTWARE OR THE USE OR OTHER DEALINGS IN
THE SOFTWARE.
-----------------------------------------------------------------------------
*/

#include "OgreStableHeaders.h"

#include "OgreHlms.h"
#include "OgreHlmsManager.h"

#include "OgreHighLevelGpuProgramManager.h"
#include "OgreHighLevelGpuProgram.h"

#include "Vao/OgreVertexArrayObject.h"

#include "Compositor/OgreCompositorShadowNode.h"

#include "OgreLight.h"
#include "OgreSceneManager.h"
#include "OgreLogManager.h"
#include "OgreForward3D.h"
#include "OgreCamera.h"
//#include "OgreMovableObject.h"
//#include "OgreRenderable.h"
#include "OgreViewport.h"
#include "OgreRenderTarget.h"
#include "OgreDepthBuffer.h"
#include "OgrePixelFormatGpuUtils.h"
#include "OgreLwString.h"

#include "OgreHlmsListener.h"

#if OGRE_PLATFORM == OGRE_PLATFORM_APPLE_IOS
    #include "iOS/macUtils.h"
#endif

namespace Ogre
{
    const int HlmsBits::HlmsTypeBits    = 3;
    const int HlmsBits::RenderableBits  = 14;
    const int HlmsBits::PassBits        = 8;
    const int HlmsBits::InputLayoutBits = 7;

    const int HlmsBits::HlmsTypeShift   = 32 - HlmsTypeBits;
    const int HlmsBits::RenderableShift = HlmsTypeShift - RenderableBits;
    const int HlmsBits::PassShift       = RenderableShift - PassBits;
    const int HlmsBits::InputLayoutShift= PassShift - InputLayoutBits;

    const int HlmsBits::RendarebleHlmsTypeMask = (1 << (HlmsTypeBits + RenderableBits)) - 1;
    const int HlmsBits::HlmsTypeMask    = (1 << HlmsTypeBits) - 1;
    const int HlmsBits::RenderableMask  = (1 << RenderableBits) - 1;
    const int HlmsBits::PassMask        = (1 << PassBits) - 1;
    const int HlmsBits::InputLayoutMask = (1 << InputLayoutBits) - 1;

    //Change per mesh (hash can be cached on the renderable)
    const IdString HlmsBaseProp::Skeleton           = IdString( "hlms_skeleton" );
    const IdString HlmsBaseProp::BonesPerVertex     = IdString( "hlms_bones_per_vertex" );
    const IdString HlmsBaseProp::Pose               = IdString( "hlms_pose" );

    const IdString HlmsBaseProp::Normal             = IdString( "hlms_normal" );
    const IdString HlmsBaseProp::QTangent           = IdString( "hlms_qtangent" );
    const IdString HlmsBaseProp::Tangent            = IdString( "hlms_tangent" );

    const IdString HlmsBaseProp::Colour             = IdString( "hlms_colour" );

    const IdString HlmsBaseProp::IdentityWorld      = IdString( "hlms_identity_world" );
    const IdString HlmsBaseProp::IdentityViewProj   = IdString( "hlms_identity_viewproj" );
    const IdString HlmsBaseProp::IdentityViewProjDynamic= IdString( "hlms_identity_viewproj_dynamic" );

    const IdString HlmsBaseProp::UvCount            = IdString( "hlms_uv_count" );
    const IdString HlmsBaseProp::UvCount0           = IdString( "hlms_uv_count0" );
    const IdString HlmsBaseProp::UvCount1           = IdString( "hlms_uv_count1" );
    const IdString HlmsBaseProp::UvCount2           = IdString( "hlms_uv_count2" );
    const IdString HlmsBaseProp::UvCount3           = IdString( "hlms_uv_count3" );
    const IdString HlmsBaseProp::UvCount4           = IdString( "hlms_uv_count4" );
    const IdString HlmsBaseProp::UvCount5           = IdString( "hlms_uv_count5" );
    const IdString HlmsBaseProp::UvCount6           = IdString( "hlms_uv_count6" );
    const IdString HlmsBaseProp::UvCount7           = IdString( "hlms_uv_count7" );
    
    //Change per frame (grouped together with scene pass)
    const IdString HlmsBaseProp::LightsDirectional  = IdString( "hlms_lights_directional" );
    const IdString HlmsBaseProp::LightsDirNonCaster = IdString( "hlms_lights_directional_non_caster" );
    const IdString HlmsBaseProp::LightsPoint        = IdString( "hlms_lights_point" );
    const IdString HlmsBaseProp::LightsSpot         = IdString( "hlms_lights_spot" );
    const IdString HlmsBaseProp::LightsAttenuation  = IdString( "hlms_lights_attenuation" );
    const IdString HlmsBaseProp::LightsSpotParams   = IdString( "hlms_lights_spotparams" );

    //Change per scene pass
    const IdString HlmsBaseProp::GlobalClipDistances= IdString( "hlms_global_clip_distances" );
    const IdString HlmsBaseProp::DualParaboloidMapping= IdString( "hlms_dual_paraboloid_mapping" );
    const IdString HlmsBaseProp::NumShadowMapLights = IdString( "hlms_num_shadow_map_lights" );
    const IdString HlmsBaseProp::NumShadowMapTextures= IdString("hlms_num_shadow_map_textures" );
    const IdString HlmsBaseProp::PssmSplits         = IdString( "hlms_pssm_splits" );
    const IdString HlmsBaseProp::PssmBlend          = IdString( "hlms_pssm_blend" );
    const IdString HlmsBaseProp::PssmFade           = IdString( "hlms_pssm_fade" );
    const IdString HlmsBaseProp::ShadowCaster       = IdString( "hlms_shadowcaster" );
    const IdString HlmsBaseProp::ShadowCasterPoint  = IdString( "hlms_shadowcaster_point" );
    const IdString HlmsBaseProp::ShadowUsesDepthTexture= IdString( "hlms_shadow_uses_depth_texture" );
    const IdString HlmsBaseProp::RenderDepthOnly    = IdString( "hlms_render_depth_only" );
    const IdString HlmsBaseProp::FineLightMask      = IdString( "hlms_fine_light_mask" );
    const IdString HlmsBaseProp::PrePass            = IdString( "hlms_prepass" );
    const IdString HlmsBaseProp::UsePrePass         = IdString( "hlms_use_prepass" );
    const IdString HlmsBaseProp::UsePrePassMsaa     = IdString( "hlms_use_prepass_msaa" );
    const IdString HlmsBaseProp::UseSsr             = IdString( "hlms_use_ssr" );
    const IdString HlmsBaseProp::EnableVpls         = IdString( "hlms_enable_vpls" );
    const IdString HlmsBaseProp::ForwardPlus        = IdString( "hlms_forwardplus" );
    const IdString HlmsBaseProp::ForwardPlusFlipY   = IdString( "hlms_forwardplus_flipY" );
    const IdString HlmsBaseProp::ForwardPlusDebug   = IdString( "hlms_forwardplus_debug" );
    const IdString HlmsBaseProp::ForwardPlusFadeAttenRange
                                                    = IdString( "hlms_forward_fade_attenuation_range" );
    const IdString HlmsBaseProp::ForwardPlusFineLightMask
                                                    = IdString( "hlms_forwardplus_fine_light_mask" );
    const IdString HlmsBaseProp::Forward3DNumSlices = IdString( "forward3d_num_slices" );
    const IdString HlmsBaseProp::FwdClusteredWidthxHeight  = IdString( "fwd_clustered_width_x_height" );
    const IdString HlmsBaseProp::FwdClusteredWidth         = IdString( "fwd_clustered_width" );
    const IdString HlmsBaseProp::FwdClusteredLightsPerCell = IdString( "fwd_clustered_lights_per_cell" );
    const IdString HlmsBaseProp::Forward3D          = IdString( "forward3d" );
    const IdString HlmsBaseProp::ForwardClustered   = IdString( "forward_clustered" );
    const IdString HlmsBaseProp::VPos               = IdString( "hlms_vpos" );

    //Change per material (hash can be cached on the renderable)
    const IdString HlmsBaseProp::AlphaTest      = IdString( "alpha_test" );
    const IdString HlmsBaseProp::AlphaBlend     = IdString( "hlms_alphablend" );

    const IdString HlmsBaseProp::Syntax         = IdString( "syntax" );
    const IdString HlmsBaseProp::Hlsl           = IdString( "hlsl" );
    const IdString HlmsBaseProp::Glsl           = IdString( "glsl" );
    const IdString HlmsBaseProp::Glsles         = IdString( "glsles" );
    const IdString HlmsBaseProp::Metal          = IdString( "metal" );
    const IdString HlmsBaseProp::GL3Plus        = IdString( "GL3+" );
    const IdString HlmsBaseProp::iOS            = IdString( "iOS" );
    const IdString HlmsBaseProp::macOS          = IdString( "macOS" );
    const IdString HlmsBaseProp::HighQuality    = IdString( "hlms_high_quality" );
    const IdString HlmsBaseProp::FastShaderBuildHack= IdString( "fast_shader_build_hack" );
    const IdString HlmsBaseProp::TexGather      = IdString( "hlms_tex_gather" );
    const IdString HlmsBaseProp::DisableStage   = IdString( "hlms_disable_stage" );

    const IdString HlmsBasePieces::AlphaTestCmpFunc = IdString( "alpha_test_cmp_func" );

    //GL extensions
    const IdString HlmsBaseProp::GlAmdTrinaryMinMax = IdString( "hlms_amd_trinary_minmax" );

    const IdString *HlmsBaseProp::UvCountPtrs[8] =
    {
        &HlmsBaseProp::UvCount0,
        &HlmsBaseProp::UvCount1,
        &HlmsBaseProp::UvCount2,
        &HlmsBaseProp::UvCount3,
        &HlmsBaseProp::UvCount4,
        &HlmsBaseProp::UvCount5,
        &HlmsBaseProp::UvCount6,
        &HlmsBaseProp::UvCount7
    };

    const IdString HlmsPsoProp::Macroblock      = IdString( "PsoMacroblock" );
    const IdString HlmsPsoProp::Blendblock      = IdString( "PsoBlendblock" );
    const IdString HlmsPsoProp::OperationTypeV1 = IdString( "OperationTypeV1" );

    const String ShaderFiles[] = { "VertexShader_vs", "PixelShader_ps", "GeometryShader_gs",
                                   "HullShader_hs", "DomainShader_ds" };
    const String PieceFilePatterns[] = { "piece_vs", "piece_ps", "piece_gs", "piece_hs", "piece_ds" };

    //Must be sorted from best to worst
    const String BestD3DShaderTargets[NumShaderTypes][5] =
    {
        {
            "vs_5_0", "vs_4_1", "vs_4_0",
            "vs_4_0_level_9_3", "vs_4_0_level_9_1"
        },
        {
            "ps_5_0", "ps_4_1", "ps_4_0",
            "ps_4_0_level_9_3", "ps_4_0_level_9_1"
        },
        {
            "gs_5_0", "gs_4_1", "gs_4_0", "placeholder", "placeholder"
        },
        {
            "hs_5_0", "hs_4_1", "hs_4_0", "placeholder", "placeholder"
        },
        {
            "ds_5_0", "ds_4_1", "ds_4_0", "placeholder", "placeholder"
        },
    };

    HlmsListener c_defaultListener;

    Hlms::Hlms( HlmsTypes type, const String &typeName, Archive *dataFolder,
                ArchiveVec *libraryFolders ) :
        mDataFolder( dataFolder ),
        mHlmsManager( 0 ),
        mLightGatheringMode( LightGatherForward ),
        mNumLightsLimit( 8 ),
        mListener( &c_defaultListener ),
        mRenderSystem( 0 ),
        mShaderProfile( "unset!" ),
        mShaderSyntax( "unset!" ),
        mShaderFileExt( "unset!" ),
        mDebugOutput( true ),
        mDebugOutputProperties( true ),
        mHighQuality( false ),
        mFastShaderBuildHack( false ),
        mDefaultDatablock( 0 ),
        mType( type ),
        mTypeName( typeName ),
        mTypeNameStr( typeName )
    {
        memset( mShaderTargets, 0, sizeof(mShaderTargets) );

        if( libraryFolders )
        {
            ArchiveVec::const_iterator itor = libraryFolders->begin();
            ArchiveVec::const_iterator end  = libraryFolders->end();

            while( itor != end )
            {
                Library library;
                library.dataFolder = *itor;
                mLibrary.push_back( library );
                ++itor;
            }
        }

        enumeratePieceFiles();

#if OGRE_PLATFORM == OGRE_PLATFORM_APPLE_IOS
        mOutputPath = macCachePath() + '/';
#endif
    }
    //-----------------------------------------------------------------------------------
    Hlms::~Hlms()
    {
        clearShaderCache();

        _destroyAllDatablocks();

        if( mHlmsManager && mType < HLMS_MAX )
        {
            mHlmsManager->unregisterHlms( mType );
            mHlmsManager = 0;
        }
    }
    //-----------------------------------------------------------------------------------
    void Hlms::setCommonProperties(void)
    {
        uint16 numWorldTransforms = 2;
        //bool castShadows          = true;

        setProperty( HlmsBaseProp::Skeleton, numWorldTransforms > 1 );
        setProperty( HlmsBaseProp::UvCount, 2 );
        setProperty( "true", 1 );
        setProperty( "false", 0 );

        setProperty( HlmsBaseProp::DualParaboloidMapping, 0 );

        setProperty( HlmsBaseProp::Normal, 1 );

        setProperty( HlmsBaseProp::UvCount0, 2 );
        setProperty( HlmsBaseProp::UvCount1, 4 );
        setProperty( HlmsBaseProp::BonesPerVertex, 4 );

        setProperty( HlmsBaseProp::PssmSplits, 3 );
        setProperty( HlmsBaseProp::PssmBlend, 1 );
        setProperty( HlmsBaseProp::PssmFade, 1 );
        setProperty( HlmsBaseProp::ShadowCaster, 0 );

        setProperty( HlmsBaseProp::LightsDirectional, 1 );
        setProperty( HlmsBaseProp::LightsDirNonCaster, 1 );
        setProperty( HlmsBaseProp::LightsPoint, 2 );
        setProperty( HlmsBaseProp::LightsSpot, 3 );
    }
    //-----------------------------------------------------------------------------------
    void Hlms::enumeratePieceFiles(void)
    {
        if( !mDataFolder )
            return; //Some Hlms implementations may not use template files at all

        bool hasValidFile = false;

        //Check this folder can at least generate one valid type of shader.
        for( size_t i=0; i<NumShaderTypes; ++i )
        {
             //Probe both types since this may be called before we know what RS to use.
            const String filename = ShaderFiles[i];
            hasValidFile |= mDataFolder->exists( filename + ".glsl" );
            hasValidFile |= mDataFolder->exists( filename + ".hlsl" );
            hasValidFile |= mDataFolder->exists( filename + ".metal" );
            hasValidFile |= mDataFolder->exists( filename + ".any" );
        }

        if( !hasValidFile )
        {
            OGRE_EXCEPT( Exception::ERR_FILE_NOT_FOUND,
                         "Data folder provided contains no valid template shader files. "
                         "Did you provide the right folder location? Check you have the "
                         "right read pemissions. Folder: " + mDataFolder->getName(),
                         "Hlms::Hlms" );
        }

        enumeratePieceFiles( mDataFolder, mPieceFiles );

        LibraryVec::iterator itor = mLibrary.begin();
        LibraryVec::iterator end  = mLibrary.end();

        while( itor != end )
        {
            bool foundPieceFiles = enumeratePieceFiles( itor->dataFolder, itor->pieceFiles );

            if( !foundPieceFiles )
            {
                LogManager::getSingleton().logMessage(
                            "HLMS Library path '" + itor->dataFolder->getName() +
                            "' has no piece files. Are you sure you provided "
                            "the right path with read access?" );
            }

            ++itor;
        }
    }
    //-----------------------------------------------------------------------------------
    bool Hlms::enumeratePieceFiles( Archive *dataFolder, StringVector *pieceFiles )
    {
        bool retVal = false;
        StringVectorPtr stringVectorPtr = dataFolder->list( false, false );

        StringVector stringVectorLowerCase( *stringVectorPtr );

        {
            StringVector::iterator itor = stringVectorLowerCase.begin();
            StringVector::iterator end  = stringVectorLowerCase.end();
            while( itor != end )
            {
                std::transform( itor->begin(), itor->end(), itor->begin(), ::tolower );
                ++itor;
            }
        }

        for( size_t i=0; i<NumShaderTypes; ++i )
        {
            StringVector::const_iterator itLowerCase = stringVectorLowerCase.begin();
            StringVector::const_iterator itor = stringVectorPtr->begin();
            StringVector::const_iterator end  = stringVectorPtr->end();

            while( itor != end )
            {
                if( itLowerCase->find( PieceFilePatterns[i] ) != String::npos ||
                    itLowerCase->find( "piece_all" ) != String::npos )
                {
                    retVal = true;
                    pieceFiles[i].push_back( *itor );
                }

                ++itLowerCase;
                ++itor;
            }
        }

        return retVal;
    }
    //-----------------------------------------------------------------------------------
    void Hlms::setProperty( IdString key, int32 value )
    {
        HlmsProperty p( key, value );
        HlmsPropertyVec::iterator it = std::lower_bound( mSetProperties.begin(), mSetProperties.end(),
                                                         p, OrderPropertyByIdString );
        if( it == mSetProperties.end() || it->keyName != p.keyName )
            mSetProperties.insert( it, p );
        else
            *it = p;
    }
    //-----------------------------------------------------------------------------------
    int32 Hlms::getProperty( IdString key, int32 defaultVal ) const
    {
        HlmsProperty p( key, 0 );
        HlmsPropertyVec::const_iterator it = std::lower_bound( mSetProperties.begin(),
                                                               mSetProperties.end(),
                                                               p, OrderPropertyByIdString );
        if( it != mSetProperties.end() && it->keyName == p.keyName )
            defaultVal = it->value;

        return defaultVal;
    }
    //-----------------------------------------------------------------------------------
    int32 Hlms::getProperty( const HlmsPropertyVec &properties, IdString key, int32 defaultVal )
    {
        HlmsProperty p( key, 0 );
        HlmsPropertyVec::const_iterator it = std::lower_bound( properties.begin(),
                                                               properties.end(),
                                                               p, OrderPropertyByIdString );
        if( it != properties.end() && it->keyName == p.keyName )
            defaultVal = it->value;

        return defaultVal;
    }
    //-----------------------------------------------------------------------------------
    void Hlms::findBlockEnd( SubStringRef &outSubString, bool &syntaxError )
    {
        const char *blockNames[] =
        {
            "foreach",
            "property",
            "piece"
        };

        String::const_iterator it = outSubString.begin();
        String::const_iterator en = outSubString.end();

        int nesting = 0;

        while( it != en && nesting >= 0 )
        {
            if( *it == '@' )
            {
                SubStringRef subString( &outSubString.getOriginalBuffer(), it + 1 );

                size_t idx = subString.find( "end" );
                if( idx == 0 )
                {
                    --nesting;
                    it += sizeof( "end" ) - 1;
                    continue;
                }
                else
                {
                    for( size_t i=0; i<sizeof( blockNames ) / sizeof( char* ); ++i )
                    {
                        size_t idxBlock = subString.find( blockNames[i] );
                        if( idxBlock == 0 )
                        {
                            it = subString.begin() + strlen( blockNames[i] );
                            ++nesting;
                            break;
                        }
                    }
                }
            }

            ++it;
        }

        assert( nesting >= -1 );

        if( it != en && nesting < 0 )
            outSubString.setEnd( it - outSubString.getOriginalBuffer().begin() - (sizeof( "end" ) - 1) );
        else
        {
            syntaxError = true;

            char tmpData[64];
            memset( tmpData, 0, sizeof(tmpData) );
            strncpy( tmpData, &(*outSubString.begin()),
                     std::min<size_t>( 63u, outSubString.getSize() ) );

            printf( "Syntax Error at line %lu: start block (e.g. @foreach; @property) "
                    "without matching @end\nNear: '%s'\n", calculateLineCount( outSubString ),
                    tmpData );
        }
    }
    //-----------------------------------------------------------------------------------
    bool Hlms::evaluateExpression( SubStringRef &outSubString, bool &outSyntaxError ) const
    {
        size_t expEnd = evaluateExpressionEnd( outSubString );

        if( expEnd == String::npos )
        {
            outSyntaxError = true;
            return false;
        }

        SubStringRef subString( &outSubString.getOriginalBuffer(), outSubString.getStart(),
                                 outSubString.getStart() + expEnd );

        outSubString = SubStringRef( &outSubString.getOriginalBuffer(),
                                     outSubString.getStart() + expEnd + 1 );

        bool textStarted = false;
        bool syntaxError = false;
        bool nextExpressionNegates = false;

        std::vector<Expression*> expressionParents;
        ExpressionVec outExpressions;
        outExpressions.clear();
        outExpressions.resize( 1 );

        Expression *currentExpression = &outExpressions.back();

        String::const_iterator it = subString.begin();
        String::const_iterator en = subString.end();

        while( it != en && !syntaxError )
        {
            char c = *it;

            if( c == '(' )
            {
                currentExpression->children.push_back( Expression() );
                expressionParents.push_back( currentExpression );

                currentExpression->children.back().negated = nextExpressionNegates;

                textStarted = false;
                nextExpressionNegates = false;

                currentExpression = &currentExpression->children.back();
            }
            else if( c == ')' )
            {
                if( expressionParents.empty() )
                    syntaxError = true;
                else
                {
                    currentExpression = expressionParents.back();
                    expressionParents.pop_back();
                }

                textStarted = false;
            }
            else if( c == ' ' || c == '\t' || c == '\n' || c == '\r' )
            {
                textStarted = false;
            }
            else if( c == '!' &&
                     //Avoid treating "!=" as a negation of variable.
                     ( (it + 1) == en || *(it + 1) != '=' ) )
            {
                nextExpressionNegates = true;
            }
            else
            {
                if( !textStarted )
                {
                    textStarted = true;
                    currentExpression->children.push_back( Expression() );
                    currentExpression->children.back().negated = nextExpressionNegates;
                }

                if( c == '&' || c == '|' ||
                    c == '=' || c == '<' || c == '>' ||
                    c == '!' /* can only mean "!=" */ )
                {
                    if( currentExpression->children.empty() || nextExpressionNegates )
                    {
                        syntaxError = true;
                    }
                    else if( !currentExpression->children.back().value.empty() &&
                             c != *(currentExpression->children.back().value.end()-1) &&
                             c != '=' )
                    {
                        currentExpression->children.push_back( Expression() );
                    }
                }

                currentExpression->children.back().value.push_back( c );
                nextExpressionNegates = false;
            }

            ++it;
        }

        bool retVal = false;

        if( !expressionParents.empty() )
            syntaxError = true;

        if( !syntaxError )
            retVal = evaluateExpressionRecursive( outExpressions, syntaxError ) != 0;

        if( syntaxError )
            printf( "Syntax Error at line %lu\n", calculateLineCount( subString ) );

        outSyntaxError = syntaxError;

        return retVal;
    }
    //-----------------------------------------------------------------------------------
    int32 Hlms::evaluateExpressionRecursive( ExpressionVec &expression, bool &outSyntaxError ) const
    {
        bool syntaxError = outSyntaxError;
        bool lastExpWasOperator = true;
        ExpressionVec::iterator itor = expression.begin();
        ExpressionVec::iterator end  = expression.end();

        while( itor != end )
        {
            Expression &exp = *itor;

            if( exp.value == "&&" )
                exp.type = EXPR_OPERATOR_AND;
            else if( exp.value == "||" )
                exp.type = EXPR_OPERATOR_OR;
            else if( exp.value == "<" )
                exp.type = EXPR_OPERATOR_LE;
            else if( exp.value == "<=" )
                exp.type = EXPR_OPERATOR_LEEQ;
            else if( exp.value == "==" )
                exp.type = EXPR_OPERATOR_EQ;
            else if( exp.value == "!=" )
                exp.type = EXPR_OPERATOR_NEQ;
            else if( exp.value == ">" )
                exp.type = EXPR_OPERATOR_GR;
            else if( exp.value == ">=" )
                exp.type = EXPR_OPERATOR_GREQ;
            else if( !exp.children.empty() )
                exp.type = EXPR_OBJECT;
            else
                exp.type = EXPR_VAR;

            if( ( exp.isOperator() &&  lastExpWasOperator) ||
                (!exp.isOperator() && !lastExpWasOperator) )
            {
                syntaxError = true;
                printf( "Unrecognized token '%s'", exp.value.c_str() );
            }
            else
            {
                lastExpWasOperator = exp.isOperator();
            }

            ++itor;
        }

        //If we don't check 'expression.size() > 3u' here, we can end up in infinite recursion
        //later on (because operators get turned into EXPR_OBJECT and thus the object
        //is evaluated recusrively, and turned again into EXPR_OBJECT)
        if( !syntaxError && expression.size() > 3u )
        {
            //We will now enclose "a < b" into "(a < b)" other wise statements like these:
            //a && b < c will be parsed as (a && b) < c which is completely counterintuitive.

            //We need expression.size() > 3 which is guaranteed because if back nor front
            //are neither operators and we can't have two operators in a row, then they can
            //only be in the middle, or there is no operator at all.
            itor = expression.begin() + 1;
            end  = expression.end();
            while( itor != end )
            {
                if( itor->type >= EXPR_OPERATOR_LE && itor->type <= EXPR_OPERATOR_GREQ )
                {
                    //We need to merge n-1, n, n+1 into:
                    // (n-1)' = EXPR_OBJECT with 3 children:
                    //      n-1, n, n+1
                    //and then remove both n & n+1.
                    itor->children.resize( 3 );

                    itor->children[1].type = itor->type;
                    itor->children[1].value.swap( itor->value );
                    itor->children[0].swap( *(itor - 1) );
                    itor->children[2].swap( *(itor + 1) );

                    itor->type = EXPR_OBJECT;

                    (itor - 1)->swap( *itor );

                    itor = expression.erase( itor, itor + 2 );
                    end  = expression.end();
                }
                else
                {
                    ++itor;
                }
            }
        }

        //Evaluate the individual properties.
        itor = expression.begin();
        while( itor != end && !syntaxError )
        {
            Expression &exp = *itor;
            if( exp.type == EXPR_VAR )
            {
                char *endPtr;
                exp.result = strtol( exp.value.c_str(), &endPtr, 10 );
                if( exp.value.c_str() == endPtr )
                {
                    //This isn't a number. Let's try if it's a variable
                    exp.result = getProperty( exp.value );
                }
                lastExpWasOperator = false;
            }
            else
            {
                exp.result = evaluateExpressionRecursive( exp.children, syntaxError );
                lastExpWasOperator = false;
            }

            ++itor;
        }

        //Perform operations between the different properties.
        int32 retVal = 1;
        if( !syntaxError )
        {
            itor = expression.begin();

            ExpressionType nextOperation = EXPR_VAR;

            while( itor != end )
            {
                int32 result = itor->negated ? !itor->result : itor->result;

                switch( nextOperation )
                {
                case EXPR_OPERATOR_OR:      retVal = (retVal != 0) | (result != 0); break;
                case EXPR_OPERATOR_AND:     retVal = (retVal != 0) & (result != 0); break;
                case EXPR_OPERATOR_LE:      retVal =  retVal <  result; break;
                case EXPR_OPERATOR_LEEQ:    retVal =  retVal <= result; break;
                case EXPR_OPERATOR_EQ:      retVal =  retVal == result; break;
                case EXPR_OPERATOR_NEQ:     retVal =  retVal != result; break;
                case EXPR_OPERATOR_GR:      retVal =  retVal >  result; break;
                case EXPR_OPERATOR_GREQ:    retVal =  retVal >= result; break;

                case EXPR_OBJECT:
                case EXPR_VAR:
                    if( !itor->isOperator() )
                        retVal = result;
                    break;
                }

                nextOperation = itor->type;

                ++itor;
            }
        }

        outSyntaxError = syntaxError;

        return retVal;
    }
    //-----------------------------------------------------------------------------------
    size_t Hlms::evaluateExpressionEnd( const SubStringRef &outSubString )
    {
        String::const_iterator it = outSubString.begin();
        String::const_iterator en = outSubString.end();

        int nesting = 0;

        while( it != en && nesting >= 0 )
        {
            if( *it == '(' )
                ++nesting;
            else if( *it == ')' )
                --nesting;
            ++it;
        }

        assert( nesting >= -1 );

        size_t retVal = String::npos;
        if( it != en && nesting < 0 )
        {
            retVal = it - outSubString.begin() - 1;
        }
        else
        {
            printf( "Syntax Error at line %lu: opening parenthesis without matching closure\n",
                    calculateLineCount( outSubString ) );
        }

        return retVal;
    }
    //-----------------------------------------------------------------------------------
    void Hlms::evaluateParamArgs( SubStringRef &outSubString, StringVector &outArgs,
                                  bool &outSyntaxError )
    {
        size_t expEnd = evaluateExpressionEnd( outSubString );

        if( expEnd == String::npos )
        {
            outSyntaxError = true;
            return;
        }

        SubStringRef subString( &outSubString.getOriginalBuffer(), outSubString.getStart(),
                                 outSubString.getStart() + expEnd );

        outSubString = SubStringRef( &outSubString.getOriginalBuffer(),
                                     outSubString.getStart() + expEnd + 1 );

        int expressionState = 0;
        bool syntaxError = false;

        outArgs.clear();
        outArgs.push_back( String() );

        String::const_iterator it = subString.begin();
        String::const_iterator en = subString.end();

        while( it != en && !syntaxError )
        {
            char c = *it;

            if( c == '(' || c == ')' || c == '@' || c == '&' || c == '|' )
            {
                syntaxError = true;
            }
            else if( c == ' ' || c == '\t' || c == '\n' || c == '\r' )
            {
                if( expressionState == 1 )
                    expressionState = 2;
            }
            else if( c == ',' )
            {
                expressionState = 0;
                outArgs.push_back( String() );
            }
            else
            {
                if( expressionState == 2 )
                {
                    printf( "Syntax Error at line %lu: ',' or ')' expected\n",
                            calculateLineCount( subString ) );
                    syntaxError = true;
                }
                else
                {
                    outArgs.back().push_back( *it );
                    expressionState = 1;
                }
            }

            ++it;
        }

        if( syntaxError )
            printf( "Syntax Error at line %lu\n", calculateLineCount( subString ) );

        outSyntaxError = syntaxError;
    }
    //-----------------------------------------------------------------------------------
    void Hlms::copy( String &outBuffer, const SubStringRef &inSubString, size_t length )
    {
        String::const_iterator itor = inSubString.begin();
        String::const_iterator end  = inSubString.begin() + length;

        while( itor != end )
            outBuffer.push_back( *itor++ );
    }
    //-----------------------------------------------------------------------------------
    void Hlms::repeat( String &outBuffer, const SubStringRef &inSubString, size_t length,
                       size_t passNum, const String &counterVar )
    {
        String::const_iterator itor = inSubString.begin();
        String::const_iterator end  = inSubString.begin() + length;

        while( itor != end )
        {
            if( *itor == '@' && !counterVar.empty() )
            {
                SubStringRef subString( &inSubString.getOriginalBuffer(), itor + 1 );
                if( subString.find( counterVar ) == 0 )
                {
                    char tmp[16];
                    sprintf( tmp, "%lu", passNum );
                    outBuffer += tmp;
                    itor += counterVar.size() + 1;
                }
                else
                {
                    outBuffer.push_back( *itor++ );
                }
            }
            else
            {
               outBuffer.push_back( *itor++ );
            }
        }
    }
    //-----------------------------------------------------------------------------------
        int setOp( int op1, int op2 ) { return op2; }
        int addOp( int op1, int op2 ) { return op1 + op2; }
        int subOp( int op1, int op2 ) { return op1 - op2; }
        int mulOp( int op1, int op2 ) { return op1 * op2; }
        int divOp( int op1, int op2 ) { return op1 / op2; }
        int modOp( int op1, int op2 ) { return op1 % op2; }
        int minOp( int op1, int op2 ) { return std::min( op1, op2 ); }
        int maxOp( int op1, int op2 ) { return std::max( op1, op2 ); }

        struct Operation
        {
            const char *opName;
            size_t length;
            int (*opFunc)(int, int);
            Operation( const char *_name, size_t len, int (*_opFunc)(int, int) ) :
                opName( _name ), length( len ), opFunc( _opFunc ) {}
        };

        const Operation c_operations[8] =
        {
            Operation( "pset", sizeof( "@pset" ), &setOp ),
            Operation( "padd", sizeof( "@padd" ), &addOp ),
            Operation( "psub", sizeof( "@psub" ), &subOp ),
            Operation( "pmul", sizeof( "@pmul" ), &mulOp ),
            Operation( "pdiv", sizeof( "@pdiv" ), &divOp ),
            Operation( "pmod", sizeof( "@pmod" ), &modOp ),
            Operation( "pmin", sizeof( "@pmin" ), &minOp ),
            Operation( "pmax", sizeof( "@pmax" ), &maxOp )
        };
    //-----------------------------------------------------------------------------------
    inline int Hlms::interpretAsNumberThenAsProperty( const String &argValue ) const
    {
        int opValue = StringConverter::parseInt( argValue, -std::numeric_limits<int>::max() );
        if( opValue == -std::numeric_limits<int>::max() )
        {
            //Not a number, interpret as property
            opValue = getProperty( argValue );
        }

        return opValue;
    }
    //-----------------------------------------------------------------------------------
    bool Hlms::parseMath( const String &inBuffer, String &outBuffer )
    {
        outBuffer.clear();
        outBuffer.reserve( inBuffer.size() );

        StringVector argValues;
        SubStringRef subString( &inBuffer, 0 );

        size_t pos;
        pos = subString.find( "@" );
        size_t keyword = ~0;

        while( pos != String::npos && keyword == (size_t)~0 )
        {
            size_t maxSize = subString.findFirstOf( " \t(", pos + 1 );
            maxSize = maxSize == String::npos ? subString.getSize() : maxSize;
            SubStringRef keywordStr( &inBuffer, subString.getStart() + pos + 1,
                                                subString.getStart() + maxSize );

            for( size_t i=0; i<8 && keyword == (size_t)~0; ++i )
            {
                if( keywordStr.matchEqual( c_operations[i].opName ) )
                    keyword = i;
            }

            if( keyword == (size_t)~0 )
                pos = subString.find( "@", pos + 1 );
        }

        bool syntaxError = false;

        while( pos != String::npos && !syntaxError )
        {
            //Copy what comes before the block
            copy( outBuffer, subString, pos );

            subString.setStart( subString.getStart() + pos + c_operations[keyword].length );
            evaluateParamArgs( subString, argValues, syntaxError );

            syntaxError |= argValues.size() < 2 || argValues.size() > 3;

            if( !syntaxError )
            {
                const IdString dstProperty = argValues[0];
                const size_t idx = argValues.size() == 3 ? 1 : 0;
                const int op1Value = interpretAsNumberThenAsProperty( argValues[idx] );
                const int op2Value = interpretAsNumberThenAsProperty( argValues[idx + 1] );

                int result = c_operations[keyword].opFunc( op1Value, op2Value );
                setProperty( dstProperty, result );
            }
            else
            {
                size_t lineCount = calculateLineCount( subString );
                if( keyword <= 1 )
                {
                    printf( "Syntax Error at line %lu: @%s expects one parameter",
                            lineCount, c_operations[keyword].opName );
                }
                else
                {
                    printf( "Syntax Error at line %lu: @%s expects two or three parameters",
                            lineCount, c_operations[keyword].opName );
                }
            }

            pos = subString.find( "@" );
            keyword = ~0;

            while( pos != String::npos && keyword == (size_t)~0 )
            {
                size_t maxSize = subString.findFirstOf( " \t(", pos + 1 );
                maxSize = maxSize == String::npos ? subString.getSize() : maxSize;
                SubStringRef keywordStr( &inBuffer, subString.getStart() + pos + 1,
                                                    subString.getStart() + maxSize );

                for( size_t i=0; i<8 && keyword == (size_t)~0; ++i )
                {
                    if( keywordStr.matchEqual( c_operations[i].opName ) )
                        keyword = i;
                }

                if( keyword == (size_t)~0 )
                    pos = subString.find( "@", pos + 1 );
            }
        }

        copy( outBuffer, subString, subString.getSize() );

        return syntaxError;
    }
    //-----------------------------------------------------------------------------------
    bool Hlms::parseForEach( const String &inBuffer, String &outBuffer ) const
    {
        outBuffer.clear();
        outBuffer.reserve( inBuffer.size() );

        StringVector argValues;
        SubStringRef subString( &inBuffer, 0 );
        size_t pos = subString.find( "@foreach" );

        bool syntaxError = false;

        while( pos != String::npos && !syntaxError )
        {
            //Copy what comes before the block
            copy( outBuffer, subString, pos );

            subString.setStart( subString.getStart() + pos + sizeof( "@foreach" ) );
            evaluateParamArgs( subString, argValues, syntaxError );

            SubStringRef blockSubString = subString;
            findBlockEnd( blockSubString, syntaxError );

            if( !syntaxError )
            {
                char *endPtr;
                int count = strtol( argValues[0].c_str(), &endPtr, 10 );
                if( argValues[0].c_str() == endPtr )
                {
                    //This isn't a number. Let's try if it's a variable
                    //count = getProperty( argValues[0], -1 );
					count = getProperty( argValues[0], 0 );
                }

                /*if( count < 0 )
                {
                    printf( "Invalid parameter at line %lu (@foreach)."
                            " '%s' is not a number nor a variable\n",
                            calculateLineCount( blockSubString ), argValues[0].c_str() );
                    syntaxError = true;
                    count = 0;
                }*/

                String counterVar;
                if( argValues.size() > 1 )
                    counterVar = argValues[1];

                int start = 0;
                if( argValues.size() > 2 )
                {
                    start = strtol( argValues[2].c_str(), &endPtr, 10 );
                    if( argValues[2].c_str() == endPtr )
                    {
                        //This isn't a number. Let's try if it's a variable
                        start = getProperty( argValues[2], -1 );
                    }

                    if( start < 0 )
                    {
                        printf( "Invalid parameter at line %lu (@foreach)."
                                " '%s' is not a number nor a variable\n",
                                calculateLineCount( blockSubString ), argValues[2].c_str() );
                        syntaxError = true;
                        start = 0;
                        count = 0;
                    }
                }

                for( int i=start; i<count; ++i )
                    repeat( outBuffer, blockSubString, blockSubString.getSize(), i, counterVar );

            }

            subString.setStart( blockSubString.getEnd() + sizeof( "@end" ) );
            pos = subString.find( "@foreach" );
        }

        copy( outBuffer, subString, subString.getSize() );

        return syntaxError;
    }
    //-----------------------------------------------------------------------------------
    bool Hlms::parseProperties( String &inBuffer, String &outBuffer ) const
    {
        outBuffer.clear();
        outBuffer.reserve( inBuffer.size() );

        SubStringRef subString( &inBuffer, 0 );
        size_t pos = subString.find( "@property" );

        bool syntaxError = false;

        while( pos != String::npos && !syntaxError )
        {
            //Copy what comes before the block
            copy( outBuffer, subString, pos );

            subString.setStart( subString.getStart() + pos + sizeof( "@property" ) );
            bool result = evaluateExpression( subString, syntaxError );

            SubStringRef blockSubString = subString;
            findBlockEnd( blockSubString, syntaxError );

            if( result && !syntaxError )
                copy( outBuffer, blockSubString, blockSubString.getSize() );

            subString.setStart( blockSubString.getEnd() + sizeof( "@end" ) );
            pos = subString.find( "@property" );
        }

        copy( outBuffer, subString, subString.getSize() );

        while( !syntaxError && outBuffer.find( "@property" ) != String::npos )
        {
            inBuffer.swap( outBuffer );
            syntaxError = parseProperties( inBuffer, outBuffer );
        }

        return syntaxError;
    }
    //-----------------------------------------------------------------------------------
    bool Hlms::parseUndefPieces( String &inBuffer, String &outBuffer )
    {
        outBuffer.clear();
        outBuffer.reserve( inBuffer.size() );

        StringVector argValues;
        SubStringRef subString( &inBuffer, 0 );
        size_t pos = subString.find( "@undefpiece" );

        bool syntaxError = false;

        while( pos != String::npos && !syntaxError )
        {
            //Copy what comes before the block
            copy( outBuffer, subString, pos );

            subString.setStart( subString.getStart() + pos + sizeof( "@undefpiece" ) );
            evaluateParamArgs( subString, argValues, syntaxError );

            syntaxError |= argValues.size() != 1u;

            if( !syntaxError )
            {
                const IdString pieceName( argValues[0] );
                PiecesMap::iterator it = mPieces.find( pieceName );
                if( it != mPieces.end() )
                    mPieces.erase( it );
            }
            else
            {
                printf( "Syntax Error at line %lu: @undefpiece expects one parameter",
                        calculateLineCount( subString ) );
            }

            pos = subString.find( "@undefpiece" );
        }

        copy( outBuffer, subString, subString.getSize() );

        return syntaxError;
    }
    //-----------------------------------------------------------------------------------
    bool Hlms::collectPieces( const String &inBuffer, String &outBuffer )
    {
        outBuffer.clear();
        outBuffer.reserve( inBuffer.size() );

        StringVector argValues;
        SubStringRef subString( &inBuffer, 0 );
        size_t pos = subString.find( "@piece" );

        bool syntaxError = false;

        while( pos != String::npos && !syntaxError )
        {
            //Copy what comes before the block
            copy( outBuffer, subString, pos );

            subString.setStart( subString.getStart() + pos + sizeof( "@piece" ) );
            evaluateParamArgs( subString, argValues, syntaxError );

            syntaxError |= argValues.size() != 1;

            if( !syntaxError )
            {
                const IdString pieceName( argValues[0] );
                PiecesMap::const_iterator it = mPieces.find( pieceName );
                if( it != mPieces.end() )
                {
                    syntaxError = true;
                    printf( "Error at line %lu: @piece '%s' already defined",
                            calculateLineCount( subString ), argValues[0].c_str() );
                }
                else
                {
                    SubStringRef blockSubString = subString;
                    findBlockEnd( blockSubString, syntaxError );

                    String tmpBuffer;
                    copy( tmpBuffer, blockSubString, blockSubString.getSize() );
                    mPieces[pieceName] = tmpBuffer;

                    subString.setStart( blockSubString.getEnd() + sizeof( "@end" ) );
                }
            }
            else
            {
                printf( "Syntax Error at line %lu: @piece expects one parameter",
                        calculateLineCount( subString ) );
            }

            pos = subString.find( "@piece" );
        }

        copy( outBuffer, subString, subString.getSize() );

        return syntaxError;
    }
    //-----------------------------------------------------------------------------------
    bool Hlms::insertPieces( String &inBuffer, String &outBuffer ) const
    {
        outBuffer.clear();
        outBuffer.reserve( inBuffer.size() );

        StringVector argValues;
        SubStringRef subString( &inBuffer, 0 );
        size_t pos = subString.find( "@insertpiece" );

        bool syntaxError = false;

        while( pos != String::npos && !syntaxError )
        {
            //Copy what comes before the block
            copy( outBuffer, subString, pos );

            subString.setStart( subString.getStart() + pos + sizeof( "@insertpiece" ) );
            evaluateParamArgs( subString, argValues, syntaxError );

            syntaxError |= argValues.size() != 1;

            if( !syntaxError )
            {
                const IdString pieceName( argValues[0] );
                PiecesMap::const_iterator it = mPieces.find( pieceName );
                if( it != mPieces.end() )
                    outBuffer += it->second;
            }
            else
            {
                printf( "Syntax Error at line %lu: @insertpiece expects one parameter",
                        calculateLineCount( subString ) );
            }

            pos = subString.find( "@insertpiece" );
        }

        copy( outBuffer, subString, subString.getSize() );

        return syntaxError;
    }
    //-----------------------------------------------------------------------------------
        const Operation c_counterOperations[10] =
        {
            Operation( "counter", sizeof( "@counter" ), 0 ),
            Operation( "value", sizeof( "@value" ), 0 ),
            Operation( "set", sizeof( "@set" ), &setOp ),
            Operation( "add", sizeof( "@add" ), &addOp ),
            Operation( "sub", sizeof( "@sub" ), &subOp ),
            Operation( "mul", sizeof( "@mul" ), &mulOp ),
            Operation( "div", sizeof( "@div" ), &divOp ),
            Operation( "mod", sizeof( "@mod" ), &modOp ),
            Operation( "min", sizeof( "@min" ), &minOp ),
            Operation( "max", sizeof( "@max" ), &maxOp )
        };
    //-----------------------------------------------------------------------------------
    bool Hlms::parseCounter( const String &inBuffer, String &outBuffer )
    {
        outBuffer.clear();
        outBuffer.reserve( inBuffer.size() );

        StringVector argValues;
        SubStringRef subString( &inBuffer, 0 );

        size_t pos;
        pos = subString.find( "@" );
        size_t keyword = ~0;

        if( pos != String::npos )
        {
            size_t maxSize = subString.findFirstOf( " \t(", pos + 1 );
            maxSize = maxSize == String::npos ? subString.getSize() : maxSize;
            SubStringRef keywordStr( &inBuffer, subString.getStart() + pos + 1,
                                                subString.getStart() + maxSize );

            for( size_t i=0; i<10 && keyword == (size_t)~0; ++i )
            {
                if( keywordStr.matchEqual( c_counterOperations[i].opName ) )
                    keyword = i;
            }

            if( keyword == (size_t)~0 )
                pos = String::npos;
        }

        bool syntaxError = false;

        while( pos != String::npos && !syntaxError )
        {
            //Copy what comes before the block
            copy( outBuffer, subString, pos );

            subString.setStart( subString.getStart() + pos + c_counterOperations[keyword].length );
            evaluateParamArgs( subString, argValues, syntaxError );

            if( keyword <= 1 )
                syntaxError |= argValues.size() != 1;
            else
                syntaxError |= argValues.size() < 2 || argValues.size() > 3;

            if( !syntaxError )
            {
                if( argValues.size() == 1 )
                {
                    const IdString dstProperty = argValues[0];
                    const IdString srcProperty = dstProperty;
                    int op1Value = getProperty( srcProperty );

                    //@value & @counter write, the others are invisible
                    char tmp[16];
                    sprintf( tmp, "%i", op1Value );
                    outBuffer += tmp;

                    if( keyword == 0 )
                    {
                        ++op1Value;
                        setProperty( dstProperty, op1Value );
                    }
                }
                else
                {
                    const IdString dstProperty = argValues[0];
                    const size_t idx = argValues.size() == 3 ? 1 : 0;
                    const int op1Value = interpretAsNumberThenAsProperty( argValues[idx] );
                    const int op2Value = interpretAsNumberThenAsProperty( argValues[idx + 1] );

                    int result = c_counterOperations[keyword].opFunc( op1Value, op2Value );
                    setProperty( dstProperty, result );
                }
            }
            else
            {
                size_t lineCount = calculateLineCount( subString );
                if( keyword <= 1 )
                {
                    printf( "Syntax Error at line %lu: @%s expects one parameter",
                            lineCount, c_counterOperations[keyword].opName );
                }
                else
                {
                    printf( "Syntax Error at line %lu: @%s expects two or three parameters",
                            lineCount, c_counterOperations[keyword].opName );
                }
            }

            pos = subString.find( "@" );
            keyword = ~0;

            if( pos != String::npos )
            {
                size_t maxSize = subString.findFirstOf( " \t(", pos + 1 );
                maxSize = maxSize == String::npos ? subString.getSize() : maxSize;
                SubStringRef keywordStr( &inBuffer, subString.getStart() + pos + 1,
                                                    subString.getStart() + maxSize );

                for( size_t i=0; i<10 && keyword == (size_t)~0; ++i )
                {
                    if( keywordStr.matchEqual( c_counterOperations[i].opName ) )
                        keyword = i;
                }

                if( keyword == (size_t)~0 )
                    pos = String::npos;
            }
        }

        copy( outBuffer, subString, subString.getSize() );

        return syntaxError;
    }
    //-----------------------------------------------------------------------------------
    bool Hlms::parse( const String &inBuffer, String &outBuffer ) const
    {
        outBuffer.clear();
        outBuffer.reserve( inBuffer.size() );

        return parseForEach( inBuffer, outBuffer );
        //return parseProperties( inBuffer, outBuffer );
    }
    //-----------------------------------------------------------------------------------
    size_t Hlms::addRenderableCache( const HlmsPropertyVec &renderableSetProperties,
                                     const PiecesMap *pieces )
    {
        assert( mRenderableCache.size() <= HlmsBits::RenderableMask );

        RenderableCache cacheEntry( renderableSetProperties, pieces );

        RenderableCacheVec::iterator it = std::find( mRenderableCache.begin(), mRenderableCache.end(),
                                                     cacheEntry );
        if( it == mRenderableCache.end() )
        {
            mRenderableCache.push_back( cacheEntry );
            it = mRenderableCache.end() - 1;
        }

        //3 bits for mType (see getMaterial)
        return (mType << HlmsBits::HlmsTypeShift) |
                ((it - mRenderableCache.begin()) << HlmsBits::RenderableShift);
    }
    //-----------------------------------------------------------------------------------
    const Hlms::RenderableCache &Hlms::getRenderableCache( uint32 hash ) const
    {
        return mRenderableCache[(hash >> HlmsBits::RenderableShift) & HlmsBits::RenderableMask];
    }
    //-----------------------------------------------------------------------------------
    HlmsDatablock* Hlms::createDefaultDatablock(void)
    {
        return createDatablock( IdString(), "[Default]",
                                HlmsMacroblock(), HlmsBlendblock(), HlmsParamVec(), false );
    }
    //-----------------------------------------------------------------------------------
    void Hlms::setHighQuality( bool highQuality )
    {
        clearShaderCache();
        mHighQuality = highQuality;
    }
    //-----------------------------------------------------------------------------------
    void Hlms::reloadFrom( Archive *newDataFolder, ArchiveVec *libraryFolders )
    {
        clearShaderCache();

        if( libraryFolders )
        {
            mLibrary.clear();

            ArchiveVec::const_iterator itor = libraryFolders->begin();
            ArchiveVec::const_iterator end  = libraryFolders->end();

            while( itor != end )
            {
                Library library;
                library.dataFolder = *itor;
                mLibrary.push_back( library );
                ++itor;
            }
        }
        else
        {
            LibraryVec::iterator itor = mLibrary.begin();
            LibraryVec::iterator end  = mLibrary.end();

            while( itor != end )
            {
                for( size_t i=0; i<NumShaderTypes; ++i )
                    itor->pieceFiles[i].clear();
                ++itor;
            }
        }

        for( size_t i=0; i<NumShaderTypes; ++i )
            mPieceFiles[i].clear();

        mDataFolder = newDataFolder;
        enumeratePieceFiles();
    }
    //-----------------------------------------------------------------------------------
    ArchiveVec Hlms::getPiecesLibraryAsArchiveVec(void) const
    {
        ArchiveVec retVal;
        LibraryVec::const_iterator itor = mLibrary.begin();
        LibraryVec::const_iterator end  = mLibrary.end();

        while( itor != end )
        {
            retVal.push_back( itor->dataFolder );
            ++itor;
        }

        return retVal;
    }
    //-----------------------------------------------------------------------------------
    HlmsDatablock* Hlms::createDatablock( IdString name, const String &refName,
                                          const HlmsMacroblock &macroblockRef,
                                          const HlmsBlendblock &blendblockRef,
                                          const HlmsParamVec &paramVec, bool visibleToManager,
                                          const String &filename, const String &resourceGroup )
    {
        if( mDatablocks.find( name ) != mDatablocks.end() )
        {
            OGRE_EXCEPT( Exception::ERR_DUPLICATE_ITEM, "A material datablock with name '" +
                         name.getFriendlyText() + "' already exists.", "Hlms::createDatablock" );
        }

        const HlmsMacroblock *macroblock = mHlmsManager->getMacroblock( macroblockRef );
        const HlmsBlendblock *blendblock = mHlmsManager->getBlendblock( blendblockRef );

        HlmsDatablock *retVal = createDatablockImpl( name, macroblock, blendblock, paramVec );

        mDatablocks[name] = DatablockEntry( retVal, visibleToManager, refName, filename, resourceGroup );

        retVal->calculateHash();

        if( visibleToManager )
            mHlmsManager->_datablockAdded( retVal );

        return retVal;
    }
    //-----------------------------------------------------------------------------------
    HlmsDatablock* Hlms::getDatablock( IdString name ) const
    {
        HlmsDatablock *retVal = 0;
        HlmsDatablockMap::const_iterator itor = mDatablocks.find( name );
        if( itor != mDatablocks.end() )
            retVal = itor->second.datablock;

        return retVal;
    }
    //-----------------------------------------------------------------------------------
    const String* Hlms::getNameStr(IdString name) const
    {
        String const *retVal = 0;
        HlmsDatablockMap::const_iterator itor = mDatablocks.find( name );
        if( itor != mDatablocks.end() )
            retVal = &itor->second.name;

        return retVal;
    }
    //-----------------------------------------------------------------------------------
    void Hlms::getFilenameAndResourceGroup( IdString name, String const * *outFilename,
                                            String const * *outResourceGroup ) const
    {
        HlmsDatablockMap::const_iterator itor = mDatablocks.find( name );
        if( itor != mDatablocks.end() )
        {
            *outFilename        = &itor->second.srcFile;
            *outResourceGroup   = &itor->second.srcResourceGroup;
        }
        else
        {
            *outFilename        = 0;
            *outResourceGroup   = 0;
        }
    }
    //-----------------------------------------------------------------------------------
    void Hlms::destroyDatablock( IdString name )
    {
        HlmsDatablockMap::iterator itor = mDatablocks.find( name );
        if( itor == mDatablocks.end() )
        {
            OGRE_EXCEPT( Exception::ERR_ITEM_NOT_FOUND,
                         "Can't find datablock with name '" + name.getFriendlyText() + "'",
                         "Hlms::destroyDatablock" );
        }

        if( itor->second.visibleToManager )
            mHlmsManager->_datablockDestroyed( name );

        OGRE_DELETE itor->second.datablock;
        mDatablocks.erase( itor );
    }
    //-----------------------------------------------------------------------------------
    void Hlms::_destroyAllDatablocks(void)
    {
        HlmsDatablockMap::const_iterator itor = mDatablocks.begin();
        HlmsDatablockMap::const_iterator end  = mDatablocks.end();

        while( itor != end )
        {
            OGRE_DELETE itor->second.datablock;
            ++itor;
        }

        mDatablocks.clear();
        mDefaultDatablock = 0;
    }
    //-----------------------------------------------------------------------------------
    void Hlms::destroyAllDatablocks(void)
    {
        _destroyAllDatablocks();
        mDefaultDatablock = createDefaultDatablock();
    }
    //-----------------------------------------------------------------------------------
    HlmsDatablock* Hlms::getDefaultDatablock(void) const
    {
        return mDefaultDatablock;
    }
    //-----------------------------------------------------------------------------------
    bool Hlms::findParamInVec( const HlmsParamVec &paramVec, IdString key, String &inOut )
    {
        bool retVal = false;
        HlmsParamVec::const_iterator it = std::lower_bound( paramVec.begin(), paramVec.end(),
                                                            std::pair<IdString, String>( key, String() ),
                                                            OrderParamVecByKey );
        if( it != paramVec.end() && it->first == key )
        {
            inOut = it->second;
            retVal = true;
        }

        return retVal;
    }
    //-----------------------------------------------------------------------------------
    const HlmsCache* Hlms::addShaderCache( uint32 hash, const HlmsPso &pso )
    {
        HlmsCache cache( hash, mType, pso );
        HlmsCacheVec::iterator it = std::lower_bound( mShaderCache.begin(), mShaderCache.end(),
                                                      &cache, OrderCacheByHash );

        assert( (it == mShaderCache.end() || (*it)->hash != hash) &&
                "Can't add the same shader to the cache twice! (or a hash collision happened)" );

        HlmsCache *retVal = new HlmsCache( cache );
        mShaderCache.insert( it, retVal );

        return retVal;
    }
    //-----------------------------------------------------------------------------------
    const HlmsCache* Hlms::getShaderCache( uint32 hash ) const
    {
        HlmsCache cache( hash, mType, HlmsPso() );
        HlmsCacheVec::const_iterator it = std::lower_bound( mShaderCache.begin(), mShaderCache.end(),
                                                            &cache, OrderCacheByHash );

        if( it != mShaderCache.end() && (*it)->hash == hash )
            return *it;

        return 0;
    }
    //-----------------------------------------------------------------------------------
    void Hlms::clearShaderCache(void)
    {
        mPassCache.clear();

        //Empty mShaderCache so that mHlmsManager->destroyMacroblock would
        //be harmless even if _notifyMacroblockDestroyed gets called.
        HlmsCacheVec shaderCache;
        shaderCache.swap( mShaderCache );
        HlmsCacheVec::const_iterator itor = shaderCache.begin();
        HlmsCacheVec::const_iterator end  = shaderCache.end();

        while( itor != end )
        {
            mRenderSystem->_hlmsPipelineStateObjectDestroyed( &(*itor)->pso );
            if( (*itor)->pso.pass.hasStrongMacroblock() )
                mHlmsManager->destroyMacroblock( (*itor)->pso.macroblock );

            delete *itor;
            ++itor;
        }

        shaderCache.clear();
    }
    //-----------------------------------------------------------------------------------
    void Hlms::processPieces( Archive *archive, const StringVector &pieceFiles )
    {
        StringVector::const_iterator itor = pieceFiles.begin();
        StringVector::const_iterator end  = pieceFiles.end();

        while( itor != end )
        {
            //Only open piece files with current render system extension
            const String::size_type extPos0 = itor->find( mShaderFileExt );
            const String::size_type extPos1 = itor->find( ".any" );
            if( extPos0 == itor->size() - mShaderFileExt.size() ||
                extPos1 == itor->size() - 4u )
            {
                DataStreamPtr inFile = archive->open(*itor);

                String inString;
                String outString;

                inString.resize(inFile->size());
                inFile->read(&inString[0], inFile->size());

                this->parseMath(inString, outString);
                while( outString.find( "@foreach" ) != String::npos )
                {
                    this->parseForEach(outString, inString);
                    inString.swap( outString );
                }
                this->parseProperties(outString, inString);
                this->parseUndefPieces(inString, outString);
                this->collectPieces(outString, inString);
                this->parseCounter(inString, outString);
            }
            ++itor;
        }
    }
    //-----------------------------------------------------------------------------------
    void Hlms::dumpProperties( std::ofstream &outFile )
    {
        outFile.write( "#if 0", sizeof( "#if 0" ) - 1u );

        char tmpBuffer[64];
        char friendlyText[32];
        LwString value( LwString::FromEmptyPointer( tmpBuffer, sizeof(tmpBuffer) ) );

        {
            HlmsPropertyVec::const_iterator itor = mSetProperties.begin();
            HlmsPropertyVec::const_iterator end  = mSetProperties.end();

            while( itor != end )
            {
                itor->keyName.getFriendlyText( friendlyText, 32 );
                value.clear();
                value.a( itor->value );

                outFile.write( "\n\t***\t", sizeof( "\n\t***\t" ) - 1u );
                outFile.write( friendlyText, strnlen( friendlyText, 32 ) );
                outFile.write( "\t", sizeof( "\t" ) - 1u );
                outFile.write( value.c_str(), value.size() );
                ++itor;
            }
        }

        outFile.write( "\n\tDONE DUMPING PROPERTIES",
                       sizeof( "\n\tDONE DUMPING PROPERTIES" ) - 1u );

        {
            PiecesMap::const_iterator itor = mPieces.begin();
            PiecesMap::const_iterator end  = mPieces.end();

            while( itor != end )
            {
                itor->first.getFriendlyText( friendlyText, 32 );
                outFile.write( "\n\t***\t", sizeof( "\n\t***\t" ) - 1u );
                outFile.write( friendlyText, strnlen( friendlyText, 32 ) );
                outFile.write( "\t", sizeof( "\t" ) - 1u );
                outFile.write( itor->second.c_str(), itor->second.size() );
                ++itor;
            }
        }

        outFile.write( "\n\tDONE DUMPING PIECES\n#endif\n",
                       sizeof( "\n\tDONE DUMPING PIECES\n#endif\n" ) - 1u );
    }
    //-----------------------------------------------------------------------------------
    void Hlms::applyStrongMacroblockRules( HlmsPso &pso )
    {
        if( !pso.macroblock->mDepthWrite )
        {
            //Depth writes is already off, we don't need to hold a strong reference.
            pso.pass.strongMacroblockBits &= ~HlmsPassPso::ForceDisableDepthWrites;
        }
        if( pso.macroblock->mCullMode == CULL_NONE )
        {
            //Without culling there's nothing to invert, we don't need to hold a strong reference.
            pso.pass.strongMacroblockBits &= ~HlmsPassPso::InvertVertexWinding;
        }

        if( pso.pass.hasStrongMacroblock() )
        {
            HlmsMacroblock prepassMacroblock = *pso.macroblock;

            //This is a depth prepass, disable depth writes and keep a hard copy (strong ref.)
            if( pso.pass.strongMacroblockBits & HlmsPassPso::ForceDisableDepthWrites )
                prepassMacroblock.mDepthWrite = false;
            //We need to invert culling mode.
            if( pso.pass.strongMacroblockBits & HlmsPassPso::InvertVertexWinding )
            {
                prepassMacroblock.mCullMode = prepassMacroblock.mCullMode == CULL_CLOCKWISE ?
                            CULL_ANTICLOCKWISE : CULL_CLOCKWISE;
            }

            pso.macroblock = mHlmsManager->getMacroblock( prepassMacroblock );
        }
    }
    //-----------------------------------------------------------------------------------
    const HlmsCache* Hlms::createShaderCacheEntry( uint32 renderableHash, const HlmsCache &passCache,
                                                   uint32 finalHash,
                                                   const QueuedRenderable &queuedRenderable )
    {
        //Set the properties by merging the cache from the pass, with the cache from renderable
        mSetProperties.clear();
        //If retVal is null, we did something wrong earlier
        //(the cache should've been generated by now)
        const RenderableCache &renderableCache = getRenderableCache( renderableHash );
        mSetProperties.reserve( passCache.setProperties.size() + renderableCache.setProperties.size() );
        //Copy the properties from the renderable
        mSetProperties.insert( mSetProperties.end(), renderableCache.setProperties.begin(),
                                                     renderableCache.setProperties.end() );
        {
            //Now copy the properties from the pass (one by one, since be must maintain the order)
            HlmsPropertyVec::const_iterator itor = passCache.setProperties.begin();
            HlmsPropertyVec::const_iterator end  = passCache.setProperties.end();

            while( itor != end )
            {
                setProperty( itor->keyName, itor->value );
                ++itor;
            }
        }

        {
            //Add RenderSystem-specific properties
            IdStringVec::const_iterator itor = mRsSpecificExtensions.begin();
            IdStringVec::const_iterator end  = mRsSpecificExtensions.end();

            while( itor != end )
                setProperty( *itor++, 1 );
        }

        GpuProgramPtr shaders[NumShaderTypes];
        //Generate the shaders
        for( size_t i=0; i<NumShaderTypes; ++i )
        {
            //Collect pieces
            mPieces = renderableCache.pieces[i];

            const String filename = ShaderFiles[i] + mShaderFileExt;
            if( mDataFolder->exists( filename ) )
            {
                if( mShaderProfile == "glsl" ) //TODO: String comparision
                {
                    setProperty( HlmsBaseProp::GL3Plus,
                                 mRenderSystem->getNativeShadingLanguageVersion() );
                }

                setProperty( HlmsBaseProp::Syntax,  mShaderSyntax.mHash );
                setProperty( HlmsBaseProp::Hlsl,    HlmsBaseProp::Hlsl.mHash );
                setProperty( HlmsBaseProp::Glsl,    HlmsBaseProp::Glsl.mHash );
                setProperty( HlmsBaseProp::Glsles,  HlmsBaseProp::Glsles.mHash );
                setProperty( HlmsBaseProp::Metal,   HlmsBaseProp::Metal.mHash );

#if OGRE_PLATFORM == OGRE_PLATFORM_APPLE_IOS
                setProperty( HlmsBaseProp::iOS, 1 );
#endif
#if OGRE_PLATFORM == OGRE_PLATFORM_APPLE
                setProperty( HlmsBaseProp::macOS, 1 );
#endif
                setProperty( HlmsBaseProp::HighQuality, mHighQuality );

                if( mFastShaderBuildHack )
                    setProperty( HlmsBaseProp::FastShaderBuildHack, 1 );

                String debugFilenameOutput;
                std::ofstream debugDumpFile;
                if( mDebugOutput )
                {
                    debugFilenameOutput = mOutputPath + "./" +
                                            StringConverter::toString( finalHash ) +
                                            ShaderFiles[i] + mShaderFileExt;
                    debugDumpFile.open( debugFilenameOutput.c_str(), std::ios::out | std::ios::binary );

                    //We need to dump the properties before processing the files, as these
                    //may be overwritten or polñuted by the files, thus hiding why we
                    //got this permutation.
                    if( mDebugOutputProperties )
                        dumpProperties( debugDumpFile );
                }

                //Library piece files first
                LibraryVec::const_iterator itor = mLibrary.begin();
                LibraryVec::const_iterator end  = mLibrary.end();

                while( itor != end )
                {
                    processPieces( itor->dataFolder, itor->pieceFiles[i] );
                    ++itor;
                }

                //Main piece files
                processPieces( mDataFolder, mPieceFiles[i] );

                //Generate the shader file.
                DataStreamPtr inFile = mDataFolder->open( filename );

                String inString;
                String outString;

                inString.resize( inFile->size() );
                inFile->read( &inString[0], inFile->size() );

                bool syntaxError = false;

                syntaxError |= this->parseMath( inString, outString );
                while( !syntaxError && outString.find( "@foreach" ) != String::npos )
                {
                    syntaxError |= this->parseForEach( outString, inString );
                    inString.swap( outString );
                }
                syntaxError |= this->parseProperties( outString, inString );
                syntaxError |= this->parseUndefPieces( inString, outString );
                while( !syntaxError  && (outString.find( "@piece" ) != String::npos ||
                                         outString.find( "@insertpiece" ) != String::npos) )
                {
                    syntaxError |= this->collectPieces( outString, inString );
                    syntaxError |= this->insertPieces( inString, outString );
                }
                syntaxError |= this->parseCounter( outString, inString );

                outString.swap( inString );

                if( syntaxError )
                {
                    LogManager::getSingleton().logMessage( "There were HLMS syntax errors while parsing "
                                                           + StringConverter::toString( finalHash ) +
                                                           ShaderFiles[i] );
                }

                //Now dump the processed file.
                if( mDebugOutput )
                    debugDumpFile.write( &outString[0], outString.size() );

                //Don't create and compile if template requested not to
                if( !getProperty( HlmsBaseProp::DisableStage ) )
                {
                    HighLevelGpuProgramManager *gpuProgramManager =
                            HighLevelGpuProgramManager::getSingletonPtr();

                    HighLevelGpuProgramPtr gp = gpuProgramManager->createProgram(
                                StringConverter::toString( finalHash ) + ShaderFiles[i],
                                ResourceGroupManager::INTERNAL_RESOURCE_GROUP_NAME,
                                mShaderProfile, static_cast<GpuProgramType>(i) );
                    gp->setSource( outString, debugFilenameOutput );

                    if( mShaderTargets[i] )
                    {
                        //D3D-specific
                        gp->setParameter( "target", *mShaderTargets[i] );
                        gp->setParameter( "entry_point", "main" );
                    }

                    gp->setBuildParametersFromReflection( false );
                    gp->setSkeletalAnimationIncluded( getProperty( HlmsBaseProp::Skeleton ) != 0 );
                    gp->setMorphAnimationIncluded( false );
                    gp->setPoseAnimationIncluded( getProperty( HlmsBaseProp::Pose ) );
                    gp->setVertexTextureFetchRequired( false );

                    gp->load();

                    shaders[i] = gp;
                }

                //Reset the disable flag.
                setProperty( HlmsBaseProp::DisableStage, 0 );
            }
        }

        HlmsPso pso;
        pso.initialize();
        pso.vertexShader                = shaders[VertexShader];
        pso.geometryShader              = shaders[GeometryShader];
        pso.tesselationHullShader       = shaders[HullShader];
        pso.tesselationDomainShader     = shaders[DomainShader];
        pso.pixelShader                 = shaders[PixelShader];

        bool casterPass = getProperty( HlmsBaseProp::ShadowCaster ) != 0;

        const HlmsDatablock *datablock = queuedRenderable.renderable->getDatablock();
        pso.macroblock = datablock->getMacroblock( casterPass );
        pso.blendblock = datablock->getBlendblock( casterPass );
        pso.pass = passCache.pso.pass;

        applyStrongMacroblockRules( pso );

        const size_t numGlobalClipDistances = (size_t)getProperty( HlmsBaseProp::GlobalClipDistances );
        pso.clipDistances = (1u << numGlobalClipDistances) - 1u;

        //TODO: Configurable somehow (likely should be in datablock).
        pso.sampleMask = 0xffffffff;

        if( queuedRenderable.renderable )
        {
            const VertexArrayObjectArray &vaos =
                    queuedRenderable.renderable->getVaos( static_cast<VertexPass>(casterPass) );
            if( !vaos.empty() )
            {
                //v2 object. TODO: LOD? Should we allow Vaos with different vertex formats on LODs?
                //(also the datablock hash in the renderable would have to account for that)
                pso.operationType = vaos.front()->getOperationType();
                pso.vertexElements = vaos.front()->getVertexDeclaration();
            }
            else
            {
                //v1 object.
                v1::RenderOperation renderOp;
                queuedRenderable.renderable->getRenderOperation( renderOp, casterPass );
                pso.operationType = renderOp.operationType;
                pso.vertexElements = renderOp.vertexData->vertexDeclaration->convertToV2();
            }

            pso.enablePrimitiveRestart = true;
        }

        mRenderSystem->_hlmsPipelineStateObjectCreated( &pso );

        const HlmsCache* retVal = addShaderCache( finalHash, pso );
        return retVal;
    }
    //-----------------------------------------------------------------------------------
    uint16 Hlms::calculateHashForV1( Renderable *renderable )
    {
        v1::RenderOperation op;
        //The Hlms uses the pass scene data to know whether this is a caster pass.
        //We want to know all the details, so request for the non-caster RenderOp.
        renderable->getRenderOperation( op, false );
        v1::VertexDeclaration *vertexDecl = op.vertexData->vertexDeclaration;
        const v1::VertexDeclaration::VertexElementList &elementList = vertexDecl->getElements();
        v1::VertexDeclaration::VertexElementList::const_iterator itor = elementList.begin();
        v1::VertexDeclaration::VertexElementList::const_iterator end  = elementList.end();

        uint numTexCoords = 0;
        while( itor != end )
        {
            const v1::VertexElement &vertexElem = *itor;
            calculateHashForSemantic( vertexElem.getSemantic(), vertexElem.getType(),
                                      vertexElem.getIndex(), numTexCoords );
            ++itor;
        }

        //v1::VertexDeclaration doesn't hold opType information. We need to save it now so
        //the PSO hash value ends up being unique (otherwise two identical vertex declarations
        //but one with tri strips another with indexed tri lists will use the same PSO!).
        //Fortunately, v1 meshes do not allow LODs with different operation types
        //(unlike v2 objects), so we can save this information here instead of doing it at
        //getMaterial time.
        setProperty( HlmsPsoProp::OperationTypeV1, op.operationType );

        return numTexCoords;
    }
    //-----------------------------------------------------------------------------------
    uint16 Hlms::calculateHashForV2( Renderable *renderable )
    {
        //TODO: Account LOD
        VertexArrayObject *vao = renderable->getVaos( VpNormal )[0];
        const VertexBufferPackedVec &vertexBuffers = vao->getVertexBuffers();

        uint numTexCoords = 0;
        uint16 semIndex[VES_COUNT];
        memset( semIndex, 0, sizeof( semIndex ) );
        VertexBufferPackedVec::const_iterator itor = vertexBuffers.begin();
        VertexBufferPackedVec::const_iterator end  = vertexBuffers.end();

        while( itor != end )
        {
            const VertexElement2Vec &vertexElements = (*itor)->getVertexElements();
            VertexElement2Vec::const_iterator itElements = vertexElements.begin();
            VertexElement2Vec::const_iterator enElements = vertexElements.end();

            while( itElements != enElements )
            {
                calculateHashForSemantic( itElements->mSemantic, itElements->mType,
                                          semIndex[itElements->mSemantic-1]++, numTexCoords );
                ++itElements;
            }

            ++itor;
        }

        return numTexCoords;
    }
    //-----------------------------------------------------------------------------------
    void Hlms::calculateHashForSemantic( VertexElementSemantic semantic, VertexElementType type,
                                         uint16 index, uint &inOutNumTexCoords )
    {
        switch( semantic )
        {
        case VES_NORMAL:
            if( v1::VertexElement::getTypeCount( type ) < 4 )
            {
                setProperty( HlmsBaseProp::Normal, 1 );
            }
            else
            {
                setProperty( HlmsBaseProp::QTangent, 1 );
            }
            break;
        case VES_TANGENT:
            setProperty( HlmsBaseProp::Tangent, 1 );
            break;
        case VES_DIFFUSE:
            setProperty( HlmsBaseProp::Colour, 1 );
            break;
        case VES_TEXTURE_COORDINATES:
            inOutNumTexCoords = std::max<uint>( inOutNumTexCoords, index + 1 );
            setProperty( *HlmsBaseProp::UvCountPtrs[index],
                          v1::VertexElement::getTypeCount( type ) );
            break;
        case VES_BLEND_WEIGHTS:
            setProperty( HlmsBaseProp::BonesPerVertex,
                         v1::VertexElement::getTypeCount( type ) );
            break;
        default:
            break;
        }
    }
    //-----------------------------------------------------------------------------------
    void Hlms::calculateHashFor( Renderable *renderable, uint32 &outHash, uint32 &outCasterHash )
    {
        mSetProperties.clear();

        setProperty( HlmsBaseProp::Skeleton, renderable->hasSkeletonAnimation() );

        uint16 numTexCoords = 0;
        if( renderable->getVaos( VpNormal ).empty() )
            numTexCoords = calculateHashForV1( renderable );
        else
            numTexCoords = calculateHashForV2( renderable );

        setProperty( HlmsBaseProp::UvCount, numTexCoords );

        HlmsDatablock *datablock = renderable->getDatablock();

        setProperty( HlmsBaseProp::AlphaTest, datablock->getAlphaTest() != CMPF_ALWAYS_PASS );
        setProperty( HlmsBaseProp::AlphaBlend, datablock->getBlendblock(false)->mIsTransparent );

        if( renderable->getUseIdentityWorldMatrix() )
            setProperty( HlmsBaseProp::IdentityWorld, 1 );

        if( renderable->getUseIdentityViewProjMatrixIsDynamic() )
            setProperty( HlmsBaseProp::IdentityViewProjDynamic, 1 );
        else if( renderable->getUseIdentityProjection() )
            setProperty( HlmsBaseProp::IdentityViewProj, 1 );

        setProperty( HlmsPsoProp::Macroblock, renderable->getDatablock()->getMacroblock(false)->mId );
        setProperty( HlmsPsoProp::Blendblock, renderable->getDatablock()->getBlendblock(false)->mId );

        PiecesMap pieces[NumShaderTypes];
        if( datablock->getAlphaTest() != CMPF_ALWAYS_PASS )
        {
            pieces[PixelShader][HlmsBasePieces::AlphaTestCmpFunc] =
                    HlmsDatablock::getCmpString( datablock->getAlphaTest() );
        }
        calculateHashForPreCreate( renderable, pieces );

        uint32 renderableHash = this->addRenderableCache( mSetProperties, pieces );

        //For shadow casters, turn normals off. UVs & diffuse also off unless there's alpha testing.
        setProperty( HlmsBaseProp::Normal, 0 );
        setProperty( HlmsBaseProp::QTangent, 0 );
        setProperty( HlmsBaseProp::AlphaBlend, datablock->getBlendblock(true)->mIsTransparent );
        PiecesMap piecesCaster[NumShaderTypes];
        if( datablock->getAlphaTest() != CMPF_ALWAYS_PASS )
        {
            piecesCaster[PixelShader][HlmsBasePieces::AlphaTestCmpFunc] =
                    pieces[PixelShader][HlmsBasePieces::AlphaTestCmpFunc];
        }
        calculateHashForPreCaster( renderable, piecesCaster );
        setProperty( HlmsPsoProp::Macroblock, renderable->getDatablock()->getMacroblock(true)->mId );
        setProperty( HlmsPsoProp::Blendblock, renderable->getDatablock()->getBlendblock(true)->mId );
        uint32 renderableCasterHash = this->addRenderableCache( mSetProperties, piecesCaster );

        outHash         = renderableHash;
        outCasterHash   = renderableCasterHash;
    }
    //-----------------------------------------------------------------------------------
    HlmsCache Hlms::preparePassHash( const CompositorShadowNode *shadowNode, bool casterPass,
                                     bool dualParaboloid, SceneManager *sceneManager )
    {
        mSetProperties.clear();
        return preparePassHashBase( shadowNode, casterPass, dualParaboloid, sceneManager );
    }
    //-----------------------------------------------------------------------------------
    HlmsCache Hlms::preparePassHashBase( const CompositorShadowNode *shadowNode, bool casterPass,
                                         bool dualParaboloid, SceneManager *sceneManager )
    {
        if( !casterPass )
        {
            if( shadowNode )
            {
                int32 numPssmSplits = 0;
                const vector<Real>::type *pssmSplits = shadowNode->getPssmSplits( 0 );
                if( pssmSplits )
                    numPssmSplits = static_cast<int32>( pssmSplits->size() - 1 );
                setProperty( HlmsBaseProp::PssmSplits, numPssmSplits );

<<<<<<< HEAD
                const TextureGpuVec &contiguousShadowMapTex = shadowNode->getContiguousShadowMapTex();
=======
                bool isPssmBlend = false;
                const vector<Real>::type *pssmBlends = shadowNode->getPssmBlends( 0 );
                if( pssmBlends )
                    isPssmBlend = pssmBlends->size() > 0;
                setProperty( HlmsBaseProp::PssmBlend, isPssmBlend );

                bool isPssmFade = false;
                const Real *pssmFade = shadowNode->getPssmFade( 0 );
                if( pssmFade )
                    isPssmFade = *pssmFade != 0.0f;
                setProperty( HlmsBaseProp::PssmFade, isPssmFade );

                const TextureVec &contiguousShadowMapTex = shadowNode->getContiguousShadowMapTex();
>>>>>>> c85158e7

                size_t numShadowMapLights = shadowNode->getNumActiveShadowCastingLights();
                if( numPssmSplits )
                    numShadowMapLights += numPssmSplits - 1;
                setProperty( HlmsBaseProp::NumShadowMapLights, numShadowMapLights );
                setProperty( HlmsBaseProp::NumShadowMapTextures, contiguousShadowMapTex.size() );

                {
                    const Ogre::CompositorShadowNodeDef *shadowNodeDef = shadowNode->getDefinition();

                    char tmpBuffer[64];
                    LwString propName( LwString::FromEmptyPointer( tmpBuffer, sizeof(tmpBuffer) ) );

                    propName = "hlms_shadowmap";
                    const size_t basePropNameSize = propName.size();

                    size_t shadowMapTexIdx = 0;

                    for( size_t i=0; i<numShadowMapLights; ++i )
                    {
                        //Skip inactive lights (e.g. no directional lights are available
                        //and there's a shadow map that only accepts dir lights)
                        while( !shadowNode->isShadowMapIdxActive( shadowMapTexIdx ) )
                            ++shadowMapTexIdx;

                        const Ogre::ShadowTextureDefinition *shadowTexDef =
                                shadowNodeDef->getShadowTextureDefinition( shadowMapTexIdx );

                        propName.resize( basePropNameSize );
                        propName.a( (uint32)i ); //hlms_shadowmap0

                        const size_t basePropSize = propName.size();

                        setProperty( propName.c_str(),
                                     shadowNode->getIndexToContiguousShadowMapTex( shadowMapTexIdx ) );

                        if( shadowTexDef->uvOffset != Vector2::ZERO ||
                            shadowTexDef->uvLength != Vector2::UNIT_SCALE )
                        {
                            propName.resize( basePropSize );
                            propName.a( "_uvs_fulltex" );
                            setProperty( propName.c_str(), 1 );
                        }

                        float intPart, fractPart;

                        fractPart = modff( (float)shadowTexDef->uvOffset.x, &intPart );
                        propName.resize( basePropSize );
                        propName.a( "_uv_min_x_int" );
                        setProperty( propName.c_str(), (int32)intPart );
                        propName.resize( basePropSize );
                        propName.a( "_uv_min_x_fract" );
                        setProperty( propName.c_str(), (int32)(fractPart * 100000.0f) );

                        fractPart = modff( (float)shadowTexDef->uvOffset.y, &intPart );
                        propName.resize( basePropSize );
                        propName.a( "_uv_min_y_int" );
                        setProperty( propName.c_str(), (int32)intPart );
                        propName.resize( basePropSize );
                        propName.a( "_uv_min_y_fract" );
                        setProperty( propName.c_str(), (int32)(fractPart * 100000.0f) );

                        Vector2 uvMax = shadowTexDef->uvOffset + shadowTexDef->uvLength;
                        fractPart = modff( (float)uvMax.x, &intPart );
                        propName.resize( basePropSize );
                        propName.a( "_uv_max_x_int" );
                        setProperty( propName.c_str(), (int32)intPart );
                        propName.resize( basePropSize );
                        propName.a( "_uv_max_x_fract" );
                        setProperty( propName.c_str(), (int32)(fractPart * 100000.0f) );

                        fractPart = modff( (float)uvMax.y, &intPart );
                        propName.resize( basePropSize );
                        propName.a( "_uv_max_y_int" );
                        setProperty( propName.c_str(), (int32)intPart );
                        propName.resize( basePropSize );
                        propName.a( "_uv_max_y_fract" );
                        setProperty( propName.c_str(), (int32)(fractPart * 100000.0f) );

                        propName.resize( basePropSize );
                        propName.a( "_array_idx" );
                        setProperty( propName.c_str(), shadowTexDef->arrayIdx );

                        const Light *light = shadowNode->getLightAssociatedWith( shadowMapTexIdx );
                        if( light->getType() == Light::LT_POINT )
                        {
                            propName.resize( basePropSize );
                            propName.a( "_is_point_light" );
                            setProperty( propName.c_str(), 1 );

                            fractPart = modff( (float)shadowTexDef->uvLength.x, &intPart );
                            propName.resize( basePropSize );
                            propName.a( "_uv_length_x_int" );
                            setProperty( propName.c_str(), (int32)intPart );
                            propName.resize( basePropSize );
                            propName.a( "_uv_length_x_fract" );
                            setProperty( propName.c_str(), (int32)(fractPart * 100000.0f) );

                            fractPart = modff( (float)shadowTexDef->uvLength.y, &intPart );
                            propName.resize( basePropSize );
                            propName.a( "_uv_length_y_int" );
                            setProperty( propName.c_str(), (int32)intPart );
                            propName.resize( basePropSize );
                            propName.a( "_uv_length_y_fract" );
                            setProperty( propName.c_str(), (int32)(fractPart * 100000.0f) );
                        }

                        ++shadowMapTexIdx;
                    }
                }

                int usesDepthTextures = -1;

                const size_t numShadowMapTextures = contiguousShadowMapTex.size();
                for( size_t i=0; i<numShadowMapTextures; ++i )
                {
                    bool missmatch = false;

                    if( PixelFormatGpuUtils::isDepth( contiguousShadowMapTex[i]->getPixelFormat() ) )
                    {
                        missmatch = usesDepthTextures == 0;
                        usesDepthTextures = 1;
                    }
                    else
                    {
                        missmatch = usesDepthTextures == 1;
                        usesDepthTextures = 0;
                    }

                    if( missmatch )
                    {
                        OGRE_EXCEPT( Exception::ERR_NOT_IMPLEMENTED,
                                     "Mixing depth textures with non-depth textures for "
                                     "shadow mapping is not supported. Either all of "
                                     "them are depth textures, or none of them are.\n"
                                     "Shadow Node: '" + shadowNode->getName().getFriendlyText() + "'",
                                     "Hlms::preparePassHash" );
                    }
                }

                if( usesDepthTextures == -1 )
                    usesDepthTextures = 0;

                setProperty( HlmsBaseProp::ShadowUsesDepthTexture, usesDepthTextures );
            }

            ForwardPlusBase *forwardPlus = sceneManager->_getActivePassForwardPlus();
            if( forwardPlus )
                forwardPlus->setHlmsPassProperties( this );

            if( mShaderFileExt == ".glsl" )
            {
                //Actually the problem is not texture flipping, but origin. In D3D11,
                //we need to always flip because origin is different, but it's consistent
                //between texture and render window. In GL, RenderWindows don't need
                //to flip, but textures do.
                const RenderPassDescriptor *renderPassDesc = mRenderSystem->getCurrentPassDescriptor();
                setProperty( HlmsBaseProp::ForwardPlusFlipY, renderPassDesc->requiresTextureFlipping() );
            }

            uint numLightsPerType[Light::NUM_LIGHT_TYPES];
            memset( numLightsPerType, 0, sizeof( numLightsPerType ) );

            uint shadowCasterDirectional = 0;

            if( mLightGatheringMode == LightGatherForwardPlus )
            {
                if( shadowNode )
                {
                    //Gather shadow casting lights, regardless of their type.
                    const LightClosestArray &lights = shadowNode->getShadowCastingLights();
                    LightClosestArray::const_iterator itor = lights.begin();
                    LightClosestArray::const_iterator end  = lights.end();
                    while( itor != end )
                    {
                        if( itor->light )
                        {
                            if( itor->light->getType() == Light::LT_DIRECTIONAL )
                                ++shadowCasterDirectional;
                            ++numLightsPerType[itor->light->getType()];
                        }
                        ++itor;
                    }
                }

                //Always gather directional lights.
                numLightsPerType[Light::LT_DIRECTIONAL] = 0;
                {
                    const LightListInfo &globalLightList = sceneManager->getGlobalLightList();
                    LightArray::const_iterator itor = globalLightList.lights.begin();
                    LightArray::const_iterator end  = globalLightList.lights.end();

                    while( itor != end )
                    {
                        if( (*itor)->getType() == Light::LT_DIRECTIONAL )
                            ++numLightsPerType[Light::LT_DIRECTIONAL];
                        ++itor;
                    }
                }
            }
            else if( mLightGatheringMode == LightGatherForward )
            {
                if( shadowNode )
                {
                    //Gather shadow casting *directional* lights.
                    const LightClosestArray &lights = shadowNode->getShadowCastingLights();
                    LightClosestArray::const_iterator itor = lights.begin();
                    LightClosestArray::const_iterator end  = lights.end();
                    while( itor != end )
                    {
                        if( itor->light && itor->light->getType() == Light::LT_DIRECTIONAL )
                            ++shadowCasterDirectional;
                        ++itor;
                    }
                }

                //Gather all lights.
                const LightListInfo &globalLightList = sceneManager->getGlobalLightList();
                LightArray::const_iterator itor = globalLightList.lights.begin();
                LightArray::const_iterator end  = globalLightList.lights.end();

                size_t numTotalLights = 0;

                while( itor != end && numTotalLights < mNumLightsLimit )
                {
                    ++numLightsPerType[(*itor)->getType()];
                    ++numTotalLights;
                    ++itor;
                }
            }

            setProperty( HlmsBaseProp::LightsAttenuation, numLightsPerType[Light::LT_POINT] +
                                                          numLightsPerType[Light::LT_SPOTLIGHT] );
            setProperty( HlmsBaseProp::LightsSpotParams,  numLightsPerType[Light::LT_SPOTLIGHT] );


            numLightsPerType[Light::LT_POINT]       += numLightsPerType[Light::LT_DIRECTIONAL];
            numLightsPerType[Light::LT_SPOTLIGHT]   += numLightsPerType[Light::LT_POINT];

            //The value is cummulative for each type (order: Directional, point, spot)
            setProperty( HlmsBaseProp::LightsDirectional, shadowCasterDirectional );
            setProperty( HlmsBaseProp::LightsDirNonCaster,numLightsPerType[Light::LT_DIRECTIONAL] );
            setProperty( HlmsBaseProp::LightsPoint,       numLightsPerType[Light::LT_POINT] );
            setProperty( HlmsBaseProp::LightsSpot,        numLightsPerType[Light::LT_SPOTLIGHT] );
        }
        else
        {
            setProperty( HlmsBaseProp::ShadowCaster, 1 );

            const CompositorPass *pass = sceneManager->getCurrentCompositorPass();

            if( pass )
            {
                const uint8 shadowMapIdx = pass->getDefinition()->mShadowMapIdx;
                const Light *light = shadowNode->getLightAssociatedWith( shadowMapIdx );
                if( light->getType() == Light::LT_POINT )
                    setProperty( HlmsBaseProp::ShadowCasterPoint, 1 );
            }

            setProperty( HlmsBaseProp::DualParaboloidMapping, dualParaboloid );

            setProperty( HlmsBaseProp::Forward3D,         0 );
            setProperty( HlmsBaseProp::NumShadowMapLights,0 );
            setProperty( HlmsBaseProp::NumShadowMapTextures, 0 );
            setProperty( HlmsBaseProp::PssmSplits, 0 );
            setProperty( HlmsBaseProp::LightsAttenuation, 0 );
            setProperty( HlmsBaseProp::LightsSpotParams,  0 );
            setProperty( HlmsBaseProp::LightsDirectional, 0 );
            setProperty( HlmsBaseProp::LightsDirNonCaster,0 );
            setProperty( HlmsBaseProp::LightsPoint,       0 );
            setProperty( HlmsBaseProp::LightsSpot,        0 );

            const RenderPassDescriptor *renderPassDesc = mRenderSystem->getCurrentPassDescriptor();

            setProperty( HlmsBaseProp::ShadowUsesDepthTexture,
                         (renderPassDesc->getNumColourEntries() > 0) ? 0 : 1 );
        }

        Camera *camera = sceneManager->getCameraInProgress();
        if( camera && camera->isReflected() )
            setProperty( HlmsBaseProp::GlobalClipDistances, 1 );

        const RenderPassDescriptor *renderPassDesc = mRenderSystem->getCurrentPassDescriptor();
        setProperty( HlmsBaseProp::RenderDepthOnly,
                     (renderPassDesc->getNumColourEntries() > 0) ? 0 : 1 );

        if( sceneManager->getCurrentPrePassMode() == PrePassCreate )
            setProperty( HlmsBaseProp::PrePass, 1 );
        else if( sceneManager->getCurrentPrePassMode() == PrePassUse )
        {
            setProperty( HlmsBaseProp::UsePrePass, 1 );
            setProperty( HlmsBaseProp::VPos, 1 );

            {
                const TextureGpuVec &prePassTextures = sceneManager->getCurrentPrePassTextures();
                assert( !prePassTextures.empty() );
                if( prePassTextures[0]->getMsaa() > 1u )
                    setProperty( HlmsBaseProp::UsePrePassMsaa, prePassTextures[0]->getMsaa() );
            }

            if( sceneManager->getCurrentSsrTexture() != 0 )
                setProperty( HlmsBaseProp::UseSsr, 1 );
        }

        mListener->preparePassHash( shadowNode, casterPass, dualParaboloid, sceneManager, this );

        PassCache passCache;
        passCache.passPso = getPassPsoForScene( sceneManager );
        passCache.properties = mSetProperties;

        assert( mPassCache.size() <= HlmsBits::PassMask &&
                "Too many passes combinations, we'll overflow the bits assigned in the hash!" );
        PassCacheVec::iterator it = std::find( mPassCache.begin(), mPassCache.end(), passCache );
        if( it == mPassCache.end() )
        {
            mPassCache.push_back( passCache );
            it = mPassCache.end() - 1;
        }

        const uint32 hash = (it - mPassCache.begin()) << HlmsBits::PassShift;

        HlmsCache retVal( hash, mType, HlmsPso() );
        retVal.setProperties = mSetProperties;
        retVal.pso.pass = passCache.passPso;

        return retVal;
    }
    //-----------------------------------------------------------------------------------
    HlmsPassPso Hlms::getPassPsoForScene( SceneManager *sceneManager )
    {
        const RenderPassDescriptor *renderPassDesc = mRenderSystem->getCurrentPassDescriptor();

        HlmsPassPso passPso;

        //Needed so that memcmp in HlmsPassPso::operator == works correctly
        memset( &passPso, 0, sizeof(HlmsPassPso) );

        passPso.stencilParams = mRenderSystem->getStencilBufferParams();

        for( int i=0; i<OGRE_MAX_MULTIPLE_RENDER_TARGETS; ++i )
        {
            if( renderPassDesc->mColour[i].texture )
            {
                passPso.colourFormat[i]     = renderPassDesc->mColour[i].texture->getPixelFormat();
                passPso.multisampleCount    = renderPassDesc->mColour[i].texture->getMsaa();
                passPso.multisampleQuality  = renderPassDesc->mColour[i].texture->getMsaaPattern();
            }
            else
                passPso.colourFormat[i] = PFG_NULL;
        }

        passPso.depthFormat = PFG_NULL;
        if( renderPassDesc->mDepth.texture )
        {
            passPso.depthFormat     = renderPassDesc->mDepth.texture->getPixelFormat();
            passPso.multisampleCount= renderPassDesc->mDepth.texture->getMsaa();
            passPso.multisampleQuality = renderPassDesc->mDepth.texture->getMsaaPattern();
        }

        passPso.adapterId = 1; //TODO: Ask RenderSystem current adapter ID.

        if( sceneManager->getCurrentPrePassMode() == PrePassUse )
            passPso.strongMacroblockBits |= HlmsPassPso::ForceDisableDepthWrites;

        const bool invertVertexWinding = mRenderSystem->getInvertVertexWinding();

        if( (renderPassDesc->requiresTextureFlipping() && !invertVertexWinding) ||
            (!renderPassDesc->requiresTextureFlipping() && invertVertexWinding) )
        {
            passPso.strongMacroblockBits |= HlmsPassPso::InvertVertexWinding;
        }

        return passPso;
    }
    //-----------------------------------------------------------------------------------
    const HlmsCache* Hlms::getMaterial( HlmsCache const *lastReturnedValue,
                                        const HlmsCache &passCache,
                                        const QueuedRenderable &queuedRenderable,
                                        uint8 inputLayout, bool casterPass )
    {
        uint32 finalHash;
        uint32 hash[2];
        hash[0] = casterPass ? queuedRenderable.renderable->getHlmsCasterHash() :
                               queuedRenderable.renderable->getHlmsHash();
        hash[1] = passCache.hash;

        //MurmurHash3_x86_32( hash, sizeof( hash ), IdString::Seed, &finalHash );

        //If this assert triggers, we've created too many shader variations (or bug)
        assert( (hash[0] >> HlmsBits::RenderableShift) <= HlmsBits::RendarebleHlmsTypeMask &&
                "Too many material / meshes variations" );
        assert( (hash[1] >> HlmsBits::PassShift) <= HlmsBits::PassMask &&
                "Should never happen (we assert in preparePassHash)" );
        assert( (inputLayout >> HlmsBits::InputLayoutShift) <= HlmsBits::InputLayoutMask &&
                "Too many vertex formats." );

        finalHash = hash[0] | hash[1] | inputLayout;

        if( lastReturnedValue->hash != finalHash )
        {
            lastReturnedValue = this->getShaderCache( finalHash );

            if( !lastReturnedValue )
            {
                lastReturnedValue = createShaderCacheEntry( hash[0], passCache, finalHash,
                                                            queuedRenderable );
            }
        }

        return lastReturnedValue;
    }
    //-----------------------------------------------------------------------------------
    void Hlms::setDebugOutputPath( bool enableDebugOutput, bool outputProperties, const String &path )
    {
        mDebugOutput            = enableDebugOutput;
        mDebugOutputProperties  = outputProperties;
        mOutputPath             = path;
    }
    //-----------------------------------------------------------------------------------
    void Hlms::setListener( HlmsListener *listener )
    {
        if( !listener )
            mListener = &c_defaultListener;
        else
            mListener = listener;
    }
    //-----------------------------------------------------------------------------------
    HlmsListener* Hlms::getListener(void) const
    {
        return mListener == &c_defaultListener ? 0 : mListener;
    }
    //-----------------------------------------------------------------------------------
    void Hlms::_notifyShadowMappingBackFaceSetting(void)
    {
        HlmsDatablockMap::const_iterator itor = mDatablocks.begin();
        HlmsDatablockMap::const_iterator end  = mDatablocks.end();

        while( itor != end )
        {
            HlmsDatablock *datablock = itor->second.datablock;
            datablock->setMacroblock( datablock->getMacroblock( false ), false );

            ++itor;
        }
    }
    //-----------------------------------------------------------------------------------
    void Hlms::_notifyMacroblockDestroyed( uint16 id )
    {
        bool wasUsedInWeakRefs = false;
        bool hasPsosWithStrongRefs = false;
        HlmsMacroblock macroblock;
        HlmsCacheVec::iterator itor = mShaderCache.begin();
        HlmsCacheVec::iterator end  = mShaderCache.end();

        while( itor != end )
        {
            if( (*itor)->pso.pass.hasStrongMacroblock() )
                hasPsosWithStrongRefs = true;

            if( (*itor)->pso.macroblock->mId == id )
            {
                mRenderSystem->_hlmsPipelineStateObjectDestroyed( &(*itor)->pso );
                if( !(*itor)->pso.pass.hasStrongMacroblock() )
                {
                    wasUsedInWeakRefs = true;
                    macroblock = *(*itor)->pso.macroblock;
                }
                delete *itor;
                itor = mShaderCache.erase( itor );
                end  = mShaderCache.end();
            }
            else
            {
                ++itor;
            }
        }

        if( hasPsosWithStrongRefs && wasUsedInWeakRefs )
        {
            //It's possible we made a hard clone of this macroblock with depth writes
            //disabled. We need to remove these cloned PSOs to avoid wasting memory.
            macroblock.mDepthWrite = false;
            vector<const HlmsMacroblock*>::type macroblocksToDelete;
            itor = mShaderCache.begin();
            end  = mShaderCache.end();

            while( itor != end )
            {
                if( (*itor)->pso.pass.hasStrongMacroblock() && *(*itor)->pso.macroblock == macroblock )
                    macroblocksToDelete.push_back( (*itor)->pso.macroblock );
                ++itor;
            }

            //We need to delete the macroblocks at the end because destroying a
            //macroblock could trigger _notifyMacroblockDestroyed, thus invalidating
            //iterators in mShaderCache.
            vector<const HlmsMacroblock*>::type::const_iterator itMacroblock =
                    macroblocksToDelete.begin();
            vector<const HlmsMacroblock*>::type::const_iterator enMacroblock =
                    macroblocksToDelete.end();
            while( itMacroblock != enMacroblock )
            {
                mHlmsManager->destroyMacroblock( *itMacroblock );
                ++itMacroblock;
            }
        }
    }
    //-----------------------------------------------------------------------------------
    void Hlms::_notifyBlendblockDestroyed( uint16 id )
    {
        vector<const HlmsMacroblock*>::type macroblocksToDelete;
        HlmsCacheVec::iterator itor = mShaderCache.begin();
        HlmsCacheVec::iterator end  = mShaderCache.end();

        while( itor != end )
        {
            if( (*itor)->pso.blendblock->mId == id )
            {
                mRenderSystem->_hlmsPipelineStateObjectDestroyed( &(*itor)->pso );
                if( (*itor)->pso.pass.hasStrongMacroblock() )
                    macroblocksToDelete.push_back( (*itor)->pso.macroblock );
                delete *itor;
                itor = mShaderCache.erase( itor );
                end  = mShaderCache.end();
            }
            else
            {
                ++itor;
            }
        }

        //We need to delete the macroblocks at the end because destroying a
        //macroblock could trigger _notifyMacroblockDestroyed, thus invalidating
        //iterators in mShaderCache.
        vector<const HlmsMacroblock*>::type::const_iterator itMacroblock = macroblocksToDelete.begin();
        vector<const HlmsMacroblock*>::type::const_iterator enMacroblock = macroblocksToDelete.end();
        while( itMacroblock != enMacroblock )
        {
            mHlmsManager->destroyMacroblock( *itMacroblock );
            ++itMacroblock;
        }
    }
    //-----------------------------------------------------------------------------------
    void Hlms::_notifyInputLayoutDestroyed( uint16 id )
    {
        vector<const HlmsMacroblock*>::type macroblocksToDelete;
        HlmsCacheVec::iterator itor = mShaderCache.begin();
        HlmsCacheVec::iterator end  = mShaderCache.end();

        while( itor != end )
        {
            const uint8 inputLayout = ( (*itor)->hash >> HlmsBits::InputLayoutShift ) &
                                        HlmsBits::InputLayoutMask;
            if( inputLayout == id )
            {
                if( getProperty( (*itor)->setProperties, HlmsPsoProp::OperationTypeV1, -1 ) == -1 )
                {
                    //This is a v2 input layout.
                    mRenderSystem->_hlmsPipelineStateObjectDestroyed( &(*itor)->pso );
                    if( (*itor)->pso.pass.hasStrongMacroblock() )
                        macroblocksToDelete.push_back( (*itor)->pso.macroblock );
                    delete *itor;
                    itor = mShaderCache.erase( itor );
                    end  = mShaderCache.end();
                }
                else
                {
                    ++itor;
                }
            }
            else
            {
                ++itor;
            }
        }

        //We need to delete the macroblocks at the end because destroying a
        //macroblock could trigger _notifyMacroblockDestroyed, thus invalidating
        //iterators in mShaderCache.
        vector<const HlmsMacroblock*>::type::const_iterator itMacroblock = macroblocksToDelete.begin();
        vector<const HlmsMacroblock*>::type::const_iterator enMacroblock = macroblocksToDelete.end();
        while( itMacroblock != enMacroblock )
        {
            mHlmsManager->destroyMacroblock( *itMacroblock );
            ++itMacroblock;
        }
    }
    //-----------------------------------------------------------------------------------
    void Hlms::_notifyV1InputLayoutDestroyed( uint16 id )
    {
        vector<const HlmsMacroblock*>::type macroblocksToDelete;
        HlmsCacheVec::iterator itor = mShaderCache.begin();
        HlmsCacheVec::iterator end  = mShaderCache.end();

        while( itor != end )
        {
            const uint8 inputLayout = ( (*itor)->hash >> HlmsBits::InputLayoutShift ) &
                                        HlmsBits::InputLayoutMask;
            if( inputLayout == id )
            {
                if( getProperty( (*itor)->setProperties, HlmsPsoProp::OperationTypeV1, -1 ) != -1 )
                {
                    //This is a v1 input layout.
                    mRenderSystem->_hlmsPipelineStateObjectDestroyed( &(*itor)->pso );
                    if( (*itor)->pso.pass.hasStrongMacroblock() )
                        macroblocksToDelete.push_back( (*itor)->pso.macroblock );
                    delete *itor;
                    itor = mShaderCache.erase( itor );
                    end  = mShaderCache.end();
                }
                else
                {
                    ++itor;
                }
            }
            else
            {
                ++itor;
            }
        }

        //We need to delete the macroblocks at the end because destroying a
        //macroblock could trigger _notifyMacroblockDestroyed, thus invalidating
        //iterators in mShaderCache.
        vector<const HlmsMacroblock*>::type::const_iterator itMacroblock = macroblocksToDelete.begin();
        vector<const HlmsMacroblock*>::type::const_iterator enMacroblock = macroblocksToDelete.end();
        while( itMacroblock != enMacroblock )
        {
            mHlmsManager->destroyMacroblock( *itMacroblock );
            ++itMacroblock;
        }
    }
    //-----------------------------------------------------------------------------------
    void Hlms::_clearShaderCache(void)
    {
        clearShaderCache();
    }
    //-----------------------------------------------------------------------------------
    void Hlms::_changeRenderSystem( RenderSystem *newRs )
    {
        clearShaderCache();
        mRenderSystem = newRs;

        mShaderProfile = "unset!";
        mShaderFileExt = "unset!";
        mShaderSyntax  = "unset!";
        memset( mShaderTargets, 0, sizeof(mShaderTargets) );

        if( mRenderSystem )
        {
            {
                mFastShaderBuildHack = false;
                const ConfigOptionMap &rsConfigOptions = newRs->getConfigOptions();
                ConfigOptionMap::const_iterator itor = rsConfigOptions.find( "Fast Shader Build Hack" );
                if( itor != rsConfigOptions.end() )
                    mFastShaderBuildHack = StringConverter::parseBool( itor->second.currentValue );
            }

            //Prefer glsl over glsles
            const String shaderProfiles[4] = { "hlsl", "glsles", "glsl", "metal" };
            const RenderSystemCapabilities *capabilities = mRenderSystem->getCapabilities();

            for( size_t i=0; i<4; ++i )
            {
                if( capabilities->isShaderProfileSupported( shaderProfiles[i] ) )
                {
                    mShaderProfile = shaderProfiles[i];
                    mShaderSyntax = shaderProfiles[i];
                }
            }

            if( mShaderProfile == "hlsl" )
            {
                mShaderFileExt = ".hlsl";

                for( size_t i=0; i<NumShaderTypes; ++i )
                {
                    for( size_t j=0; j<5 && !mShaderTargets[i]; ++j )
                    {
                        if( capabilities->isShaderProfileSupported( BestD3DShaderTargets[i][j] ) )
                            mShaderTargets[i] = &BestD3DShaderTargets[i][j];
                    }
                }
            }
            else if( mShaderProfile == "metal" )
            {
                mShaderFileExt = ".metal";
            }
            else
            {
                mShaderFileExt = ".glsl";

                if( mRenderSystem->checkExtension( "GL_AMD_shader_trinary_minmax" ) )
                    mRsSpecificExtensions.push_back( HlmsBaseProp::GlAmdTrinaryMinMax );

                struct Extensions
                {
                    const char *extName;
                    uint32 minGlVersion;
                };

                Extensions extensions[] =
                {
                    { "GL_ARB_base_instance",               420 },
                    { "GL_ARB_shading_language_420pack",    420 },
                    { "GL_ARB_texture_buffer_range",        430 },
                };

                for( size_t i=0; i<sizeof(extensions) / sizeof(extensions[0]); ++i )
                {
                    if( mRenderSystem->getNativeShadingLanguageVersion() >= extensions[i].minGlVersion ||
                        mRenderSystem->checkExtension( extensions[i].extName ) )
                    {
                        mRsSpecificExtensions.push_back( extensions[i].extName );
                    }
                }
            }

            if( !mDefaultDatablock )
                mDefaultDatablock = createDefaultDatablock();
        }
    }
    //-----------------------------------------------------------------------------------
    /*void Hlms::generateFor()
    {
        uint16 numWorldTransforms = 1;
        bool castShadows          = true;

        *//*std::ifstream inFile( "E:/Projects/Hlms/bin/Hlms/PBS/GLSL/VertexShader_vs.glsl",
                              std::ios::in | std::ios::binary );
        std::ofstream outFile( "E:/Projects/Hlms/bin/Hlms/PBS/GLSL/Output_vs.glsl",
                               std::ios::out | std::ios::binary );*//*
        std::ifstream inFile( "E:/Projects/Hlms/bin/Hlms/PBS/GLSL/PixelShader_ps.glsl",
                                      std::ios::in | std::ios::binary );
        std::ofstream outFile( "E:/Projects/Hlms/bin/Hlms/PBS/GLSL/Output_ps.glsl",
                               std::ios::out | std::ios::binary );

        String inString;
        String outString;

        inFile.seekg( 0, std::ios::end );
        inString.resize( inFile.tellg() );
        inFile.seekg( 0, std::ios::beg );

        inFile.read( &inString[0], inString.size() );

        setCommonProperties();
        //this->parse( inString, outString );
        this->parseForEach( inString, outString );
        this->parseProperties( outString, inString );
        this->collectPieces( inString, outString );
        this->insertPieces( outString, inString );
        this->parseCounter( inString, outString );

        outFile.write( &outString[0], outString.size() );
    }*/
    //-----------------------------------------------------------------------------------
    size_t Hlms::calculateLineCount( const String &buffer, size_t idx )
    {
        String::const_iterator itor = buffer.begin();
        String::const_iterator end  = buffer.begin() + idx;

        size_t lineCount = 0;

        while( itor != end )
        {
            if( *itor == '\n' )
                ++lineCount;
            ++itor;
        }

        return lineCount + 1;
    }
    //-----------------------------------------------------------------------------------
    size_t Hlms::calculateLineCount( const SubStringRef &subString )
    {
        return calculateLineCount( subString.getOriginalBuffer(), subString.getStart() );
    }
    //-----------------------------------------------------------------------------------
    //-----------------------------------------------------------------------------------
    inline void Hlms::Expression::swap( Expression &other )
    {
        std::swap( this->result,    other.result );
        std::swap( this->negated,   other.negated );
        std::swap( this->type,      other.type );
        this->children.swap( other.children );
        this->value.swap( other.value );
    }
}<|MERGE_RESOLUTION|>--- conflicted
+++ resolved
@@ -2198,9 +2198,6 @@
                     numPssmSplits = static_cast<int32>( pssmSplits->size() - 1 );
                 setProperty( HlmsBaseProp::PssmSplits, numPssmSplits );
 
-<<<<<<< HEAD
-                const TextureGpuVec &contiguousShadowMapTex = shadowNode->getContiguousShadowMapTex();
-=======
                 bool isPssmBlend = false;
                 const vector<Real>::type *pssmBlends = shadowNode->getPssmBlends( 0 );
                 if( pssmBlends )
@@ -2213,8 +2210,7 @@
                     isPssmFade = *pssmFade != 0.0f;
                 setProperty( HlmsBaseProp::PssmFade, isPssmFade );
 
-                const TextureVec &contiguousShadowMapTex = shadowNode->getContiguousShadowMapTex();
->>>>>>> c85158e7
+                const TextureGpuVec &contiguousShadowMapTex = shadowNode->getContiguousShadowMapTex();
 
                 size_t numShadowMapLights = shadowNode->getNumActiveShadowCastingLights();
                 if( numPssmSplits )
