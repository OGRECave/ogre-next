--- conflicted
+++ resolved
@@ -266,9 +266,6 @@
         mShaderFileExt( "unset!" ),
     #if OGRE_DEBUG_MODE >= OGRE_DEBUG_MEDIUM
         mDebugOutput( true ),
-<<<<<<< HEAD
-        mDebugOutputProperties( false ),
-=======
     #else
         mDebugOutput( false ),
     #endif
@@ -277,7 +274,6 @@
     #else
         mDebugOutputProperties( false ),
     #endif
->>>>>>> d207495f
         mHighQuality( false ),
         mFastShaderBuildHack( false ),
         mDefaultDatablock( 0 ),
