--- conflicted
+++ resolved
@@ -2255,19 +2255,14 @@
                         dumpProperties( debugDumpFile );
                 }
 
-<<<<<<< HEAD
                 codeCache.shaders[i] =
                     compileShaderCode( source[i], "", finalHash, static_cast<ShaderType>( i ) );
-=======
-                codeCache.shaders[i] = compileShaderCode( source[i], "", finalHash,
-                                                          static_cast<ShaderType>( i ) );
 
                 if( mDebugOutput )
                 {
                     debugDumpFile.write( source[i].c_str(),
                                          static_cast<std::streamsize>( source[i].size() ) );
                 }
->>>>>>> 734663d5
             }
         }
 
