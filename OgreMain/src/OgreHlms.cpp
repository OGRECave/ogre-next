--- conflicted
+++ resolved
@@ -2276,19 +2276,14 @@
                         dumpProperties( debugDumpFile, tid );
                 }
 
-<<<<<<< HEAD
                 codeCache.shaders[i] =
                     compileShaderCode( source[i], "", uniqueName, static_cast<ShaderType>( i ), tid );
-=======
-                codeCache.shaders[i] = compileShaderCode( source[i], "", finalHash,
-                                                          static_cast<ShaderType>( i ) );
 
                 if( mDebugOutput )
                 {
                     debugDumpFile.write( source[i].c_str(),
                                          static_cast<std::streamsize>( source[i].size() ) );
                 }
->>>>>>> 734663d5
             }
         }
 
