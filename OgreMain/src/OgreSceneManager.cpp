/*
-----------------------------------------------------------------------------
This source file is part of OGRE
(Object-oriented Graphics Rendering Engine)
For the latest info, see http://www.ogre3d.org

Copyright (c) 2000-2014 Torus Knot Software Ltd

Permission is hereby granted, free of charge, to any person obtaining a copy
of this software and associated documentation files (the "Software"), to deal
in the Software without restriction, including without limitation the rights
to use, copy, modify, merge, publish, distribute, sublicense, and/or sell
copies of the Software, and to permit persons to whom the Software is
furnished to do so, subject to the following conditions:

The above copyright notice and this permission notice shall be included in
all copies or substantial portions of the Software.

THE SOFTWARE IS PROVIDED "AS IS", WITHOUT WARRANTY OF ANY KIND, EXPRESS OR
IMPLIED, INCLUDING BUT NOT LIMITED TO THE WARRANTIES OF MERCHANTABILITY,
FITNESS FOR A PARTICULAR PURPOSE AND NONINFRINGEMENT. IN NO EVENT SHALL THE
AUTHORS OR COPYRIGHT HOLDERS BE LIABLE FOR ANY CLAIM, DAMAGES OR OTHER
LIABILITY, WHETHER IN AN ACTION OF CONTRACT, TORT OR OTHERWISE, ARISING FROM,
OUT OF OR IN CONNECTION WITH THE SOFTWARE OR THE USE OR OTHER DEALINGS IN
THE SOFTWARE.
-----------------------------------------------------------------------------
*/
#include "OgreStableHeaders.h"

#include "OgreSceneManager.h"

#include "OgreCamera.h"
#include "OgreMeshManager.h"
#include "OgreEntity.h"
#include "OgreSubEntity.h"
#include "OgreItem.h"
#include "OgreMesh2.h"
#include "OgreLight.h"
#include "OgreControllerManager.h"
#include "OgreMaterialManager.h"
#include "OgreAnimation.h"
#include "OgreRenderObjectListener.h"
#include "OgreBillboardSet.h"
#include "OgreTechnique.h"
#include "OgreLogManager.h"
#include "OgreRoot.h"
#include "OgreGpuProgramManager.h"
#include "OgreGpuProgram.h"
#include "OgreDataStream.h"
#include "OgreStaticGeometry.h"
#include "OgreHardwarePixelBuffer.h"
#include "OgreManualObject.h"
#include "OgreBillboardChain.h"
#include "OgreRibbonTrail.h"
#include "OgreParticleSystemManager.h"
#include "OgreParticleSystem.h"
#include "OgreProfiler.h"
#include "OgreInstanceBatch.h"
#include "OgreInstancedEntity.h"
#include "OgreRenderTexture.h"
#include "OgreTextureManager.h"
#include "OgreSceneNode.h"
#include "OgreRectangle2D.h"
#include "OgreLodListener.h"
#include "OgreOldNode.h"
#include "OgreLodStrategyManager.h"
#include "OgreRenderQueueListener.h"
#include "OgreViewport.h"
#include "OgreHlmsManager.h"
#include "Animation/OgreSkeletonDef.h"
#include "Animation/OgreSkeletonInstance.h"
#include "Compositor/OgreCompositorShadowNode.h"
#include "Threading/OgreBarrier.h"
#include "Threading/OgreUniformScalableTask.h"

// This class implements the most basic scene manager

#include <cstdio>

namespace Ogre {

//-----------------------------------------------------------------------
uint32 SceneManager::QUERY_ENTITY_DEFAULT_MASK         = 0x80000000;
uint32 SceneManager::QUERY_FX_DEFAULT_MASK             = 0x40000000;
uint32 SceneManager::QUERY_STATICGEOMETRY_DEFAULT_MASK = 0x20000000;
uint32 SceneManager::QUERY_LIGHT_DEFAULT_MASK          = 0x10000000;
uint32 SceneManager::QUERY_FRUSTUM_DEFAULT_MASK        = 0x08000000;
//-----------------------------------------------------------------------
SceneManager::SceneManager(const String& name, size_t numWorkerThreads,
                           InstancingTheadedCullingMethod threadedCullingMethod) :
mStaticMinDepthLevelDirty( 0 ),
mStaticEntitiesDirty( true ),
mName(name),
mRenderQueue( 0 ),
mAmbientLight(ColourValue::Black),
mCameraInProgress(0),
mCurrentViewport(0),
mCurrentShadowNode(0),
mSkyPlaneEntity(0),
mSkyBoxObj(0),
mSkyPlaneNode(0),
mSkyDomeNode(0),
mSkyBoxNode(0),
mSkyPlaneEnabled(false),
mSkyBoxEnabled(false),
mSkyDomeEnabled(false),
mFogMode(FOG_NONE),
mFogColour(),
mFogStart(0),
mFogEnd(0),
mFogDensity(0),
mLastFrameNumber(0),
mResetIdentityView(false),
mResetIdentityProj(false),
mFlipCullingOnNegativeScale(true),
mShadowCasterPlainBlackPass(0),
mDisplayNodes(false),
mShowBoundingBoxes(false),
mLateMaterialResolving(false),
mShadowColour(ColourValue(0.25, 0.25, 0.25)),
mShadowIndexBufferUsedSize(0),
mFullScreenQuad(0),
mShadowDirLightExtrudeDist(10000),
mIlluminationStage(IRS_NONE),
mLightClippingInfoMapFrameNumber(999),
mDefaultShadowFarDist(0),
mDefaultShadowFarDistSquared(0),
mShadowTextureOffset(0.6), 
mShadowTextureFadeStart(0.7), 
mShadowTextureFadeEnd(0.9),
mShadowTextureCustomCasterPass(0),
mVisibilityMask(0xFFFFFFFF & VisibilityFlags::RESERVED_VISIBILITY_FLAGS),
mFindVisibleObjects(true),
mNumWorkerThreads( numWorkerThreads ),
mExitWorkerThreads( false ),
mUpdateBoundsRequest( 0 ),
mInstancingThreadedCullingMethod( threadedCullingMethod ),
mUserTask( 0 ),
mRequestType( NUM_REQUESTS ),
mWorkerThreadsBarrier( 0 ),
mSuppressRenderStateChanges(false),
mLastLightHash(0),
mLastLightLimit(0),
mLastLightHashGpuProgram(0),
mGpuParamsDirty((uint16)GPV_ALL)
{
    assert( numWorkerThreads >= 1 );

    if( numWorkerThreads <= 1 )
        mInstancingThreadedCullingMethod = INSTANCING_CULLING_SINGLETHREAD;

    for( size_t i=0; i<NUM_SCENE_MEMORY_MANAGER_TYPES; ++i )
        mSceneRoot[i] = 0;

    mNodeMemoryManager[SCENE_STATIC]._setTwin( SCENE_STATIC, &mNodeMemoryManager[SCENE_DYNAMIC] );
    mNodeMemoryManager[SCENE_DYNAMIC]._setTwin( SCENE_DYNAMIC, &mNodeMemoryManager[SCENE_STATIC] );
    mEntityMemoryManager[SCENE_STATIC]._setTwin( SCENE_STATIC, &mEntityMemoryManager[SCENE_DYNAMIC] );
    mEntityMemoryManager[SCENE_DYNAMIC]._setTwin( SCENE_DYNAMIC, &mEntityMemoryManager[SCENE_STATIC] );

    // init sky
    for (size_t i = 0; i < 5; ++i)
    {
        mSkyDomeEntity[i] = 0;
    }

    Root *root = Root::getSingletonPtr();
    if (root)
        _setDestinationRenderSystem(root->getRenderSystem());

    mRenderQueue = OGRE_NEW RenderQueue( root->getHlmsManager(), this,
                                         mDestRenderSystem->getVaoManager() );

    // create the auto param data source instance
    mAutoParamDataSource = createAutoParamDataSource();

    mVisibleObjects.resize( mNumWorkerThreads );
    mVisibleObjectsBackup.resize( mNumWorkerThreads );
    mTmpVisibleObjects.resize( mNumWorkerThreads );

    startWorkerThreads();

    // Init shadow caster material for texture shadows
    if (!mShadowCasterPlainBlackPass && mDestRenderSystem)
    {
        MaterialPtr matPlainBlack = MaterialManager::getSingleton().getByName(
            "Ogre/TextureShadowCaster");
        if (matPlainBlack.isNull())
        {
            matPlainBlack = MaterialManager::getSingleton().create(
                "Ogre/TextureShadowCaster",
                ResourceGroupManager::INTERNAL_RESOURCE_GROUP_NAME);
            mShadowCasterPlainBlackPass = matPlainBlack->getTechnique(0)->getPass(0);
            // Lighting has to be on, because we need shadow coloured objects
            // Note that because we can't predict vertex programs, we'll have to
            // bind light values to those, and so we bind White to ambient
            // reflectance, and we'll set the ambient colour to the shadow colour
            mShadowCasterPlainBlackPass->setAmbient(ColourValue::White);
            mShadowCasterPlainBlackPass->setDiffuse(ColourValue::Black);
            mShadowCasterPlainBlackPass->setSelfIllumination(ColourValue::Black);
            mShadowCasterPlainBlackPass->setSpecular(ColourValue::Black);
            // Override fog
            mShadowCasterPlainBlackPass->setFog(true, FOG_NONE);
            // no textures or anything else, we will bind vertex programs
            // every so often though
        }
        else
        {
            mShadowCasterPlainBlackPass = matPlainBlack->getTechnique(0)->getPass(0);
        }
    }

    for( size_t i=0; i<NUM_SCENE_MEMORY_MANAGER_TYPES; ++i )
    {
        // Create root scene node
        mSceneRoot[i] = createSceneNodeImpl( (SceneNode*)0, static_cast<SceneMemoryMgrTypes>( i ) );
        mSceneRoot[i]->setName( "Ogre/SceneRoot" + StringConverter::toString( i ) );
        mSceneRoot[i]->_getDerivedPositionUpdated();
    }
}
//-----------------------------------------------------------------------
SceneManager::~SceneManager()
{
    fireSceneManagerDestroyed();
    clearScene();
    destroyAllCameras();

    // clear down movable object collection map
    {
            OGRE_LOCK_MUTEX(mMovableObjectCollectionMapMutex);
        for (MovableObjectCollectionMap::iterator i = mMovableObjectCollectionMap.begin();
            i != mMovableObjectCollectionMap.end(); ++i)
        {
            OGRE_DELETE_T(i->second, MovableObjectCollection, MEMCATEGORY_SCENE_CONTROL);
        }
        mMovableObjectCollectionMap.clear();
    }

    OGRE_DELETE mSkyBoxObj;

    for( size_t i=0; i<NUM_SCENE_MEMORY_MANAGER_TYPES; ++i )
    {
        OGRE_DELETE mSceneRoot[i];
        mSceneRoot[i] = 0;
    }
    OGRE_DELETE mFullScreenQuad;
    OGRE_DELETE mRenderQueue;
    OGRE_DELETE mAutoParamDataSource;

    mFullScreenQuad         = 0;
    mRenderQueue            = 0;
    mAutoParamDataSource    = 0;

    stopWorkerThreads();
}
//-----------------------------------------------------------------------
Camera* SceneManager::createCamera( const String &name, bool isVisible, bool forCubemapping )
{
    if( mCamerasByName.find( name ) != mCamerasByName.end() )
    {
        OGRE_EXCEPT( Exception::ERR_DUPLICATE_ITEM, 
                     "Camera with name '" + name + "' already exists", "SceneManager::createCamera" );
    }

    Camera *c = OGRE_NEW Camera( Id::generateNewId<MovableObject>(),
                                 &mEntityMemoryManager[SCENE_DYNAMIC], this );
    mCameras.push_back( c );
    c->mGlobalIndex = mCameras.size() - 1;
    c->setName( name );
    mCamerasByName[name] = c;

    if( isVisible )
    {
        if( !forCubemapping )
            mVisibleCameras.push_back( c );
        else
            mCubeMapCameras.push_back( c );
    }

    mSceneRoot[SCENE_DYNAMIC]->attachObject( c );
    return c;
}
//-----------------------------------------------------------------------
Camera* SceneManager::findCamera( IdString name ) const
{
    Camera *retVal = findCameraNoThrow( name );
<<<<<<< HEAD
=======

>>>>>>> 697c8d82
    if( !retVal )
    {
        OGRE_EXCEPT( Exception::ERR_ITEM_NOT_FOUND,
                     "Camera with name '" + name.getFriendlyText() + "' not found",
                     "SceneManager::findCamera" );
    }

    return retVal;
}
//-----------------------------------------------------------------------
Camera* SceneManager::findCameraNoThrow( IdString name ) const
{
    Camera *retVal = 0;
<<<<<<< HEAD
=======

>>>>>>> 697c8d82
    CameraMap::const_iterator itor = mCamerasByName.find( name );
    if( itor != mCamerasByName.end() )
        retVal = itor->second;

    return retVal;
}
//-----------------------------------------------------------------------
void SceneManager::destroyCamera(Camera *cam)
{
    if(!cam)
        OGRE_EXCEPT(Exception::ERR_INVALIDPARAMS, "Cannot destroy a null Camera.", "SceneManager::destroyCamera");

    checkMovableObjectIntegrity( mCameras, cam );

    // Find in list
    CameraList::iterator itor = mCameras.begin() + cam->mGlobalIndex;

    IdString camName( cam->getName() );

    itor = efficientVectorRemove( mCameras, itor );
    OGRE_DELETE cam;
    cam = 0;

    {
        FrustumVec::iterator it = std::find( mVisibleCameras.begin(), mVisibleCameras.end(), cam );
        if( it != mVisibleCameras.end() )
            efficientVectorRemove( mVisibleCameras, it );

        it = std::find( mCubeMapCameras.begin(), mCubeMapCameras.end(), cam );
        if( it != mCubeMapCameras.end() )
            efficientVectorRemove( mCubeMapCameras, it );
    }

    //The node that was at the end got swapped and has now a different index
    if( itor != mCameras.end() )
        (*itor)->mGlobalIndex = itor - mCameras.begin();

    CameraMap::iterator itorMap = mCamerasByName.find( camName );
    if( itorMap == mCamerasByName.end() )
    {
        OGRE_EXCEPT( Exception::ERR_ITEM_NOT_FOUND, 
                     "Camera with name '" + camName.getFriendlyText() + "' not found!",
                     "SceneManager::destroyCamera" );
    }
    else
    {
        mCamerasByName.erase( itorMap );
    }
}

//-----------------------------------------------------------------------
void SceneManager::destroyAllCameras(void)
{
    CameraList::iterator camIt  = mCameras.begin();
    CameraList::iterator camEnd = mCameras.end();

    while( camIt != camEnd )
    {
        const size_t oldIdx = camIt - mCameras.begin();
        destroyCamera( *camIt );
        camIt  = mCameras.begin() + oldIdx;
        camEnd = mCameras.end();
    }
}
//-----------------------------------------------------------------------
void SceneManager::clearFrameData(void)
{
    mGlobalLightList.lights.clear();
    mRenderQueue->clearState();
}
//-----------------------------------------------------------------------
Light* SceneManager::createLight()
{
    const size_t totalNumObjects = mLightMemoryManager.getTotalNumObjects() + 1;
    if( mGlobalLightList.lights.capacity() < totalNumObjects )
    {
        assert( mGlobalLightList.lights.empty() &&
                "Don't create objects in the middle of a scene update!" );
        mGlobalLightList.lights.reserve( totalNumObjects );
        OGRE_FREE_SIMD( mGlobalLightList.visibilityMask, MEMCATEGORY_SCENE_CONTROL );
        OGRE_FREE_SIMD( mGlobalLightList.boundingSphere, MEMCATEGORY_SCENE_CONTROL );
        mGlobalLightList.visibilityMask = OGRE_ALLOC_T_SIMD( uint32, totalNumObjects,
                                                            MEMCATEGORY_SCENE_CONTROL );
        mGlobalLightList.boundingSphere = OGRE_ALLOC_T_SIMD( Sphere, totalNumObjects,
                                                            MEMCATEGORY_SCENE_CONTROL );
    }

    Light *newLight = static_cast<Light*>(
                            createMovableObject(LightFactory::FACTORY_TYPE_NAME, &mLightMemoryManager));
    return newLight;
}
//-----------------------------------------------------------------------
void SceneManager::destroyLight(Light *l)
{
    destroyMovableObject(l);
}
//-----------------------------------------------------------------------
void SceneManager::destroyAllLights(void)
{
    destroyAllMovableObjectsByType(LightFactory::FACTORY_TYPE_NAME);
}
//-----------------------------------------------------------------------
Item* SceneManager::createItem( const String& meshName,
                                const String& groupName, /* = ResourceGroupManager::AUTODETECT_RESOURCE_GROUP_NAME */
                                SceneMemoryMgrTypes sceneType /*= SCENE_DYNAMIC */ )
{
    // delegate to factory implementation
    NameValuePairList params;
    params["mesh"] = meshName;
    params["resourceGroup"] = groupName;
    return static_cast<Item*>( createMovableObject( ItemFactory::FACTORY_TYPE_NAME,
                                                    &mEntityMemoryManager[sceneType], &params) );

}
//---------------------------------------------------------------------
Item* SceneManager::createItem( const MeshPtr& pMesh, SceneMemoryMgrTypes sceneType )
{
    return createItem(pMesh->getName(), pMesh->getGroup(), sceneType);
}
//-----------------------------------------------------------------------
void SceneManager::destroyItem( Item *i )
{
    destroyMovableObject( i );
}
//-----------------------------------------------------------------------
void SceneManager::destroyAllItems(void)
{
    destroyAllMovableObjectsByType(ItemFactory::FACTORY_TYPE_NAME);
}
//-----------------------------------------------------------------------
v1::Entity* SceneManager::createEntity( PrefabType ptype, SceneMemoryMgrTypes sceneType )
{
    switch (ptype)
    {
    case PT_PLANE:
        return createEntity( "Prefab_Plane", ResourceGroupManager::AUTODETECT_RESOURCE_GROUP_NAME,
                             sceneType );
    case PT_CUBE:
        return createEntity( "Prefab_Cube", ResourceGroupManager::AUTODETECT_RESOURCE_GROUP_NAME,
                             sceneType );
    case PT_SPHERE:
        return createEntity( "Prefab_Sphere", ResourceGroupManager::AUTODETECT_RESOURCE_GROUP_NAME,
                             sceneType );

        break;
    }

    OGRE_EXCEPT( Exception::ERR_ITEM_NOT_FOUND, "Unknown prefab type", "SceneManager::createEntity" );
}
//-----------------------------------------------------------------------
v1::Entity* SceneManager::createEntity( const String& meshName,
                                        const String& groupName, /* = ResourceGroupManager::AUTODETECT_RESOURCE_GROUP_NAME */
                                        SceneMemoryMgrTypes sceneType /*= SCENE_DYNAMIC */ )
{
    // delegate to factory implementation
    NameValuePairList params;
    params["mesh"] = meshName;
    params["resourceGroup"] = groupName;
    return static_cast<v1::Entity*>( createMovableObject( v1::EntityFactory::FACTORY_TYPE_NAME,
                                                          &mEntityMemoryManager[sceneType], &params) );

}
//---------------------------------------------------------------------
v1::Entity* SceneManager::createEntity( const v1::MeshPtr& pMesh, SceneMemoryMgrTypes sceneType )
{
    return createEntity(pMesh->getName(), pMesh->getGroup(), sceneType);
}
//-----------------------------------------------------------------------
void SceneManager::destroyEntity(v1::Entity *e)
{
    destroyMovableObject(e);
}
//-----------------------------------------------------------------------
void SceneManager::destroyAllEntities(void)
{
    destroyAllMovableObjectsByType(v1::EntityFactory::FACTORY_TYPE_NAME);
}
//-----------------------------------------------------------------------
v1::Rectangle2D* SceneManager::createRectangle2D( bool bQuad, SceneMemoryMgrTypes sceneType )
{
    // delegate to factory implementation
    NameValuePairList params;
    params["quad"] = StringConverter::toString( bQuad );
    return static_cast<v1::Rectangle2D*>( createMovableObject( v1::Rectangle2DFactory::FACTORY_TYPE_NAME,
                                                               &mEntityMemoryManager[sceneType],
                                                               &params ) );
}
//-----------------------------------------------------------------------
void SceneManager::destroyRectangle2D( v1::Rectangle2D *rect )
{
    destroyMovableObject( rect );
}
//-----------------------------------------------------------------------
void SceneManager::destroyAllRectangle2D(void)
{
    destroyAllMovableObjectsByType(v1::Rectangle2DFactory::FACTORY_TYPE_NAME);
}
//-----------------------------------------------------------------------
void SceneManager::_addCompositorTexture( IdString name, const TextureVec *texs )
{
    mCompositorTextures.push_back( CompositorTexture( name, texs ) );
}
//-----------------------------------------------------------------------
void SceneManager::_removeCompositorTextures( size_t from )
{
    mCompositorTextures.erase( mCompositorTextures.begin() + from, mCompositorTextures.end() );
}
//-----------------------------------------------------------------------
SkeletonInstance* SceneManager::createSkeletonInstance( const SkeletonDef *skeletonDef )
{
    return mSkeletonAnimationManager.createSkeletonInstance( skeletonDef, mNumWorkerThreads );
}
//-----------------------------------------------------------------------
void SceneManager::destroySkeletonInstance( SkeletonInstance *skeletonInstance )
{
    mSkeletonAnimationManager.destroySkeletonInstance( skeletonInstance );
}
//-----------------------------------------------------------------------
void SceneManager::destroyAllBillboardSets(void)
{
    destroyAllMovableObjectsByType(v1::BillboardSetFactory::FACTORY_TYPE_NAME);
}
//-----------------------------------------------------------------------
v1::ManualObject* SceneManager::createManualObject( SceneMemoryMgrTypes sceneType )
{
    return static_cast<v1::ManualObject*>(
        createMovableObject(v1::ManualObjectFactory::FACTORY_TYPE_NAME, &mEntityMemoryManager[sceneType]) );
}
//-----------------------------------------------------------------------
void SceneManager::destroyManualObject(v1::ManualObject* obj)
{
    destroyMovableObject(obj);
}
//-----------------------------------------------------------------------
void SceneManager::destroyAllManualObjects(void)
{
    destroyAllMovableObjectsByType(v1::ManualObjectFactory::FACTORY_TYPE_NAME);
}
//-----------------------------------------------------------------------
v1::BillboardChain* SceneManager::createBillboardChain()
{
    return static_cast<v1::BillboardChain*>( createMovableObject(
                                                 v1::BillboardChainFactory::FACTORY_TYPE_NAME,
                                                 &mEntityMemoryManager[SCENE_DYNAMIC]) );
}
//-----------------------------------------------------------------------
void SceneManager::destroyBillboardChain(v1::BillboardChain* obj)
{
    destroyMovableObject(obj);
}
//-----------------------------------------------------------------------
void SceneManager::destroyAllBillboardChains(void)
{
    destroyAllMovableObjectsByType(v1::BillboardChainFactory::FACTORY_TYPE_NAME);
}
//-----------------------------------------------------------------------
v1::RibbonTrail* SceneManager::createRibbonTrail()
{
    return static_cast<v1::RibbonTrail*>( createMovableObject( v1::RibbonTrailFactory::FACTORY_TYPE_NAME,
                                                               &mEntityMemoryManager[SCENE_DYNAMIC]) );
}
//-----------------------------------------------------------------------
void SceneManager::destroyRibbonTrail(v1::RibbonTrail* obj)
{
    destroyMovableObject(obj);
}
//-----------------------------------------------------------------------
void SceneManager::destroyAllRibbonTrails(void)
{
    destroyAllMovableObjectsByType(v1::RibbonTrailFactory::FACTORY_TYPE_NAME);
}
//-----------------------------------------------------------------------
ParticleSystem* SceneManager::createParticleSystem(const String& templateName)
{
    NameValuePairList params;
    params["templateName"] = templateName;
    
    return static_cast<ParticleSystem*>( createMovableObject(ParticleSystemFactory::FACTORY_TYPE_NAME,
                                                             &mEntityMemoryManager[SCENE_DYNAMIC],
                                                             &params) );
}
//-----------------------------------------------------------------------
ParticleSystem* SceneManager::createParticleSystem( size_t quota, const String& group )
{
    NameValuePairList params;
    params["quota"] = StringConverter::toString(quota);
    params["resourceGroup"] = group;
    
    return static_cast<ParticleSystem*>( createMovableObject(ParticleSystemFactory::FACTORY_TYPE_NAME,
                                                             &mEntityMemoryManager[SCENE_DYNAMIC],
                                                             &params) );
}
//-----------------------------------------------------------------------
void SceneManager::destroyParticleSystem(ParticleSystem* obj)
{
    destroyMovableObject(obj);
}
//-----------------------------------------------------------------------
void SceneManager::destroyAllParticleSystems(void)
{
    destroyAllMovableObjectsByType(ParticleSystemFactory::FACTORY_TYPE_NAME);
}
//-----------------------------------------------------------------------
void SceneManager::clearScene(void)
{
    destroyAllStaticGeometry();
    destroyAllInstanceManagers();
    destroyAllMovableObjects();

    // Clear root node of all children
    for( int i=0; i<NUM_SCENE_MEMORY_MANAGER_TYPES; ++i )
    {
        SceneMemoryMgrTypes currentMgrType = static_cast<SceneMemoryMgrTypes>( i );
        getRootSceneNode(currentMgrType)->removeAllChildren();
        getRootSceneNode(currentMgrType)->detachAllObjects();
    }

    // Delete all SceneNodes, except root that is
    for (SceneNodeList::iterator i = mSceneNodes.begin();
        i != mSceneNodes.end(); ++i)
    {
        OGRE_DELETE *i;
    }
    mSceneNodes.clear();
    mAutoTrackingSceneNodes.clear();
    
    // Clear animations
    destroyAllAnimations();

    // Remove sky nodes since they've been deleted
    mSkyBoxNode = mSkyPlaneNode = mSkyDomeNode = 0;
    mSkyBoxEnabled = mSkyPlaneEnabled = mSkyDomeEnabled = false; 

    if (mRenderQueue)
        mRenderQueue->clear();

}
//-----------------------------------------------------------------------
SceneNode* SceneManager::createSceneNodeImpl( SceneNode *parent, SceneMemoryMgrTypes sceneType )
{
    SceneNode *retVal = OGRE_NEW SceneNode( Id::generateNewId<Node>(), this,
                                            &mNodeMemoryManager[sceneType], parent );
    if( sceneType == SCENE_STATIC )
        notifyStaticDirty( retVal );
    return retVal;
}
//-----------------------------------------------------------------------
SceneNode* SceneManager::_createSceneNode( SceneNode *parent, SceneMemoryMgrTypes sceneType )
{
    SceneNode* sn = createSceneNodeImpl( parent, sceneType );
    mSceneNodes.push_back( sn );
    sn->mGlobalIndex = mSceneNodes.size() - 1;
    return sn;
}
//-----------------------------------------------------------------------
SceneNode* SceneManager::createSceneNode( SceneMemoryMgrTypes sceneType )
{
    SceneNode* sn = createSceneNodeImpl( (SceneNode*)0, sceneType );
    mSceneNodes.push_back( sn );
    sn->mGlobalIndex = mSceneNodes.size() - 1;
    return sn;
}
//-----------------------------------------------------------------------
void SceneManager::destroySceneNode( SceneNode* sn )
{
    if( sn->mGlobalIndex >= mSceneNodes.size() || sn != *(mSceneNodes.begin() + sn->mGlobalIndex) )
    {
        OGRE_EXCEPT(Exception::ERR_INTERNAL_ERROR, "SceneNode ID: " +
            StringConverter::toString( sn->getId() ) + ", named '" + sn->getName() +
            "' had it's mGlobalIndex out of date!!! (or the SceneNode wasn't "
            "created with this SceneManager)", "SceneManager::destroySceneNode");
    }

	{
		// For any scene nodes which are tracking this node
		// (or if this node is a tracker), remove its entry.
		AutoTrackingSceneNodeVec::iterator itor = mAutoTrackingSceneNodes.begin();
		AutoTrackingSceneNodeVec::iterator end  = mAutoTrackingSceneNodes.end();

		while( itor != end )
		{
			if( itor->source == sn || itor->target == sn )
			{
				itor = efficientVectorRemove( mAutoTrackingSceneNodes, itor );
				end  = mAutoTrackingSceneNodes.end();
			}
			else
			{
				++itor;
			}
		}
	}

    SceneNodeList::iterator itor = mSceneNodes.begin() + sn->mGlobalIndex;

    // detach from parent (don't do this in destructor since bulk destruction
    // behaves differently)
    Node *parentNode = sn->getParent();
    if( parentNode )
    {
        parentNode->removeChild( sn );
    }
    itor = efficientVectorRemove( mSceneNodes, itor );
    OGRE_DELETE sn;
    sn = 0;

    //The node that was at the end got swapped and has now a different index
    if( itor != mSceneNodes.end() )
        (*itor)->mGlobalIndex = itor - mSceneNodes.begin();
}
//-----------------------------------------------------------------------
SceneNode* SceneManager::getRootSceneNode( SceneMemoryMgrTypes sceneType )
{
    return mSceneRoot[sceneType];
}
//-----------------------------------------------------------------------
SceneNode* SceneManager::getSceneNode( IdType id )
{
    // Use reverse iterators, as we assume the most used nodes are the last ones created.
    SceneNode *retVal = 0;
    SceneNodeList::reverse_iterator ritor = mSceneNodes.rbegin();
    SceneNodeList::reverse_iterator rend  = mSceneNodes.rend();

    while( ritor != rend && (*ritor)->getId() != id )
        ++ritor;

    if( ritor != mSceneNodes.rend() )
        retVal = *ritor;

    return retVal;
}
//-----------------------------------------------------------------------
const SceneNode* SceneManager::getSceneNode( IdType id ) const
{
    // Use reverse iterators, as we assume the most used nodes are the last ones created.
    SceneNode const *retVal = 0;
    SceneNodeList::const_reverse_iterator ritor = mSceneNodes.rbegin();
    SceneNodeList::const_reverse_iterator rend  = mSceneNodes.rend();

    while( ritor != rend && (*ritor)->getId() != id )
        ++ritor;

    if( ritor != mSceneNodes.rend() )
        retVal = *ritor;

    return retVal;
}
//-----------------------------------------------------------------------
void SceneManager::registerSceneNodeListener( SceneNode *sceneNode )
{
    SceneNodeList::iterator itor = std::lower_bound( mSceneNodesWithListeners.begin(),
                                                     mSceneNodesWithListeners.end(), sceneNode );
    mSceneNodesWithListeners.insert( itor, sceneNode );
}
//-----------------------------------------------------------------------
void SceneManager::unregisterSceneNodeListener( SceneNode *sceneNode )
{
    SceneNodeList::iterator itor = std::lower_bound( mSceneNodesWithListeners.begin(),
                                                     mSceneNodesWithListeners.end(), sceneNode );
    assert( itor != mSceneNodesWithListeners.end() && *itor == sceneNode );
    if( itor != mSceneNodesWithListeners.end() && *itor == sceneNode )
        mSceneNodesWithListeners.erase( itor );
}
//-----------------------------------------------------------------------
const Pass* SceneManager::_setPass(const Pass* pass, bool evenIfSuppressed, 
                                   bool shadowDerivation)
{
    //If using late material resolving, swap now.
    if (isLateMaterialResolving()) 
    {
        Technique* lateTech = pass->getParent()->getParent()->getBestTechnique();
        if (lateTech->getNumPasses() > pass->getIndex())
        {
            pass = lateTech->getPass(pass->getIndex());
        }
        else
        {
            pass = lateTech->getPass(0);
        }
        //Should we warn or throw an exception if an illegal state was achieved?
    }

    if (!mSuppressRenderStateChanges || evenIfSuppressed)
    {
        if (mIlluminationStage == IRS_RENDER_TO_TEXTURE && shadowDerivation)
        {
            // Derive a special shadow caster pass from this one
            pass = deriveShadowCasterPass(pass);
        }

        // Tell params about current pass
        mAutoParamDataSource->setCurrentPass(pass);

        bool passSurfaceAndLightParams = true;
        bool passFogParams = true;

        if (pass->hasVertexProgram())
        {
            bindGpuProgram(pass->getVertexProgram()->_getBindingDelegate());
            // bind parameters later 
            // does the vertex program want surface and light params passed to rendersystem?
            passSurfaceAndLightParams = pass->getVertexProgram()->getPassSurfaceAndLightStates();
        }
        else
        {
            // Unbind program?
            if (mDestRenderSystem->isGpuProgramBound(GPT_VERTEX_PROGRAM))
            {
                mDestRenderSystem->unbindGpuProgram(GPT_VERTEX_PROGRAM);
            }
            // Set fixed-function vertex parameters
        }

        if (pass->hasGeometryProgram())
        {
            bindGpuProgram(pass->getGeometryProgram()->_getBindingDelegate());
            // bind parameters later 
        }
        else
        {
            // Unbind program?
            if (mDestRenderSystem->isGpuProgramBound(GPT_GEOMETRY_PROGRAM))
            {
                mDestRenderSystem->unbindGpuProgram(GPT_GEOMETRY_PROGRAM);
            }
            // Set fixed-function vertex parameters
        }
        if (pass->hasTessellationHullProgram())
        {
            bindGpuProgram(pass->getTessellationHullProgram()->_getBindingDelegate());
            // bind parameters later
        }
        else
        {
            // Unbind program?
            if (mDestRenderSystem->isGpuProgramBound(GPT_HULL_PROGRAM))
            {
                mDestRenderSystem->unbindGpuProgram(GPT_HULL_PROGRAM);
            }
            // Set fixed-function tessellation control parameters
        }

        if (pass->hasTessellationDomainProgram())
        {
            bindGpuProgram(pass->getTessellationDomainProgram()->_getBindingDelegate());
            // bind parameters later
        }
        else
        {
            // Unbind program?
            if (mDestRenderSystem->isGpuProgramBound(GPT_DOMAIN_PROGRAM))
            {
                mDestRenderSystem->unbindGpuProgram(GPT_DOMAIN_PROGRAM);
            }
            // Set fixed-function tessellation evaluation parameters
        }

                if (pass->hasComputeProgram())
        {
                    bindGpuProgram(pass->getComputeProgram()->_getBindingDelegate());
                    // bind parameters later
        }
        else
        {
                    // Unbind program?
                    if (mDestRenderSystem->isGpuProgramBound(GPT_COMPUTE_PROGRAM))
                    {
                        mDestRenderSystem->unbindGpuProgram(GPT_COMPUTE_PROGRAM);
                    }
                    // Set fixed-function compute parameters
        }

        if (passSurfaceAndLightParams)
        {
        }

        // Using a fragment program?
        if (pass->hasFragmentProgram())
        {
            bindGpuProgram(pass->getFragmentProgram()->_getBindingDelegate());
            // bind parameters later 
            passFogParams = pass->getFragmentProgram()->getPassFogStates();
        }
        else
        {
            // Unbind program?
            if (mDestRenderSystem->isGpuProgramBound(GPT_FRAGMENT_PROGRAM))
            {
                mDestRenderSystem->unbindGpuProgram(GPT_FRAGMENT_PROGRAM);
            }

            // Set fixed-function fragment settings
        }

        if (passFogParams)
        {
            // New fog params can either be from scene or from material
            FogMode newFogMode;
            ColourValue newFogColour;
            Real newFogStart, newFogEnd, newFogDensity;
            if (pass->getFogOverride())
            {
                // New fog params from material
                newFogMode = pass->getFogMode();
                newFogColour = pass->getFogColour();
                newFogStart = pass->getFogStart();
                newFogEnd = pass->getFogEnd();
                newFogDensity = pass->getFogDensity();
            }
            else
            {
                // New fog params from scene
                newFogMode = mFogMode;
                newFogColour = mFogColour;
                newFogStart = mFogStart;
                newFogEnd = mFogEnd;
                newFogDensity = mFogDensity;
            }
        }
        // Tell params about ORIGINAL fog
        // Need to be able to override fixed function fog, but still have
        // original fog parameters available to a shader than chooses to use
        mAutoParamDataSource->setFog(
            mFogMode, mFogColour, mFogDensity, mFogStart, mFogEnd);

        // The rest of the settings are the same no matter whether we use programs or not

        // Set point parameters
        mDestRenderSystem->_setPointParameters(
            pass->getPointSize(),
            pass->isPointAttenuationEnabled(), 
            pass->getPointAttenuationConstant(), 
            pass->getPointAttenuationLinear(), 
            pass->getPointAttenuationQuadratic(), 
            pass->getPointMinSize(), 
            pass->getPointMaxSize());

        if (mDestRenderSystem->getCapabilities()->hasCapability(RSC_POINT_SPRITES))
            mDestRenderSystem->_setPointSpritesEnabled(pass->getPointSpritesEnabled());

        // Texture unit settings

        Pass::ConstTextureUnitStateIterator texIter =  pass->getTextureUnitStateIterator();
        size_t unit = 0;
        while(texIter.hasMoreElements())
        {
            TextureUnitState* pTex = texIter.getNext();
            if (mIlluminationStage == IRS_NONE && pass->hasVertexProgram() &&
                pTex->getContentType() != TextureUnitState::CONTENT_SHADOW )
            {
                // Manually set texture projector for shaders if present
                // This won't get set any other way if using manual projection
                TextureUnitState::EffectMap::const_iterator effi = 
                    pTex->getEffects().find(TextureUnitState::ET_PROJECTIVE_TEXTURE);
                if (effi != pTex->getEffects().end())
                {
                    mAutoParamDataSource->setTextureProjector(effi->second.frustum, unit);
                }
            }
            if (pTex->getContentType() == TextureUnitState::CONTENT_COMPOSITOR)
            {
                CompositorTextureVec::const_iterator itor = std::find( mCompositorTextures.begin(),
                                                                    mCompositorTextures.end(),
                                                                    pTex->getReferencedTextureName() );
                if( itor == mCompositorTextures.end() )
                {
                    OGRE_EXCEPT(Exception::ERR_ITEM_NOT_FOUND,
                        "Invalid compositor content_type compositor name '" +
                        pTex->getReferencedTextureName().getFriendlyText() + "'",
                        "SceneManager::_setPass");
                }

                pTex->_setTexturePtr( (*itor->textures)[pTex->getReferencedMRTIndex()] );
            }
            mDestRenderSystem->_setTextureUnitSettings(unit, *pTex);
            ++unit;
        }
        // Disable remaining texture units
        mDestRenderSystem->_disableTextureUnitsFrom(pass->getNumTextureUnitStates());

        // Set up non-texture related material settings
        // Depth buffer settings
        /*mDestRenderSystem->_setDepthBufferFunction(pass->getDepthFunction());
        mDestRenderSystem->_setDepthBufferCheckEnabled(pass->getDepthCheckEnabled());
        mDestRenderSystem->_setDepthBufferWriteEnabled(pass->getDepthWriteEnabled());
        mDestRenderSystem->_setDepthBias(pass->getDepthBiasConstant(), 
            pass->getDepthBiasSlopeScale());
        // Alpha-reject settings
        mDestRenderSystem->_setAlphaRejectSettings(
            pass->getAlphaRejectFunction(), pass->getAlphaRejectValue(), pass->isAlphaToCoverageEnabled());*/
        // Set colour write mode
        // Right now we only use on/off, not per-channel
        bool colWrite = pass->getColourWriteEnabled();
        mDestRenderSystem->_setColourBufferWriteEnabled(colWrite, colWrite, colWrite, colWrite);
        // Culling mode
        /*if ( mIlluminationStage == IRS_RENDER_TO_TEXTURE
            && mShadowCasterRenderBackFaces
            && pass->getCullingMode() == CULL_CLOCKWISE)
        {
            // render back faces into shadow caster, can help with depth comparison
            mPassCullingMode = CULL_ANTICLOCKWISE;
        }
        else
        {
            mPassCullingMode = pass->getCullingMode();
        }
        mDestRenderSystem->_setCullingMode(mPassCullingMode);*/
        
        // Shading
        //mDestRenderSystem->setShadingType(pass->getShadingMode());

        // set pass number
        mAutoParamDataSource->setPassNumber( pass->getIndex() );

        // mark global params as dirty
        mGpuParamsDirty |= (uint16)GPV_GLOBAL;

    }

    return pass;
}
//-----------------------------------------------------------------------
void SceneManager::prepareRenderQueue(void)
{
    /* TODO: RENDER QUEUE
    RenderQueue* q = getRenderQueue();
    // Clear the render queue
    q->clear();

    // Prep the ordering options

    // If we're using a custom render squence, define based on that
    RenderQueueInvocationSequence* seq = 
        mCurrentViewport->_getRenderQueueInvocationSequence();
    if (seq)
    {
        // Iterate once to crate / reset all
        RenderQueueInvocationIterator invokeIt = seq->iterator();
        while (invokeIt.hasMoreElements())
        {
            RenderQueueInvocation* invocation = invokeIt.getNext();
            RenderQueueGroup* group = 
                q->getQueueGroup(invocation->getRenderQueueGroupID());
            group->resetOrganisationModes();
        }
        // Iterate again to build up options (may be more than one)
        invokeIt = seq->iterator();
        while (invokeIt.hasMoreElements())
        {
            RenderQueueInvocation* invocation = invokeIt.getNext();
            RenderQueueGroup* group = 
                q->getQueueGroup(invocation->getRenderQueueGroupID());
            group->addOrganisationMode(invocation->getSolidsOrganisation());
        }

        mLastRenderQueueInvocationCustom = true;
    }
    else
    {
        if (mLastRenderQueueInvocationCustom)
        {
            // We need this here to reset if coming out of a render queue sequence, 
            // but doing it resets any specialised settings set globally per render queue 
            // so only do it when necessary - it's nice to allow people to set the organisation
            // mode manually for example

            // Default all the queue groups that are there, new ones will be created
            // with defaults too
            RenderQueue::QueueGroupIterator groupIter = q->_getQueueGroupIterator();
            while (groupIter.hasMoreElements())
            {
                RenderQueueGroup* g = groupIter.getNext();
                g->defaultOrganisationMode();
            }
        }

        mLastRenderQueueInvocationCustom = false;
    }*/

}
//-----------------------------------------------------------------------
void SceneManager::_swapVisibleObjectsForShadowMapping()
{
    mVisibleObjects.swap( mVisibleObjectsBackup );
    mRenderQueue->_swapQueuesForShadowMapping();
}
//-----------------------------------------------------------------------
//-----------------------------------------------------------------------
void SceneManager::_cullPhase01( Camera* camera, const Camera *lodCamera, Viewport* vp,
                                 uint8 firstRq, uint8 lastRq )
{
    OgreProfileGroup("_cullPhase01", OGREPROF_GENERAL);

    Root::getSingleton()._pushCurrentSceneManager(this);
    mAutoParamDataSource->setCurrentSceneManager(this);

    setViewport( vp );
    mCameraInProgress = camera;

    {
        // Lock scene graph mutex, no more changes until we're ready to render
        OGRE_LOCK_MUTEX(sceneGraphMutex);

        // Prepare render queue for receiving new objects
        /*{
            OgreProfileGroup("prepareRenderQueue", OGREPROF_GENERAL);
            prepareRenderQueue();
        }*/

        mRenderQueue->clear();

        if (mFindVisibleObjects)
        {
            OgreProfileGroup("cullFrustum", OGREPROF_CULLING);

            assert( !mEntitiesMemoryManagerCulledList.empty() );

            // Quick way of reducing overhead/stress on VisibleObjectsBoundsInfo
            // calculation (lastRq can be up to 255)
            uint8 realFirstRq= firstRq;
            uint8 realLastRq = 0;
            {
                ObjectMemoryManagerVec::const_iterator itor = mEntitiesMemoryManagerCulledList.begin();
                ObjectMemoryManagerVec::const_iterator end  = mEntitiesMemoryManagerCulledList.end();
                while( itor != end )
                {
                    realFirstRq = std::min<uint8>( realFirstRq, (*itor)->_getTotalRenderQueues() );
                    realLastRq  = std::max<uint8>( realLastRq, (*itor)->_getTotalRenderQueues() );
                    ++itor;
                }

                //clamp RQ values to the real RQ range
                realFirstRq = std::min(realLastRq, std::max(realFirstRq, firstRq));
                realLastRq = std::min(realLastRq, std::max(realFirstRq, lastRq));
            }

            camera->_setRenderedRqs( realFirstRq, realLastRq );

            CullFrustumRequest cullRequest( realFirstRq, realLastRq,
                                            mIlluminationStage == IRS_RENDER_TO_TEXTURE,
                                            &mEntitiesMemoryManagerCulledList, camera, lodCamera );
            fireCullFrustumThreads( cullRequest );
        }
    } // end lock on scene graph mutex
}
//-----------------------------------------------------------------------
void SceneManager::_renderPhase02(Camera* camera, const Camera *lodCamera, Viewport* vp,
                                  uint8 firstRq, uint8 lastRq, bool includeOverlays)
{
    OgreProfileGroup("_renderPhase02", OGREPROF_GENERAL);

    // reset light hash so even if light list is the same, we refresh the content every frame
    LightList emptyLightList;
    useLights(emptyLightList, 0);

    {
        // Lock scene graph mutex, no more changes until we're ready to render
        OGRE_LOCK_MUTEX(sceneGraphMutex);

        mCameraInProgress = camera;

        // Invert vertex winding?
        if (camera->isReflected())
        {
            mDestRenderSystem->setInvertVertexWinding(true);
        }
        else
        {
            mDestRenderSystem->setInvertVertexWinding(false);
        }

        setViewport( vp );

        // Tell params about camera
        mAutoParamDataSource->setCurrentCamera(camera);
        // Set autoparams for finite dir light extrusion
        mAutoParamDataSource->setShadowDirLightExtrusionDistance(mShadowDirLightExtrudeDist);

        // Tell params about current ambient light
        mAutoParamDataSource->setAmbientLightColour(mAmbientLight);
        // Tell rendersystem
        mDestRenderSystem->setAmbientLight(mAmbientLight.r, mAmbientLight.g, mAmbientLight.b);

        // Set camera window clipping planes (if any)
        if (mDestRenderSystem->getCapabilities()->hasCapability(RSC_USER_CLIP_PLANES))
        {
            mDestRenderSystem->resetClipPlanes();
            if (camera->isWindowSet())  
            {
                mDestRenderSystem->setClipPlanes(camera->getWindowPlanes());
            }
        }

        // Prepare render queue for receiving new objects
        {
            OgreProfileGroup("prepareRenderQueue", OGREPROF_GENERAL);
            prepareRenderQueue();
        }

        if (mFindVisibleObjects)
        {
            OgreProfileGroup("_updateRenderQueue", OGREPROF_CULLING);

            if( mInstancingThreadedCullingMethod == INSTANCING_CULLING_THREADED )
            {
                fireCullFrustumInstanceBatchThreads( InstanceBatchCullRequest( camera, lodCamera,
                                                     (vp->getVisibilityMask() & getVisibilityMask()) |
                                                     (vp->getVisibilityMask() &
                                                       ~VisibilityFlags::RESERVED_VISIBILITY_FLAGS) ) );
            }

            //mVisibleObjects should be filled in phase 01
            VisibleObjectsPerThreadArray::const_iterator it = mVisibleObjects.begin();
            VisibleObjectsPerThreadArray::const_iterator en = mVisibleObjects.end();

            bool casterPass = mIlluminationStage == IRS_RENDER_TO_TEXTURE;

            firePreFindVisibleObjects(vp);

            while( it != en )
            {
                for( uint8 i=firstRq; i<lastRq; ++i )
                {
                    MovableObject::MovableObjectArray::const_iterator itor = (*it)[i].begin();
                    MovableObject::MovableObjectArray::const_iterator end  = (*it)[i].end();

                    while( itor != end )
                    {
                        //Only v1 are added here. v2 objects have already
                        //been added in parallel in phase 01.
                        (*itor)->_updateRenderQueue( mRenderQueue, camera, lodCamera );

                        RenderableArray::const_iterator itRend = (*itor)->mRenderables.begin();
                        RenderableArray::const_iterator enRend = (*itor)->mRenderables.end();

                        while( itRend != enRend )
                        {
                            mRenderQueue->addRenderableV1( i, casterPass, *itRend, *itor );
                            ++itRend;
                        }

                        ++itor;
                    }
                }

                ++it;
            }

            firePostFindVisibleObjects(vp);
        }
        // Queue skies, if viewport seems it
        if (vp->getSkiesEnabled() && mFindVisibleObjects && mIlluminationStage != IRS_RENDER_TO_TEXTURE)
        {
            _queueSkiesForRendering(camera);
        }

        //TODO: Remove this hacky listener (mostly needed by OverlayManager)
        for( uint8 i=firstRq; i<lastRq; ++i )
            fireRenderQueueStarted( i, BLANKSTRING );
    } // end lock on scene graph mutex

    mDestRenderSystem->_beginGeometryCount();

    // Set initial camera state
    mDestRenderSystem->_setProjectionMatrix(mCameraInProgress->getProjectionMatrixRS());
    
    mCachedViewMatrix = mCameraInProgress->getViewMatrix(true);
    
    setViewMatrix(mCachedViewMatrix);

    // Render scene content
    {
        //OgreProfileGroup("_renderVisibleObjects", OGREPROF_RENDERING);
        //_renderVisibleObjects();
        OgreProfileGroup("RenderQueue::render", OGREPROF_RENDERING);
        //TODO: RENDER QUEUE Add Dual Paraboloid mapping
        mRenderQueue->render( mDestRenderSystem, firstRq, lastRq,
                              mIlluminationStage == IRS_RENDER_TO_TEXTURE, false );
    }

    // Notify camera of vis faces
    camera->_notifyRenderedFaces(mDestRenderSystem->_getFaceCount());

    // Notify camera of vis batches
    camera->_notifyRenderedBatches(mDestRenderSystem->_getBatchCount());

    Root::getSingleton()._popCurrentSceneManager(this);
}
//-----------------------------------------------------------------------
void SceneManager::_frameEnded(void)
{
    mRenderQueue->frameEnded();
}
//-----------------------------------------------------------------------
void SceneManager::_setDestinationRenderSystem(RenderSystem* sys)
{
    mDestRenderSystem = sys;
}
//-----------------------------------------------------------------------
void SceneManager::prepareWorldGeometry(const String& filename)
{
    // This default implementation cannot handle world geometry
    OGRE_EXCEPT(Exception::ERR_INVALIDPARAMS,
        "World geometry is not supported by the generic SceneManager.",
        "SceneManager::prepareWorldGeometry");
}
//-----------------------------------------------------------------------
void SceneManager::prepareWorldGeometry(DataStreamPtr& stream, 
    const String& typeName)
{
    // This default implementation cannot handle world geometry
    OGRE_EXCEPT(Exception::ERR_INVALIDPARAMS,
        "World geometry is not supported by the generic SceneManager.",
        "SceneManager::prepareWorldGeometry");
}

//-----------------------------------------------------------------------
void SceneManager::setWorldGeometry(const String& filename)
{
    // This default implementation cannot handle world geometry
    OGRE_EXCEPT(Exception::ERR_INVALIDPARAMS,
        "World geometry is not supported by the generic SceneManager.",
        "SceneManager::setWorldGeometry");
}
//-----------------------------------------------------------------------
void SceneManager::setWorldGeometry(DataStreamPtr& stream, 
    const String& typeName)
{
    // This default implementation cannot handle world geometry
    OGRE_EXCEPT(Exception::ERR_INVALIDPARAMS,
        "World geometry is not supported by the generic SceneManager.",
        "SceneManager::setWorldGeometry");
}
//-----------------------------------------------------------------------
void SceneManager::_setSkyPlane(bool enable,
                               const Plane& plane,
                               const String& materialName,
                               uint8 renderQueue,
                               Real gscale,
                               Real tiling,
                               Real bow,
                               int xsegments, int ysegments,
                               const String& groupName)
{
    if (enable)
    {
        String meshName = mName + "SkyPlane";
        mSkyPlane = plane;

        MaterialPtr m = MaterialManager::getSingleton().getByName(materialName, groupName);
        if (m.isNull())
        {
            OGRE_EXCEPT(Exception::ERR_INVALIDPARAMS, 
                "Sky plane material '" + materialName + "' not found.",
                "SceneManager::setSkyPlane");
        }
        // Make sure the material doesn't update the depth buffer
        //m->setDepthWriteEnabled(false);
        // Ensure loaded
        m->load();

        // Set up the plane
        v1::MeshPtr planeMesh = v1::MeshManager::getSingleton().getByName(meshName);
        if (!planeMesh.isNull())
        {
            // Destroy the old one
            v1::MeshManager::getSingleton().remove(planeMesh->getHandle());
        }

        // Create up vector
        Vector3 up = plane.normal.crossProduct(Vector3::UNIT_X);
        if (up == Vector3::ZERO)
            up = plane.normal.crossProduct(-Vector3::UNIT_Z);

        // Create skyplane
        if( bow > 0 )
        {
            // Build a curved skyplane
            planeMesh = v1::MeshManager::getSingleton().createCurvedPlane(
                meshName, groupName, plane, gscale * 100, gscale * 100, gscale * bow * 100, 
                xsegments, ysegments, false, 1, tiling, tiling, up);
        }
        else
        {
            planeMesh = v1::MeshManager::getSingleton().createPlane(
                meshName, groupName, plane, gscale * 100, gscale * 100, xsegments, ysegments, false, 
                1, tiling, tiling, up);
        }

        // Create entity 
        if (mSkyPlaneEntity)
        {
            // destroy old one
            destroyEntity( mSkyPlaneEntity );
            mSkyPlaneEntity = 0;
        }
        // Create, use the same name for mesh and entity
        // manually construct as we don't want this to be destroyed on destroyAllMovableObjects
        MovableObjectFactory* factory = 
            Root::getSingleton().getMovableObjectFactory(v1::EntityFactory::FACTORY_TYPE_NAME);
        NameValuePairList params;
        params["mesh"] = meshName;
        mSkyPlaneEntity = static_cast<v1::Entity*>(factory->createInstance(
                                            Id::generateNewId<MovableObject>(),
                                            &mEntityMemoryManager[SCENE_DYNAMIC], this, &params ));
        mSkyPlaneEntity->setName( meshName );
        mSkyPlaneEntity->setMaterialName(materialName, groupName);
        mSkyPlaneEntity->setCastShadows(false);
        mSkyPlaneEntity->setRenderQueueGroup( renderQueue );
        mSkyPlaneEntity->setQueryFlags( 0 );

        MovableObjectCollection* objectMap = getMovableObjectCollection(
                                                    v1::EntityFactory::FACTORY_TYPE_NAME );
        objectMap->movableObjects.push_back( mSkyPlaneEntity );
        mSkyPlaneEntity->mGlobalIndex = objectMap->movableObjects.size() - 1;

        // Create node and attach
        if (!mSkyPlaneNode)
        {
            mSkyPlaneNode = createSceneNode();
        }
        else
        {
            mSkyPlaneNode->detachAllObjects();
        }
        mSkyPlaneNode->attachObject(mSkyPlaneEntity);

    }
    mSkyPlaneEnabled = enable;
    mSkyPlaneGenParameters.skyPlaneBow = bow;
    mSkyPlaneGenParameters.skyPlaneScale = gscale;
    mSkyPlaneGenParameters.skyPlaneTiling = tiling;
    mSkyPlaneGenParameters.skyPlaneXSegments = xsegments;
    mSkyPlaneGenParameters.skyPlaneYSegments = ysegments;
}
//-----------------------------------------------------------------------
void SceneManager::setSkyPlane(
                               bool enable,
                               const Plane& plane,
                               const String& materialName,
                               Real gscale,
                               Real tiling,
                               bool drawFirst,
                               Real bow, 
                               int xsegments, int ysegments, 
                               const String& groupName)
{
    _setSkyPlane(enable, plane, materialName, gscale, tiling,
                 0, bow, xsegments, ysegments, groupName);
}
//-----------------------------------------------------------------------
void SceneManager::_setSkyBox(bool enable,
                             const String& materialName,
                             uint8 renderQueue,
                             Real distance,
                             const Quaternion& orientation,
                             const String& groupName)
{
    if (enable)
    {
        MaterialPtr m = MaterialManager::getSingleton().getByName(materialName, groupName);
        if (m.isNull())
        {
            OGRE_EXCEPT(Exception::ERR_INVALIDPARAMS, 
                "Sky box material '" + materialName + "' not found.",
                "SceneManager::setSkyBox");
        }
        // Ensure loaded
        m->load();
        if (!m->getBestTechnique() || 
            !m->getBestTechnique()->getNumPasses())
        {
            LogManager::getSingleton().logMessage(
                "Warning, skybox material " + materialName + " is not supported, defaulting.", LML_CRITICAL);
            m = MaterialManager::getSingleton().getDefaultSettings();
        }

        bool t3d = false;
        Pass* pass = m->getBestTechnique()->getPass(0);
        if (pass->getNumTextureUnitStates() > 0 && pass->getTextureUnitState(0)->is3D())
            t3d = true;

        // Create node 
        if (!mSkyBoxNode)
        {
            mSkyBoxNode = createSceneNode( SCENE_DYNAMIC );
            mSkyBoxNode->setName( "SkyBoxNode" );
        }

        // Create object
        if (!mSkyBoxObj)
        {
            mSkyBoxObj = OGRE_NEW v1::ManualObject( Id::generateNewId<MovableObject>(),
                                                    &mEntityMemoryManager[SCENE_DYNAMIC],
                                                    this );
            mSkyBoxObj->setCastShadows(false);
            mSkyBoxObj->setRenderQueueGroup( renderQueue );
            mSkyBoxObj->setQueryFlags( 0 );
            mSkyBoxNode->attachObject(mSkyBoxObj);
        }
        else
        {
            if (!mSkyBoxObj->isAttached())
            {
                mSkyBoxNode->attachObject(mSkyBoxObj);
            }
            mSkyBoxObj->clear();
        }
        
        mSkyBoxObj->setRenderQueueGroup(renderQueue);

        if (t3d)
        {
            mSkyBoxObj->begin(materialName);
        }

        MaterialManager& matMgr = MaterialManager::getSingleton();
        // Set up the box (6 planes)
        for (uint16 i = 0; i < 6; ++i)
        {
            Plane plane;
            Vector3 middle;
            Vector3 up, right;

            switch(i)
            {
            case BP_FRONT:
                middle = Vector3(0, 0, -distance);
                up = Vector3::UNIT_Y * distance;
                right = Vector3::UNIT_X * distance;
                break;
            case BP_BACK:
                middle = Vector3(0, 0, distance);
                up = Vector3::UNIT_Y * distance;
                right = Vector3::NEGATIVE_UNIT_X * distance;
                break;
            case BP_LEFT:
                middle = Vector3(-distance, 0, 0);
                up = Vector3::UNIT_Y * distance;
                right = Vector3::NEGATIVE_UNIT_Z * distance;
                break;
            case BP_RIGHT:
                middle = Vector3(distance, 0, 0);
                up = Vector3::UNIT_Y * distance;
                right = Vector3::UNIT_Z * distance;
                break;
            case BP_UP:
                middle = Vector3(0, distance, 0);
                up = Vector3::UNIT_Z * distance;
                right = Vector3::UNIT_X * distance;
                break;
            case BP_DOWN:
                middle = Vector3(0, -distance, 0);
                up = Vector3::NEGATIVE_UNIT_Z * distance;
                right = Vector3::UNIT_X * distance;
                break;
            }
            // Modify by orientation
            middle = orientation * middle;
            up = orientation * up;
            right = orientation * right;

            
            if (t3d)
            {
                // 3D cubic texture 
                // Note UVs mirrored front/back
                // I could save a few vertices here by sharing the corners
                // since 3D coords will function correctly but it's really not worth
                // making the code more complicated for the sake of 16 verts
                // top left
                Vector3 pos;
                pos = middle + up - right;
                mSkyBoxObj->position(pos);
                mSkyBoxObj->textureCoord(pos.normalisedCopy() * Vector3(1,1,-1));
                // bottom left
                pos = middle - up - right;
                mSkyBoxObj->position(pos);
                mSkyBoxObj->textureCoord(pos.normalisedCopy() * Vector3(1,1,-1));
                // bottom right
                pos = middle - up + right;
                mSkyBoxObj->position(pos);
                mSkyBoxObj->textureCoord(pos.normalisedCopy() * Vector3(1,1,-1));
                // top right
                pos = middle + up + right;
                mSkyBoxObj->position(pos);
                mSkyBoxObj->textureCoord(pos.normalisedCopy() * Vector3(1,1,-1));

                uint16 base = i * 4;
                mSkyBoxObj->quad(base, base+1, base+2, base+3);

            }
            else // !t3d
            {
                // If we're using 6 separate images, have to create 6 materials, one for each frame
                // Used to use combined material but now we're using queue we can't split to change frame
                // This doesn't use much memory because textures aren't duplicated
                String matName = mName + "SkyBoxPlane" + StringConverter::toString(i);
                MaterialPtr boxMat = matMgr.getByName(matName, groupName);
                if (boxMat.isNull())
                {
                    // Create new by clone
                    boxMat = m->clone(matName);
                    boxMat->load();
                }
                else
                {
                    // Copy over existing
                    m->copyDetailsTo(boxMat);
                    boxMat->load();
                }
                // Make sure the material doesn't update the depth buffer
                //boxMat->setDepthWriteEnabled(false);
                // Set active frame
                Material::TechniqueIterator ti = boxMat->getSupportedTechniqueIterator();
                while (ti.hasMoreElements())
                {
                    Technique* tech = ti.getNext();
                    if (tech->getPass(0)->getNumTextureUnitStates() > 0)
                    {
                        TextureUnitState* t = tech->getPass(0)->getTextureUnitState(0);
                        // Also clamp texture, don't wrap (otherwise edges can get filtered)
                        t->setTextureAddressingMode(TextureUnitState::TAM_CLAMP);
                        t->setCurrentFrame(i);

                    }
                }

                // section per material
                mSkyBoxObj->begin(matName, v1::RenderOperation::OT_TRIANGLE_LIST, groupName);
                // top left
                mSkyBoxObj->position(middle + up - right);
                mSkyBoxObj->textureCoord(0,0);
                // bottom left
                mSkyBoxObj->position(middle - up - right);
                mSkyBoxObj->textureCoord(0,1);
                // bottom right
                mSkyBoxObj->position(middle - up + right);
                mSkyBoxObj->textureCoord(1,1);
                // top right
                mSkyBoxObj->position(middle + up + right);
                mSkyBoxObj->textureCoord(1,0);
                
                mSkyBoxObj->quad(0, 1, 2, 3);

                mSkyBoxObj->end();

            }

        } // for each plane

        if (t3d)
        {
            mSkyBoxObj->end();
        }


    }
    mSkyBoxEnabled = enable;
    mSkyBoxGenParameters.skyBoxDistance = distance;
}
//-----------------------------------------------------------------------
void SceneManager::setSkyBox(
                             bool enable,
                             const String& materialName,
                             Real distance,
                             bool drawFirst,
                             const Quaternion& orientation,
                             const String& groupName)
{
    _setSkyBox(enable, materialName, distance, 0,
               orientation, groupName);
}
//-----------------------------------------------------------------------
void SceneManager::_setSkyDome(bool enable,
                              const String& materialName,
                              uint8 renderQueue,
                              Real curvature,
                              Real tiling,
                              Real distance,
                              const Quaternion& orientation,
                              int xsegments, int ysegments, int ySegmentsToKeep,
                              const String& groupName)
{
    if (enable)
    {
        MaterialPtr m = MaterialManager::getSingleton().getByName(materialName, groupName);
        if (m.isNull())
        {
            OGRE_EXCEPT(Exception::ERR_INVALIDPARAMS, 
                "Sky dome material '" + materialName + "' not found.",
                "SceneManager::setSkyDome");
        }
        // Make sure the material doesn't update the depth buffer
        //m->setDepthWriteEnabled(false);
        // Ensure loaded
        m->load();

        // Create node 
        if (!mSkyDomeNode)
        {
            mSkyDomeNode = createSceneNode( SCENE_DYNAMIC );
            mSkyDomeNode->setName( "SkyDomeNode" );
        }
        else
        {
            mSkyDomeNode->detachAllObjects();
        }

        // Set up the dome (5 planes)
        for (int i = 0; i < 5; ++i)
        {
            v1::MeshPtr planeMesh = createSkydomePlane((BoxPlane)i, curvature,
                tiling, distance, orientation, xsegments, ysegments, 
                i!=BP_UP ? ySegmentsToKeep : -1, groupName);

            String entName = "SkyDomePlane" + StringConverter::toString(i);

            // Create entity 
            if (mSkyDomeEntity[i])
            {
                // destroy old one, do it by name for speed
                destroyEntity(mSkyDomeEntity[i]);
                mSkyDomeEntity[i] = 0;
            }
            // construct manually so we don't have problems if destroyAllMovableObjects called
            MovableObjectFactory* factory = 
                Root::getSingleton().getMovableObjectFactory(v1::EntityFactory::FACTORY_TYPE_NAME);

            NameValuePairList params;
            params["mesh"] = planeMesh->getName();
            mSkyDomeEntity[i] = static_cast<v1::Entity*>(factory->createInstance(
                                                Id::generateNewId<MovableObject>(),
                                                &mEntityMemoryManager[SCENE_DYNAMIC], this, &params ));
            mSkyDomeEntity[i]->setName( entName );
            mSkyDomeEntity[i]->setMaterialName(m->getName(), groupName);
            mSkyDomeEntity[i]->setCastShadows(false);
            mSkyDomeEntity[i]->setRenderQueueGroup( renderQueue );
            mSkyDomeEntity[i]->setQueryFlags( 0 );

            MovableObjectCollection* objectMap = getMovableObjectCollection(
                                                        v1::EntityFactory::FACTORY_TYPE_NAME );
            objectMap->movableObjects.push_back( mSkyDomeEntity[i] );
            mSkyDomeEntity[i]->mGlobalIndex = objectMap->movableObjects.size() - 1;

            // Attach to node
            mSkyDomeNode->attachObject(mSkyDomeEntity[i]);
        } // for each plane

    }
    mSkyDomeEnabled = enable;
    mSkyDomeGenParameters.skyDomeCurvature = curvature;
    mSkyDomeGenParameters.skyDomeDistance = distance;
    mSkyDomeGenParameters.skyDomeTiling = tiling;
    mSkyDomeGenParameters.skyDomeXSegments = xsegments;
    mSkyDomeGenParameters.skyDomeYSegments = ysegments;
    mSkyDomeGenParameters.skyDomeYSegments_keep = ySegmentsToKeep;
}
//-----------------------------------------------------------------------
void SceneManager::setSkyDome(
                              bool enable,
                              const String& materialName,
                              Real curvature,
                              Real tiling,
                              Real distance,
                              bool drawFirst,
                              const Quaternion& orientation,
                              int xsegments, int ysegments, int ySegmentsToKeep,
                              const String& groupName)
{
    _setSkyDome(enable, materialName, curvature, tiling, distance, 
                0, orientation, xsegments, ysegments, ySegmentsToKeep, groupName);
}
//-----------------------------------------------------------------------
v1::MeshPtr SceneManager::createSkyboxPlane(
                                      BoxPlane bp,
                                      Real distance,
                                      const Quaternion& orientation,
                                      const String& groupName)
{
    Plane plane;
    String meshName;
    Vector3 up;

    meshName = mName + "SkyBoxPlane_";
    // Set up plane equation
    plane.d = distance;
    switch(bp)
    {
    case BP_FRONT:
        plane.normal = Vector3::UNIT_Z;
        up = Vector3::UNIT_Y;
        meshName += "Front";
        break;
    case BP_BACK:
        plane.normal = -Vector3::UNIT_Z;
        up = Vector3::UNIT_Y;
        meshName += "Back";
        break;
    case BP_LEFT:
        plane.normal = Vector3::UNIT_X;
        up = Vector3::UNIT_Y;
        meshName += "Left";
        break;
    case BP_RIGHT:
        plane.normal = -Vector3::UNIT_X;
        up = Vector3::UNIT_Y;
        meshName += "Right";
        break;
    case BP_UP:
        plane.normal = -Vector3::UNIT_Y;
        up = Vector3::UNIT_Z;
        meshName += "Up";
        break;
    case BP_DOWN:
        plane.normal = Vector3::UNIT_Y;
        up = -Vector3::UNIT_Z;
        meshName += "Down";
        break;
    }
    // Modify by orientation
    plane.normal = orientation * plane.normal;
    up = orientation * up;


    // Check to see if existing plane
    v1::MeshManager& mm = v1::MeshManager::getSingleton();
    v1::MeshPtr planeMesh = mm.getByName(meshName, groupName);
    if(!planeMesh.isNull())
    {
        // destroy existing
        mm.remove(planeMesh->getHandle());
    }
    // Create new
    Real planeSize = distance * 2;
    const int BOX_SEGMENTS = 1;
    planeMesh = mm.createPlane(meshName, groupName, plane, planeSize, planeSize, 
        BOX_SEGMENTS, BOX_SEGMENTS, false, 1, 1, 1, up);

    //planeMesh->_dumpContents(meshName);

    return planeMesh;

}
//-----------------------------------------------------------------------
v1::MeshPtr SceneManager::createSkydomePlane(
                                       BoxPlane bp,
                                       Real curvature,
                                       Real tiling,
                                       Real distance,
                                       const Quaternion& orientation,
                                       int xsegments, int ysegments, int ysegments_keep, 
                                       const String& groupName)
{

    Plane plane;
    String meshName;
    Vector3 up;

    meshName = mName + "SkyDomePlane_";
    // Set up plane equation
    plane.d = distance;
    switch(bp)
    {
    case BP_FRONT:
        plane.normal = Vector3::UNIT_Z;
        up = Vector3::UNIT_Y;
        meshName += "Front";
        break;
    case BP_BACK:
        plane.normal = -Vector3::UNIT_Z;
        up = Vector3::UNIT_Y;
        meshName += "Back";
        break;
    case BP_LEFT:
        plane.normal = Vector3::UNIT_X;
        up = Vector3::UNIT_Y;
        meshName += "Left";
        break;
    case BP_RIGHT:
        plane.normal = -Vector3::UNIT_X;
        up = Vector3::UNIT_Y;
        meshName += "Right";
        break;
    case BP_UP:
        plane.normal = -Vector3::UNIT_Y;
        up = Vector3::UNIT_Z;
        meshName += "Up";
        break;
    case BP_DOWN:
        // no down
        return v1::MeshPtr();
    }
    // Modify by orientation
    plane.normal = orientation * plane.normal;
    up = orientation * up;

    // Check to see if existing plane
    v1::MeshManager& mm = v1::MeshManager::getSingleton();
    v1::MeshPtr planeMesh = mm.getByName(meshName, groupName);
    if(!planeMesh.isNull())
    {
        // destroy existing
        mm.remove(planeMesh->getHandle());
    }
    // Create new
    Real planeSize = distance * 2;
    planeMesh = mm.createCurvedIllusionPlane(meshName, groupName, plane, 
        planeSize, planeSize, curvature, 
        xsegments, ysegments, false, 1, tiling, tiling, up, 
        orientation, v1::HardwareBuffer::HBU_DYNAMIC_WRITE_ONLY,
        v1::HardwareBuffer::HBU_STATIC_WRITE_ONLY,
        false, false, ysegments_keep);

    //planeMesh->_dumpContents(meshName);

    return planeMesh;

}
//-----------------------------------------------------------------------
void SceneManager::notifyStaticAabbDirty( MovableObject *movableObject )
{
    mStaticEntitiesDirty = true;
    movableObject->_notifyStaticDirty();
}
//-----------------------------------------------------------------------
void SceneManager::notifyStaticDirty( Node *node )
{
    assert( node->isStatic() );

    mStaticMinDepthLevelDirty = std::min<uint16>( mStaticMinDepthLevelDirty, node->getDepthLevel() );
    node->_notifyStaticDirty();
}
//-----------------------------------------------------------------------
void SceneManager::updateAllAnimationsThread( size_t threadIdx )
{
    SkeletonAnimManagerVec::const_iterator it = mSkeletonAnimManagerCulledList.begin();
    SkeletonAnimManagerVec::const_iterator en = mSkeletonAnimManagerCulledList.end();

    while( it != en )
    {
        SkeletonAnimManager::BySkeletonDefList::iterator itByDef = (*it)->bySkeletonDefs.begin();
        SkeletonAnimManager::BySkeletonDefList::iterator enByDef = (*it)->bySkeletonDefs.end();

        while( itByDef != enByDef )
        {
            FastArray<SkeletonInstance*>::iterator itor = itByDef->skeletons.begin() +
                                                                    itByDef->threadStarts[threadIdx];
            FastArray<SkeletonInstance*>::iterator end  = itByDef->skeletons.begin() +
                                                                    itByDef->threadStarts[threadIdx+1];
            while( itor != end )
            {
                (*itor)->update();
                ++itor;
            }

            if( !itByDef->skeletons.empty() )
                updateAnimationTransforms( *itByDef, threadIdx );

            ++itByDef;
        }

        ++it;
    }
}
//-----------------------------------------------------------------------
void SceneManager::updateAnimationTransforms( BySkeletonDef &bySkeletonDef, size_t threadIdx )
{
    assert( !bySkeletonDef.skeletons.empty() );

#ifndef NDEBUG
    BoneTransform _hiddenTransform;
#endif

    //Unlike regular nodes, bones' number of parents and children is known before hand, thus
    //when magicDistance = 25; we update the root bones of the first 25 skeletons, then the children
    //of those bones, and so on; then we move to the next 25 skeletons. This behavior slightly
    //improves performance since the parent data is still hot in the cache when updating its child.
    //The value of 25 is arbitrary.
    const size_t magicDistance = 25;

    const SkeletonDef *skeletonDef                          = bySkeletonDef.skeletonDef;
    const SkeletonDef::DepthLevelInfoVec &depthLevelInfo    = skeletonDef->getDepthLevelInfo();

    size_t firstIdx = bySkeletonDef.threadStarts[threadIdx];
    size_t lastIdx  = std::min( firstIdx + magicDistance, bySkeletonDef.threadStarts[threadIdx+1] );
    while( firstIdx != lastIdx )
    {
        SkeletonInstance *first = *(bySkeletonDef.skeletons.begin() + firstIdx);
        SkeletonInstance *last  = *(bySkeletonDef.skeletons.begin() + lastIdx - 1);

        const TransformArray &firstTransforms   = first->_getTransformArray();
        const TransformArray &lastTransforms    = last->_getTransformArray();
        ArrayMatrixAf4x3 const *reverseBind     = skeletonDef->getReverseBindPose().get();

        assert( bySkeletonDef.boneMemoryManager.getNumDepths() == firstTransforms.size() );

        for( size_t i=0; i<firstTransforms.size(); ++i )
        {
            size_t numNodes = lastTransforms[i].mOwner - firstTransforms[i].mOwner +
                                lastTransforms[i].mIndex + firstTransforms[i].mIndex +
                                depthLevelInfo[i].numBonesInLevel;
            assert( numNodes <= bySkeletonDef.boneMemoryManager.getFirstNode( _hiddenTransform, i ) );

            Bone::updateAllTransforms( numNodes, firstTransforms[i], reverseBind,
                                        depthLevelInfo[i].numBonesInLevel );
            reverseBind += (depthLevelInfo[i].numBonesInLevel - 1 + ARRAY_PACKED_REALS) / ARRAY_PACKED_REALS;
        }

        firstIdx = lastIdx;
        lastIdx += magicDistance;
        lastIdx = std::min( lastIdx, bySkeletonDef.threadStarts[threadIdx+1] );
    }
}
//-----------------------------------------------------------------------
void SceneManager::updateAllAnimations()
{
    mRequestType = UPDATE_ALL_ANIMATIONS;
    fireWorkerThreadsAndWait();
}
//-----------------------------------------------------------------------
void SceneManager::updateAllTransformsThread( const UpdateTransformRequest &request, size_t threadIdx )
{
    Transform t( request.t );
    const size_t toAdvance = std::min( threadIdx * request.numNodesPerThread,
                                        request.numTotalNodes );

    //Prevent going out of bounds (usually in the last threadIdx, or
    //when there are less nodes than ARRAY_PACKED_REALS
    const size_t numNodes = std::min( request.numNodesPerThread, request.numTotalNodes - toAdvance );
    t.advancePack( toAdvance / ARRAY_PACKED_REALS );

    Node::updateAllTransforms( numNodes, t );
}
//-----------------------------------------------------------------------
void SceneManager::updateAllTransforms()
{
    mRequestType = UPDATE_ALL_TRANSFORMS;
    NodeMemoryManagerVec::const_iterator it = mNodeMemoryManagerUpdateList.begin();
    NodeMemoryManagerVec::const_iterator en = mNodeMemoryManagerUpdateList.end();

    while( it != en )
    {
        NodeMemoryManager *nodeMemoryManager = *it;
        const size_t numDepths = nodeMemoryManager->getNumDepths();

        size_t start = nodeMemoryManager->getMemoryManagerType() == SCENE_STATIC ?
                                                    mStaticMinDepthLevelDirty : 1;

        //Start from the first level (not root) unless static (start from first dirty)
        for( size_t i=start; i<numDepths; ++i )
        {
            Transform t;
            const size_t numNodes = nodeMemoryManager->getFirstNode( t, i );

            //nodesPerThread must be multiple of ARRAY_PACKED_REALS
            size_t nodesPerThread = ( numNodes + (mNumWorkerThreads-1) ) / mNumWorkerThreads;
            nodesPerThread        = ( (nodesPerThread + ARRAY_PACKED_REALS - 1) / ARRAY_PACKED_REALS ) *
                                    ARRAY_PACKED_REALS;

            //Send them to worker threads (dark_sylinc). We need to go depth by depth because
            //we may depend on parents which could be processed by different threads.
            mUpdateTransformRequest = UpdateTransformRequest( t, nodesPerThread, numNodes );
            fireWorkerThreadsAndWait();
            //Node::updateAllTransforms( numNodes, t );
        }

        ++it;
    }

    //Call all listeners
    SceneNodeList::const_iterator itor = mSceneNodesWithListeners.begin();
    SceneNodeList::const_iterator end  = mSceneNodesWithListeners.end();

    while( itor != end )
    {
        (*itor)->getListener()->nodeUpdated( *itor );
        ++itor;
    }
}
//-----------------------------------------------------------------------
void SceneManager::updateAllBoundsThread( const ObjectMemoryManagerVec &objectMemManager, size_t threadIdx )
{
    ObjectMemoryManagerVec::const_iterator it = objectMemManager.begin();
    ObjectMemoryManagerVec::const_iterator en = objectMemManager.end();

    while( it != en )
    {
        ObjectMemoryManager *memoryManager = *it;
        const size_t numRenderQueues = memoryManager->getNumRenderQueues();

        for( size_t i=0; i<numRenderQueues; ++i )
        {
            ObjectData objData;
            const size_t totalObjs = memoryManager->getFirstObjectData( objData, i );

            //Distribute the work evenly across all threads (not perfect), taking into
            //account we need to distribute in multiples of ARRAY_PACKED_REALS
            size_t numObjs  = ( totalObjs + (mNumWorkerThreads-1) ) / mNumWorkerThreads;
            numObjs         = ( (numObjs + ARRAY_PACKED_REALS - 1) / ARRAY_PACKED_REALS ) *
                                ARRAY_PACKED_REALS;

            const size_t toAdvance = std::min( threadIdx * numObjs, totalObjs );

            //Prevent going out of bounds (usually in the last threadIdx, or
            //when there are less entities than ARRAY_PACKED_REALS
            numObjs = std::min( numObjs, totalObjs - toAdvance );
            objData.advancePack( toAdvance / ARRAY_PACKED_REALS );

            MovableObject::updateAllBounds( numObjs, objData );
        }

        ++it;
    }
}
//-----------------------------------------------------------------------
void SceneManager::updateAllBounds( const ObjectMemoryManagerVec &objectMemManager )
{
    mUpdateBoundsRequest    = &objectMemManager;
    mRequestType            = UPDATE_ALL_BOUNDS;
    fireWorkerThreadsAndWait();
}
//-----------------------------------------------------------------------
void SceneManager::updateAllLodsThread( const UpdateLodRequest &request, size_t threadIdx )
{
    LodStrategy *lodStrategy = LodStrategyManager::getSingleton().getDefaultStrategy();

    const Camera *lodCamera = request.lodCamera;
    ObjectMemoryManagerVec::const_iterator it = request.objectMemManager->begin();
    ObjectMemoryManagerVec::const_iterator en = request.objectMemManager->end();

    while( it != en )
    {
        ObjectMemoryManager *memoryManager = *it;
        const size_t numRenderQueues = memoryManager->getNumRenderQueues();

        size_t firstRq = std::min<size_t>( request.firstRq, numRenderQueues );
        size_t lastRq  = std::min<size_t>( request.lastRq,  numRenderQueues );

        for( size_t i=firstRq; i<lastRq; ++i )
        {
            ObjectData objData;
            const size_t totalObjs = memoryManager->getFirstObjectData( objData, i );

            //Distribute the work evenly across all threads (not perfect), taking into
            //account we need to distribute in multiples of ARRAY_PACKED_REALS
            size_t numObjs  = ( totalObjs + (mNumWorkerThreads-1) ) / mNumWorkerThreads;
            numObjs         = ( (numObjs + ARRAY_PACKED_REALS - 1) / ARRAY_PACKED_REALS ) *
                                ARRAY_PACKED_REALS;

            const size_t toAdvance = std::min( threadIdx * numObjs, totalObjs );

            //Prevent going out of bounds (usually in the last threadIdx, or
            //when there are less entities than ARRAY_PACKED_REALS
            numObjs = std::min( numObjs, totalObjs - toAdvance );
            objData.advancePack( toAdvance / ARRAY_PACKED_REALS );

            lodStrategy->lodUpdateImpl( numObjs, objData, lodCamera, request.lodBias );
        }

        ++it;
    }
}
//-----------------------------------------------------------------------
void SceneManager::updateAllLods( const Camera *lodCamera, Real lodBias, uint8 firstRq, uint8 lastRq )
{
    mRequestType        = UPDATE_ALL_LODS;
    mUpdateLodRequest   = UpdateLodRequest( firstRq, lastRq, &mEntitiesMemoryManagerCulledList,
                                             lodCamera, lodCamera, lodBias );

    mUpdateLodRequest.camera->getFrustumPlanes();
    mUpdateLodRequest.lodCamera->getFrustumPlanes();

    fireWorkerThreadsAndWait();
}
//-----------------------------------------------------------------------
void SceneManager::instanceBatchCullFrustumThread( const InstanceBatchCullRequest &request,
                                                   size_t threadIdx )
{
    VisibleObjectsPerRq::const_iterator it = mVisibleObjects[threadIdx].begin();
    VisibleObjectsPerRq::const_iterator en = mVisibleObjects[threadIdx].begin();

    while( it != en )
    {
        MovableObject::MovableObjectArray::const_iterator itor = it->begin();
        MovableObject::MovableObjectArray::const_iterator end  = it->end();

        while( itor != end )
        {
            (*itor)->instanceBatchCullFrustumThreaded( request.frustum, request.lodCamera,
                                                       request.combinedVisibilityFlags );
            ++itor;
        }

        ++it;
    }
}
//-----------------------------------------------------------------------
void SceneManager::cullFrustum( const CullFrustumRequest &request, size_t threadIdx )
{
    VisibleObjectsPerRq &visibleObjectsPerRq = *(mVisibleObjects.begin() + threadIdx);
    {
        visibleObjectsPerRq.resize( 255 );
        VisibleObjectsPerRq::iterator itor = visibleObjectsPerRq.begin();
        VisibleObjectsPerRq::iterator end  = visibleObjectsPerRq.end();

        while( itor != end )
        {
            itor->clear();
            ++itor;
        }
    }

    const Camera *camera    = request.camera;
    const Camera *lodCamera = request.lodCamera;
    ObjectMemoryManagerVec::const_iterator it = request.objectMemManager->begin();
    ObjectMemoryManagerVec::const_iterator en = request.objectMemManager->end();

    while( it != en )
    {
        ObjectMemoryManager *memoryManager = *it;
        const size_t numRenderQueues = memoryManager->getNumRenderQueues();

        size_t firstRq = std::min<size_t>( request.firstRq, numRenderQueues );
        size_t lastRq  = std::min<size_t>( request.lastRq,  numRenderQueues );

        for( size_t i=firstRq; i<lastRq; ++i )
        {
            MovableObject::MovableObjectArray &outVisibleObjects = *(visibleObjectsPerRq.begin() + i);

            ObjectData objData;
            const size_t totalObjs = memoryManager->getFirstObjectData( objData, i );

            //Distribute the work evenly across all threads (not perfect), taking into
            //account we need to distribute in multiples of ARRAY_PACKED_REALS
            size_t numObjs  = ( totalObjs + (mNumWorkerThreads-1) ) / mNumWorkerThreads;
            numObjs         = ( (numObjs + ARRAY_PACKED_REALS - 1) / ARRAY_PACKED_REALS ) *
                                ARRAY_PACKED_REALS;

            const size_t toAdvance = std::min( threadIdx * numObjs, totalObjs );

            //Prevent going out of bounds (usually in the last threadIdx, or
            //when there are less entities than ARRAY_PACKED_REALS
            numObjs = std::min( numObjs, totalObjs - toAdvance );
            objData.advancePack( toAdvance / ARRAY_PACKED_REALS );

            MovableObject::cullFrustum( numObjs, objData, camera,
                    (camera->getLastViewport()->getVisibilityMask() & getVisibilityMask()) |
                    (camera->getLastViewport()->getVisibilityMask() &
                                        ~VisibilityFlags::RESERVED_VISIBILITY_FLAGS),
                    outVisibleObjects, lodCamera );

            if( mRenderQueue->getRenderQueueMode(i) == RenderQueue::FAST )
            {
                //V2 meshes can be added to the render queue in parallel
                bool casterPass = request.casterPass;
                MovableObject::MovableObjectArray::const_iterator itor = outVisibleObjects.begin();
                MovableObject::MovableObjectArray::const_iterator end  = outVisibleObjects.end();

                while( itor != end )
                {
                    RenderableArray::const_iterator itRend = (*itor)->mRenderables.begin();
                    RenderableArray::const_iterator enRend = (*itor)->mRenderables.end();

                    while( itRend != enRend )
                    {
                        mRenderQueue->addRenderableV2( threadIdx, i, casterPass, *itRend, *itor );
                        ++itRend;
                    }
                    ++itor;
                }

                outVisibleObjects.clear();
            }
        }

        ++it;
    }
}
//-----------------------------------------------------------------------
void SceneManager::buildLightList()
{
    mGlobalLightList.lights.clear();

    ObjectMemoryManagerVec::const_iterator it = mLightsMemoryManagerCulledList.begin();
    ObjectMemoryManagerVec::const_iterator en = mLightsMemoryManagerCulledList.end();

    while( it != en )
    {
        ObjectMemoryManager *objMemoryManager = *it;
        const size_t numRenderQueues = objMemoryManager->getNumRenderQueues();

        //TODO: Send this to worker threads (dark_sylinc)

        //Cull the lights against all cameras to build the list of visible lights.
        for( size_t i=0; i<numRenderQueues; ++i )
        {
            ObjectData objData;
            const size_t numObjs = objMemoryManager->getFirstObjectData( objData, i );

            Light::cullLights( numObjs, objData, mGlobalLightList, mVisibleCameras, mCubeMapCameras );
        }

        ++it;
    }

    //Global light list built. Now build a per-movable object light list
    it = mEntitiesMemoryManagerCulledList.begin();
    en = mEntitiesMemoryManagerCulledList.end();
    while( it != en )
    {
        ObjectMemoryManager *objMemoryManager = *it;
        const size_t numRenderQueues = objMemoryManager->getNumRenderQueues();

        for( size_t i=0; i<numRenderQueues; ++i )
        {
            ObjectData objData;
            const size_t numObjs = objMemoryManager->getFirstObjectData( objData, i );

            MovableObject::buildLightList( numObjs, objData, mGlobalLightList );
        }

        ++it;
    }
}
//-----------------------------------------------------------------------
void SceneManager::highLevelCull()
{
    mNodeMemoryManagerUpdateList.clear();
    mEntitiesMemoryManagerCulledList.clear();
    mEntitiesMemoryManagerUpdateList.clear();
    mLightsMemoryManagerCulledList.clear();
    mSkeletonAnimManagerCulledList.clear();

    mNodeMemoryManagerUpdateList.push_back( &mNodeMemoryManager[SCENE_DYNAMIC] );
    mEntitiesMemoryManagerCulledList.push_back( &mEntityMemoryManager[SCENE_DYNAMIC] );
    mEntitiesMemoryManagerCulledList.push_back( &mEntityMemoryManager[SCENE_STATIC] );
    mEntitiesMemoryManagerUpdateList.push_back( &mEntityMemoryManager[SCENE_DYNAMIC] );
    mLightsMemoryManagerCulledList.push_back( &mLightMemoryManager );
    mSkeletonAnimManagerCulledList.push_back( &mSkeletonAnimationManager );

    if( mStaticEntitiesDirty )
    {
        //Entities have changed
        mEntitiesMemoryManagerUpdateList.push_back( &mEntityMemoryManager[SCENE_STATIC] );
    }

    if( mStaticMinDepthLevelDirty < mNodeMemoryManager[SCENE_STATIC].getNumDepths() )
    {
        //Nodes have changed
        mNodeMemoryManagerUpdateList.push_back( &mNodeMemoryManager[SCENE_STATIC] );
    }
}
//-----------------------------------------------------------------------
void SceneManager::updateSceneGraph()
{
    //TODO: Enable auto tracking again, first manually update the tracked scene nodes for correct math. (dark_sylinc)
    // Update scene graph for this camera (can happen multiple times per frame)
    /*{
        // Auto-track nodes
        AutoTrackingSceneNodes::iterator atsni, atsniend;
        atsniend = mAutoTrackingSceneNodes.end();
        for (atsni = mAutoTrackingSceneNodes.begin(); atsni != atsniend; ++atsni)
        {
            (*atsni)->_autoTrack();
        }
        // Auto-track camera if required
        camera->_autoTrack();
    }*/

    OgreProfileGroup("updateSceneGraph", OGREPROF_GENERAL);

    // Update controllers 
    ControllerManager::getSingleton().updateAllControllers();

    highLevelCull();
    _applySceneAnimations();
    updateAllTransforms();
    updateAllAnimations();
#ifdef OGRE_LEGACY_ANIMATIONS
    updateInstanceManagerAnimations();
#endif
    updateInstanceManagers();
    updateAllBounds( mEntitiesMemoryManagerUpdateList );
    updateAllBounds( mLightsMemoryManagerCulledList );

    {
        // Auto-track nodes
        AutoTrackingSceneNodeVec::const_iterator itor = mAutoTrackingSceneNodes.begin();
        AutoTrackingSceneNodeVec::const_iterator end  = mAutoTrackingSceneNodes.end();

        while( itor != end )
        {
            itor->source->lookAt( itor->target->_getDerivedPosition() + itor->offset,
                                     Node::TS_WORLD, itor->localDirection );
            itor->source->_getDerivedPositionUpdated();
            ++itor;
        }
    }

    {
        // Auto-track camera if required
        CameraList::const_iterator itor = mCameras.begin();
        CameraList::const_iterator end  = mCameras.end();
        while( itor != end )
        {
            (*itor)->_autoTrack();
            ++itor;
        }
    }

    buildLightList();

    //Reset the list of render RQs for all cameras that are in a PASS_SCENE (except shadow passes)
    uint8 numRqs = 0;
    {
        ObjectMemoryManagerVec::const_iterator itor = mEntitiesMemoryManagerCulledList.begin();
        ObjectMemoryManagerVec::const_iterator end  = mEntitiesMemoryManagerCulledList.end();
        while( itor != end )
        {
            numRqs = std::max<uint8>( numRqs, (*itor)->_getTotalRenderQueues() );
            ++itor;
        }
    }

    CameraList::const_iterator itor = mCameras.begin();
    CameraList::const_iterator end  = mCameras.end();
    while( itor != end )
    {
        (*itor)->_resetRenderedRqs( numRqs );
        ++itor;
    }

    // Reset these
    mStaticMinDepthLevelDirty = std::numeric_limits<uint16>::max();
    mStaticEntitiesDirty = false;

    for( size_t i=0; i<OGRE_MAX_SIMULTANEOUS_LIGHTS; ++i )
        mAutoParamDataSource->setTextureProjector( 0, i );
}
//-----------------------------------------------------------------------
void SceneManager::renderSingleObject(Renderable* rend, const Pass* pass, 
                                      bool lightScissoringClipping, bool doLightIteration )
{
    unsigned short numMatrices;
    v1::RenderOperation ro;

    OgreProfileBeginGPUEvent("Material: " + pass->getParent()->getParent()->getName());
#if OGRE_DEBUG_MODE
    ro.srcRenderable = rend;
#endif

    GpuProgram* vprog = pass->hasVertexProgram() ? pass->getVertexProgram().get() : 0;

    bool passTransformState = true;

    if (vprog)
    {
        passTransformState = vprog->getPassTransformStates();
    }

    // Set world transformation
    numMatrices = rend->getNumWorldTransforms();
    
    if (numMatrices > 0)
    {
        rend->getWorldTransforms(mTempXform);

        if (passTransformState)
        {
            if (numMatrices > 1)
            {
                mDestRenderSystem->_setWorldMatrices(mTempXform, numMatrices);
            }
            else
            {
                mDestRenderSystem->_setWorldMatrix(*mTempXform);
            }
        }
    }
    // Issue view / projection changes if any
    useRenderableViewProjMode(rend, passTransformState);

    // mark per-object params as dirty
    mGpuParamsDirty |= (uint16)GPV_PER_OBJECT;

    if (!mSuppressRenderStateChanges)
    {
        bool passSurfaceAndLightParams = true;

        if (pass->isProgrammable())
        {
            // Tell auto params object about the renderable change
            mAutoParamDataSource->setCurrentRenderable(rend);
            // Tell auto params object about the world matrices, eliminated query from renderable again
            mAutoParamDataSource->setWorldMatrices(mTempXform, numMatrices);
            if (vprog)
            {
                passSurfaceAndLightParams = vprog->getPassSurfaceAndLightStates();
            }
        }

        // Reissue any texture gen settings which are dependent on view matrix
        Pass::ConstTextureUnitStateIterator texIter =  pass->getTextureUnitStateIterator();
        size_t unit = 0;
        while(texIter.hasMoreElements())
        {
            TextureUnitState* pTex = texIter.getNext();
            if (pTex->hasViewRelativeTextureCoordinateGeneration())
            {
                mDestRenderSystem->_setTextureUnitSettings(unit, *pTex);
            }
            ++unit;
        }

        // Sort out negative scaling
        // Assume first world matrix representative 
        if (mFlipCullingOnNegativeScale)
        {
            CullingMode cullMode = mPassCullingMode;

            if (mTempXform[0].hasNegativeScale())
            {
                switch(mPassCullingMode)
                {
                case CULL_CLOCKWISE:
                    cullMode = CULL_ANTICLOCKWISE;
                    break;
                case CULL_ANTICLOCKWISE:
                    cullMode = CULL_CLOCKWISE;
                    break;
                case CULL_NONE:
                    break;
                };
            }

#ifdef ENABLE_INCOMPATIBLE_OGRE_2_0
            // this also copes with returning from negative scale in previous render op
            // for same pass
            if (cullMode != mDestRenderSystem->_getCullingMode())
                mDestRenderSystem->_setCullingMode(cullMode);
#endif
        }

        if (doLightIteration)
        {
            // Create local light list for faster light iteration setup
            static LightList localLightList;

            // Here's where we issue the rendering operation to the render system
            // Note that we may do this once per light, therefore it's in a loop
            // and the light parameters are updated once per traversal through the
            // loop
            const LightList& rendLightList = rend->getLights();

            bool iteratePerLight = pass->getIteratePerLight();

            // deliberately unsigned in case start light exceeds number of lights
            // in which case this pass would be skipped
            int lightsLeft = 1;
            if (iteratePerLight)
            {
                lightsLeft = static_cast<int>(rendLightList.size()) - pass->getStartLight();
                // Don't allow total light count for all iterations to exceed max per pass
                if (lightsLeft > static_cast<int>(pass->getMaxSimultaneousLights()))
                {
                    lightsLeft = static_cast<int>(pass->getMaxSimultaneousLights());
                }
            }

            const LightList* pLightListToUse;
            // Start counting from the start light
            size_t lightIndex = pass->getStartLight();
            size_t depthInc = 0;

            while (lightsLeft > 0)
            {
                // Determine light list to use
                if (iteratePerLight)
                {
                    localLightList.resize(pass->getLightCountPerIteration());

                    LightList::iterator destit = localLightList.begin();
                    for (; destit != localLightList.end()
                            && lightIndex < rendLightList.size(); 
                        ++lightIndex, --lightsLeft)
                    {
                        Light const * currLight = rendLightList[lightIndex].light;

                        // Check whether we need to filter this one out
                        if ((pass->getRunOnlyForOneLightType() && 
                            pass->getOnlyLightType() != currLight->getType()) ||
                            (pass->getLightMask() & currLight->getLightMask()) == 0)
                        {
                            // Skip
                            continue;
                        }

                        *destit = rendLightList[lightIndex];
                        ++destit;
                    }
                    // Did we run out of lights before slots? e.g. 5 lights, 2 per iteration
                    if (destit != localLightList.end())
                    {
                        localLightList.erase(destit, localLightList.end());
                        lightsLeft = 0;
                    }
                    pLightListToUse = &localLightList;

                    // deal with the case where we found no lights
                    // since this is light iteration, we shouldn't render at all
                    if (pLightListToUse->empty())
                        return;
                }
                else // !iterate per light
                {
                    // Use complete light list potentially adjusted by start light
                    if (pass->getStartLight() || pass->getMaxSimultaneousLights() != OGRE_MAX_SIMULTANEOUS_LIGHTS || 
                        pass->getLightMask() != 0xFFFFFFFF)
                    {
                        // out of lights?
                        // skip manual 2nd lighting passes onwards if we run out of lights, but never the first one
                        if (pass->getStartLight() > 0 &&
                            pass->getStartLight() >= rendLightList.size())
                        {
                            break;
                        }
                        else
                        {
                            localLightList.clear();
                            LightList::const_iterator copyStart = rendLightList.begin();
                            std::advance(copyStart, pass->getStartLight());
                            // Clamp lights to copy to avoid overrunning the end of the list
                            size_t lightsCopied = 0, lightsToCopy = std::min(
                                static_cast<size_t>(pass->getMaxSimultaneousLights()), 
                                rendLightList.size() - pass->getStartLight());

                            //localLightList.insert(localLightList.begin(), 
                            //  copyStart, copyEnd);

                            // Copy lights over
                            for(LightList::const_iterator iter = copyStart; iter != rendLightList.end() && lightsCopied < lightsToCopy; ++iter)
                            {
                                if((pass->getLightMask() & iter->light->getLightMask()) != 0)
                                {
                                    localLightList.push_back(*iter);
                                    lightsCopied++;
                                }
                            }

                            pLightListToUse = &localLightList;
                        }
                    }
                    else
                    {
                        pLightListToUse = &rendLightList;
                    }
                    lightsLeft = 0;
                }

                fireRenderSingleObject(rend, pass, mAutoParamDataSource, pLightListToUse, mSuppressRenderStateChanges);

                // Do we need to update GPU program parameters?
                if (pass->isProgrammable())
                {
                    if( mCurrentShadowNode )
                    {
                        pLightListToUse = mCurrentShadowNode->setShadowMapsToPass( rend, pass,
                                                                                   mAutoParamDataSource,
                                                                                   pass->getStartLight() );
                    }

                    useLightsGpuProgram(pass, pLightListToUse);
                }
                // Do we need to update light states? 
                // Only do this if fixed-function vertex lighting applies
                if (passSurfaceAndLightParams)
                {
                    useLights(*pLightListToUse, pass->getMaxSimultaneousLights());
                }
                // optional light scissoring & clipping
                ClipResult scissored = CLIPPED_NONE;
                ClipResult clipped = CLIPPED_NONE;
                if (lightScissoringClipping && 
                    (pass->getLightScissoringEnabled() || pass->getLightClipPlanesEnabled()))
                {
                    // if there's no lights hitting the scene, then we might as 
                    // well stop since clipping cannot include anything
                    if (pLightListToUse->empty())
                        continue;

                    if (pass->getLightScissoringEnabled())
                        scissored = buildAndSetScissor(*pLightListToUse, mCameraInProgress);
                
                    if (pass->getLightClipPlanesEnabled())
                        clipped = buildAndSetLightClip(*pLightListToUse);

                    if (scissored == CLIPPED_ALL || clipped == CLIPPED_ALL)
                        continue;
                }
                // issue the render op      
                // nfz: check for gpu_multipass
                mDestRenderSystem->setCurrentPassIterationCount(pass->getPassIterationCount());
                // We might need to update the depth bias each iteration
                /*if (pass->getIterationDepthBias() != 0.0f)
                {
                    float depthBiasBase = pass->getDepthBiasConstant() + 
                        pass->getIterationDepthBias() * depthInc;
                    // depthInc deals with light iteration 
                    
                    // Note that we have to set the depth bias here even if the depthInc
                    // is zero (in which case you would think there is no change from
                    // what was set in _setPass(). The reason is that if there are
                    // multiple Renderables with this Pass, we won't go through _setPass
                    // again at the start of the iteration for the next Renderable
                    // because of Pass state grouping. So set it always

                    // Set modified depth bias right away
                    mDestRenderSystem->_setDepthBias(depthBiasBase, pass->getDepthBiasSlopeScale());

                    // Set to increment internally too if rendersystem iterates
                    mDestRenderSystem->setDeriveDepthBias(true, 
                        depthBiasBase, pass->getIterationDepthBias(), 
                        pass->getDepthBiasSlopeScale());
                }
                else
                {
                    mDestRenderSystem->setDeriveDepthBias(false);
                }*/
                depthInc += pass->getPassIterationCount();

                // Finalise GPU parameter bindings
                updateGpuProgramParameters(pass);

                rend->getRenderOperation(ro);

                if (rend->preRender(this, mDestRenderSystem))
                    mDestRenderSystem->_render(ro);
                rend->postRender(this, mDestRenderSystem);

                /*if (scissored == CLIPPED_SOME)
                    resetScissor();
                if (clipped == CLIPPED_SOME)
                    resetLightClip();*/
            } // possibly iterate per light
        }
        else // no automatic light processing
        {
            // Even if manually driving lights, check light type passes
            bool skipBecauseOfLightType = false;
            if (pass->getRunOnlyForOneLightType())
            {
                if( rend->getLights().size() == 1 && 
                    rend->getLights().at(0).light->getType() != pass->getOnlyLightType() )
                {
                    skipBecauseOfLightType = true;
                }
            }

            if (!skipBecauseOfLightType)
            {
                const LightList *lightList = &rend->getLights();
                fireRenderSingleObject( rend, pass, mAutoParamDataSource,
                                        lightList, mSuppressRenderStateChanges );

                // Do we need to update GPU program parameters?
                if( pass->isProgrammable() )
                {
                    if( mCurrentShadowNode )
                    {
                        lightList = mCurrentShadowNode->setShadowMapsToPass( rend, pass,
                                                                             mAutoParamDataSource,
                                                                             pass->getStartLight() );
                    }

                    useLightsGpuProgram( pass, lightList );
                }
                else if( passSurfaceAndLightParams )
                {
                    // Use manual lights if present, and not using vertex programs that don't use fixed pipeline
                    useLights( *lightList, pass->getMaxSimultaneousLights() );
                }

                // optional light scissoring
                ClipResult scissored = CLIPPED_NONE;
                ClipResult clipped = CLIPPED_NONE;
                if (lightScissoringClipping && pass->getLightScissoringEnabled())
                {
                    scissored = buildAndSetScissor( *lightList, mCameraInProgress );
                }
                if (lightScissoringClipping && pass->getLightClipPlanesEnabled())
                {
                    clipped = buildAndSetLightClip( *lightList );
                }
    
                // don't bother rendering if clipped / scissored entirely
                if (scissored != CLIPPED_ALL && clipped != CLIPPED_ALL)
                {
                    // issue the render op      
                    // nfz: set up multipass rendering
                    mDestRenderSystem->setCurrentPassIterationCount(pass->getPassIterationCount());
                    // Finalise GPU parameter bindings
                    updateGpuProgramParameters(pass);

                    rend->getRenderOperation(ro);

                    if (rend->preRender(this, mDestRenderSystem))
                        mDestRenderSystem->_render(ro);
                    rend->postRender(this, mDestRenderSystem);
                }
                /*if (scissored == CLIPPED_SOME)
                    resetScissor();
                if (clipped == CLIPPED_SOME)
                    resetLightClip();*/
                
            } // !skipBecauseOfLightType
        }

    }
    else // mSuppressRenderStateChanges
    {
        fireRenderSingleObject(rend, pass, mAutoParamDataSource, NULL, mSuppressRenderStateChanges);
        // Just render
        mDestRenderSystem->setCurrentPassIterationCount(1);
        if (rend->preRender(this, mDestRenderSystem))
        {
            rend->getRenderOperation(ro);
            try
            {
                mDestRenderSystem->_render(ro);
            }
            catch (RenderingAPIException& e)
            {
                OGRE_EXCEPT(Exception::ERR_RENDERINGAPI_ERROR,
                            "Exception when rendering material: " + pass->getParent()->getParent()->getName() +
                            "\nOriginal Exception description: " + e.getFullDescription() + "\n" ,
                            "SceneManager::renderSingleObject");
                
            }
        }
        rend->postRender(this, mDestRenderSystem);
    }
    
    // Reset view / projection changes if any
    resetViewProjMode(passTransformState);
    OgreProfileEndGPUEvent("Material: " + pass->getParent()->getParent()->getName());
}
//-----------------------------------------------------------------------
void SceneManager::setAmbientLight(const ColourValue& colour)
{
    mAmbientLight = colour;
}
//-----------------------------------------------------------------------
const ColourValue& SceneManager::getAmbientLight(void) const
{
    return mAmbientLight;
}
//-----------------------------------------------------------------------
ViewPoint SceneManager::getSuggestedViewpoint(bool random)
{
    // By default return the origin
    ViewPoint vp;
    vp.position = Vector3::ZERO;
    vp.orientation = Quaternion::IDENTITY;
    return vp;
}
//-----------------------------------------------------------------------
void SceneManager::setFog(FogMode mode, const ColourValue& colour, Real density, Real start, Real end)
{
    mFogMode = mode;
    mFogColour = colour;
    mFogStart = start;
    mFogEnd = end;
    mFogDensity = density;
}
//-----------------------------------------------------------------------
FogMode SceneManager::getFogMode(void) const
{
    return mFogMode;
}
//-----------------------------------------------------------------------
const ColourValue& SceneManager::getFogColour(void) const
{
    return mFogColour;
}
//-----------------------------------------------------------------------
Real SceneManager::getFogStart(void) const
{
    return mFogStart;
}
//-----------------------------------------------------------------------
Real SceneManager::getFogEnd(void) const
{
    return mFogEnd;
}
//-----------------------------------------------------------------------
Real SceneManager::getFogDensity(void) const
{
    return mFogDensity;
}
//-----------------------------------------------------------------------
v1::BillboardSet* SceneManager::createBillboardSet(unsigned int poolSize)
{
    NameValuePairList params;
    params["poolSize"] = StringConverter::toString(poolSize);
    return static_cast<v1::BillboardSet*>( createMovableObject(
                                               v1::BillboardSetFactory::FACTORY_TYPE_NAME,
                                               &mEntityMemoryManager[SCENE_DYNAMIC],
                                               &params) );
}
//-----------------------------------------------------------------------
void SceneManager::destroyBillboardSet(v1::BillboardSet* set)
{
    destroyMovableObject(set);
}
//-----------------------------------------------------------------------
void SceneManager::setDisplaySceneNodes(bool display)
{
    mDisplayNodes = display;
}
//-----------------------------------------------------------------------
v1::Animation* SceneManager::createAnimation(const String& name, Real length)
{
    OGRE_LOCK_MUTEX(mAnimationsListMutex);

    // Check name not used
    if (mAnimationsList.find(name) != mAnimationsList.end())
    {
        OGRE_EXCEPT(
            Exception::ERR_DUPLICATE_ITEM,
            "An animation with the name " + name + " already exists",
            "SceneManager::createAnimation" );
    }

    v1::Animation* pAnim = OGRE_NEW v1::Animation(name, length);
    mAnimationsList[name] = pAnim;
    return pAnim;
}
//-----------------------------------------------------------------------
v1::Animation* SceneManager::getAnimation(const String& name) const
{
    OGRE_LOCK_MUTEX(mAnimationsListMutex);

    AnimationList::const_iterator i = mAnimationsList.find(name);
    if (i == mAnimationsList.end())
    {
        OGRE_EXCEPT(Exception::ERR_ITEM_NOT_FOUND, 
            "Cannot find animation with name " + name, 
            "SceneManager::getAnimation");
    }
    return i->second;
}
//-----------------------------------------------------------------------
bool SceneManager::hasAnimation(const String& name) const
{
    OGRE_LOCK_MUTEX(mAnimationsListMutex);
    return (mAnimationsList.find(name) != mAnimationsList.end());
}
//-----------------------------------------------------------------------
void SceneManager::destroyAnimation(const String& name)
{
    OGRE_LOCK_MUTEX(mAnimationsListMutex);

    // Also destroy any animation states referencing this animation
    mAnimationStates.removeAnimationState(name);

    AnimationList::iterator i = mAnimationsList.find(name);
    if (i == mAnimationsList.end())
    {
        OGRE_EXCEPT(Exception::ERR_ITEM_NOT_FOUND, 
            "Cannot find animation with name " + name, 
            "SceneManager::getAnimation");
    }

    // Free memory
    OGRE_DELETE i->second;

    mAnimationsList.erase(i);

}
//-----------------------------------------------------------------------
void SceneManager::destroyAllAnimations(void)
{
    OGRE_LOCK_MUTEX(mAnimationsListMutex);
    // Destroy all states too, since they cannot reference destroyed animations
    destroyAllAnimationStates();

    AnimationList::iterator i;
    for (i = mAnimationsList.begin(); i != mAnimationsList.end(); ++i)
    {
        // destroy
        OGRE_DELETE i->second;
    }
    mAnimationsList.clear();
}
//-----------------------------------------------------------------------
v1::AnimationState* SceneManager::createAnimationState(const String& animName)
{
    // Get animation, this will throw an exception if not found
    v1::Animation* anim = getAnimation(animName);

    // Create new state
    return mAnimationStates.createAnimationState(animName, 0, anim->getLength());

}
//-----------------------------------------------------------------------
v1::AnimationState* SceneManager::getAnimationState(const String& animName) const
{
    return mAnimationStates.getAnimationState(animName);

}
//-----------------------------------------------------------------------
bool SceneManager::hasAnimationState(const String& name) const
{
    return mAnimationStates.hasAnimationState(name);
}
//-----------------------------------------------------------------------
void SceneManager::destroyAnimationState(const String& name)
{
    mAnimationStates.removeAnimationState(name);
}
//-----------------------------------------------------------------------
void SceneManager::destroyAllAnimationStates(void)
{
    mAnimationStates.removeAllAnimationStates();
}
//-----------------------------------------------------------------------
void SceneManager::_applySceneAnimations(void)
{
    // manual lock over states (extended duration required)
    OGRE_LOCK_MUTEX(mAnimationStates.OGRE_AUTO_MUTEX_NAME);

    // Iterate twice, once to reset, once to apply, to allow blending
    v1::ConstEnabledAnimationStateIterator stateIt = mAnimationStates.getEnabledAnimationStateIterator();

    while (stateIt.hasMoreElements())
    {
        const v1::AnimationState* state = stateIt.getNext();
        v1::Animation* anim = getAnimation(state->getAnimationName());

        // Reset any nodes involved
        v1::Animation::NodeTrackIterator nodeTrackIt = anim->getNodeTrackIterator();
        while(nodeTrackIt.hasMoreElements())
        {
			nodeTrackIt.getNext()->resetNodeToInitialState();
        }

        v1::Animation::OldNodeTrackIterator OldNodeTrackIt = anim->getOldNodeTrackIterator();
		while(OldNodeTrackIt.hasMoreElements())
		{
            v1::OldNode* nd = OldNodeTrackIt.getNext()->getAssociatedNode();
			if (nd)
				nd->resetToInitialState();
		}

        v1::Animation::NumericTrackIterator numTrackIt = anim->getNumericTrackIterator();
        while(numTrackIt.hasMoreElements())
        {
            const AnimableValuePtr& animPtr = numTrackIt.getNext()->getAssociatedAnimable();
            if (!animPtr.isNull())
                animPtr->resetToBaseValue();
        }
    }

    // this should allow blended animations
    stateIt = mAnimationStates.getEnabledAnimationStateIterator();
    while (stateIt.hasMoreElements())
    {
        const v1::AnimationState* state = stateIt.getNext();
        v1::Animation* anim = getAnimation(state->getAnimationName());
        // Apply the animation
        anim->apply(state->getTimePosition(), state->getWeight());
    }
}
//---------------------------------------------------------------------
void SceneManager::manualRender(v1::RenderOperation* rend,
                                Pass* pass, Viewport* vp, const Matrix4& worldMatrix, 
                                const Matrix4& viewMatrix, const Matrix4& projMatrix, 
                                bool doBeginEndFrame) 
{
    if (vp)
        mDestRenderSystem->_setViewport(vp);

    if (doBeginEndFrame)
        mDestRenderSystem->_beginFrame();

    mDestRenderSystem->_setWorldMatrix(worldMatrix);
    setViewMatrix(viewMatrix);
    mDestRenderSystem->_setProjectionMatrix(projMatrix);

    _setPass(pass);
    // Do we need to update GPU program parameters?
    if (pass->isProgrammable())
    {
        if (vp)
        {
            mAutoParamDataSource->setCurrentViewport(vp);
        }
        mAutoParamDataSource->setCurrentSceneManager(this);
        mAutoParamDataSource->setWorldMatrices(&worldMatrix, 1);
        Camera dummyCam( 0, &mEntityMemoryManager[SCENE_DYNAMIC], 0 );
        dummyCam.setCustomViewMatrix(true, viewMatrix);
        dummyCam.setCustomProjectionMatrix(true, projMatrix);
        mAutoParamDataSource->setCurrentCamera(&dummyCam);
        updateGpuProgramParameters(pass);
    }
    mDestRenderSystem->_render(*rend);

    if (doBeginEndFrame)
        mDestRenderSystem->_endFrame();

}
//---------------------------------------------------------------------
void SceneManager::manualRender(Renderable* rend, const Pass* pass, Viewport* vp,
    const Matrix4& viewMatrix, 
    const Matrix4& projMatrix,bool doBeginEndFrame,
    bool lightScissoringClipping, bool doLightIteration)
{
    if (vp)
        mDestRenderSystem->_setViewport(vp);

    if (doBeginEndFrame)
        mDestRenderSystem->_beginFrame();

    setViewMatrix(viewMatrix);
    mDestRenderSystem->_setProjectionMatrix(projMatrix);

    _setPass(pass);
    Camera dummyCam( 0, &mEntityMemoryManager[SCENE_DYNAMIC], 0 );
    dummyCam.setCustomViewMatrix(true, viewMatrix);
    dummyCam.setCustomProjectionMatrix(true, projMatrix);
    // Do we need to update GPU program parameters?
    if (pass->isProgrammable())
    {
        if (vp)
        {
            mAutoParamDataSource->setCurrentViewport(vp);
        }
        mAutoParamDataSource->setCurrentSceneManager(this);
        mAutoParamDataSource->setCurrentCamera(&dummyCam);
        updateGpuProgramParameters(pass);
    }
    if (vp)
        mCurrentViewport = vp;
    renderSingleObject(rend, pass, lightScissoringClipping, doLightIteration);


    if (doBeginEndFrame)
        mDestRenderSystem->_endFrame();

}
//---------------------------------------------------------------------
void SceneManager::useRenderableViewProjMode(const Renderable* pRend, bool fixedFunction)
{
    // Check view matrix
    bool useIdentityView = pRend->getUseIdentityView();
    if (useIdentityView)
    {
        // Using identity view now, change it
        if (fixedFunction)
            setViewMatrix(Matrix4::IDENTITY);
        mGpuParamsDirty |= (uint16)GPV_GLOBAL;
        mResetIdentityView = true;
    }

    bool useIdentityProj = pRend->getUseIdentityProjection();
    if (useIdentityProj)
    {
        // Use identity projection matrix, still need to take RS depth into account.
        if (fixedFunction)
        {
            Matrix4 mat;
            mDestRenderSystem->_convertProjectionMatrix(Matrix4::IDENTITY, mat);
            mDestRenderSystem->_setProjectionMatrix(mat);
        }
        mGpuParamsDirty |= (uint16)GPV_GLOBAL;

        mResetIdentityProj = true;
    }

    
}
//---------------------------------------------------------------------
void SceneManager::resetViewProjMode(bool fixedFunction)
{
    if (mResetIdentityView)
    {
        // Coming back to normal from identity view
        if (fixedFunction)
            setViewMatrix(mCachedViewMatrix);
        mGpuParamsDirty |= (uint16)GPV_GLOBAL;

        mResetIdentityView = false;
    }
    
    if (mResetIdentityProj)
    {
        // Coming back from flat projection
        if (fixedFunction)
            mDestRenderSystem->_setProjectionMatrix(mCameraInProgress->getProjectionMatrixRS());
        mGpuParamsDirty |= (uint16)GPV_GLOBAL;

        mResetIdentityProj = false;
    }
    

}
//---------------------------------------------------------------------
void SceneManager::_queueSkiesForRendering(Camera* cam)
{
    // Update nodes
    // Translate the box by the camera position (constant distance)
    if (mSkyPlaneNode)
    {
        // The plane position relative to the camera has already been set up
        mSkyPlaneNode->setPosition(cam->getDerivedPosition());
        mSkyPlaneNode->_getDerivedPositionUpdated();
        mSkyPlaneEntity->getWorldAabbUpdated();
    }

    if (mSkyBoxNode)
    {
        mSkyBoxNode->setPosition(cam->getDerivedPosition());
        mSkyBoxNode->_getDerivedPositionUpdated();
        mSkyBoxObj->getWorldAabbUpdated();
    }

    if (mSkyDomeNode)
    {
        mSkyDomeNode->setPosition(cam->getDerivedPosition());
        mSkyDomeNode->_getDerivedPositionUpdated();

        for (size_t i = 0; i < 5; ++i)
            mSkyDomeEntity[i]->getWorldAabbUpdated();
    }
}
//---------------------------------------------------------------------
void SceneManager::addRenderQueueListener(RenderQueueListener* newListener)
{
    mRenderQueueListeners.push_back(newListener);
}
//---------------------------------------------------------------------
void SceneManager::removeRenderQueueListener(RenderQueueListener* delListener)
{
    RenderQueueListenerList::iterator i, iend;
    iend = mRenderQueueListeners.end();
    for (i = mRenderQueueListeners.begin(); i != iend; ++i)
    {
        if (*i == delListener)
        {
            mRenderQueueListeners.erase(i);
            break;
        }
    }

}
//---------------------------------------------------------------------
void SceneManager::addRenderObjectListener(RenderObjectListener* newListener)
{
    mRenderObjectListeners.push_back(newListener);
}
//---------------------------------------------------------------------
void SceneManager::removeRenderObjectListener(RenderObjectListener* delListener)
{
    RenderObjectListenerList::iterator i, iend;
    iend = mRenderObjectListeners.end();
    for (i = mRenderObjectListeners.begin(); i != iend; ++i)
    {
        if (*i == delListener)
        {
            mRenderObjectListeners.erase(i);
            break;
        }
    }
}
//---------------------------------------------------------------------
void SceneManager::_setCurrentShadowNode( CompositorShadowNode *shadowNode )
{
    mCurrentShadowNode = shadowNode;
    mAutoParamDataSource->setCurrentShadowNode( shadowNode );
}
//---------------------------------------------------------------------
void SceneManager::addListener(Listener* newListener)
{
    mListeners.push_back(newListener);
}
//---------------------------------------------------------------------
void SceneManager::removeListener(Listener* delListener)
{
    ListenerList::iterator i = std::find(mListeners.begin(), mListeners.end(), delListener);
    if (i != mListeners.end())
        mListeners.erase(i);
}
//---------------------------------------------------------------------
void SceneManager::firePreRenderQueues()
{
    for (RenderQueueListenerList::iterator i = mRenderQueueListeners.begin(); 
        i != mRenderQueueListeners.end(); ++i)
    {
        (*i)->preRenderQueues();
    }
}
//---------------------------------------------------------------------
void SceneManager::firePostRenderQueues()
{
    for (RenderQueueListenerList::iterator i = mRenderQueueListeners.begin(); 
        i != mRenderQueueListeners.end(); ++i)
    {
        (*i)->postRenderQueues();
    }
}
//---------------------------------------------------------------------
bool SceneManager::fireRenderQueueStarted(uint8 id, const String& invocation)
{
    RenderQueueListenerList::iterator i, iend;
    bool skip = false;

    RenderQueue *rq = mRenderQueue;

    iend = mRenderQueueListeners.end();
    for (i = mRenderQueueListeners.begin(); i != iend; ++i)
    {
        (*i)->renderQueueStarted( rq, id, invocation, skip );
    }
    return skip;
}
//---------------------------------------------------------------------
bool SceneManager::fireRenderQueueEnded(uint8 id, const String& invocation)
{
    RenderQueueListenerList::iterator i, iend;
    bool repeat = false;

    iend = mRenderQueueListeners.end();
    for (i = mRenderQueueListeners.begin(); i != iend; ++i)
    {
        (*i)->renderQueueEnded(id, invocation, repeat);
    }
    return repeat;
}
//---------------------------------------------------------------------
void SceneManager::fireRenderSingleObject(Renderable* rend, const Pass* pass,
                                           const AutoParamDataSource* source, 
                                           const LightList* pLightList, bool suppressRenderStateChanges)
{
    RenderObjectListenerList::iterator i, iend;

    iend = mRenderObjectListeners.end();
    for (i = mRenderObjectListeners.begin(); i != iend; ++i)
    {
        (*i)->notifyRenderSingleObject(rend, pass, source, pLightList, suppressRenderStateChanges);
    }
}
//---------------------------------------------------------------------
void SceneManager::fireShadowTexturesUpdated(size_t numberOfShadowTextures)
{
    ListenerList listenersCopy = mListeners;
    ListenerList::iterator i, iend;

    iend = listenersCopy.end();
    for (i = listenersCopy.begin(); i != iend; ++i)
    {
        (*i)->shadowTexturesUpdated(numberOfShadowTextures);
    }
}
//---------------------------------------------------------------------
void SceneManager::fireShadowTexturesPreCaster(const Light* light, Camera* camera, size_t iteration)
{
    ListenerList listenersCopy = mListeners;
    ListenerList::iterator i, iend;

    iend = listenersCopy.end();
    for (i = listenersCopy.begin(); i != iend; ++i)
    {
        (*i)->shadowTextureCasterPreViewProj(light, camera, iteration);
    }
}
//---------------------------------------------------------------------
void SceneManager::firePreFindVisibleObjects(Viewport* v)
{
    ListenerList listenersCopy = mListeners;
    ListenerList::iterator i, iend;

    iend = listenersCopy.end();
    for (i = listenersCopy.begin(); i != iend; ++i)
    {
        (*i)->preFindVisibleObjects(this, mIlluminationStage, v);
    }

}
//---------------------------------------------------------------------
void SceneManager::firePostFindVisibleObjects(Viewport* v)
{
    ListenerList listenersCopy = mListeners;
    ListenerList::iterator i, iend;

    iend = listenersCopy.end();
    for (i = listenersCopy.begin(); i != iend; ++i)
    {
        (*i)->postFindVisibleObjects(this, mIlluminationStage, v);
    }


}
//---------------------------------------------------------------------
void SceneManager::fireSceneManagerDestroyed()
{
    ListenerList listenersCopy = mListeners;
    ListenerList::iterator i, iend;

    iend = listenersCopy.end();
    for (i = listenersCopy.begin(); i != iend; ++i)
    {
        (*i)->sceneManagerDestroyed(this);
    }
}
//---------------------------------------------------------------------
void SceneManager::setViewport(Viewport* vp)
{
    mCurrentViewport = vp;
    // Set viewport in render system
    mDestRenderSystem->_setViewport(vp);
    mAutoParamDataSource->setCurrentViewport(vp);
    // Set the active material scheme for this viewport
    MaterialManager::getSingleton().setActiveScheme(vp->getMaterialScheme());
}
//---------------------------------------------------------------------
void SceneManager::showBoundingBoxes(bool bShow) 
{
    mShowBoundingBoxes = bShow;
}
//---------------------------------------------------------------------
bool SceneManager::getShowBoundingBoxes() const
{
    return mShowBoundingBoxes;
}
//---------------------------------------------------------------------
void SceneManager::_addAutotrackingSceneNode( SceneNode* source, SceneNode* target,
												const Vector3 &offset, const Vector3 &localDirection )
{
	_removeAutotrackingSceneNode( source );
	mAutoTrackingSceneNodes.push_back( AutoTrackingSceneNode( source, target, offset, localDirection ) );
}
//---------------------------------------------------------------------
void SceneManager::_removeAutotrackingSceneNode( SceneNode* source )
{
	AutoTrackingSceneNodeVec::iterator itor = mAutoTrackingSceneNodes.begin();
	AutoTrackingSceneNodeVec::iterator end  = mAutoTrackingSceneNodes.end();

	while( itor != end && itor->source != source )
		++itor;

	if( itor != end )
		efficientVectorRemove( mAutoTrackingSceneNodes, itor );
}
//---------------------------------------------------------------------
void SceneManager::_suppressRenderStateChanges(bool suppress)
{
    mSuppressRenderStateChanges = suppress;
}
//---------------------------------------------------------------------
const Pass* SceneManager::deriveShadowCasterPass(const Pass* pass)
{
    Pass* retPass;  
    if (!pass->getParent()->getShadowCasterMaterial().isNull())
    {
        return pass->getParent()->getShadowCasterMaterial()->getBestTechnique()->getPass(0); 
    }
    else 
    {
        retPass = mShadowTextureCustomCasterPass ? 
            mShadowTextureCustomCasterPass : mShadowCasterPlainBlackPass;
    }

    
    // Special case alpha-blended passes
    /*if ((pass->getSourceBlendFactor() == SBF_SOURCE_ALPHA &&
        pass->getDestBlendFactor() == SBF_ONE_MINUS_SOURCE_ALPHA))
        //|| pass->getAlphaRejectFunction() != CMPF_ALWAYS_PASS)
    {
        // Alpha blended passes must retain their transparency
        retPass->setAlphaRejectSettings(pass->getAlphaRejectFunction(),
            pass->getAlphaRejectValue());
        retPass->setSceneBlending(pass->getSourceBlendFactor(), pass->getDestBlendFactor());
        retPass->getParent()->getParent()->setTransparencyCastsShadows(true);

        // So we allow the texture units, but override the colour functions
        // Copy texture state, shift up one since 0 is shadow texture
        unsigned short origPassTUCount = pass->getNumTextureUnitStates();
        for (unsigned short t = 0; t < origPassTUCount; ++t)
        {
            TextureUnitState* tex;
            if (retPass->getNumTextureUnitStates() <= t)
            {
                tex = retPass->createTextureUnitState();
            }
            else
            {
                tex = retPass->getTextureUnitState(t);
            }
            // copy base state
            (*tex) = *(pass->getTextureUnitState(t));
            // override colour function
            tex->setColourOperationEx( LBX_SOURCE1, LBS_MANUAL, LBS_CURRENT, mShadowColour );

        }
        // Remove any extras
        while (retPass->getNumTextureUnitStates() > origPassTUCount)
        {
            retPass->removeTextureUnitState(origPassTUCount);
        }

    }
    else
    {
        // reset
        retPass->setSceneBlending(SBT_REPLACE);
        retPass->setAlphaRejectFunction(CMPF_ALWAYS_PASS);
        while (retPass->getNumTextureUnitStates() > 0)
        {
            retPass->removeTextureUnitState(0);
        }
    }*/

    // Does incoming pass have a custom shadow caster program?
    if (!pass->getShadowCasterVertexProgramName().empty())
    {
        // Have to merge the shadow caster vertex program in
        retPass->setVertexProgram(
            pass->getShadowCasterVertexProgramName(), false);
        const GpuProgramPtr& prg = retPass->getVertexProgram();
        // Load this program if not done already
        if (!prg->isLoaded())
            prg->load();
        // Copy params
        retPass->setVertexProgramParameters(
            pass->getShadowCasterVertexProgramParameters());
        // Also have to hack the light autoparams, that is done later
    }
    else 
    {
        if (retPass == mShadowTextureCustomCasterPass)
        {
            // reset vp?
            if (mShadowTextureCustomCasterPass->getVertexProgramName() !=
                mShadowTextureCustomCasterVertexProgram)
            {
                mShadowTextureCustomCasterPass->setVertexProgram(
                    mShadowTextureCustomCasterVertexProgram, false);
                if(mShadowTextureCustomCasterPass->hasVertexProgram())
                {
                    mShadowTextureCustomCasterPass->setVertexProgramParameters(
                        mShadowTextureCustomCasterVPParams);

                }

            }

        }
        else
        {
            // Standard shadow caster pass, reset to no vp
            retPass->setVertexProgram(BLANKSTRING);
        }
    }

    if (!pass->getShadowCasterFragmentProgramName().empty())
    {
        // Have to merge the shadow caster fragment program in
        retPass->setFragmentProgram(
                                  pass->getShadowCasterFragmentProgramName(), false);
        const GpuProgramPtr& prg = retPass->getFragmentProgram();
        // Load this program if not done already
        if (!prg->isLoaded())
            prg->load();
        // Copy params
        retPass->setFragmentProgramParameters(
                                            pass->getShadowCasterFragmentProgramParameters());
        // Also have to hack the light autoparams, that is done later
    }
    else 
    {
        if (retPass == mShadowTextureCustomCasterPass)
        {
            // reset fp?
            if (mShadowTextureCustomCasterPass->getFragmentProgramName() !=
                mShadowTextureCustomCasterFragmentProgram)
            {
                mShadowTextureCustomCasterPass->setFragmentProgram(
                                                                 mShadowTextureCustomCasterFragmentProgram, false);
                if(mShadowTextureCustomCasterPass->hasFragmentProgram())
                {
                    mShadowTextureCustomCasterPass->setFragmentProgramParameters(
                                                                               mShadowTextureCustomCasterFPParams);
                }
            }
        }
        else
        {
            // Standard shadow caster pass, reset to no fp
            retPass->setFragmentProgram(BLANKSTRING);
        }
    }
    
    // handle the case where there is no fixed pipeline support
    retPass->getParent()->getParent()->compile();
    Technique* btech = retPass->getParent()->getParent()->getBestTechnique();
    if( btech )
    {
        retPass = btech->getPass(0);
    }

    return retPass;
}
//---------------------------------------------------------------------
const RealRect& SceneManager::getLightScissorRect( const Light* l, const Camera* cam )
{
    checkCachedLightClippingInfo();

    // Re-use calculations if possible
    LightClippingInfoMap::iterator ci = mLightClippingInfoMap.find(l);
    if (ci == mLightClippingInfoMap.end())
    {
        // create new entry
        ci = mLightClippingInfoMap.insert(LightClippingInfoMap::value_type(l, LightClippingInfo())).first;
    }
    if (!ci->second.scissorValid)
    {

        buildScissor(l, cam, ci->second.scissorRect);
        ci->second.scissorValid = true;
    }

    return ci->second.scissorRect;

}
//---------------------------------------------------------------------
ClipResult SceneManager::buildAndSetScissor(const LightList& ll, const Camera* cam)
{
#ifdef ENABLE_INCOMPATIBLE_OGRE_2_0
    RealRect finalRect;
    // init (inverted since we want to grow from nothing)
    finalRect.left = finalRect.bottom = 1.0f;
    finalRect.right = finalRect.top = -1.0f;

    for (LightList::const_iterator i = ll.begin(); i != ll.end(); ++i)
    {
        Light const * l = i->light;
        // a directional light is being used, no scissoring can be done, period.
        if (l->getType() == Light::LT_DIRECTIONAL)
            return CLIPPED_NONE;

        const RealRect& scissorRect = getLightScissorRect(l, cam);

        // merge with final
        finalRect.left = std::min(finalRect.left, scissorRect.left);
        finalRect.bottom = std::min(finalRect.bottom, scissorRect.bottom);
        finalRect.right= std::max(finalRect.right, scissorRect.right);
        finalRect.top = std::max(finalRect.top, scissorRect.top);


    }

    if (finalRect.left >= 1.0f || finalRect.right <= -1.0f ||
        finalRect.top <= -1.0f || finalRect.bottom >= 1.0f)
    {
        // rect was offscreen
        return CLIPPED_ALL;
    }

    // Some scissoring?
    if (finalRect.left > -1.0f || finalRect.right < 1.0f || 
        finalRect.bottom > -1.0f || finalRect.top < 1.0f)
    {
        // Turn normalised device coordinates into pixels
        int iLeft, iTop, iWidth, iHeight;
        mCurrentViewport->getActualDimensions(iLeft, iTop, iWidth, iHeight);
        size_t szLeft, szRight, szTop, szBottom;

        szLeft = (size_t)(iLeft + ((finalRect.left + 1) * 0.5 * iWidth));
        szRight = (size_t)(iLeft + ((finalRect.right + 1) * 0.5 * iWidth));
        szTop = (size_t)(iTop + ((-finalRect.top + 1) * 0.5 * iHeight));
        szBottom = (size_t)(iTop + ((-finalRect.bottom + 1) * 0.5 * iHeight));

        mDestRenderSystem->setScissorTest(true, szLeft, szTop, szRight, szBottom);

        return CLIPPED_SOME;
    }
    else
#endif
        return CLIPPED_NONE;

}
//---------------------------------------------------------------------
void SceneManager::buildScissor(const Light* light, const Camera* cam, RealRect& rect)
{
    // Project the sphere onto the camera
    Sphere sphere(light->getParentNode()->_getDerivedPosition(), light->getAttenuationRange());
    cam->projectSphere(sphere, &(rect.left), &(rect.top), &(rect.right), &(rect.bottom));
}
//---------------------------------------------------------------------
const AxisAlignedBox& SceneManager::getCurrentCastersBox(void) const
{
    if( !mCurrentShadowNode )
        return AxisAlignedBox::BOX_NULL;
    else
        return mCurrentShadowNode->getCastersBox();
}
//---------------------------------------------------------------------
void SceneManager::getMinMaxDepthRange( const Frustum *shadowMapCamera,
                                        Real &outMin, Real &outMax ) const
{
    if( !mCurrentShadowNode )
    {
        outMin = 0.0f;
        outMax = 100000.0f;
    }
    else
    {
        mCurrentShadowNode->getMinMaxDepthRange( shadowMapCamera, outMin, outMax );
    }
}
//---------------------------------------------------------------------
AxisAlignedBox SceneManager::_calculateCurrentCastersBox( uint32 viewportVisibilityMask,
                                                            uint8 _firstRq, uint8 _lastRq ) const
{
    AxisAlignedBox retVal;

    ObjectMemoryManagerVec::const_iterator it = mEntitiesMemoryManagerCulledList.begin();
    ObjectMemoryManagerVec::const_iterator en = mEntitiesMemoryManagerCulledList.end();

    while( it != en )
    {
        ObjectMemoryManager *objMemoryManager = *it;
        const size_t numRenderQueues = objMemoryManager->getNumRenderQueues();

        //TODO: Send this to worker threads (dark_sylinc)

        size_t firstRq = std::min<size_t>( _firstRq, numRenderQueues );
        size_t lastRq  = std::min<size_t>( _lastRq,  numRenderQueues );

        for( size_t i=firstRq; i<lastRq; ++i )
        {
            AxisAlignedBox tmpBox;

            ObjectData objData;
            const size_t numObjs = objMemoryManager->getFirstObjectData( objData, i );

            MovableObject::calculateCastersBox( numObjs, objData,
                                                (viewportVisibilityMask&getVisibilityMask()) |
                                                (viewportVisibilityMask &
                                                 ~VisibilityFlags::RESERVED_VISIBILITY_FLAGS),
                                                &tmpBox );
            retVal.merge( tmpBox );
        }

        ++it;
    }

    return retVal;
}
//---------------------------------------------------------------------
void SceneManager::propagateRelativeOrigin( SceneNode *sceneNode, const Vector3 &relativeOrigin )
{
    if( sceneNode->numAttachedObjects() > 0 )
    {
        size_t numAttachedCameras = 0;
        for( size_t i=0; i<sceneNode->numAttachedObjects(); ++i )
        {
            MovableObject *attachedObj = sceneNode->getAttachedObject( i );

            CameraMap::const_iterator itor = mCamerasByName.find( attachedObj->getName() ); 
            if( itor != mCamerasByName.end() && attachedObj == itor->second )
                ++numAttachedCameras;
        }

        if( numAttachedCameras == sceneNode->numAttachedObjects() )
        {
            //All of the attached objects are actually cameras. We can propagate
            //the change to them and continue with this node's children.
            for( size_t i=0; i<sceneNode->numAttachedObjects(); ++i )
            {
                MovableObject *attachedObj = sceneNode->getAttachedObject( i );
                assert( dynamic_cast<Camera*>( attachedObj ) );
                Camera *camera = static_cast<Camera*>( attachedObj );
                camera->setPosition( camera->getPosition() - relativeOrigin );
            }

            for( size_t i=0; i<sceneNode->numChildren(); ++i )
            {
                propagateRelativeOrigin( static_cast<SceneNode*>(sceneNode->getChild( i )),
                                         relativeOrigin );
            }
        }
        else
        {
            //There are attachments here. We can't keep propagating. Change here.
            sceneNode->setPosition( sceneNode->getPosition() - relativeOrigin );
        }
    }
    else if( sceneNode->numChildren() == 0 )
    {
        sceneNode->setPosition( sceneNode->getPosition() - relativeOrigin );
    }
    else
    {
        for( size_t i=0; i<sceneNode->numChildren(); ++i )
            propagateRelativeOrigin( static_cast<SceneNode*>(sceneNode->getChild( i )), relativeOrigin );
    }
}
//---------------------------------------------------------------------
void SceneManager::setRelativeOrigin( const Vector3 &relativeOrigin, bool bPermanent )
{
    if( !bPermanent )
    {
        for( size_t i=0; i<NUM_SCENE_MEMORY_MANAGER_TYPES; ++i )
            mSceneRoot[i]->setPosition( -relativeOrigin );
    }
    else
    {
        for( size_t i=0; i<NUM_SCENE_MEMORY_MANAGER_TYPES; ++i )
        {
            mSceneRoot[i]->setPosition( Vector3::ZERO );
            propagateRelativeOrigin( mSceneRoot[i], relativeOrigin );
        }

        propagateRelativeOrigin( mSkyBoxNode, relativeOrigin );
        propagateRelativeOrigin( mSkyDomeNode, relativeOrigin );
        propagateRelativeOrigin( mSkyBoxNode, relativeOrigin );
    }

    notifyStaticDirty( mSceneRoot[SCENE_STATIC] );
}
//---------------------------------------------------------------------
Vector3 SceneManager::getRelativeOrigin(void) const
{
    return mSceneRoot[SCENE_DYNAMIC]->getPosition();
}
//---------------------------------------------------------------------
void SceneManager::checkCachedLightClippingInfo()
{
    unsigned long frame = Root::getSingleton().getNextFrameNumber();
    if (frame != mLightClippingInfoMapFrameNumber)
    {
        // reset cached clip information
        mLightClippingInfoMap.clear();
        mLightClippingInfoMapFrameNumber = frame;
    }
}
//---------------------------------------------------------------------
const PlaneList& SceneManager::getLightClippingPlanes( const Light* l )
{
    checkCachedLightClippingInfo();

    // Try to re-use clipping info if already calculated
    LightClippingInfoMap::iterator ci = mLightClippingInfoMap.find(l);
    if (ci == mLightClippingInfoMap.end())
    {
        // create new entry
        ci = mLightClippingInfoMap.insert(LightClippingInfoMap::value_type(l, LightClippingInfo())).first;
    }
    if (!ci->second.clipPlanesValid)
    {
        buildLightClip(l, ci->second.clipPlanes);
        ci->second.clipPlanesValid = true;
    }
    return ci->second.clipPlanes;
    
}
//---------------------------------------------------------------------
ClipResult SceneManager::buildAndSetLightClip(const LightList& ll)
{
    if (!mDestRenderSystem->getCapabilities()->hasCapability(RSC_USER_CLIP_PLANES))
        return CLIPPED_NONE;

    Light const * clipBase = 0;
    for (LightList::const_iterator i = ll.begin(); i != ll.end(); ++i)
    {
        // a directional light is being used, no clipping can be done, period.
        if (i->light->getType() == Light::LT_DIRECTIONAL)
            return CLIPPED_NONE;

        if (clipBase)
        {
            // we already have a clip base, so we had more than one light
            // in this list we could clip by, so clip none
            return CLIPPED_NONE;
        }
        clipBase = i->light;
    }

    if (clipBase)
    {
        const PlaneList& clipPlanes = getLightClippingPlanes(clipBase);
        
        mDestRenderSystem->setClipPlanes(clipPlanes);
        return CLIPPED_SOME;
    }
    else
    {
        // Can only get here if no non-directional lights from which to clip from
        // ie list must be empty
        return CLIPPED_ALL;
    }


}
//---------------------------------------------------------------------
void SceneManager::buildLightClip(const Light* l, PlaneList& planes)
{
    if (!mDestRenderSystem->getCapabilities()->hasCapability(RSC_USER_CLIP_PLANES))
        return;

    planes.clear();

    Vector3 pos = l->getParentNode()->_getDerivedPosition();
    Real r = l->getAttenuationRange();
    switch(l->getType())
    {
    case Light::LT_POINT:
        {
            planes.push_back(Plane(Vector3::UNIT_X, pos + Vector3(-r, 0, 0)));
            planes.push_back(Plane(Vector3::NEGATIVE_UNIT_X, pos + Vector3(r, 0, 0)));
            planes.push_back(Plane(Vector3::UNIT_Y, pos + Vector3(0, -r, 0)));
            planes.push_back(Plane(Vector3::NEGATIVE_UNIT_Y, pos + Vector3(0, r, 0)));
            planes.push_back(Plane(Vector3::UNIT_Z, pos + Vector3(0, 0, -r)));
            planes.push_back(Plane(Vector3::NEGATIVE_UNIT_Z, pos + Vector3(0, 0, r)));
        }
        break;
    case Light::LT_SPOTLIGHT:
        {
            Vector3 dir = l->getDerivedDirection();
            // near & far planes
            planes.push_back(Plane(dir, pos + dir * l->getSpotlightNearClipDistance()));
            planes.push_back(Plane(-dir, pos + dir * r));
            // 4 sides of pyramids
            // derive orientation
            Vector3 up = Vector3::UNIT_Y;
            // Check it's not coincident with dir
            if (Math::Abs(up.dotProduct(dir)) >= 1.0f)
            {
                up = Vector3::UNIT_Z;
            }
            // cross twice to rederive, only direction is unaltered
            Vector3 right = dir.crossProduct(up);
            right.normalise();
            up = right.crossProduct(dir);
            up.normalise();
            // Derive quaternion from axes (negate dir since -Z)
            Quaternion q;
            q.FromAxes(right, up, -dir);

            // derive pyramid corner vectors in world orientation
            Vector3 tl, tr, bl, br;
            Real d = Math::Tan(l->getSpotlightOuterAngle() * 0.5) * r;
            tl = q * Vector3(-d, d, -r);
            tr = q * Vector3(d, d, -r);
            bl = q * Vector3(-d, -d, -r);
            br = q * Vector3(d, -d, -r);

            // use cross product to derive normals, pass through light world pos
            // top
            planes.push_back(Plane(tl.crossProduct(tr).normalisedCopy(), pos));
            // right
            planes.push_back(Plane(tr.crossProduct(br).normalisedCopy(), pos));
            // bottom
            planes.push_back(Plane(br.crossProduct(bl).normalisedCopy(), pos));
            // left
            planes.push_back(Plane(bl.crossProduct(tl).normalisedCopy(), pos));

        }
        break;
    default:
        // do nothing
        break;
    };

}
//---------------------------------------------------------------------
void SceneManager::resetLightClip()
{
    if (!mDestRenderSystem->getCapabilities()->hasCapability(RSC_USER_CLIP_PLANES))
        return;

    mDestRenderSystem->resetClipPlanes();
}
//---------------------------------------------------------------------
void SceneManager::setShadowColour(const ColourValue& colour)
{
    mShadowColour = colour;
}
//---------------------------------------------------------------------
const ColourValue& SceneManager::getShadowColour(void) const
{
    return mShadowColour;
}
//---------------------------------------------------------------------
void SceneManager::setShadowFarDistance(Real distance)
{
    mDefaultShadowFarDist = distance;
    mDefaultShadowFarDistSquared = distance * distance;
}
//---------------------------------------------------------------------
void SceneManager::setShadowDirectionalLightExtrusionDistance(Real dist)
{
    mShadowDirLightExtrudeDist = dist;
}
//---------------------------------------------------------------------
Real SceneManager::getShadowDirectionalLightExtrusionDistance(void) const
{
    return mShadowDirLightExtrudeDist;
}
//---------------------------------------------------------------------
void SceneManager::setShadowTextureCasterMaterial(const String& name)
{
    if (name.empty())
    {
        mShadowTextureCustomCasterPass = 0;
    }
    else
    {
        MaterialPtr mat = MaterialManager::getSingleton().getByName(name);
        if (mat.isNull())
        {
            OGRE_EXCEPT(Exception::ERR_ITEM_NOT_FOUND,
                "Cannot locate material called '" + name + "'", 
                "SceneManager::setShadowTextureCasterMaterial");
        }
        mat->load();
        if (!mat->getBestTechnique())
        {
            // unsupported
            mShadowTextureCustomCasterPass = 0;
        }
        else
        {

            mShadowTextureCustomCasterPass = mat->getBestTechnique()->getPass(0);
            if (mShadowTextureCustomCasterPass->hasVertexProgram())
            {
                // Save vertex program and params in case we have to swap them out
                mShadowTextureCustomCasterVertexProgram = 
                    mShadowTextureCustomCasterPass->getVertexProgramName();
                mShadowTextureCustomCasterVPParams = 
                    mShadowTextureCustomCasterPass->getVertexProgramParameters();
            }
            if (mShadowTextureCustomCasterPass->hasFragmentProgram())
            {
                // Save fragment program and params in case we have to swap them out
                mShadowTextureCustomCasterFragmentProgram = 
                mShadowTextureCustomCasterPass->getFragmentProgramName();
                mShadowTextureCustomCasterFPParams = 
                mShadowTextureCustomCasterPass->getFragmentProgramParameters();
            }
        }
    }
}
//---------------------------------------------------------------------
template<typename T>
void SceneManager::checkMovableObjectIntegrity( const typename vector<T*>::type &container,
                                                const T *mo ) const
{
    if( mo->mGlobalIndex >= container.size() || mo != *(container.begin() + mo->mGlobalIndex) )
    {
        OGRE_EXCEPT(Exception::ERR_INTERNAL_ERROR, "MovableObject ID: " +
            StringConverter::toString( mo->getId() ) + ", named '" + mo->getName() +
            "' of type '" + mo->getMovableType() + "'\nHad it's mGlobalIndex out of "
            "date!!! (or the MovableObject wasn't created with this SceneManager)",
            "SceneManager::checkMovableObjectIntegrity" );
    }
}
//---------------------------------------------------------------------
SceneManager::RenderContext* SceneManager::_pauseRendering()
{
    RenderContext* context = new RenderContext;
    context->renderQueue = mRenderQueue;
    context->viewport = mCurrentViewport;
    context->camera = mCameraInProgress;

    context->rsContext = mDestRenderSystem->_pauseFrame();
    mRenderQueue = 0;
    return context;
}
//---------------------------------------------------------------------
void SceneManager::_resumeRendering(SceneManager::RenderContext* context) 
{
    delete mRenderQueue;
    mRenderQueue = context->renderQueue;
    Ogre::Viewport* vp = context->viewport;
    Ogre::Camera* camera = context->camera;

    // Tell params about viewport
    setViewport(vp);

    // Tell params about camera
    mAutoParamDataSource->setCurrentCamera(camera);
    // Set autoparams for finite dir light extrusion
    mAutoParamDataSource->setShadowDirLightExtrusionDistance(mShadowDirLightExtrudeDist);

    // Tell params about current ambient light
    mAutoParamDataSource->setAmbientLightColour(mAmbientLight);
    // Tell rendersystem
    mDestRenderSystem->setAmbientLight(mAmbientLight.r, mAmbientLight.g, mAmbientLight.b);

    // Set camera window clipping planes (if any)
    if (mDestRenderSystem->getCapabilities()->hasCapability(RSC_USER_CLIP_PLANES))
    {
        mDestRenderSystem->resetClipPlanes();
        if (camera->isWindowSet())  
        {
            mDestRenderSystem->setClipPlanes(camera->getWindowPlanes());
        }
    }
    mCameraInProgress = context->camera;
    mDestRenderSystem->_resumeFrame(context->rsContext);

    // Set initial camera state
    mDestRenderSystem->_setProjectionMatrix(mCameraInProgress->getProjectionMatrixRS());
    
    mCachedViewMatrix = mCameraInProgress->getViewMatrix(true);

    setViewMatrix(mCachedViewMatrix);
    delete context;
}
//---------------------------------------------------------------------
v1::StaticGeometry* SceneManager::createStaticGeometry(const String& name)
{
    // Check not existing
    if (mStaticGeometryList.find(name) != mStaticGeometryList.end())
    {
        OGRE_EXCEPT(Exception::ERR_DUPLICATE_ITEM, 
            "StaticGeometry with name '" + name + "' already exists!", 
            "SceneManager::createStaticGeometry");
    }
    v1::StaticGeometry* ret = OGRE_NEW v1::StaticGeometry(this, name);
    mStaticGeometryList[name] = ret;
    return ret;
}
//---------------------------------------------------------------------
v1::StaticGeometry* SceneManager::getStaticGeometry(const String& name) const
{
    StaticGeometryList::const_iterator i = mStaticGeometryList.find(name);
    if (i == mStaticGeometryList.end())
    {
        OGRE_EXCEPT(Exception::ERR_ITEM_NOT_FOUND, 
            "StaticGeometry with name '" + name + "' not found", 
            "SceneManager::createStaticGeometry");
    }
    return i->second;
}
//-----------------------------------------------------------------------
bool SceneManager::hasStaticGeometry(const String& name) const
{
    return (mStaticGeometryList.find(name) != mStaticGeometryList.end());
}

//---------------------------------------------------------------------
void SceneManager::destroyStaticGeometry(v1::StaticGeometry* geom)
{
    destroyStaticGeometry(geom->getName());
}
//---------------------------------------------------------------------
void SceneManager::destroyStaticGeometry(const String& name)
{
    StaticGeometryList::iterator i = mStaticGeometryList.find(name);
    if (i != mStaticGeometryList.end())
    {
        OGRE_DELETE i->second;
        mStaticGeometryList.erase(i);
    }

}
//---------------------------------------------------------------------
void SceneManager::destroyAllStaticGeometry(void)
{
    StaticGeometryList::iterator i, iend;
    iend = mStaticGeometryList.end();
    for (i = mStaticGeometryList.begin(); i != iend; ++i)
    {
        OGRE_DELETE i->second;
    }
    mStaticGeometryList.clear();
}
//---------------------------------------------------------------------
v1::InstanceManager* SceneManager::createInstanceManager( const String &customName,
                                                          const String &meshName,
                                                          const String &groupName,
                                                          v1::InstanceManager::InstancingTechnique technique,
                                                          size_t numInstancesPerBatch, uint16 flags,
                                                          unsigned short subMeshIdx )
{
    InstanceManagerVec::iterator itor = std::lower_bound( mInstanceManagers.begin(),
                                                          mInstanceManagers.end(),
                                                          customName, v1::InstanceManagerCmp() );
    if (itor != mInstanceManagers.end() && (*itor)->getName() == customName )
    {
        OGRE_EXCEPT( Exception::ERR_DUPLICATE_ITEM, 
            "InstancedManager with name '" + customName + "' already exists!", 
            "SceneManager::createInstanceManager");
    }

    v1::InstanceManager *retVal = new v1::InstanceManager( customName, this, meshName, groupName,
                                                           technique, flags, numInstancesPerBatch,
                                                           subMeshIdx );

    mInstanceManagers.insert( itor, retVal );
    return retVal;
}
//---------------------------------------------------------------------
v1::InstanceManager* SceneManager::getInstanceManager( IdString managerName ) const
{
    InstanceManagerVec::const_iterator itor = std::lower_bound( mInstanceManagers.begin(),
                                                                mInstanceManagers.end(),
                                                                managerName, v1::InstanceManagerCmp() );
    if (itor == mInstanceManagers.end() || (*itor)->getName() != managerName )
    {
        OGRE_EXCEPT(Exception::ERR_ITEM_NOT_FOUND, 
                "InstancedManager with name '" + managerName.getFriendlyText() + "' not found",
                "SceneManager::getInstanceManager");
    }

    return *itor;
}
//---------------------------------------------------------------------
bool SceneManager::hasInstanceManager( IdString managerName ) const
{
    InstanceManagerVec::const_iterator itor = std::lower_bound( mInstanceManagers.begin(),
                                                                mInstanceManagers.end(),
                                                                managerName, v1::InstanceManagerCmp() );
    return itor != mInstanceManagers.end() && (*itor)->getName() == managerName;
}
//---------------------------------------------------------------------
void SceneManager::destroyInstanceManager( IdString name )
{
    InstanceManagerVec::iterator itor = std::lower_bound( mInstanceManagers.begin(),
                                                            mInstanceManagers.end(),
                                                            name, v1::InstanceManagerCmp() );
    if (itor != mInstanceManagers.end() && (*itor)->getName() == name )
    {
        OGRE_DELETE *itor;
        mInstanceManagers.erase( itor );
    }
}
//---------------------------------------------------------------------
void SceneManager::destroyInstanceManager( v1::InstanceManager *instanceManager )
{
    destroyInstanceManager( instanceManager->getName() );
}
//---------------------------------------------------------------------
void SceneManager::destroyAllInstanceManagers(void)
{
    InstanceManagerVec::iterator itor = mInstanceManagers.begin();
    InstanceManagerVec::iterator end  = mInstanceManagers.end();

    while( itor != end )
        OGRE_DELETE *itor++;

    mInstanceManagers.clear();
}
//---------------------------------------------------------------------
size_t SceneManager::getNumInstancesPerBatch( const String &meshName, const String &groupName,
                                              const String &materialName,
                                              v1::InstanceManager::InstancingTechnique technique,
                                              size_t numInstancesPerBatch, uint16 flags,
                                              unsigned short subMeshIdx )
{
    v1::InstanceManager tmpMgr( "TmpInstanceManager", this, meshName, groupName,
                                technique, flags, numInstancesPerBatch, subMeshIdx );
    
    return tmpMgr.getMaxOrBestNumInstancesPerBatch( materialName, numInstancesPerBatch, flags );
}
//---------------------------------------------------------------------
v1::InstancedEntity* SceneManager::createInstancedEntity( const String &materialName,
                                                          const String &managerName )
{
    InstanceManagerVec::const_iterator itor = std::lower_bound( mInstanceManagers.begin(),
                                                                mInstanceManagers.end(),
                                                                managerName, v1::InstanceManagerCmp() );

    if (itor == mInstanceManagers.end() || (*itor)->getName() != managerName )
    {
        OGRE_EXCEPT(Exception::ERR_ITEM_NOT_FOUND, 
                "InstancedManager with name '" + managerName + "' not found", 
                "SceneManager::createInstanceEntity");
    }

    return (*itor)->createInstancedEntity( materialName );
}
//---------------------------------------------------------------------
void SceneManager::destroyInstancedEntity( v1::InstancedEntity *instancedEntity )
{
    instancedEntity->_getOwner()->removeInstancedEntity( instancedEntity );
}
//---------------------------------------------------------------------
#ifdef OGRE_LEGACY_ANIMATIONS
void SceneManager::updateInstanceManagerAnimations(void)
{
    InstanceManagerVec::const_iterator itor = mInstanceManagers.begin();
    InstanceManagerVec::const_iterator end  = mInstanceManagers.end();

    while( itor != end )
    {
        (*itor)->_updateAnimations();
        ++itor;
    }
}
#endif
//---------------------------------------------------------------------
void SceneManager::updateInstanceManagersThread( size_t threadIdx )
{
    InstanceManagerVec::const_iterator itor = mInstanceManagers.begin();
    InstanceManagerVec::const_iterator end  = mInstanceManagers.end();

    while( itor != end )
    {
        (*itor)->_updateDirtyBatchesThread( threadIdx );
        ++itor;
    }
}
//---------------------------------------------------------------------
void SceneManager::updateInstanceManagers(void)
{
    // First update the individual instances from multiple threads
    mRequestType = UPDATE_INSTANCE_MANAGERS;
    fireWorkerThreadsAndWait();

    // Now perform the final pass from a single thread
    InstanceManagerVec::const_iterator itor = mInstanceManagers.begin();
    InstanceManagerVec::const_iterator end  = mInstanceManagers.end();

    while( itor != end )
    {
        (*itor)->_updateDirtyBatches();
        ++itor;
    }
}
//---------------------------------------------------------------------
AxisAlignedBoxSceneQuery* 
SceneManager::createAABBQuery(const AxisAlignedBox& box, uint32 mask)
{
    DefaultAxisAlignedBoxSceneQuery* q = OGRE_NEW DefaultAxisAlignedBoxSceneQuery(this);
    q->setBox(box);
    q->setQueryMask(mask);
    return q;
}
//---------------------------------------------------------------------
SphereSceneQuery* 
SceneManager::createSphereQuery(const Sphere& sphere, uint32 mask)
{
    DefaultSphereSceneQuery* q = OGRE_NEW DefaultSphereSceneQuery(this);
    q->setSphere(sphere);
    q->setQueryMask(mask);
    return q;
}
//---------------------------------------------------------------------
PlaneBoundedVolumeListSceneQuery* 
SceneManager::createPlaneBoundedVolumeQuery(const PlaneBoundedVolumeList& volumes, 
                                            uint32 mask)
{
    DefaultPlaneBoundedVolumeListSceneQuery* q = OGRE_NEW DefaultPlaneBoundedVolumeListSceneQuery(this);
    q->setVolumes(volumes);
    q->setQueryMask(mask);
    return q;
}

//---------------------------------------------------------------------
RaySceneQuery* 
SceneManager::createRayQuery(const Ray& ray, uint32 mask)
{
    DefaultRaySceneQuery* q = OGRE_NEW DefaultRaySceneQuery(this);
    q->setRay(ray);
    q->setQueryMask(mask);
    return q;
}
//---------------------------------------------------------------------
IntersectionSceneQuery* 
SceneManager::createIntersectionQuery(uint32 mask)
{

    DefaultIntersectionSceneQuery* q = OGRE_NEW DefaultIntersectionSceneQuery(this);
    q->setQueryMask(mask);
    return q;
}
//---------------------------------------------------------------------
void SceneManager::destroyQuery(SceneQuery* query)
{
    OGRE_DELETE query;
}
//---------------------------------------------------------------------
SceneManager::MovableObjectCollection* 
SceneManager::getMovableObjectCollection(const String& typeName)
{
    // lock collection mutex
    OGRE_LOCK_MUTEX(mMovableObjectCollectionMapMutex);

    MovableObjectCollectionMap::iterator i = 
        mMovableObjectCollectionMap.find(typeName);
    if (i == mMovableObjectCollectionMap.end())
    {
        // create
        MovableObjectCollection* newCollection = OGRE_NEW_T(MovableObjectCollection, MEMCATEGORY_SCENE_CONTROL)();
        mMovableObjectCollectionMap[typeName] = newCollection;
        return newCollection;
    }
    else
    {
        return i->second;
    }
}
//---------------------------------------------------------------------
const SceneManager::MovableObjectCollection* 
SceneManager::getMovableObjectCollection(const String& typeName) const
{
    // lock collection mutex
    OGRE_LOCK_MUTEX(mMovableObjectCollectionMapMutex);

    MovableObjectCollectionMap::const_iterator i = 
        mMovableObjectCollectionMap.find(typeName);
    if (i == mMovableObjectCollectionMap.end())
    {
        OGRE_EXCEPT(Exception::ERR_ITEM_NOT_FOUND, 
            "Object collection named '" + typeName + "' does not exist.", 
            "SceneManager::getMovableObjectCollection");
    }
    else
    {
        return i->second;
    }
}
//---------------------------------------------------------------------
MovableObject* SceneManager::createMovableObject( const String& typeName,
                                                    ObjectMemoryManager *objectMemMgr,
                                                    const NameValuePairList* params )
{
    // Nasty hack to make generalised Camera functions work without breaking add-on SMs
    if (typeName == "Camera")
    {
        return createCamera( "", true );
    }
    MovableObjectFactory* factory = 
        Root::getSingleton().getMovableObjectFactory(typeName);
    // Check for duplicate names
    MovableObjectCollection* objectMap = getMovableObjectCollection(typeName);

    {
        OGRE_LOCK_MUTEX(objectMap->mutex);

        MovableObject* newObj = factory->createInstance( Id::generateNewId<MovableObject>(),
                                                         objectMemMgr, this, params );
        objectMap->movableObjects.push_back( newObj );
        newObj->mGlobalIndex = objectMap->movableObjects.size() - 1;
        return newObj;
    }

}
//---------------------------------------------------------------------
bool SceneManager::hasMovableObject( MovableObject *m )
{
    if(!m)
        OGRE_EXCEPT(Exception::ERR_INVALIDPARAMS, "Cannot look for a null object", "SceneManager::hasMovableObject");

    MovableObjectVec objects = getMovableObjectCollection(m->getMovableType())->movableObjects;
    return (m->mGlobalIndex < objects.size() && m == *(objects.begin() + m->mGlobalIndex));
}
//---------------------------------------------------------------------
void SceneManager::destroyMovableObject( MovableObject *m, const String& typeName )
{
    // Nasty hack to make generalised Camera functions work without breaking add-on SMs
    if (typeName == "Camera")
    {
        assert( dynamic_cast<Camera*>(m) );
        destroyCamera( static_cast<Camera*>(m) );
        return;
    }
    MovableObjectCollection* objectMap = getMovableObjectCollection(typeName);
    MovableObjectFactory* factory = 
        Root::getSingleton().getMovableObjectFactory(typeName);

    {
            OGRE_LOCK_MUTEX(objectMap->mutex);

        checkMovableObjectIntegrity( objectMap->movableObjects, m );

        MovableObjectVec::iterator itor = objectMap->movableObjects.begin() + m->mGlobalIndex;

        //If itor is invalid then something is terribly wrong (deleting a ptr twice may be?)
        itor = efficientVectorRemove( objectMap->movableObjects, itor );
        factory->destroyInstance( m );
        m = 0;

        //The MovableObject that was at the end got swapped and has now a different index
        if( itor != objectMap->movableObjects.end() )
            (*itor)->mGlobalIndex = itor - objectMap->movableObjects.begin();
    }
}
//---------------------------------------------------------------------
void SceneManager::destroyAllMovableObjectsByType(const String& typeName)
{
    // Nasty hack to make generalised Camera functions work without breaking add-on SMs
    if (typeName == "Camera")
    {
        destroyAllCameras();
        return;
    }
    MovableObjectCollection* objectMap = getMovableObjectCollection(typeName);
    MovableObjectFactory* factory = 
        Root::getSingleton().getMovableObjectFactory(typeName);
    
    {
            OGRE_LOCK_MUTEX(objectMap->mutex);
        MovableObjectVec::iterator itor = objectMap->movableObjects.begin();
        MovableObjectVec::iterator end  = objectMap->movableObjects.end();
        while( itor != end )
        {
            if( (*itor)->_getManager() == this )
            {
                // Only destroy our own
                MovableObject *mo = *itor;
                itor = efficientVectorRemove( objectMap->movableObjects, itor );
                end  = objectMap->movableObjects.end();
                factory->destroyInstance( mo );

                //The node that was at the end got swapped and has now a different index
                if( itor != end )
                    (*itor)->mGlobalIndex = itor - objectMap->movableObjects.begin();
            }
            else
            {
                ++itor;
            }
        }
    }
}
//---------------------------------------------------------------------
void SceneManager::destroyAllMovableObjects(void)
{
    // Lock collection mutex
    OGRE_LOCK_MUTEX(mMovableObjectCollectionMapMutex);

    MovableObjectCollectionMap::iterator ci = mMovableObjectCollectionMap.begin();

    for(;ci != mMovableObjectCollectionMap.end(); ++ci)
    {
        MovableObjectCollection* coll = ci->second;

        // lock map mutex
        OGRE_LOCK_MUTEX(coll->mutex);

        if (Root::getSingleton().hasMovableObjectFactory(ci->first))
        {
            // Only destroy if we have a factory instance; otherwise must be injected
            MovableObjectFactory* factory = 
                Root::getSingleton().getMovableObjectFactory(ci->first);

            MovableObjectVec::iterator itor = coll->movableObjects.begin();
            MovableObjectVec::iterator end  = coll->movableObjects.end();
            while( itor != end )
            {
                if( (*itor)->_getManager() == this )
                {
                    // Only destroy our own
                    MovableObject *mo = *itor;
                    itor = efficientVectorRemove( coll->movableObjects, itor );
                    end  = coll->movableObjects.end();
                    factory->destroyInstance( mo );

                    //The node that was at the end got swapped and has now a different index
                    if( itor != end )
                        (*itor)->mGlobalIndex = itor - coll->movableObjects.begin();
                }
                else
                {
                    ++itor;
                }
            }
        }
    }

}

//---------------------------------------------------------------------
SceneManager::MovableObjectIterator 
SceneManager::getMovableObjectIterator(const String& typeName)
{
    MovableObjectCollection* objectMap = getMovableObjectCollection(typeName);
    // Iterator not thread safe! Warned in header.
    return MovableObjectIterator(objectMap->movableObjects.begin(), objectMap->movableObjects.end());
}
//---------------------------------------------------------------------
void SceneManager::destroyMovableObject(MovableObject* m)
{
    if(!m)
        OGRE_EXCEPT(Exception::ERR_INVALIDPARAMS, "Cannot destroy a null MovableObject.", "SceneManager::destroyMovableObject");
    destroyMovableObject(m, m->getMovableType());
}
//---------------------------------------------------------------------
void SceneManager::injectMovableObject(MovableObject* m)
{
    MovableObjectCollection* objectMap = getMovableObjectCollection(m->getMovableType());
    {
            OGRE_LOCK_MUTEX(objectMap->mutex);

        objectMap->movableObjects.push_back( m );
        m->mGlobalIndex = objectMap->movableObjects.size() - 1;
    }
}
//---------------------------------------------------------------------
void SceneManager::extractMovableObject(MovableObject* m)
{
    MovableObjectCollection* objectMap = getMovableObjectCollection(m->getMovableType());
    {
            OGRE_LOCK_MUTEX(objectMap->mutex);

        checkMovableObjectIntegrity( objectMap->movableObjects, m );
        MovableObjectVec::iterator itor = objectMap->movableObjects.begin() + m->mGlobalIndex;

        // no delete
        itor = efficientVectorRemove( objectMap->movableObjects, itor );
        //The node that was at the end got swapped and has now a different index
        if( itor != objectMap->movableObjects.end() )
            (*itor)->mGlobalIndex = itor - objectMap->movableObjects.begin();
    }
}
//---------------------------------------------------------------------
void SceneManager::extractAllMovableObjectsByType(const String& typeName)
{
    MovableObjectCollection* objectMap = getMovableObjectCollection(typeName);
    {
            OGRE_LOCK_MUTEX(objectMap->mutex);
        // no deletion
        objectMap->movableObjects.clear();
    }
}
//---------------------------------------------------------------------
void SceneManager::_renderSingleObject( Renderable* pRend, const MovableObject *pMovableObject,
                                        bool casterPass, bool dualParaboloid )
{
    mRenderQueue->renderSingleObject( pRend, pMovableObject, mDestRenderSystem,
                                      casterPass, dualParaboloid );
}
//---------------------------------------------------------------------
void SceneManager::_injectRenderWithPass( Pass *pass, Renderable *rend, Camera *activeCamera,
                                          bool shadowDerivation, bool doLightIteration )
{
    if( activeCamera )
    {
        mCameraInProgress   = activeCamera;
        mCurrentViewport    = activeCamera->getLastViewport();
    }

    // render something as if it came from the current queue
    const Pass *usedPass = _setPass(pass, false, shadowDerivation);
    renderSingleObject( rend, usedPass, false, doLightIteration );
}
//---------------------------------------------------------------------
RenderSystem *SceneManager::getDestinationRenderSystem()
{
    return mDestRenderSystem;
}
//---------------------------------------------------------------------
uint32 SceneManager::_getCombinedVisibilityMask(void) const
{
    //Always preserve the settings of the reserved visibility flags in the viewport.
    return mCurrentViewport ?
        (mCurrentViewport->getVisibilityMask() & mVisibilityMask) |
        (mCurrentViewport->getVisibilityMask() & ~VisibilityFlags::RESERVED_VISIBILITY_FLAGS) :
                mVisibilityMask;
<<<<<<< HEAD

=======
>>>>>>> 697c8d82
}
//-----------------------------------------------------------------------------------
/*void SceneManager::buildDiffList( ArrayMemoryManager::ManagerType managerType, uint16 level,
                                    const MemoryPoolVec &basePtrs,
                                    ArrayMemoryManager::PtrdiffVec &outDiffsList )
{
    SceneNodeList::const_iterator itor = mSceneNodes.begin();
    SceneNodeList::const_iterator end  = mSceneNodes.end();

    while( itor != end )
    {
        if( (*itor)->getDepthLevel() == level )
        {
            Transform &transform = (*itor)->_getTransform();
            outDiffsList.push_back( (transform.mParents + transform.mIndex) -
                                    (Ogre::Node**)basePtrs[NodeArrayMemoryManager::Parent] );
        }
        ++itor;
    }
}
//---------------------------------------------------------------------
void SceneManager::applyRebase( ArrayMemoryManager::ManagerType managerType, uint16 level,
                                const MemoryPoolVec &newBasePtrs,
                                const ArrayMemoryManager::PtrdiffVec &diffsList )
{
    ArrayMemoryManager::PtrdiffVec::const_iterator it = diffsList.begin();
    SceneNodeList::const_iterator itor = mSceneNodes.begin();
    SceneNodeList::const_iterator end  = mSceneNodes.end();

    while( itor != end )
    {
        if( (*itor)->getDepthLevel() == level )
        {
            Transform &transform = (*itor)->_getTransform();
            transform.rebasePtrs( newBasePtrs, *it++ );
        }

        ++itor;
    }
}
//---------------------------------------------------------------------
void SceneManager::performCleanup( ArrayMemoryManager::ManagerType managerType, uint16 level,
                                    const MemoryPoolVec &basePtrs, size_t const *elementsMemSizes,
                                    size_t startInstance, size_t diffInstances )
{
    //If mSceneNodes were ordered by mChunkBase & mIndex, there would be a huge optimization to be made
    SceneNodeList::const_iterator itor = mSceneNodes.begin();
    SceneNodeList::const_iterator end  = mSceneNodes.end();

    const Ogre::Node **minBasePtr = (const Ogre::Node**)( basePtrs[NodeArrayMemoryManager::Parent] +
                                    startInstance * elementsMemSizes[NodeArrayMemoryManager::Parent] );

    while( itor != end )
    {
        if( (*itor)->getDepthLevel() == level )
        {
            Transform &transform = (*itor)->_getTransform();
            if( transform.mParents + transform.mIndex > minBasePtr )
            {
                transform.rebasePtrs( diffInstances );
                ++itor;
            }
        }
    }
}*/
//---------------------------------------------------------------------
void SceneManager::addLodListener(LodListener *listener)
{
    mLodListeners.insert(listener);
}
//---------------------------------------------------------------------
void SceneManager::removeLodListener(LodListener *listener)
{
    LodListenerSet::iterator it = mLodListeners.find(listener);
    if (it != mLodListeners.end())
        mLodListeners.erase(it);
}
//---------------------------------------------------------------------
void SceneManager::_notifyMovableObjectLodChanged(MovableObjectLodChangedEvent& evt)
{
    // Notify listeners and determine if event needs to be queued
    bool queueEvent = false;
    for (LodListenerSet::iterator it = mLodListeners.begin(); it != mLodListeners.end(); ++it)
    {
        if ((*it)->prequeueMovableObjectLodChanged(evt))
            queueEvent = true;
    }

    // Push event onto queue if requested
    if (queueEvent)
        mMovableObjectLodChangedEvents.push_back(evt);
}
//---------------------------------------------------------------------
void SceneManager::_notifyEntityMeshLodChanged(EntityMeshLodChangedEvent& evt)
{
    // Notify listeners and determine if event needs to be queued
    bool queueEvent = false;
    for (LodListenerSet::iterator it = mLodListeners.begin(); it != mLodListeners.end(); ++it)
    {
        if ((*it)->prequeueEntityMeshLodChanged(evt))
            queueEvent = true;
    }

    // Push event onto queue if requested
    if (queueEvent)
        mEntityMeshLodChangedEvents.push_back(evt);
}
//---------------------------------------------------------------------
void SceneManager::_notifyEntityMaterialLodChanged(EntityMaterialLodChangedEvent& evt)
{
    // Notify listeners and determine if event needs to be queued
    bool queueEvent = false;
    for (LodListenerSet::iterator it = mLodListeners.begin(); it != mLodListeners.end(); ++it)
    {
        if ((*it)->prequeueEntityMaterialLodChanged(evt))
            queueEvent = true;
    }

    // Push event onto queue if requested
    if (queueEvent)
        mEntityMaterialLodChangedEvents.push_back(evt);
}
//---------------------------------------------------------------------
void SceneManager::_handleLodEvents()
{
    // Handle events with each listener
    for (LodListenerSet::iterator it = mLodListeners.begin(); it != mLodListeners.end(); ++it)
    {
        for (MovableObjectLodChangedEventList::const_iterator jt = mMovableObjectLodChangedEvents.begin(); jt != mMovableObjectLodChangedEvents.end(); ++jt)
            (*it)->postqueueMovableObjectLodChanged(*jt);

        for (EntityMeshLodChangedEventList::const_iterator jt = mEntityMeshLodChangedEvents.begin(); jt != mEntityMeshLodChangedEvents.end(); ++jt)
            (*it)->postqueueEntityMeshLodChanged(*jt);

        for (EntityMaterialLodChangedEventList::const_iterator jt = mEntityMaterialLodChangedEvents.begin(); jt != mEntityMaterialLodChangedEvents.end(); ++jt)
            (*it)->postqueueEntityMaterialLodChanged(*jt);
    }

    // Clear event queues
    mMovableObjectLodChangedEvents.clear();
    mEntityMeshLodChangedEvents.clear();
    mEntityMaterialLodChangedEvents.clear();
}
//---------------------------------------------------------------------
void SceneManager::setViewMatrix(const Matrix4& m)
{
    mDestRenderSystem->_setViewMatrix(m);
    if (mDestRenderSystem->areFixedFunctionLightsInViewSpace())
    {
        // reset light hash if we've got lights already set
        mLastLightHash = mLastLightHash ? 0 : mLastLightHash;
    }
}
//---------------------------------------------------------------------
void SceneManager::useLights(const LightList& lights, unsigned short limit)
{
    // only call the rendersystem if light list has changed
    if (lights.getHash() != mLastLightHash || limit != mLastLightLimit)
    {
        mDestRenderSystem->_useLights(lights, limit);
        mLastLightHash = lights.getHash();
        mLastLightLimit = limit;
    }
}
//---------------------------------------------------------------------
void SceneManager::useLightsGpuProgram(const Pass* pass, const LightList* lights)
{
    // only call the rendersystem if light list has changed
    if (lights->getHash() != mLastLightHashGpuProgram)
    {
        // Update any automatic gpu params for lights
        // Other bits of information will have to be looked up
        mAutoParamDataSource->setCurrentLightList(lights);
        mGpuParamsDirty |= GPV_LIGHTS;

        mLastLightHashGpuProgram = lights->getHash();

    }
}
//---------------------------------------------------------------------
void SceneManager::bindGpuProgram(GpuProgram* prog)
{
    // need to dirty the light hash, and paarams that need resetting, since program params will have been invalidated
    // Use 1 to guarantee changing it (using 0 could result in no change if list is empty)
    // Hash == 1 is almost impossible to achieve otherwise
    mLastLightHashGpuProgram = 1;
    mGpuParamsDirty = (uint16)GPV_ALL;
    mDestRenderSystem->bindGpuProgram(prog);
}
//---------------------------------------------------------------------
void SceneManager::_markGpuParamsDirty(uint16 mask)
{
    mGpuParamsDirty |= mask;
}
//---------------------------------------------------------------------
void SceneManager::updateGpuProgramParameters(const Pass* pass)
{
    if (pass->isProgrammable())
    {

        if (!mGpuParamsDirty)
            return;

        if (mGpuParamsDirty)
            pass->_updateAutoParams(mAutoParamDataSource, mGpuParamsDirty);

        if (pass->hasVertexProgram())
        {
            mDestRenderSystem->bindGpuProgramParameters(GPT_VERTEX_PROGRAM, 
                pass->getVertexProgramParameters(), mGpuParamsDirty);
        }

        if (pass->hasGeometryProgram())
        {
            mDestRenderSystem->bindGpuProgramParameters(GPT_GEOMETRY_PROGRAM,
                pass->getGeometryProgramParameters(), mGpuParamsDirty);
        }

        if (pass->hasFragmentProgram())
        {
            mDestRenderSystem->bindGpuProgramParameters(GPT_FRAGMENT_PROGRAM, 
                pass->getFragmentProgramParameters(), mGpuParamsDirty);
        }

        if (pass->hasTessellationHullProgram())
        {
            mDestRenderSystem->bindGpuProgramParameters(GPT_HULL_PROGRAM, 
                pass->getTessellationHullProgramParameters(), mGpuParamsDirty);
        }

        if (pass->hasTessellationDomainProgram())
        {
            mDestRenderSystem->bindGpuProgramParameters(GPT_DOMAIN_PROGRAM, 
                pass->getTessellationDomainProgramParameters(), mGpuParamsDirty);
        }

                // if (pass->hasComputeProgram())
        // {
                //     mDestRenderSystem->bindGpuProgramParameters(GPT_COMPUTE_PROGRAM, 
                //                                                 pass->getComputeProgramParameters(), mGpuParamsDirty);
        // }

        mGpuParamsDirty = 0;
    }

}
void SceneManager::fireWorkerThreadsAndWait(void)
{
#if OGRE_PLATFORM == OGRE_PLATFORM_EMSCRIPTEN
    _updateWorkerThread( NULL );
#else
    mWorkerThreadsBarrier->sync(); //Fire threads
    mWorkerThreadsBarrier->sync(); //Wait them to complete
#endif
}
//---------------------------------------------------------------------
//---------------------------------------------------------------------
void SceneManager::fireCullFrustumThreads( const CullFrustumRequest &request )
{
    mCurrentCullFrustumRequest = request;
    mRequestType = CULL_FRUSTUM;
    //This is where I figuratively kill whoever made mutable variables inside a
    //const function, silencing a race condition: Update the frustum planes now
    //in case they weren't up to date.
    mCurrentCullFrustumRequest.camera->getFrustumPlanes();
    mCurrentCullFrustumRequest.lodCamera->getFrustumPlanes();
    fireWorkerThreadsAndWait();
}
//---------------------------------------------------------------------
void SceneManager::fireCullFrustumInstanceBatchThreads( const InstanceBatchCullRequest &request )
{
    mInstanceBatchCullRequest = request;
    mRequestType = CULL_FRUSTUM_INSTANCEDENTS;
    mInstanceBatchCullRequest.frustum->getFrustumPlanes(); // Ensure they're up to date.
    mInstanceBatchCullRequest.lodCamera->getFrustumPlanes(); // Ensure they're up to date.
    fireWorkerThreadsAndWait();
}
//---------------------------------------------------------------------
void SceneManager::executeUserScalableTask( UniformScalableTask *task, bool bBlock )
{
    mRequestType = USER_UNIFORM_SCALABLE_TASK;
    mUserTask = task;

#if OGRE_PLATFORM == OGRE_PLATFORM_EMSCRIPTEN
    _updateWorkerThread( NULL );
#else
    mWorkerThreadsBarrier->sync(); //Fire threads
    if( bBlock )
        mWorkerThreadsBarrier->sync(); //Wait them to complete
#endif
}
//---------------------------------------------------------------------
void SceneManager::waitForPendingUserScalableTask()
{
#if OGRE_PLATFORM != OGRE_PLATFORM_EMSCRIPTEN
    assert( mRequestType == USER_UNIFORM_SCALABLE_TASK );
    mWorkerThreadsBarrier->sync(); //Wait them to complete
#endif
}
//---------------------------------------------------------------------
unsigned long updateWorkerThread( ThreadHandle *threadHandle )
{
    SceneManager *sceneManager = reinterpret_cast<SceneManager*>( threadHandle->getUserParam() );
    return sceneManager->_updateWorkerThread( threadHandle );
}
THREAD_DECLARE( updateWorkerThread );
//---------------------------------------------------------------------
void SceneManager::startWorkerThreads()
{
#if OGRE_PLATFORM != OGRE_PLATFORM_EMSCRIPTEN
    mWorkerThreadsBarrier = new Barrier( mNumWorkerThreads+1 );
    mWorkerThreads.reserve( mNumWorkerThreads );
    for( size_t i=0; i<mNumWorkerThreads; ++i )
    {
        ThreadHandlePtr th = Threads::CreateThread( THREAD_GET( updateWorkerThread ), i, this );
        mWorkerThreads.push_back( th );
    }
#endif
}
//---------------------------------------------------------------------
void SceneManager::stopWorkerThreads()
{
#if OGRE_PLATFORM != OGRE_PLATFORM_EMSCRIPTEN
    mExitWorkerThreads = true;
    mWorkerThreadsBarrier->sync(); // Wake up worker threads so they stop
    Threads::WaitForThreads( mWorkerThreads );

    delete mWorkerThreadsBarrier;
    mWorkerThreadsBarrier = 0;
#endif
}
//---------------------------------------------------------------------
unsigned long SceneManager::_updateWorkerThread( ThreadHandle *threadHandle )
{
#if OGRE_PLATFORM != OGRE_PLATFORM_EMSCRIPTEN
    size_t threadIdx = threadHandle->getThreadIdx();
    while( !mExitWorkerThreads )
    {
        mWorkerThreadsBarrier->sync();
        if( !mExitWorkerThreads )
        {
#else
    size_t threadIdx = 0;
#endif
            switch( mRequestType )
            {
            case CULL_FRUSTUM:
                cullFrustum( mCurrentCullFrustumRequest, threadIdx );
                break;
            case UPDATE_ALL_ANIMATIONS:
                updateAllAnimationsThread( threadIdx );
                break;
            case UPDATE_ALL_TRANSFORMS:
                updateAllTransformsThread( mUpdateTransformRequest, threadIdx );
                break;
            case UPDATE_ALL_BOUNDS:
                updateAllBoundsThread( *mUpdateBoundsRequest, threadIdx );
                break;
            case UPDATE_ALL_LODS:
                updateAllLodsThread( mUpdateLodRequest, threadIdx );
                break;
            case UPDATE_INSTANCE_MANAGERS:
                updateInstanceManagersThread( threadIdx );
                break;
            case CULL_FRUSTUM_INSTANCEDENTS:
                instanceBatchCullFrustumThread( mInstanceBatchCullRequest, threadIdx );
                break;
            case USER_UNIFORM_SCALABLE_TASK:
                mUserTask->execute( threadIdx, mNumWorkerThreads );
                break;
            default:
                break;
            }
#if OGRE_PLATFORM != OGRE_PLATFORM_EMSCRIPTEN
            mWorkerThreadsBarrier->sync();
        }
    }
#endif

    return 0;
}
}<|MERGE_RESOLUTION|>--- conflicted
+++ resolved
@@ -283,10 +283,6 @@
 Camera* SceneManager::findCamera( IdString name ) const
 {
     Camera *retVal = findCameraNoThrow( name );
-<<<<<<< HEAD
-=======
-
->>>>>>> 697c8d82
     if( !retVal )
     {
         OGRE_EXCEPT( Exception::ERR_ITEM_NOT_FOUND,
@@ -300,10 +296,6 @@
 Camera* SceneManager::findCameraNoThrow( IdString name ) const
 {
     Camera *retVal = 0;
-<<<<<<< HEAD
-=======
-
->>>>>>> 697c8d82
     CameraMap::const_iterator itor = mCamerasByName.find( name );
     if( itor != mCamerasByName.end() )
         retVal = itor->second;
@@ -4670,10 +4662,7 @@
         (mCurrentViewport->getVisibilityMask() & mVisibilityMask) |
         (mCurrentViewport->getVisibilityMask() & ~VisibilityFlags::RESERVED_VISIBILITY_FLAGS) :
                 mVisibilityMask;
-<<<<<<< HEAD
-
-=======
->>>>>>> 697c8d82
+
 }
 //-----------------------------------------------------------------------------------
 /*void SceneManager::buildDiffList( ArrayMemoryManager::ManagerType managerType, uint16 level,
