/*
-----------------------------------------------------------------------------
This source file is part of OGRE
(Object-oriented Graphics Rendering Engine)
For the latest info, see http://www.ogre3d.org

Copyright (c) 2000-2011 Torus Knot Software Ltd

Permission is hereby granted, free of charge, to any person obtaining a copy
of this software and associated documentation files (the "Software"), to deal
in the Software without restriction, including without limitation the rights
to use, copy, modify, merge, publish, distribute, sublicense, and/or sell
copies of the Software, and to permit persons to whom the Software is
furnished to do so, subject to the following conditions:

The above copyright notice and this permission notice shall be included in
all copies or substantial portions of the Software.

THE SOFTWARE IS PROVIDED "AS IS", WITHOUT WARRANTY OF ANY KIND, EXPRESS OR
IMPLIED, INCLUDING BUT NOT LIMITED TO THE WARRANTIES OF MERCHANTABILITY,
FITNESS FOR A PARTICULAR PURPOSE AND NONINFRINGEMENT. IN NO EVENT SHALL THE
AUTHORS OR COPYRIGHT HOLDERS BE LIABLE FOR ANY CLAIM, DAMAGES OR OTHER
LIABILITY, WHETHER IN AN ACTION OF CONTRACT, TORT OR OTHERWISE, ARISING FROM,
OUT OF OR IN CONNECTION WITH THE SOFTWARE OR THE USE OR OTHER DEALINGS IN
THE SOFTWARE.
-----------------------------------------------------------------------------
*/
#include "OgreStableHeaders.h"

#include "OgreSceneManager.h"

#include "OgreCamera.h"
#include "OgreRenderSystem.h"
#include "OgreMeshManager.h"
#include "OgreMesh.h"
#include "OgreSubMesh.h"
#include "OgreEntity.h"
#include "OgreSubEntity.h"
#include "OgreLight.h"
#include "OgreMath.h"
#include "OgreControllerManager.h"
#include "OgreMaterialManager.h"
#include "OgreAnimation.h"
#include "OgreAnimationTrack.h"
#include "OgreRenderQueueSortingGrouping.h"
#include "OgreOverlay.h"
#include "OgreOverlayManager.h"
#include "OgreStringConverter.h"
#include "OgreRenderQueueListener.h"
#include "OgreRenderObjectListener.h"
#include "OgreBillboardSet.h"
#include "OgrePass.h"
#include "OgreTechnique.h"
#include "OgreTextureUnitState.h"
#include "OgreException.h"
#include "OgreLogManager.h"
#include "OgreHardwareBufferManager.h"
#include "OgreRoot.h"
#include "OgreSpotShadowFadePng.h"
#include "OgreGpuProgramManager.h"
#include "OgreGpuProgram.h"
#include "OgreShadowVolumeExtrudeProgram.h"
#include "OgreDataStream.h"
#include "OgreStaticGeometry.h"
#include "OgreHardwarePixelBuffer.h"
#include "OgreManualObject.h"
#include "OgreRenderQueueInvocation.h"
#include "OgreBillboardChain.h"
#include "OgreRibbonTrail.h"
#include "OgreParticleSystemManager.h"
#include "OgreProfiler.h"
#include "OgreCompositorManager.h"
#include "OgreCompositorChain.h"
#include "OgreInstanceBatch.h"
#include "OgreInstancedEntity.h"
// This class implements the most basic scene manager

#include <cstdio>

namespace Ogre {

//-----------------------------------------------------------------------
uint32 SceneManager::WORLD_GEOMETRY_TYPE_MASK	= 0x80000000;
uint32 SceneManager::ENTITY_TYPE_MASK			= 0x40000000;
uint32 SceneManager::FX_TYPE_MASK				= 0x20000000;
uint32 SceneManager::STATICGEOMETRY_TYPE_MASK   = 0x10000000;
uint32 SceneManager::LIGHT_TYPE_MASK			= 0x08000000;
uint32 SceneManager::FRUSTUM_TYPE_MASK			= 0x04000000;
uint32 SceneManager::USER_TYPE_MASK_LIMIT         = SceneManager::FRUSTUM_TYPE_MASK;
//-----------------------------------------------------------------------
SceneManager::SceneManager(const String& name) :
mName(name),
mRenderQueue(0),
mLastRenderQueueInvocationCustom(false),
mCurrentViewport(0),
mSceneRoot(0),
mSkyPlaneEntity(0),
mSkyBoxObj(0),
mSkyPlaneNode(0),
mSkyDomeNode(0),
mSkyBoxNode(0),
mSkyPlaneEnabled(false),
mSkyBoxEnabled(false),
mSkyDomeEnabled(false),
mFogMode(FOG_NONE),
mFogColour(),
mFogStart(0),
mFogEnd(0),
mFogDensity(0),
mSpecialCaseQueueMode(SCRQM_EXCLUDE),
mWorldGeometryRenderQueue(RENDER_QUEUE_WORLD_GEOMETRY_1),
mLastFrameNumber(0),
mResetIdentityView(false),
mResetIdentityProj(false),
mNormaliseNormalsOnScale(true),
mFlipCullingOnNegativeScale(true),
mLightsDirtyCounter(0),
mMovableNameGenerator("Ogre/MO"),
mShadowCasterPlainBlackPass(0),
mShadowReceiverPass(0),
mDisplayNodes(false),
mShowBoundingBoxes(false),
mActiveCompositorChain(0),
mLateMaterialResolving(false),
mShadowTechnique(SHADOWTYPE_NONE),
mDebugShadows(false),
mShadowColour(ColourValue(0.25, 0.25, 0.25)),
mShadowDebugPass(0),
mShadowStencilPass(0),
mShadowModulativePass(0),
mShadowMaterialInitDone(false),
mShadowIndexBufferSize(51200),
mFullScreenQuad(0),
mShadowDirLightExtrudeDist(10000),
mIlluminationStage(IRS_NONE),
mShadowTextureConfigDirty(true),
mShadowUseInfiniteFarPlane(true),
mShadowCasterRenderBackFaces(true),
mShadowAdditiveLightClip(false),
mLightClippingInfoMapFrameNumber(999),
mShadowCasterSphereQuery(0),
mShadowCasterAABBQuery(0),
mDefaultShadowFarDist(0),
mDefaultShadowFarDistSquared(0),
mShadowTextureOffset(0.6), 
mShadowTextureFadeStart(0.7), 
mShadowTextureFadeEnd(0.9),
mShadowTextureSelfShadow(false),
mShadowTextureCustomCasterPass(0),
mShadowTextureCustomReceiverPass(0),
mVisibilityMask(0xFFFFFFFF),
mFindVisibleObjects(true),
mSuppressRenderStateChanges(false),
mSuppressShadows(false),
mCameraRelativeRendering(false),
mLastLightHash(0),
mLastLightLimit(0),
mLastLightHashGpuProgram(0),
mGpuParamsDirty((uint16)GPV_ALL)
{

    // init sky
    for (size_t i = 0; i < 5; ++i)
    {
        mSkyDomeEntity[i] = 0;
    }

	mShadowCasterQueryListener = OGRE_NEW ShadowCasterSceneQueryListener(this);

    Root *root = Root::getSingletonPtr();
    if (root)
        _setDestinationRenderSystem(root->getRenderSystem());

	// Setup default queued renderable visitor
	mActiveQueuedRenderableVisitor = &mDefaultQueuedRenderableVisitor;

	// set up default shadow camera setup
	mDefaultShadowCameraSetup.bind(OGRE_NEW DefaultShadowCameraSetup());

	// init shadow texture config
	setShadowTextureCount(1);

	// init shadow texture count per type.
	mShadowTextureCountPerType[Light::LT_POINT] = 1;
	mShadowTextureCountPerType[Light::LT_DIRECTIONAL] = 1;
	mShadowTextureCountPerType[Light::LT_SPOTLIGHT] = 1;

	// create the auto param data source instance
	mAutoParamDataSource = createAutoParamDataSource();

}
//-----------------------------------------------------------------------
SceneManager::~SceneManager()
{
	fireSceneManagerDestroyed();
	destroyShadowTextures();
    clearScene();
    destroyAllCameras();

	// clear down movable object collection map
	{
		OGRE_LOCK_MUTEX(mMovableObjectCollectionMapMutex)
		for (MovableObjectCollectionMap::iterator i = mMovableObjectCollectionMap.begin();
			i != mMovableObjectCollectionMap.end(); ++i)
		{
			OGRE_DELETE_T(i->second, MovableObjectCollection, MEMCATEGORY_SCENE_CONTROL);
		}
		mMovableObjectCollectionMap.clear();
	}

	OGRE_DELETE mSkyBoxObj;
	OGRE_DELETE mSkyPlaneEntity;
	for (int i=0;i<5;i++)
	{
		OGRE_DELETE mSkyDomeEntity[i];
	}

	OGRE_DELETE mShadowCasterQueryListener;
    OGRE_DELETE mSceneRoot;
    OGRE_DELETE mFullScreenQuad;
    OGRE_DELETE mShadowCasterSphereQuery;
    OGRE_DELETE mShadowCasterAABBQuery;
    OGRE_DELETE mRenderQueue;
	OGRE_DELETE mAutoParamDataSource;
}
//-----------------------------------------------------------------------
RenderQueue* SceneManager::getRenderQueue(void)
{
    if (!mRenderQueue)
    {
        initRenderQueue();
    }
    return mRenderQueue;
}
//-----------------------------------------------------------------------
void SceneManager::initRenderQueue(void)
{
    mRenderQueue = OGRE_NEW RenderQueue();
    // init render queues that do not need shadows
    mRenderQueue->getQueueGroup(RENDER_QUEUE_BACKGROUND)->setShadowsEnabled(false);
    mRenderQueue->getQueueGroup(RENDER_QUEUE_OVERLAY)->setShadowsEnabled(false);
    mRenderQueue->getQueueGroup(RENDER_QUEUE_SKIES_EARLY)->setShadowsEnabled(false);
    mRenderQueue->getQueueGroup(RENDER_QUEUE_SKIES_LATE)->setShadowsEnabled(false);
}
//-----------------------------------------------------------------------
void SceneManager::addSpecialCaseRenderQueue(uint8 qid)
{
	mSpecialCaseQueueList.insert(qid);
}
//-----------------------------------------------------------------------
void SceneManager::removeSpecialCaseRenderQueue(uint8 qid)
{
	mSpecialCaseQueueList.erase(qid);
}
//-----------------------------------------------------------------------
void SceneManager::clearSpecialCaseRenderQueues(void)
{
	mSpecialCaseQueueList.clear();
}
//-----------------------------------------------------------------------
void SceneManager::setSpecialCaseRenderQueueMode(SceneManager::SpecialCaseRenderQueueMode mode)
{
	mSpecialCaseQueueMode = mode;
}
//-----------------------------------------------------------------------
SceneManager::SpecialCaseRenderQueueMode SceneManager::getSpecialCaseRenderQueueMode(void)
{
	return mSpecialCaseQueueMode;
}
//-----------------------------------------------------------------------
bool SceneManager::isRenderQueueToBeProcessed(uint8 qid)
{
	bool inList = mSpecialCaseQueueList.find(qid) != mSpecialCaseQueueList.end();
	return (inList && mSpecialCaseQueueMode == SCRQM_INCLUDE)
		|| (!inList && mSpecialCaseQueueMode == SCRQM_EXCLUDE);
}
//-----------------------------------------------------------------------
void SceneManager::setWorldGeometryRenderQueue(uint8 qid)
{
	mWorldGeometryRenderQueue = qid;
}
//-----------------------------------------------------------------------
uint8 SceneManager::getWorldGeometryRenderQueue(void)
{
	return mWorldGeometryRenderQueue;
}
//-----------------------------------------------------------------------
Camera* SceneManager::createCamera(const String& name)
{
    // Check name not used
    if (mCameras.find(name) != mCameras.end())
    {
        OGRE_EXCEPT(
            Exception::ERR_DUPLICATE_ITEM,
            "A camera with the name " + name + " already exists",
            "SceneManager::createCamera" );
    }

    Camera *c = OGRE_NEW Camera(name, this);
    mCameras.insert(CameraList::value_type(name, c));

	// create visible bounds aab map entry
	mCamVisibleObjectsMap[c] = VisibleObjectsBoundsInfo();

    return c;
}

//-----------------------------------------------------------------------
Camera* SceneManager::getCamera(const String& name) const
{
    CameraList::const_iterator i = mCameras.find(name);
    if (i == mCameras.end())
    {
        OGRE_EXCEPT( Exception::ERR_ITEM_NOT_FOUND, 
            "Cannot find Camera with name " + name,
            "SceneManager::getCamera");
    }
    else
    {
        return i->second;
    }
}
//-----------------------------------------------------------------------
bool SceneManager::hasCamera(const String& name) const
{
	return (mCameras.find(name) != mCameras.end());
}

//-----------------------------------------------------------------------
void SceneManager::destroyCamera(Camera *cam)
{
	destroyCamera(cam->getName());

}

//-----------------------------------------------------------------------
void SceneManager::destroyCamera(const String& name)
{
    // Find in list
    CameraList::iterator i = mCameras.find(name);
    if (i != mCameras.end())
    {
		// Remove visible boundary AAB entry
		CamVisibleObjectsMap::iterator camVisObjIt = mCamVisibleObjectsMap.find( i->second );
		if ( camVisObjIt != mCamVisibleObjectsMap.end() )
			mCamVisibleObjectsMap.erase( camVisObjIt );

		// Remove light-shadow cam mapping entry
		ShadowCamLightMapping::iterator camLightIt = mShadowCamLightMapping.find( i->second );
		if ( camLightIt != mShadowCamLightMapping.end() )
			mShadowCamLightMapping.erase( camLightIt );

		// Notify render system
        mDestRenderSystem->_notifyCameraRemoved(i->second);
        OGRE_DELETE i->second;
        mCameras.erase(i);
    }

}

//-----------------------------------------------------------------------
void SceneManager::destroyAllCameras(void)
{
	CameraList::iterator camIt = mCameras.begin();
	while( camIt != mCameras.end() )
	{
		bool dontDelete = false;
		 // dont destroy shadow texture cameras here. destroyAllCameras is public
		ShadowTextureCameraList::iterator camShadowTexIt = mShadowTextureCameras.begin( );
		for( ; camShadowTexIt != mShadowTextureCameras.end(); camShadowTexIt++ )
		{
			if( (*camShadowTexIt) == camIt->second )
			{
				dontDelete = true;
				break;
			}
		}

		if( dontDelete )	// skip this camera
			camIt++;
		else 
		{
			destroyCamera(camIt->second);
			camIt = mCameras.begin(); // recreate iterator
		}
	}

}
//-----------------------------------------------------------------------
Light* SceneManager::createLight(const String& name)
{
	return static_cast<Light*>(
		createMovableObject(name, LightFactory::FACTORY_TYPE_NAME));
}
//-----------------------------------------------------------------------
Light* SceneManager::createLight()
{
	String name = mMovableNameGenerator.generate();
	return createLight(name);
}
//-----------------------------------------------------------------------
Light* SceneManager::getLight(const String& name) const
{
	return static_cast<Light*>(
		getMovableObject(name, LightFactory::FACTORY_TYPE_NAME));
}
//-----------------------------------------------------------------------
bool SceneManager::hasLight(const String& name) const
{
	return hasMovableObject(name, LightFactory::FACTORY_TYPE_NAME);
}
//-----------------------------------------------------------------------
void SceneManager::destroyLight(Light *l)
{
	destroyMovableObject(l);
}
//-----------------------------------------------------------------------
void SceneManager::destroyLight(const String& name)
{
	destroyMovableObject(name, LightFactory::FACTORY_TYPE_NAME);
}
//-----------------------------------------------------------------------
void SceneManager::destroyAllLights(void)
{
	destroyAllMovableObjectsByType(LightFactory::FACTORY_TYPE_NAME);
}
//-----------------------------------------------------------------------
const LightList& SceneManager::_getLightsAffectingFrustum(void) const
{
    return mLightsAffectingFrustum;
}
//-----------------------------------------------------------------------
bool SceneManager::lightLess::operator()(const Light* a, const Light* b) const
{
    return a->tempSquareDist < b->tempSquareDist;
}
//-----------------------------------------------------------------------
void SceneManager::_populateLightList(const Vector3& position, Real radius, 
									  LightList& destList, uint32 lightMask)
{
    // Really basic trawl of the lights, then sort
    // Subclasses could do something smarter

    // Pick up the lights that affecting frustum only, which should has been
    // cached, so better than take all lights in the scene into account.
    const LightList& candidateLights = _getLightsAffectingFrustum();

    // Pre-allocate memory
    destList.clear();
    destList.reserve(candidateLights.size());

    LightList::const_iterator it;
    for (it = candidateLights.begin(); it != candidateLights.end(); ++it)
    {
        Light* lt = *it;
		// check whether or not this light is suppose to be taken into consideration for the current light mask set for this operation
		if(!(lt->getLightMask() & lightMask))
			continue; //skip this light

		// Calc squared distance
		lt->_calcTempSquareDist(position);

        if (lt->getType() == Light::LT_DIRECTIONAL)
        {
            // Always included
            destList.push_back(lt);
        }
        else
        {
            // only add in-range lights
            Real range = lt->getAttenuationRange();
            Real maxDist = range + radius;
            if (lt->tempSquareDist <= Math::Sqr(maxDist))
            {
                destList.push_back(lt);
            }
        }
    }

    // Sort (stable to guarantee ordering on directional lights)
	if (isShadowTechniqueTextureBased())
	{
		// Note that if we're using texture shadows, we actually want to use
		// the first few lights unchanged from the frustum list, matching the
		// texture shadows that were generated
		// Thus we only allow object-relative sorting on the remainder of the list
		if (destList.size() > getShadowTextureCount())
		{
			LightList::iterator start = destList.begin();
			std::advance(start, getShadowTextureCount());
			std::stable_sort(start, destList.end(), lightLess());
		}
	}
	else
	{
		std::stable_sort(destList.begin(), destList.end(), lightLess());
	}

	// Now assign indexes in the list so they can be examined if needed
	size_t lightIndex = 0;
	for (LightList::iterator li = destList.begin(); li != destList.end(); ++li, ++lightIndex)
	{
		(*li)->_notifyIndexInFrame(lightIndex);
	}


}
//-----------------------------------------------------------------------
void SceneManager::_populateLightList(const SceneNode* sn, Real radius, LightList& destList, uint32 lightMask) 
{
    _populateLightList(sn->_getDerivedPosition(), radius, destList, lightMask);
}
//-----------------------------------------------------------------------
Entity* SceneManager::createEntity(const String& entityName, PrefabType ptype)
{
    switch (ptype)
    {
    case PT_PLANE:
        return createEntity(entityName, "Prefab_Plane");
	case PT_CUBE:
		return createEntity(entityName, "Prefab_Cube");
	case PT_SPHERE:
		return createEntity(entityName, "Prefab_Sphere");

        break;
    }

    OGRE_EXCEPT( Exception::ERR_ITEM_NOT_FOUND, 
        "Unknown prefab type for entity " + entityName,
        "SceneManager::createEntity");
}
//---------------------------------------------------------------------
Entity* SceneManager::createEntity(PrefabType ptype)
{
	String name = mMovableNameGenerator.generate();
	return createEntity(name, ptype);
}

//-----------------------------------------------------------------------
Entity* SceneManager::createEntity(
                                   const String& entityName,
                                   const String& meshName,
								   const String& groupName /* = ResourceGroupManager::AUTODETECT_RESOURCE_GROUP_NAME */)
{
	// delegate to factory implementation
	NameValuePairList params;
	params["mesh"] = meshName;
	params["resourceGroup"] = groupName;
	return static_cast<Entity*>(
		createMovableObject(entityName, EntityFactory::FACTORY_TYPE_NAME, 
			&params));

}
//---------------------------------------------------------------------
Entity* SceneManager::createEntity(const String& meshName)
{
	String name = mMovableNameGenerator.generate();
	// note, we can't allow groupName to be passes, it would be ambiguous (2 string params)
	return createEntity(name, meshName, ResourceGroupManager::AUTODETECT_RESOURCE_GROUP_NAME);
}
//-----------------------------------------------------------------------
Entity* SceneManager::getEntity(const String& name) const
{
	return static_cast<Entity*>(
		getMovableObject(name, EntityFactory::FACTORY_TYPE_NAME));
}
//-----------------------------------------------------------------------
bool SceneManager::hasEntity(const String& name) const
{
	return hasMovableObject(name, EntityFactory::FACTORY_TYPE_NAME);
}

//-----------------------------------------------------------------------
void SceneManager::destroyEntity(Entity *e)
{
	destroyMovableObject(e);
}

//-----------------------------------------------------------------------
void SceneManager::destroyEntity(const String& name)
{
	destroyMovableObject(name, EntityFactory::FACTORY_TYPE_NAME);

}

//-----------------------------------------------------------------------
void SceneManager::destroyAllEntities(void)
{

	destroyAllMovableObjectsByType(EntityFactory::FACTORY_TYPE_NAME);
}

//-----------------------------------------------------------------------
void SceneManager::destroyAllBillboardSets(void)
{
	destroyAllMovableObjectsByType(BillboardSetFactory::FACTORY_TYPE_NAME);
}
//-----------------------------------------------------------------------
ManualObject* SceneManager::createManualObject(const String& name)
{
	return static_cast<ManualObject*>(
		createMovableObject(name, ManualObjectFactory::FACTORY_TYPE_NAME));
}
//-----------------------------------------------------------------------
ManualObject* SceneManager::createManualObject()
{
	String name = mMovableNameGenerator.generate();
	return createManualObject(name);
}
//-----------------------------------------------------------------------
ManualObject* SceneManager::getManualObject(const String& name) const
{
	return static_cast<ManualObject*>(
		getMovableObject(name, ManualObjectFactory::FACTORY_TYPE_NAME));

}
//-----------------------------------------------------------------------
bool SceneManager::hasManualObject(const String& name) const
{
	return hasMovableObject(name, ManualObjectFactory::FACTORY_TYPE_NAME);

}
//-----------------------------------------------------------------------
void SceneManager::destroyManualObject(ManualObject* obj)
{
	destroyMovableObject(obj);
}
//-----------------------------------------------------------------------
void SceneManager::destroyManualObject(const String& name)
{
	destroyMovableObject(name, ManualObjectFactory::FACTORY_TYPE_NAME);
}
//-----------------------------------------------------------------------
void SceneManager::destroyAllManualObjects(void)
{
	destroyAllMovableObjectsByType(ManualObjectFactory::FACTORY_TYPE_NAME);
}
//-----------------------------------------------------------------------
BillboardChain* SceneManager::createBillboardChain(const String& name)
{
	return static_cast<BillboardChain*>(
		createMovableObject(name, BillboardChainFactory::FACTORY_TYPE_NAME));
}
//-----------------------------------------------------------------------
BillboardChain* SceneManager::createBillboardChain()
{
	String name = mMovableNameGenerator.generate();
	return createBillboardChain(name);
}
//-----------------------------------------------------------------------
BillboardChain* SceneManager::getBillboardChain(const String& name) const
{
	return static_cast<BillboardChain*>(
		getMovableObject(name, BillboardChainFactory::FACTORY_TYPE_NAME));

}
//-----------------------------------------------------------------------
bool SceneManager::hasBillboardChain(const String& name) const
{
	return hasMovableObject(name, BillboardChainFactory::FACTORY_TYPE_NAME);
}

//-----------------------------------------------------------------------
void SceneManager::destroyBillboardChain(BillboardChain* obj)
{
	destroyMovableObject(obj);
}
//-----------------------------------------------------------------------
void SceneManager::destroyBillboardChain(const String& name)
{
	destroyMovableObject(name, BillboardChainFactory::FACTORY_TYPE_NAME);
}
//-----------------------------------------------------------------------
void SceneManager::destroyAllBillboardChains(void)
{
	destroyAllMovableObjectsByType(BillboardChainFactory::FACTORY_TYPE_NAME);
}
//-----------------------------------------------------------------------
RibbonTrail* SceneManager::createRibbonTrail(const String& name)
{
	return static_cast<RibbonTrail*>(
		createMovableObject(name, RibbonTrailFactory::FACTORY_TYPE_NAME));
}
//-----------------------------------------------------------------------
RibbonTrail* SceneManager::createRibbonTrail()
{
	String name = mMovableNameGenerator.generate();
	return createRibbonTrail(name);
}
//-----------------------------------------------------------------------
RibbonTrail* SceneManager::getRibbonTrail(const String& name) const
{
	return static_cast<RibbonTrail*>(
		getMovableObject(name, RibbonTrailFactory::FACTORY_TYPE_NAME));

}
//-----------------------------------------------------------------------
bool SceneManager::hasRibbonTrail(const String& name) const
{
	return hasMovableObject(name, RibbonTrailFactory::FACTORY_TYPE_NAME);
}

//-----------------------------------------------------------------------
void SceneManager::destroyRibbonTrail(RibbonTrail* obj)
{
	destroyMovableObject(obj);
}
//-----------------------------------------------------------------------
void SceneManager::destroyRibbonTrail(const String& name)
{
	destroyMovableObject(name, RibbonTrailFactory::FACTORY_TYPE_NAME);
}
//-----------------------------------------------------------------------
void SceneManager::destroyAllRibbonTrails(void)
{
	destroyAllMovableObjectsByType(RibbonTrailFactory::FACTORY_TYPE_NAME);
}
//-----------------------------------------------------------------------
ParticleSystem* SceneManager::createParticleSystem(const String& name,
	const String& templateName)
{
	NameValuePairList params;
	params["templateName"] = templateName;
	
	return static_cast<ParticleSystem*>(
		createMovableObject(name, ParticleSystemFactory::FACTORY_TYPE_NAME, 
			&params));
}
//-----------------------------------------------------------------------
ParticleSystem* SceneManager::createParticleSystem(const String& name,
	size_t quota, const String& group)
{
	NameValuePairList params;
	params["quota"] = StringConverter::toString(quota);
	params["resourceGroup"] = group;
	
	return static_cast<ParticleSystem*>(
		createMovableObject(name, ParticleSystemFactory::FACTORY_TYPE_NAME, 
			&params));
}
//-----------------------------------------------------------------------
ParticleSystem* SceneManager::createParticleSystem(size_t quota, const String& group)
{
	String name = mMovableNameGenerator.generate();
	return createParticleSystem(name, quota, group);
}

//-----------------------------------------------------------------------
ParticleSystem* SceneManager::getParticleSystem(const String& name) const
{
	return static_cast<ParticleSystem*>(
		getMovableObject(name, ParticleSystemFactory::FACTORY_TYPE_NAME));

}
//-----------------------------------------------------------------------
bool SceneManager::hasParticleSystem(const String& name) const
{
	return hasMovableObject(name, ParticleSystemFactory::FACTORY_TYPE_NAME);
}

//-----------------------------------------------------------------------
void SceneManager::destroyParticleSystem(ParticleSystem* obj)
{
	destroyMovableObject(obj);
}
//-----------------------------------------------------------------------
void SceneManager::destroyParticleSystem(const String& name)
{
	destroyMovableObject(name, ParticleSystemFactory::FACTORY_TYPE_NAME);
}
//-----------------------------------------------------------------------
void SceneManager::destroyAllParticleSystems(void)
{
	destroyAllMovableObjectsByType(ParticleSystemFactory::FACTORY_TYPE_NAME);
}
//-----------------------------------------------------------------------
void SceneManager::clearScene(void)
{
	destroyAllStaticGeometry();
	destroyAllInstanceManagers();
	destroyAllMovableObjects();

	// Clear root node of all children
	getRootSceneNode()->removeAllChildren();
	getRootSceneNode()->detachAllObjects();

	// Delete all SceneNodes, except root that is
	for (SceneNodeList::iterator i = mSceneNodes.begin();
		i != mSceneNodes.end(); ++i)
	{
		OGRE_DELETE i->second;
	}
	mSceneNodes.clear();
	mAutoTrackingSceneNodes.clear();


	
	// Clear animations
    destroyAllAnimations();

    // Remove sky nodes since they've been deleted
    mSkyBoxNode = mSkyPlaneNode = mSkyDomeNode = 0;
    mSkyBoxEnabled = mSkyPlaneEnabled = mSkyDomeEnabled = false; 

	// Clear render queue, empty completely
	if (mRenderQueue)
		mRenderQueue->clear(true);

}
//-----------------------------------------------------------------------
SceneNode* SceneManager::createSceneNodeImpl(void)
{
    return OGRE_NEW SceneNode(this);
}
//-----------------------------------------------------------------------
SceneNode* SceneManager::createSceneNodeImpl(const String& name)
{
    return OGRE_NEW SceneNode(this, name);
}//-----------------------------------------------------------------------
SceneNode* SceneManager::createSceneNode(void)
{
    SceneNode* sn = createSceneNodeImpl();
    assert(mSceneNodes.find(sn->getName()) == mSceneNodes.end());
    mSceneNodes[sn->getName()] = sn;
    return sn;
}
//-----------------------------------------------------------------------
SceneNode* SceneManager::createSceneNode(const String& name)
{
    // Check name not used
    if (mSceneNodes.find(name) != mSceneNodes.end())
    {
        OGRE_EXCEPT(
            Exception::ERR_DUPLICATE_ITEM,
            "A scene node with the name " + name + " already exists",
            "SceneManager::createSceneNode" );
    }

    SceneNode* sn = createSceneNodeImpl(name);
    mSceneNodes[sn->getName()] = sn;
    return sn;
}
//-----------------------------------------------------------------------
void SceneManager::destroySceneNode(const String& name)
{
    SceneNodeList::iterator i = mSceneNodes.find(name);

    if (i == mSceneNodes.end())
    {
        OGRE_EXCEPT(Exception::ERR_ITEM_NOT_FOUND, "SceneNode '" + name + "' not found.",
            "SceneManager::destroySceneNode");
    }

    // Find any scene nodes which are tracking this node, and turn them off
    AutoTrackingSceneNodes::iterator ai, aiend;
    aiend = mAutoTrackingSceneNodes.end();
    for (ai = mAutoTrackingSceneNodes.begin(); ai != aiend; )
    {
		// Pre-increment incase we delete
		AutoTrackingSceneNodes::iterator curri = ai++;
        SceneNode* n = *curri;
        // Tracking this node
        if (n->getAutoTrackTarget() == i->second)
        {
            // turn off, this will notify SceneManager to remove
            n->setAutoTracking(false);
        }
        // node is itself a tracker
        else if (n == i->second)
        {
            mAutoTrackingSceneNodes.erase(curri);
        }
    }

	// detach from parent (don't do this in destructor since bulk destruction
	// behaves differently)
	Node* parentNode = i->second->getParent();
	if (parentNode)
	{
		parentNode->removeChild(i->second);
	}
    OGRE_DELETE i->second;
    mSceneNodes.erase(i);
}
//---------------------------------------------------------------------
void SceneManager::destroySceneNode(SceneNode* sn)
{
	destroySceneNode(sn->getName());

}
//-----------------------------------------------------------------------
SceneNode* SceneManager::getRootSceneNode(void)
{
	if (!mSceneRoot)
	{
		// Create root scene node
		mSceneRoot = createSceneNodeImpl("Ogre/SceneRoot");
		mSceneRoot->_notifyRootNode();
	}

    return mSceneRoot;
}
//-----------------------------------------------------------------------
SceneNode* SceneManager::getSceneNode(const String& name) const
{
    SceneNodeList::const_iterator i = mSceneNodes.find(name);

    if (i == mSceneNodes.end())
    {
        OGRE_EXCEPT(Exception::ERR_ITEM_NOT_FOUND, "SceneNode '" + name + "' not found.",
            "SceneManager::getSceneNode");
    }

    return i->second;

}
//-----------------------------------------------------------------------
bool SceneManager::hasSceneNode(const String& name) const
{
	return (mSceneNodes.find(name) != mSceneNodes.end());
}

//-----------------------------------------------------------------------
const Pass* SceneManager::_setPass(const Pass* pass, bool evenIfSuppressed, 
								   bool shadowDerivation)
{
	//If using late material resolving, swap now.
	if (isLateMaterialResolving()) 
	{
		Technique* lateTech = pass->getParent()->getParent()->getBestTechnique();
		if (lateTech->getNumPasses() > pass->getIndex())
		{
			pass = lateTech->getPass(pass->getIndex());
		}
		//Should we warn or throw an exception if an illegal state was achieved?
	}

	if (!mSuppressRenderStateChanges || evenIfSuppressed)
	{
		if (mIlluminationStage == IRS_RENDER_TO_TEXTURE && shadowDerivation)
		{
			// Derive a special shadow caster pass from this one
			pass = deriveShadowCasterPass(pass);
		}
		else if (mIlluminationStage == IRS_RENDER_RECEIVER_PASS && shadowDerivation)
		{
			pass = deriveShadowReceiverPass(pass);
		}

        // Tell params about current pass
        mAutoParamDataSource->setCurrentPass(pass);

		bool passSurfaceAndLightParams = true;
		bool passFogParams = true;

		if (pass->hasVertexProgram())
		{
			bindGpuProgram(pass->getVertexProgram()->_getBindingDelegate());
			// bind parameters later 
			// does the vertex program want surface and light params passed to rendersystem?
			passSurfaceAndLightParams = pass->getVertexProgram()->getPassSurfaceAndLightStates();
		}
		else
		{
			// Unbind program?
			if (mDestRenderSystem->isGpuProgramBound(GPT_VERTEX_PROGRAM))
			{
				mDestRenderSystem->unbindGpuProgram(GPT_VERTEX_PROGRAM);
			}
			// Set fixed-function vertex parameters
		}

		if (pass->hasGeometryProgram())
		{
			bindGpuProgram(pass->getGeometryProgram()->_getBindingDelegate());
			// bind parameters later 
		}
		else
		{
			// Unbind program?
			if (mDestRenderSystem->isGpuProgramBound(GPT_GEOMETRY_PROGRAM))
			{
				mDestRenderSystem->unbindGpuProgram(GPT_GEOMETRY_PROGRAM);
			}
			// Set fixed-function vertex parameters
		}

		if (passSurfaceAndLightParams)
		{
			// Set surface reflectance properties, only valid if lighting is enabled
			if (pass->getLightingEnabled())
			{
				mDestRenderSystem->_setSurfaceParams( 
					pass->getAmbient(), 
					pass->getDiffuse(), 
					pass->getSpecular(), 
					pass->getSelfIllumination(), 
					pass->getShininess(),
			pass->getVertexColourTracking() );
			}

			// Dynamic lighting enabled?
			mDestRenderSystem->setLightingEnabled(pass->getLightingEnabled());
		}

		// Using a fragment program?
		if (pass->hasFragmentProgram())
		{
			bindGpuProgram(pass->getFragmentProgram()->_getBindingDelegate());
			// bind parameters later 
			passFogParams = pass->getFragmentProgram()->getPassFogStates();
		}
		else
		{
			// Unbind program?
			if (mDestRenderSystem->isGpuProgramBound(GPT_FRAGMENT_PROGRAM))
			{
				mDestRenderSystem->unbindGpuProgram(GPT_FRAGMENT_PROGRAM);
			}

			// Set fixed-function fragment settings
		}

		if (passFogParams)
		{
			// New fog params can either be from scene or from material
			FogMode newFogMode;
			ColourValue newFogColour;
			Real newFogStart, newFogEnd, newFogDensity;
			if (pass->getFogOverride())
			{
				// New fog params from material
				newFogMode = pass->getFogMode();
				newFogColour = pass->getFogColour();
				newFogStart = pass->getFogStart();
				newFogEnd = pass->getFogEnd();
				newFogDensity = pass->getFogDensity();
			}
			else
			{
				// New fog params from scene
				newFogMode = mFogMode;
				newFogColour = mFogColour;
				newFogStart = mFogStart;
				newFogEnd = mFogEnd;
				newFogDensity = mFogDensity;
			}

			/* In D3D, it applies to shaders prior
			to version vs_3_0 and ps_3_0. And in OGL, it applies to "ARB_fog_XXX" in
			fragment program, and in other ways, them maybe access by gpu program via
			"state.fog.XXX".
			*/
	        mDestRenderSystem->_setFog(
		        newFogMode, newFogColour, newFogDensity, newFogStart, newFogEnd);
		}
        // Tell params about ORIGINAL fog
		// Need to be able to override fixed function fog, but still have
		// original fog parameters available to a shader than chooses to use
        mAutoParamDataSource->setFog(
            mFogMode, mFogColour, mFogDensity, mFogStart, mFogEnd);

		// The rest of the settings are the same no matter whether we use programs or not

		// Set scene blending
		if ( pass->hasSeparateSceneBlending( ) )
		{
			mDestRenderSystem->_setSeparateSceneBlending(
				pass->getSourceBlendFactor(), pass->getDestBlendFactor(),
				pass->getSourceBlendFactorAlpha(), pass->getDestBlendFactorAlpha(),
				pass->getSceneBlendingOperation(), 
				pass->hasSeparateSceneBlendingOperations() ? pass->getSceneBlendingOperation() : pass->getSceneBlendingOperationAlpha() );
		}
		else
		{
			if(pass->hasSeparateSceneBlendingOperations( ) )
			{
				mDestRenderSystem->_setSeparateSceneBlending(
					pass->getSourceBlendFactor(), pass->getDestBlendFactor(),
					pass->getSourceBlendFactor(), pass->getDestBlendFactor(),
					pass->getSceneBlendingOperation(), pass->getSceneBlendingOperationAlpha() );
			}
			else
			{
				mDestRenderSystem->_setSceneBlending(
					pass->getSourceBlendFactor(), pass->getDestBlendFactor(), pass->getSceneBlendingOperation() );
			}
		}

		// Set point parameters
		mDestRenderSystem->_setPointParameters(
			pass->getPointSize(),
			pass->isPointAttenuationEnabled(), 
			pass->getPointAttenuationConstant(), 
			pass->getPointAttenuationLinear(), 
			pass->getPointAttenuationQuadratic(), 
			pass->getPointMinSize(), 
			pass->getPointMaxSize());

		if (mDestRenderSystem->getCapabilities()->hasCapability(RSC_POINT_SPRITES))
			mDestRenderSystem->_setPointSpritesEnabled(pass->getPointSpritesEnabled());

		// Texture unit settings

		Pass::ConstTextureUnitStateIterator texIter =  pass->getTextureUnitStateIterator();
		size_t unit = 0;
		// Reset the shadow texture index for each pass
		size_t startLightIndex = pass->getStartLight();
		size_t shadowTexUnitIndex = 0;
		size_t shadowTexIndex = mShadowTextures.size();
		if (mShadowTextureIndexLightList.size() > startLightIndex)
			shadowTexIndex = mShadowTextureIndexLightList[startLightIndex];
		while(texIter.hasMoreElements())
		{
			TextureUnitState* pTex = texIter.getNext();
			if (!pass->getIteratePerLight() && 
				isShadowTechniqueTextureBased() && 
				pTex->getContentType() == TextureUnitState::CONTENT_SHADOW)
			{
				// Need to bind the correct shadow texture, based on the start light
				// Even though the light list can change per object, our restrictions
				// say that when texture shadows are enabled, the lights up to the
				// number of texture shadows will be fixed for all objects
				// to match the shadow textures that have been generated
				// see Listener::sortLightsAffectingFrustum and
				// MovableObject::Listener::objectQueryLights
				// Note that light iteration throws the indexes out so we don't bind here
				// if that's the case, we have to bind when lights are iterated
				// in renderSingleObject

				TexturePtr shadowTex;
				if (shadowTexIndex < mShadowTextures.size())
				{
					shadowTex = getShadowTexture(shadowTexIndex);
					// Hook up projection frustum
					Camera *cam = shadowTex->getBuffer()->getRenderTarget()->getViewport(0)->getCamera();
					// Enable projective texturing if fixed-function, but also need to
					// disable it explicitly for program pipeline.
					pTex->setProjectiveTexturing(!pass->hasVertexProgram(), cam);
					mAutoParamDataSource->setTextureProjector(cam, shadowTexUnitIndex);
				}
				else
				{
					// Use fallback 'null' shadow texture
					// no projection since all uniform colour anyway
					shadowTex = mNullShadowTexture;
					pTex->setProjectiveTexturing(false);
					mAutoParamDataSource->setTextureProjector(0, shadowTexUnitIndex);

				}
				pTex->_setTexturePtr(shadowTex);

				++shadowTexIndex;
				++shadowTexUnitIndex;
			}
			else if (mIlluminationStage == IRS_NONE && pass->hasVertexProgram())
			{
				// Manually set texture projector for shaders if present
				// This won't get set any other way if using manual projection
				TextureUnitState::EffectMap::const_iterator effi = 
					pTex->getEffects().find(TextureUnitState::ET_PROJECTIVE_TEXTURE);
				if (effi != pTex->getEffects().end())
				{
					mAutoParamDataSource->setTextureProjector(effi->second.frustum, unit);
				}
			}
			if (pTex->getContentType() == TextureUnitState::CONTENT_COMPOSITOR)
			{
				CompositorChain* currentChain = _getActiveCompositorChain();
				if (!currentChain)
				{
					OGRE_EXCEPT(Exception::ERR_INVALID_STATE,
						"A pass that wishes to reference a compositor texutre "
						"attempted to render in a pipeline without a compositor",
						"SceneManager::_setPass");
				}
				CompositorInstance* refComp = currentChain->getCompositor(pTex->getReferencedCompositorName());
				if (refComp == 0)
				{
					OGRE_EXCEPT(Exception::ERR_ITEM_NOT_FOUND,
						"Invalid compositor content_type compositor name",
						"SceneManager::_setPass");
				}
				Ogre::TexturePtr refTex = refComp->getTextureInstance(
					pTex->getReferencedTextureName(), pTex->getReferencedMRTIndex());
				if (refTex.isNull())
				{
					OGRE_EXCEPT(Exception::ERR_ITEM_NOT_FOUND,
						"Invalid compositor content_type texture name",
						"SceneManager::_setPass");
				}
				pTex->_setTexturePtr(refTex);
			}
			mDestRenderSystem->_setTextureUnitSettings(unit, *pTex);
			++unit;
		}
		// Disable remaining texture units
		mDestRenderSystem->_disableTextureUnitsFrom(pass->getNumTextureUnitStates());

		// Set up non-texture related material settings
		// Depth buffer settings
		mDestRenderSystem->_setDepthBufferFunction(pass->getDepthFunction());
		mDestRenderSystem->_setDepthBufferCheckEnabled(pass->getDepthCheckEnabled());
		mDestRenderSystem->_setDepthBufferWriteEnabled(pass->getDepthWriteEnabled());
		mDestRenderSystem->_setDepthBias(pass->getDepthBiasConstant(), 
			pass->getDepthBiasSlopeScale());
		// Alpha-reject settings
		mDestRenderSystem->_setAlphaRejectSettings(
			pass->getAlphaRejectFunction(), pass->getAlphaRejectValue(), pass->isAlphaToCoverageEnabled());
		// Set colour write mode
		// Right now we only use on/off, not per-channel
		bool colWrite = pass->getColourWriteEnabled();
		mDestRenderSystem->_setColourBufferWriteEnabled(colWrite, colWrite, colWrite, colWrite);
		// Culling mode
		if (isShadowTechniqueTextureBased() 
			&& mIlluminationStage == IRS_RENDER_TO_TEXTURE
			&& mShadowCasterRenderBackFaces
			&& pass->getCullingMode() == CULL_CLOCKWISE)
		{
			// render back faces into shadow caster, can help with depth comparison
			mPassCullingMode = CULL_ANTICLOCKWISE;
		}
		else
		{
			mPassCullingMode = pass->getCullingMode();
		}
		mDestRenderSystem->_setCullingMode(mPassCullingMode);
		
		// Shading
		mDestRenderSystem->setShadingType(pass->getShadingMode());
		// Polygon mode
		mDestRenderSystem->_setPolygonMode(pass->getPolygonMode());

		// set pass number
    	mAutoParamDataSource->setPassNumber( pass->getIndex() );

		// mark global params as dirty
		mGpuParamsDirty |= (uint16)GPV_GLOBAL;

	}

    return pass;
}
//-----------------------------------------------------------------------
void SceneManager::prepareRenderQueue(void)
{
	RenderQueue* q = getRenderQueue();
	// Clear the render queue
	q->clear(Root::getSingleton().getRemoveRenderQueueStructuresOnClear());

	// Prep the ordering options

	// If we're using a custom render squence, define based on that
	RenderQueueInvocationSequence* seq = 
		mCurrentViewport->_getRenderQueueInvocationSequence();
	if (seq)
	{
		// Iterate once to crate / reset all
		RenderQueueInvocationIterator invokeIt = seq->iterator();
		while (invokeIt.hasMoreElements())
		{
			RenderQueueInvocation* invocation = invokeIt.getNext();
			RenderQueueGroup* group = 
				q->getQueueGroup(invocation->getRenderQueueGroupID());
			group->resetOrganisationModes();
		}
		// Iterate again to build up options (may be more than one)
		invokeIt = seq->iterator();
		while (invokeIt.hasMoreElements())
		{
			RenderQueueInvocation* invocation = invokeIt.getNext();
			RenderQueueGroup* group = 
				q->getQueueGroup(invocation->getRenderQueueGroupID());
			group->addOrganisationMode(invocation->getSolidsOrganisation());
			// also set splitting options
			updateRenderQueueGroupSplitOptions(group, invocation->getSuppressShadows(), 
				invocation->getSuppressRenderStateChanges());
		}

		mLastRenderQueueInvocationCustom = true;
	}
	else
	{
		if (mLastRenderQueueInvocationCustom)
		{
			// We need this here to reset if coming out of a render queue sequence, 
			// but doing it resets any specialised settings set globally per render queue 
			// so only do it when necessary - it's nice to allow people to set the organisation
			// mode manually for example

			// Default all the queue groups that are there, new ones will be created
			// with defaults too
			RenderQueue::QueueGroupIterator groupIter = q->_getQueueGroupIterator();
			while (groupIter.hasMoreElements())
			{
				RenderQueueGroup* g = groupIter.getNext();
				g->defaultOrganisationMode();
			}
		}

		// Global split options
		updateRenderQueueSplitOptions();

		mLastRenderQueueInvocationCustom = false;
	}

}
//-----------------------------------------------------------------------
void SceneManager::_renderScene(Camera* camera, Viewport* vp, bool includeOverlays)
{
	OgreProfileGroup("_renderScene", OGREPROF_GENERAL);

    Root::getSingleton()._pushCurrentSceneManager(this);
	mActiveQueuedRenderableVisitor->targetSceneMgr = this;
	mAutoParamDataSource->setCurrentSceneManager(this);

	// Also set the internal viewport pointer at this point, for calls that need it
	// However don't call setViewport just yet (see below)
	mCurrentViewport = vp;

	// reset light hash so even if light list is the same, we refresh the content every frame
	LightList emptyLightList;
	useLights(emptyLightList, 0);

    if (isShadowTechniqueInUse())
    {
        // Prepare shadow materials
        initShadowVolumeMaterials();
    }

    // Perform a quick pre-check to see whether we should override far distance
    // When using stencil volumes we have to use infinite far distance
    // to prevent dark caps getting clipped
    if (isShadowTechniqueStencilBased() && 
        camera->getProjectionType() == PT_PERSPECTIVE &&
        camera->getFarClipDistance() != 0 && 
        mDestRenderSystem->getCapabilities()->hasCapability(RSC_INFINITE_FAR_PLANE) && 
        mShadowUseInfiniteFarPlane)
    {
        // infinite far distance
        camera->setFarClipDistance(0);
    }

    mCameraInProgress = camera;


    // Update controllers 
    ControllerManager::getSingleton().updateAllControllers();

    // Update the scene, only do this once per frame
    unsigned long thisFrameNumber = Root::getSingleton().getNextFrameNumber();
    if (thisFrameNumber != mLastFrameNumber)
    {
        // Update animations
        _applySceneAnimations();
		updateDirtyInstanceManagers();
        mLastFrameNumber = thisFrameNumber;
    }

	{
		// Lock scene graph mutex, no more changes until we're ready to render
		OGRE_LOCK_MUTEX(sceneGraphMutex)

		if (mIlluminationStage != IRS_RENDER_TO_TEXTURE && mFindVisibleObjects)
		{
			// Locate any lights which could be affecting the frustum
			findLightsAffectingFrustum(camera);

			// Are we using any shadows at all?
			if (isShadowTechniqueInUse() && vp->getShadowsEnabled())
			{
				// Prepare shadow textures if texture shadow based shadowing
				// technique in use
				if (isShadowTechniqueTextureBased())
				{
					OgreProfileGroup("prepareShadowTextures", OGREPROF_GENERAL);

					// *******
					// WARNING
					// *******
					// This call will result in re-entrant calls to this method
					// therefore anything which comes before this is NOT 
					// guaranteed persistent. Make sure that anything which 
					// MUST be specific to this camera / target is done 
					// AFTER THIS POINT
					prepareShadowTextures(camera, vp);
					// reset the cameras & viewport because of the re-entrant call
					mCameraInProgress = camera;
					mCurrentViewport = vp;
				}
			}
		}

		// Update scene graph for this camera (can happen multiple times per frame)
		{
			OgreProfileGroup("_updateSceneGraph", OGREPROF_GENERAL);
			_updateSceneGraph(camera);

			// Auto-track nodes
			AutoTrackingSceneNodes::iterator atsni, atsniend;
			atsniend = mAutoTrackingSceneNodes.end();
			for (atsni = mAutoTrackingSceneNodes.begin(); atsni != atsniend; ++atsni)
			{
				(*atsni)->_autoTrack();
			}
			// Auto-track camera if required
			camera->_autoTrack();
		}

		// Invert vertex winding?
		if (camera->isReflected())
		{
			mDestRenderSystem->setInvertVertexWinding(true);
		}
		else
		{
			mDestRenderSystem->setInvertVertexWinding(false);
		}

		// Tell params about viewport
		mAutoParamDataSource->setCurrentViewport(vp);
		// Set the viewport - this is deliberately after the shadow texture update
		setViewport(vp);

		// Tell params about camera
		mAutoParamDataSource->setCurrentCamera(camera, mCameraRelativeRendering);
		// Set autoparams for finite dir light extrusion
		mAutoParamDataSource->setShadowDirLightExtrusionDistance(mShadowDirLightExtrudeDist);

		// Tell params about current ambient light
		mAutoParamDataSource->setAmbientLightColour(mAmbientLight);
		// Tell rendersystem
		mDestRenderSystem->setAmbientLight(mAmbientLight.r, mAmbientLight.g, mAmbientLight.b);

		// Tell params about render target
		mAutoParamDataSource->setCurrentRenderTarget(vp->getTarget());


		// Set camera window clipping planes (if any)
		if (mDestRenderSystem->getCapabilities()->hasCapability(RSC_USER_CLIP_PLANES))
		{
			mDestRenderSystem->resetClipPlanes();
			if (camera->isWindowSet())  
			{
				mDestRenderSystem->setClipPlanes(camera->getWindowPlanes());
			}
		}

		// Prepare render queue for receiving new objects
		{
			OgreProfileGroup("prepareRenderQueue", OGREPROF_GENERAL);
			prepareRenderQueue();
		}

		if (mFindVisibleObjects)
		{
			OgreProfileGroup("_findVisibleObjects", OGREPROF_CULLING);

			// Assemble an AAB on the fly which contains the scene elements visible
			// by the camera.
			CamVisibleObjectsMap::iterator camVisObjIt = mCamVisibleObjectsMap.find( camera );

			assert (camVisObjIt != mCamVisibleObjectsMap.end() &&
				"Should never fail to find a visible object bound for a camera, "
				"did you override SceneManager::createCamera or something?");

			// reset the bounds
			camVisObjIt->second.reset();

			// Parse the scene and tag visibles
			firePreFindVisibleObjects(vp);
			_findVisibleObjects(camera, &(camVisObjIt->second),
				mIlluminationStage == IRS_RENDER_TO_TEXTURE? true : false);
			firePostFindVisibleObjects(vp);

			mAutoParamDataSource->setMainCamBoundsInfo(&(camVisObjIt->second));
		}
		// Add overlays, if viewport deems it
		if (vp->getOverlaysEnabled() && mIlluminationStage != IRS_RENDER_TO_TEXTURE)
		{
			OverlayManager::getSingleton()._queueOverlaysForRendering(camera, getRenderQueue(), vp);
		}
		// Queue skies, if viewport seems it
		if (vp->getSkiesEnabled() && mFindVisibleObjects && mIlluminationStage != IRS_RENDER_TO_TEXTURE)
		{
			_queueSkiesForRendering(camera);
		}
	} // end lock on scene graph mutex

    mDestRenderSystem->_beginGeometryCount();
	// Clear the viewport if required
	if (mCurrentViewport->getClearEveryFrame())
	{
		mDestRenderSystem->clearFrameBuffer(
			mCurrentViewport->getClearBuffers(), 
			mCurrentViewport->getBackgroundColour(),
			mCurrentViewport->getDepthClear() );
	}        
    // Begin the frame
    mDestRenderSystem->_beginFrame();

    // Set rasterisation mode
    mDestRenderSystem->_setPolygonMode(camera->getPolygonMode());

	// Set initial camera state
	mDestRenderSystem->_setProjectionMatrix(mCameraInProgress->getProjectionMatrixRS());
	
	mCachedViewMatrix = mCameraInProgress->getViewMatrix(true);

	if (mCameraRelativeRendering)
	{
		mCachedViewMatrix.setTrans(Vector3::ZERO);
		mCameraRelativePosition = mCameraInProgress->getDerivedPosition();
	}
	mDestRenderSystem->_setTextureProjectionRelativeTo(mCameraRelativeRendering, camera->getDerivedPosition());

	
	setViewMatrix(mCachedViewMatrix);

    // Render scene content
	{
		OgreProfileGroup("_renderVisibleObjects", OGREPROF_RENDERING);
		_renderVisibleObjects();
	}

    // End frame
    mDestRenderSystem->_endFrame();

    // Notify camera of vis faces
    camera->_notifyRenderedFaces(mDestRenderSystem->_getFaceCount());

    // Notify camera of vis batches
    camera->_notifyRenderedBatches(mDestRenderSystem->_getBatchCount());

	Root::getSingleton()._popCurrentSceneManager(this);

}


//-----------------------------------------------------------------------
void SceneManager::_setDestinationRenderSystem(RenderSystem* sys)
{
    mDestRenderSystem = sys;

}


//-----------------------------------------------------------------------
void SceneManager::prepareWorldGeometry(const String& filename)
{
    // This default implementation cannot handle world geometry
    OGRE_EXCEPT(Exception::ERR_INVALIDPARAMS,
        "World geometry is not supported by the generic SceneManager.",
        "SceneManager::prepareWorldGeometry");
}
//-----------------------------------------------------------------------
void SceneManager::prepareWorldGeometry(DataStreamPtr& stream, 
	const String& typeName)
{
    // This default implementation cannot handle world geometry
    OGRE_EXCEPT(Exception::ERR_INVALIDPARAMS,
        "World geometry is not supported by the generic SceneManager.",
        "SceneManager::prepareWorldGeometry");
}

//-----------------------------------------------------------------------
void SceneManager::setWorldGeometry(const String& filename)
{
    // This default implementation cannot handle world geometry
    OGRE_EXCEPT(Exception::ERR_INVALIDPARAMS,
        "World geometry is not supported by the generic SceneManager.",
        "SceneManager::setWorldGeometry");
}
//-----------------------------------------------------------------------
void SceneManager::setWorldGeometry(DataStreamPtr& stream, 
	const String& typeName)
{
    // This default implementation cannot handle world geometry
    OGRE_EXCEPT(Exception::ERR_INVALIDPARAMS,
        "World geometry is not supported by the generic SceneManager.",
        "SceneManager::setWorldGeometry");
}

//-----------------------------------------------------------------------
bool SceneManager::materialLess::operator() (const Material* x, const Material* y) const
{
    // If x transparent and y not, x > y (since x has to overlap y)
    if (x->isTransparent() && !y->isTransparent())
    {
        return false;
    }
    // If y is transparent and x not, x < y
    else if (!x->isTransparent() && y->isTransparent())
    {
        return true;
    }
    else
    {
        // Otherwise don't care (both transparent or both solid)
        // Just arbitrarily use pointer
        return x < y;
    }

}

//-----------------------------------------------------------------------
void SceneManager::_setSkyPlane(
                               bool enable,
                               const Plane& plane,
                               const String& materialName,
                               Real gscale,
                               Real tiling,
                               uint8 renderQueue,
                               Real bow, 
                               int xsegments, int ysegments, 
                               const String& groupName)
{
    if (enable)
    {
        String meshName = mName + "SkyPlane";
        mSkyPlane = plane;

        MaterialPtr m = MaterialManager::getSingleton().getByName(materialName, groupName);
        if (m.isNull())
        {
            OGRE_EXCEPT(Exception::ERR_INVALIDPARAMS, 
                "Sky plane material '" + materialName + "' not found.",
                "SceneManager::setSkyPlane");
        }
        // Make sure the material doesn't update the depth buffer
        m->setDepthWriteEnabled(false);
        // Ensure loaded
        m->load();

        mSkyPlaneRenderQueue = renderQueue;

        // Set up the plane
        MeshPtr planeMesh = MeshManager::getSingleton().getByName(meshName);
        if (!planeMesh.isNull())
        {
            // Destroy the old one
            MeshManager::getSingleton().remove(planeMesh->getHandle());
        }

        // Create up vector
        Vector3 up = plane.normal.crossProduct(Vector3::UNIT_X);
        if (up == Vector3::ZERO)
            up = plane.normal.crossProduct(-Vector3::UNIT_Z);

        // Create skyplane
        if( bow > 0 )
        {
            // Build a curved skyplane
            planeMesh = MeshManager::getSingleton().createCurvedPlane(
                meshName, groupName, plane, gscale * 100, gscale * 100, gscale * bow * 100, 
                xsegments, ysegments, false, 1, tiling, tiling, up);
        }
        else
        {
            planeMesh = MeshManager::getSingleton().createPlane(
                meshName, groupName, plane, gscale * 100, gscale * 100, xsegments, ysegments, false, 
                1, tiling, tiling, up);
        }

        // Create entity 
        if (mSkyPlaneEntity)
        {
            // destroy old one, do it by name for speed
            destroyEntity(meshName);
        }
        // Create, use the same name for mesh and entity
		// manually construct as we don't want this to be destroyed on destroyAllMovableObjects
		MovableObjectFactory* factory = 
			Root::getSingleton().getMovableObjectFactory(EntityFactory::FACTORY_TYPE_NAME);
		NameValuePairList params;
		params["mesh"] = meshName;
        mSkyPlaneEntity = static_cast<Entity*>(factory->createInstance(meshName, this, &params));
        mSkyPlaneEntity->setMaterialName(materialName, groupName);
        mSkyPlaneEntity->setCastShadows(false);

        // Create node and attach
        if (!mSkyPlaneNode)
        {
            mSkyPlaneNode = createSceneNode(meshName + "Node");
        }
        else
        {
            mSkyPlaneNode->detachAllObjects();
        }
        mSkyPlaneNode->attachObject(mSkyPlaneEntity);

    }
	mSkyPlaneEnabled = enable;
	mSkyPlaneGenParameters.skyPlaneBow = bow;
	mSkyPlaneGenParameters.skyPlaneScale = gscale;
	mSkyPlaneGenParameters.skyPlaneTiling = tiling;
	mSkyPlaneGenParameters.skyPlaneXSegments = xsegments;
	mSkyPlaneGenParameters.skyPlaneYSegments = ysegments;
}
//-----------------------------------------------------------------------
void SceneManager::setSkyPlane(
                               bool enable,
                               const Plane& plane,
                               const String& materialName,
                               Real gscale,
                               Real tiling,
                               bool drawFirst,
                               Real bow, 
                               int xsegments, int ysegments, 
                               const String& groupName)
{
	_setSkyPlane(enable, plane, materialName, gscale, tiling, 
		static_cast<uint8>(drawFirst?RENDER_QUEUE_SKIES_EARLY: RENDER_QUEUE_SKIES_LATE), 
		bow, xsegments, ysegments, groupName);
}
//-----------------------------------------------------------------------
void SceneManager::_setSkyBox(
                             bool enable,
                             const String& materialName,
                             Real distance,
                             uint8 renderQueue,
                             const Quaternion& orientation,
                             const String& groupName)
{
    if (enable)
    {
        MaterialPtr m = MaterialManager::getSingleton().getByName(materialName, groupName);
        if (m.isNull())
        {
            OGRE_EXCEPT(Exception::ERR_INVALIDPARAMS, 
                "Sky box material '" + materialName + "' not found.",
                "SceneManager::setSkyBox");
        }
        // Ensure loaded
        m->load();
		if (!m->getBestTechnique() || 
			!m->getBestTechnique()->getNumPasses())
		{
			LogManager::getSingleton().logMessage(
				"Warning, skybox material " + materialName + " is not supported, defaulting.");
			m = MaterialManager::getSingleton().getDefaultSettings();
		}

		bool t3d = false;
		Pass* pass = m->getBestTechnique()->getPass(0);
		if (pass->getNumTextureUnitStates() > 0 && pass->getTextureUnitState(0)->is3D())
			t3d = true;

        mSkyBoxRenderQueue = renderQueue;

        // Create node 
        if (!mSkyBoxNode)
        {
            mSkyBoxNode = createSceneNode("SkyBoxNode");
        }

		// Create object
		if (!mSkyBoxObj)
		{
			mSkyBoxObj = OGRE_NEW ManualObject("SkyBox");
			mSkyBoxObj->setCastShadows(false);
			mSkyBoxNode->attachObject(mSkyBoxObj);
		}
		else
		{
			if (!mSkyBoxObj->isAttached())
			{
				mSkyBoxNode->attachObject(mSkyBoxObj);
			}
			mSkyBoxObj->clear();
		}
		
		mSkyBoxObj->setRenderQueueGroup(mSkyBoxRenderQueue);

		if (t3d)
		{
			mSkyBoxObj->begin(materialName);
		}

        MaterialManager& matMgr = MaterialManager::getSingleton();
        // Set up the box (6 planes)
        for (uint16 i = 0; i < 6; ++i)
        {
			Plane plane;
			String meshName;
			Vector3 middle;
			Vector3 up, right;

			switch(i)
			{
			case BP_FRONT:
				middle = Vector3(0, 0, -distance);
				up = Vector3::UNIT_Y * distance;
				right = Vector3::UNIT_X * distance;
				break;
			case BP_BACK:
				middle = Vector3(0, 0, distance);
				up = Vector3::UNIT_Y * distance;
				right = Vector3::NEGATIVE_UNIT_X * distance;
				break;
			case BP_LEFT:
				middle = Vector3(-distance, 0, 0);
				up = Vector3::UNIT_Y * distance;
				right = Vector3::NEGATIVE_UNIT_Z * distance;
				break;
			case BP_RIGHT:
				middle = Vector3(distance, 0, 0);
				up = Vector3::UNIT_Y * distance;
				right = Vector3::UNIT_Z * distance;
				break;
			case BP_UP:
				middle = Vector3(0, distance, 0);
				up = Vector3::UNIT_Z * distance;
				right = Vector3::UNIT_X * distance;
				break;
			case BP_DOWN:
				middle = Vector3(0, -distance, 0);
				up = Vector3::NEGATIVE_UNIT_Z * distance;
				right = Vector3::UNIT_X * distance;
				break;
			}
			// Modify by orientation
			middle = orientation * middle;
			up = orientation * up;
			right = orientation * right;

            
			if (t3d)
			{
				// 3D cubic texture 
				// Note UVs mirrored front/back
				// I could save a few vertices here by sharing the corners
				// since 3D coords will function correctly but it's really not worth
				// making the code more complicated for the sake of 16 verts
				// top left
				Vector3 pos;
				pos = middle + up - right;
				mSkyBoxObj->position(pos);
				mSkyBoxObj->textureCoord(pos.normalisedCopy() * Vector3(1,1,-1));
				// bottom left
				pos = middle - up - right;
				mSkyBoxObj->position(pos);
				mSkyBoxObj->textureCoord(pos.normalisedCopy() * Vector3(1,1,-1));
				// bottom right
				pos = middle - up + right;
				mSkyBoxObj->position(pos);
				mSkyBoxObj->textureCoord(pos.normalisedCopy() * Vector3(1,1,-1));
				// top right
				pos = middle + up + right;
				mSkyBoxObj->position(pos);
				mSkyBoxObj->textureCoord(pos.normalisedCopy() * Vector3(1,1,-1));

				uint16 base = i * 4;
				mSkyBoxObj->quad(base, base+1, base+2, base+3);

			}
			else // !t3d
			{
				// If we're using 6 separate images, have to create 6 materials, one for each frame
				// Used to use combined material but now we're using queue we can't split to change frame
				// This doesn't use much memory because textures aren't duplicated
				String matName = mName + "SkyBoxPlane" + StringConverter::toString(i);
				MaterialPtr boxMat = matMgr.getByName(matName, groupName);
				if (boxMat.isNull())
				{
					// Create new by clone
					boxMat = m->clone(matName);
					boxMat->load();
				}
				else
				{
					// Copy over existing
					m->copyDetailsTo(boxMat);
					boxMat->load();
				}
				// Make sure the material doesn't update the depth buffer
				boxMat->setDepthWriteEnabled(false);
				// Set active frame
				Material::TechniqueIterator ti = boxMat->getSupportedTechniqueIterator();
				while (ti.hasMoreElements())
				{
					Technique* tech = ti.getNext();
					if (tech->getPass(0)->getNumTextureUnitStates() > 0)
					{
						TextureUnitState* t = tech->getPass(0)->getTextureUnitState(0);
						// Also clamp texture, don't wrap (otherwise edges can get filtered)
						t->setTextureAddressingMode(TextureUnitState::TAM_CLAMP);
						t->setCurrentFrame(i);

					}
				}

				// section per material
				mSkyBoxObj->begin(matName, RenderOperation::OT_TRIANGLE_LIST, groupName);
				// top left
				mSkyBoxObj->position(middle + up - right);
				mSkyBoxObj->textureCoord(0,0);
				// bottom left
				mSkyBoxObj->position(middle - up - right);
				mSkyBoxObj->textureCoord(0,1);
				// bottom right
				mSkyBoxObj->position(middle - up + right);
				mSkyBoxObj->textureCoord(1,1);
				// top right
				mSkyBoxObj->position(middle + up + right);
				mSkyBoxObj->textureCoord(1,0);
				
				mSkyBoxObj->quad(0, 1, 2, 3);

				mSkyBoxObj->end();

			}

        } // for each plane

		if (t3d)
		{
			mSkyBoxObj->end();
		}


    }
	mSkyBoxEnabled = enable;
	mSkyBoxGenParameters.skyBoxDistance = distance;
}
//-----------------------------------------------------------------------
void SceneManager::setSkyBox(
                             bool enable,
                             const String& materialName,
                             Real distance,
                             bool drawFirst,
                             const Quaternion& orientation,
                             const String& groupName)
{
	_setSkyBox(enable, materialName, distance, 
		static_cast<uint8>(drawFirst?RENDER_QUEUE_SKIES_EARLY: RENDER_QUEUE_SKIES_LATE), 
		orientation, groupName);
}
//-----------------------------------------------------------------------
void SceneManager::_setSkyDome(
                              bool enable,
                              const String& materialName,
                              Real curvature,
                              Real tiling,
                              Real distance,
                              uint8 renderQueue,
                              const Quaternion& orientation,
                              int xsegments, int ysegments, int ySegmentsToKeep,
                              const String& groupName)
{
    if (enable)
    {
        MaterialPtr m = MaterialManager::getSingleton().getByName(materialName, groupName);
        if (m.isNull())
        {
            OGRE_EXCEPT(Exception::ERR_INVALIDPARAMS, 
                "Sky dome material '" + materialName + "' not found.",
                "SceneManager::setSkyDome");
        }
        // Make sure the material doesn't update the depth buffer
        m->setDepthWriteEnabled(false);
        // Ensure loaded
        m->load();

        //mSkyDomeDrawFirst = drawFirst;
        mSkyDomeRenderQueue = renderQueue;

        // Create node 
        if (!mSkyDomeNode)
        {
            mSkyDomeNode = createSceneNode("SkyDomeNode");
        }
        else
        {
            mSkyDomeNode->detachAllObjects();
        }

        // Set up the dome (5 planes)
        for (int i = 0; i < 5; ++i)
        {
            MeshPtr planeMesh = createSkydomePlane((BoxPlane)i, curvature, 
                tiling, distance, orientation, xsegments, ysegments, 
                i!=BP_UP ? ySegmentsToKeep : -1, groupName);

            String entName = "SkyDomePlane" + StringConverter::toString(i);

            // Create entity 
            if (mSkyDomeEntity[i])
            {
                // destroy old one, do it by name for speed
                destroyEntity(entName);
            }
			// construct manually so we don't have problems if destroyAllMovableObjects called
			MovableObjectFactory* factory = 
				Root::getSingleton().getMovableObjectFactory(EntityFactory::FACTORY_TYPE_NAME);
			NameValuePairList params;
			params["mesh"] = planeMesh->getName();
			mSkyDomeEntity[i] = static_cast<Entity*>(factory->createInstance(entName, this, &params));
            mSkyDomeEntity[i]->setMaterialName(m->getName(), groupName);
            mSkyDomeEntity[i]->setCastShadows(false);

            // Attach to node
            mSkyDomeNode->attachObject(mSkyDomeEntity[i]);
        } // for each plane

    }
	mSkyDomeEnabled = enable;
	mSkyDomeGenParameters.skyDomeCurvature = curvature;
	mSkyDomeGenParameters.skyDomeDistance = distance;
	mSkyDomeGenParameters.skyDomeTiling = tiling;
	mSkyDomeGenParameters.skyDomeXSegments = xsegments;
	mSkyDomeGenParameters.skyDomeYSegments = ysegments;
	mSkyDomeGenParameters.skyDomeYSegments_keep = ySegmentsToKeep;
}
//-----------------------------------------------------------------------
void SceneManager::setSkyDome(
                              bool enable,
                              const String& materialName,
                              Real curvature,
                              Real tiling,
                              Real distance,
                              bool drawFirst,
                              const Quaternion& orientation,
                              int xsegments, int ysegments, int ySegmentsToKeep,
                              const String& groupName)
{
	_setSkyDome(enable, materialName, curvature, tiling, distance, 
		static_cast<uint8>(drawFirst?RENDER_QUEUE_SKIES_EARLY: RENDER_QUEUE_SKIES_LATE), 
		orientation, xsegments, ysegments, ySegmentsToKeep, groupName);
}
//-----------------------------------------------------------------------
MeshPtr SceneManager::createSkyboxPlane(
                                      BoxPlane bp,
                                      Real distance,
                                      const Quaternion& orientation,
                                      const String& groupName)
{
    Plane plane;
    String meshName;
    Vector3 up;

    meshName = mName + "SkyBoxPlane_";
    // Set up plane equation
    plane.d = distance;
    switch(bp)
    {
    case BP_FRONT:
        plane.normal = Vector3::UNIT_Z;
        up = Vector3::UNIT_Y;
        meshName += "Front";
        break;
    case BP_BACK:
        plane.normal = -Vector3::UNIT_Z;
        up = Vector3::UNIT_Y;
        meshName += "Back";
        break;
    case BP_LEFT:
        plane.normal = Vector3::UNIT_X;
        up = Vector3::UNIT_Y;
        meshName += "Left";
        break;
    case BP_RIGHT:
        plane.normal = -Vector3::UNIT_X;
        up = Vector3::UNIT_Y;
        meshName += "Right";
        break;
    case BP_UP:
        plane.normal = -Vector3::UNIT_Y;
        up = Vector3::UNIT_Z;
        meshName += "Up";
        break;
    case BP_DOWN:
        plane.normal = Vector3::UNIT_Y;
        up = -Vector3::UNIT_Z;
        meshName += "Down";
        break;
    }
    // Modify by orientation
    plane.normal = orientation * plane.normal;
    up = orientation * up;


    // Check to see if existing plane
    MeshManager& mm = MeshManager::getSingleton();
    MeshPtr planeMesh = mm.getByName(meshName, groupName);
    if(!planeMesh.isNull())
    {
        // destroy existing
        mm.remove(planeMesh->getHandle());
    }
    // Create new
    Real planeSize = distance * 2;
    const int BOX_SEGMENTS = 1;
    planeMesh = mm.createPlane(meshName, groupName, plane, planeSize, planeSize, 
        BOX_SEGMENTS, BOX_SEGMENTS, false, 1, 1, 1, up);

    //planeMesh->_dumpContents(meshName);

    return planeMesh;

}
//-----------------------------------------------------------------------
MeshPtr SceneManager::createSkydomePlane(
                                       BoxPlane bp,
                                       Real curvature,
                                       Real tiling,
                                       Real distance,
                                       const Quaternion& orientation,
                                       int xsegments, int ysegments, int ysegments_keep, 
                                       const String& groupName)
{

    Plane plane;
    String meshName;
    Vector3 up;

    meshName = mName + "SkyDomePlane_";
    // Set up plane equation
    plane.d = distance;
    switch(bp)
    {
    case BP_FRONT:
        plane.normal = Vector3::UNIT_Z;
        up = Vector3::UNIT_Y;
        meshName += "Front";
        break;
    case BP_BACK:
        plane.normal = -Vector3::UNIT_Z;
        up = Vector3::UNIT_Y;
        meshName += "Back";
        break;
    case BP_LEFT:
        plane.normal = Vector3::UNIT_X;
        up = Vector3::UNIT_Y;
        meshName += "Left";
        break;
    case BP_RIGHT:
        plane.normal = -Vector3::UNIT_X;
        up = Vector3::UNIT_Y;
        meshName += "Right";
        break;
    case BP_UP:
        plane.normal = -Vector3::UNIT_Y;
        up = Vector3::UNIT_Z;
        meshName += "Up";
        break;
    case BP_DOWN:
        // no down
        return MeshPtr();
    }
    // Modify by orientation
    plane.normal = orientation * plane.normal;
    up = orientation * up;

    // Check to see if existing plane
    MeshManager& mm = MeshManager::getSingleton();
    MeshPtr planeMesh = mm.getByName(meshName, groupName);
    if(!planeMesh.isNull())
    {
        // destroy existing
        mm.remove(planeMesh->getHandle());
    }
    // Create new
    Real planeSize = distance * 2;
    planeMesh = mm.createCurvedIllusionPlane(meshName, groupName, plane, 
        planeSize, planeSize, curvature, 
        xsegments, ysegments, false, 1, tiling, tiling, up, 
        orientation, HardwareBuffer::HBU_DYNAMIC_WRITE_ONLY, HardwareBuffer::HBU_STATIC_WRITE_ONLY, 
        false, false, ysegments_keep);

    //planeMesh->_dumpContents(meshName);

    return planeMesh;

}


//-----------------------------------------------------------------------
void SceneManager::_updateSceneGraph(Camera* cam)
{
	firePreUpdateSceneGraph(cam);

	// Process queued needUpdate calls 
	Node::processQueuedUpdates();

    // Cascade down the graph updating transforms & world bounds
    // In this implementation, just update from the root
    // Smarter SceneManager subclasses may choose to update only
    //   certain scene graph branches
    getRootSceneNode()->_update(true, false);

	firePostUpdateSceneGraph(cam);
}
//-----------------------------------------------------------------------
void SceneManager::_findVisibleObjects(
	Camera* cam, VisibleObjectsBoundsInfo* visibleBounds, bool onlyShadowCasters)
{
    // Tell nodes to find, cascade down all nodes
    getRootSceneNode()->_findVisibleObjects(cam, getRenderQueue(), visibleBounds, true, 
        mDisplayNodes, onlyShadowCasters);

}
//-----------------------------------------------------------------------
void SceneManager::_renderVisibleObjects(void)
{
	RenderQueueInvocationSequence* invocationSequence = 
		mCurrentViewport->_getRenderQueueInvocationSequence();
	// Use custom sequence only if we're not doing the texture shadow render
	// since texture shadow render should not be interfered with by suppressing
	// render state changes for example
	if (invocationSequence && mIlluminationStage != IRS_RENDER_TO_TEXTURE)
	{
		renderVisibleObjectsCustomSequence(invocationSequence);
	}
	else
	{
		renderVisibleObjectsDefaultSequence();
	}
}
//-----------------------------------------------------------------------
void SceneManager::renderVisibleObjectsCustomSequence(RenderQueueInvocationSequence* seq)
{
	firePreRenderQueues();

	RenderQueueInvocationIterator invocationIt = seq->iterator();
	while (invocationIt.hasMoreElements())
	{
		RenderQueueInvocation* invocation = invocationIt.getNext();
		uint8 qId = invocation->getRenderQueueGroupID();
		// Skip this one if not to be processed
		if (!isRenderQueueToBeProcessed(qId))
			continue;


		bool repeatQueue = false;
		const String& invocationName = invocation->getInvocationName();
		RenderQueueGroup* queueGroup = getRenderQueue()->getQueueGroup(qId);
		do // for repeating queues
		{
			// Fire queue started event
			if (fireRenderQueueStarted(qId, invocationName))
			{
				// Someone requested we skip this queue
				break;
			}

			// Invoke it
			invocation->invoke(queueGroup, this);

			// Fire queue ended event
			if (fireRenderQueueEnded(qId, invocationName))
			{
				// Someone requested we repeat this queue
				repeatQueue = true;
			}
			else
			{
				repeatQueue = false;
			}
		} while (repeatQueue);


	}

	firePostRenderQueues();
}
//-----------------------------------------------------------------------
void SceneManager::renderVisibleObjectsDefaultSequence(void)
{
	firePreRenderQueues();

    // Render each separate queue
    RenderQueue::QueueGroupIterator queueIt = getRenderQueue()->_getQueueGroupIterator();

    // NB only queues which have been created are rendered, no time is wasted
    //   parsing through non-existent queues (even though there are 10 available)

    while (queueIt.hasMoreElements())
    {
        // Get queue group id
        uint8 qId = queueIt.peekNextKey();
		RenderQueueGroup* pGroup = queueIt.getNext();
		// Skip this one if not to be processed
		if (!isRenderQueueToBeProcessed(qId))
			continue;


        bool repeatQueue = false;
        do // for repeating queues
        {
            // Fire queue started event
			if (fireRenderQueueStarted(qId, 
				mIlluminationStage == IRS_RENDER_TO_TEXTURE ? 
					RenderQueueInvocation::RENDER_QUEUE_INVOCATION_SHADOWS : 
					StringUtil::BLANK))
            {
                // Someone requested we skip this queue
                break;
            }

			_renderQueueGroupObjects(pGroup, QueuedRenderableCollection::OM_PASS_GROUP);

            // Fire queue ended event
			if (fireRenderQueueEnded(qId, 
				mIlluminationStage == IRS_RENDER_TO_TEXTURE ? 
					RenderQueueInvocation::RENDER_QUEUE_INVOCATION_SHADOWS : 
					StringUtil::BLANK))
            {
                // Someone requested we repeat this queue
                repeatQueue = true;
            }
            else
            {
                repeatQueue = false;
            }
        } while (repeatQueue);

    } // for each queue group

	firePostRenderQueues();

}
//-----------------------------------------------------------------------
void SceneManager::renderAdditiveStencilShadowedQueueGroupObjects(
	RenderQueueGroup* pGroup, 
	QueuedRenderableCollection::OrganisationMode om)
{
    RenderQueueGroup::PriorityMapIterator groupIt = pGroup->getIterator();
    LightList lightList;

    while (groupIt.hasMoreElements())
    {
        RenderPriorityGroup* pPriorityGrp = groupIt.getNext();

        // Sort the queue first
        pPriorityGrp->sort(mCameraInProgress);

        // Clear light list
        lightList.clear();

        // Render all the ambient passes first, no light iteration, no lights
        renderObjects(pPriorityGrp->getSolidsBasic(), om, false, false, &lightList);
        // Also render any objects which have receive shadows disabled
        renderObjects(pPriorityGrp->getSolidsNoShadowReceive(), om, true, true);


        // Now iterate per light
        // Iterate over lights, render all volumes to stencil
        LightList::const_iterator li, liend;
        liend = mLightsAffectingFrustum.end();

        for (li = mLightsAffectingFrustum.begin(); li != liend; ++li)
        {
            Light* l = *li;
            // Set light state
			if (lightList.empty())
				lightList.push_back(l);
			else
				lightList[0] = l;

			// set up scissor, will cover shadow vol and regular light rendering
			ClipResult scissored = buildAndSetScissor(lightList, mCameraInProgress);
			ClipResult clipped = CLIPPED_NONE;
			if (mShadowAdditiveLightClip)
				clipped = buildAndSetLightClip(lightList);

			// skip light if scissored / clipped entirely
			if (scissored == CLIPPED_ALL || clipped == CLIPPED_ALL)
				continue;

            if (l->getCastShadows())
            {
                // Clear stencil
                mDestRenderSystem->clearFrameBuffer(FBT_STENCIL);
                renderShadowVolumesToStencil(l, mCameraInProgress, false);
                // turn stencil check on
                mDestRenderSystem->setStencilCheckEnabled(true);
                // NB we render where the stencil is equal to zero to render lit areas
                mDestRenderSystem->setStencilBufferParams(CMPF_EQUAL, 0);
            }

            // render lighting passes for this light
            renderObjects(pPriorityGrp->getSolidsDiffuseSpecular(), om, false, false, &lightList);

            // Reset stencil params
            mDestRenderSystem->setStencilBufferParams();
            mDestRenderSystem->setStencilCheckEnabled(false);
            mDestRenderSystem->_setDepthBufferParams();

			if (scissored == CLIPPED_SOME)
				resetScissor();
			if (clipped == CLIPPED_SOME)
				resetLightClip();

        }// for each light


        // Now render decal passes, no need to set lights as lighting will be disabled
        renderObjects(pPriorityGrp->getSolidsDecal(), om, false, false);


    }// for each priority

    // Iterate again - variable name changed to appease gcc.
    RenderQueueGroup::PriorityMapIterator groupIt2 = pGroup->getIterator();
    while (groupIt2.hasMoreElements())
    {
        RenderPriorityGroup* pPriorityGrp = groupIt2.getNext();

        // Do unsorted transparents
        renderObjects(pPriorityGrp->getTransparentsUnsorted(), om, true, true);
        // Do transparents (always descending sort)
        renderObjects(pPriorityGrp->getTransparents(), 
			QueuedRenderableCollection::OM_SORT_DESCENDING, true, true);

    }// for each priority


}
//-----------------------------------------------------------------------
void SceneManager::renderModulativeStencilShadowedQueueGroupObjects(
	RenderQueueGroup* pGroup, 
	QueuedRenderableCollection::OrganisationMode om)
{
    /* For each light, we need to render all the solids from each group, 
    then do the modulative shadows, then render the transparents from
    each group.
    Now, this means we are going to reorder things more, but that it required
    if the shadows are to look correct. The overall order is preserved anyway,
    it's just that all the transparents are at the end instead of them being
    interleaved as in the normal rendering loop. 
    */
    // Iterate through priorities
    RenderQueueGroup::PriorityMapIterator groupIt = pGroup->getIterator();

    while (groupIt.hasMoreElements())
    {
        RenderPriorityGroup* pPriorityGrp = groupIt.getNext();

        // Sort the queue first
        pPriorityGrp->sort(mCameraInProgress);

        // Do (shadowable) solids
        renderObjects(pPriorityGrp->getSolidsBasic(), om, true, true);
    }


    // Iterate over lights, render all volumes to stencil
    LightList::const_iterator li, liend;
    liend = mLightsAffectingFrustum.end();

    for (li = mLightsAffectingFrustum.begin(); li != liend; ++li)
    {
        Light* l = *li;
        if (l->getCastShadows())
        {
            // Clear stencil
            mDestRenderSystem->clearFrameBuffer(FBT_STENCIL);
            renderShadowVolumesToStencil(l, mCameraInProgress, true);
            // render full-screen shadow modulator for all lights
            _setPass(mShadowModulativePass);
            // turn stencil check on
            mDestRenderSystem->setStencilCheckEnabled(true);
            // NB we render where the stencil is not equal to zero to render shadows, not lit areas
            mDestRenderSystem->setStencilBufferParams(CMPF_NOT_EQUAL, 0);
            renderSingleObject(mFullScreenQuad, mShadowModulativePass, false, false);
            // Reset stencil params
            mDestRenderSystem->setStencilBufferParams();
            mDestRenderSystem->setStencilCheckEnabled(false);
            mDestRenderSystem->_setDepthBufferParams();
        }

    }// for each light

    // Iterate again - variable name changed to appease gcc.
    RenderQueueGroup::PriorityMapIterator groupIt2 = pGroup->getIterator();
    while (groupIt2.hasMoreElements())
    {
        RenderPriorityGroup* pPriorityGrp = groupIt2.getNext();

        // Do non-shadowable solids
        renderObjects(pPriorityGrp->getSolidsNoShadowReceive(), om, true, true);

    }// for each priority


    // Iterate again - variable name changed to appease gcc.
    RenderQueueGroup::PriorityMapIterator groupIt3 = pGroup->getIterator();
    while (groupIt3.hasMoreElements())
    {
        RenderPriorityGroup* pPriorityGrp = groupIt3.getNext();

        // Do unsorted transparents
        renderObjects(pPriorityGrp->getTransparentsUnsorted(), om, true, true);
        // Do transparents (always descending sort)
        renderObjects(pPriorityGrp->getTransparents(), 
			QueuedRenderableCollection::OM_SORT_DESCENDING, true, true);

    }// for each priority

}
//-----------------------------------------------------------------------
void SceneManager::renderTextureShadowCasterQueueGroupObjects(
	RenderQueueGroup* pGroup, 
	QueuedRenderableCollection::OrganisationMode om)
{
    // This is like the basic group render, except we skip all transparents
    // and we also render any non-shadowed objects
    // Note that non-shadow casters will have already been eliminated during
    // _findVisibleObjects

    // Iterate through priorities
    RenderQueueGroup::PriorityMapIterator groupIt = pGroup->getIterator();

    // Override auto param ambient to force vertex programs and fixed function to 
	if (isShadowTechniqueAdditive())
	{
		// Use simple black / white mask if additive
		mAutoParamDataSource->setAmbientLightColour(ColourValue::Black);
		mDestRenderSystem->setAmbientLight(0, 0, 0);
	}
	else
	{
		// Use shadow colour as caster colour if modulative
		mAutoParamDataSource->setAmbientLightColour(mShadowColour);
		mDestRenderSystem->setAmbientLight(mShadowColour.r, mShadowColour.g, mShadowColour.b);
	}

    while (groupIt.hasMoreElements())
    {
        RenderPriorityGroup* pPriorityGrp = groupIt.getNext();

        // Sort the queue first
        pPriorityGrp->sort(mCameraInProgress);

        // Do solids, override light list incase any vertex programs use them
        renderObjects(pPriorityGrp->getSolidsBasic(), om, false, false, &mShadowTextureCurrentCasterLightList);
        renderObjects(pPriorityGrp->getSolidsNoShadowReceive(), om, false, false, &mShadowTextureCurrentCasterLightList);
		// Do unsorted transparents that cast shadows
		renderObjects(pPriorityGrp->getTransparentsUnsorted(), om, false, false, &mShadowTextureCurrentCasterLightList);
		// Do transparents that cast shadows
		renderTransparentShadowCasterObjects(
				pPriorityGrp->getTransparents(), 
				QueuedRenderableCollection::OM_SORT_DESCENDING, 
				false, false, &mShadowTextureCurrentCasterLightList);


    }// for each priority

    // reset ambient light
    mAutoParamDataSource->setAmbientLightColour(mAmbientLight);
    mDestRenderSystem->setAmbientLight(mAmbientLight.r, mAmbientLight.g, mAmbientLight.b);
}
//-----------------------------------------------------------------------
void SceneManager::renderModulativeTextureShadowedQueueGroupObjects(
	RenderQueueGroup* pGroup, 
	QueuedRenderableCollection::OrganisationMode om)
{
    /* For each light, we need to render all the solids from each group, 
    then do the modulative shadows, then render the transparents from
    each group.
    Now, this means we are going to reorder things more, but that it required
    if the shadows are to look correct. The overall order is preserved anyway,
    it's just that all the transparents are at the end instead of them being
    interleaved as in the normal rendering loop. 
    */
    // Iterate through priorities
    RenderQueueGroup::PriorityMapIterator groupIt = pGroup->getIterator();

    while (groupIt.hasMoreElements())
    {
        RenderPriorityGroup* pPriorityGrp = groupIt.getNext();

        // Sort the queue first
        pPriorityGrp->sort(mCameraInProgress);

        // Do solids
        renderObjects(pPriorityGrp->getSolidsBasic(), om, true, true);
        renderObjects(pPriorityGrp->getSolidsNoShadowReceive(), om, true, true);
    }


    // Iterate over lights, render received shadows
    // only perform this if we're in the 'normal' render stage, to avoid
    // doing it during the render to texture
    if (mIlluminationStage == IRS_NONE)
    {
        mIlluminationStage = IRS_RENDER_RECEIVER_PASS;

        LightList::iterator i, iend;
        ShadowTextureList::iterator si, siend;
        iend = mLightsAffectingFrustum.end();
        siend = mShadowTextures.end();
        for (i = mLightsAffectingFrustum.begin(), si = mShadowTextures.begin();
            i != iend && si != siend; ++i)
        {
            Light* l = *i;

            if (!l->getCastShadows())
                continue;

			// Store current shadow texture
            mCurrentShadowTexture = si->getPointer();
			// Get camera for current shadow texture
            Camera *cam = mCurrentShadowTexture->getBuffer()->getRenderTarget()->getViewport(0)->getCamera();
            // Hook up receiver texture
			Pass* targetPass = mShadowTextureCustomReceiverPass ?
				mShadowTextureCustomReceiverPass : mShadowReceiverPass;
			targetPass->getTextureUnitState(0)->setTextureName(
				mCurrentShadowTexture->getName());
			// Hook up projection frustum if fixed-function, but also need to
			// disable it explicitly for program pipeline.
			TextureUnitState* texUnit = targetPass->getTextureUnitState(0);
			texUnit->setProjectiveTexturing(!targetPass->hasVertexProgram(), cam);
			// clamp to border colour in case this is a custom material
			texUnit->setTextureAddressingMode(TextureUnitState::TAM_BORDER);
			texUnit->setTextureBorderColour(ColourValue::White);

            mAutoParamDataSource->setTextureProjector(cam, 0);
            // if this light is a spotlight, we need to add the spot fader layer
			// BUT not if using a custom projection matrix, since then it will be
			// inappropriately shaped most likely
            if (l->getType() == Light::LT_SPOTLIGHT && !cam->isCustomProjectionMatrixEnabled())
            {
				// remove all TUs except 0 & 1 
				// (only an issue if additive shadows have been used)
				while(targetPass->getNumTextureUnitStates() > 2)
					targetPass->removeTextureUnitState(2);

                // Add spot fader if not present already
                if (targetPass->getNumTextureUnitStates() == 2 && 
					targetPass->getTextureUnitState(1)->getTextureName() == 
						"spot_shadow_fade.png")
				{
					// Just set 
					TextureUnitState* t = 
						targetPass->getTextureUnitState(1);
					t->setProjectiveTexturing(!targetPass->hasVertexProgram(), cam);
				}
                else
				{
					// Remove any non-conforming spot layers
					while(targetPass->getNumTextureUnitStates() > 1)
						targetPass->removeTextureUnitState(1);

                    TextureUnitState* t = 
                        targetPass->createTextureUnitState("spot_shadow_fade.png");
                    t->setProjectiveTexturing(!targetPass->hasVertexProgram(), cam);
                    t->setColourOperation(LBO_ADD);
                    t->setTextureAddressingMode(TextureUnitState::TAM_CLAMP);
                }
            }
            else 
            {
				// remove all TUs except 0 including spot
				while(targetPass->getNumTextureUnitStates() > 1)
	                targetPass->removeTextureUnitState(1);

            }
			// Set lighting / blending modes
			targetPass->setSceneBlending(SBF_DEST_COLOUR, SBF_ZERO);
			targetPass->setLightingEnabled(false);

            targetPass->_load();

			// Fire pre-receiver event
			fireShadowTexturesPreReceiver(l, cam);

            renderTextureShadowReceiverQueueGroupObjects(pGroup, om);

            ++si;

        }// for each light

        mIlluminationStage = IRS_NONE;

    }

    // Iterate again - variable name changed to appease gcc.
    RenderQueueGroup::PriorityMapIterator groupIt3 = pGroup->getIterator();
    while (groupIt3.hasMoreElements())
    {
        RenderPriorityGroup* pPriorityGrp = groupIt3.getNext();

        // Do unsorted transparents
        renderObjects(pPriorityGrp->getTransparentsUnsorted(), om, true, true);
        // Do transparents (always descending)
        renderObjects(pPriorityGrp->getTransparents(), 
			QueuedRenderableCollection::OM_SORT_DESCENDING, true, true);

    }// for each priority

}
//-----------------------------------------------------------------------
void SceneManager::renderAdditiveTextureShadowedQueueGroupObjects(
	RenderQueueGroup* pGroup, 
	QueuedRenderableCollection::OrganisationMode om)
{
	RenderQueueGroup::PriorityMapIterator groupIt = pGroup->getIterator();
	LightList lightList;

	while (groupIt.hasMoreElements())
	{
		RenderPriorityGroup* pPriorityGrp = groupIt.getNext();

		// Sort the queue first
		pPriorityGrp->sort(mCameraInProgress);

		// Clear light list
		lightList.clear();

		// Render all the ambient passes first, no light iteration, no lights
		renderObjects(pPriorityGrp->getSolidsBasic(), om, false, false, &lightList);
		// Also render any objects which have receive shadows disabled
		renderObjects(pPriorityGrp->getSolidsNoShadowReceive(), om, true, true);


		// only perform this next part if we're in the 'normal' render stage, to avoid
		// doing it during the render to texture
		if (mIlluminationStage == IRS_NONE)
		{
			// Iterate over lights, render masked
			LightList::const_iterator li, liend;
			ShadowTextureList::iterator si, siend;
			liend = mLightsAffectingFrustum.end();
			siend = mShadowTextures.end();
            si = mShadowTextures.begin();

			for (li = mLightsAffectingFrustum.begin(); li != liend; ++li)
			{
				Light* l = *li;

				if (l->getCastShadows() && si != siend)
				{
					// Store current shadow texture
					mCurrentShadowTexture = si->getPointer();
					// Get camera for current shadow texture
					Camera *cam = mCurrentShadowTexture->getBuffer()->getRenderTarget()->getViewport(0)->getCamera();
					// Hook up receiver texture
					Pass* targetPass = mShadowTextureCustomReceiverPass ?
						mShadowTextureCustomReceiverPass : mShadowReceiverPass;
					targetPass->getTextureUnitState(0)->setTextureName(
						mCurrentShadowTexture->getName());
					// Hook up projection frustum if fixed-function, but also need to
					// disable it explicitly for program pipeline.
					TextureUnitState* texUnit = targetPass->getTextureUnitState(0);
					texUnit->setProjectiveTexturing(!targetPass->hasVertexProgram(), cam);
					// clamp to border colour in case this is a custom material
					texUnit->setTextureAddressingMode(TextureUnitState::TAM_BORDER);
					texUnit->setTextureBorderColour(ColourValue::White);
					mAutoParamDataSource->setTextureProjector(cam, 0);
					// Remove any spot fader layer
					if (targetPass->getNumTextureUnitStates() > 1 && 
						targetPass->getTextureUnitState(1)->getTextureName() 
							== "spot_shadow_fade.png")
					{
						// remove spot fader layer (should only be there if
						// we previously used modulative shadows)
						targetPass->removeTextureUnitState(1);
					}
					// Set lighting / blending modes
					targetPass->setSceneBlending(SBF_ONE, SBF_ONE);
					targetPass->setLightingEnabled(true);
					targetPass->_load();

					// increment shadow texture since used
					++si;

					mIlluminationStage = IRS_RENDER_RECEIVER_PASS;

				}
				else
				{
					mIlluminationStage = IRS_NONE;

				}

                // render lighting passes for this light
                if (lightList.empty())
                    lightList.push_back(l);
                else
                    lightList[0] = l;

				// set up light scissoring, always useful in additive modes
				ClipResult scissored = buildAndSetScissor(lightList, mCameraInProgress);
				ClipResult clipped = CLIPPED_NONE;
				if(mShadowAdditiveLightClip)
					clipped = buildAndSetLightClip(lightList);
				// skip if entirely clipped
				if(scissored == CLIPPED_ALL || clipped == CLIPPED_ALL)
					continue;

				renderObjects(pPriorityGrp->getSolidsDiffuseSpecular(), om, false, false, &lightList);
				if (scissored == CLIPPED_SOME)
					resetScissor();
				if (clipped == CLIPPED_SOME)
					resetLightClip();

			}// for each light

			mIlluminationStage = IRS_NONE;

			// Now render decal passes, no need to set lights as lighting will be disabled
			renderObjects(pPriorityGrp->getSolidsDecal(), om, false, false);

		}


	}// for each priority

	// Iterate again - variable name changed to appease gcc.
	RenderQueueGroup::PriorityMapIterator groupIt2 = pGroup->getIterator();
	while (groupIt2.hasMoreElements())
	{
		RenderPriorityGroup* pPriorityGrp = groupIt2.getNext();

        // Do unsorted transparents
        renderObjects(pPriorityGrp->getTransparentsUnsorted(), om, true, true);
		// Do transparents (always descending sort)
		renderObjects(pPriorityGrp->getTransparents(), 
			QueuedRenderableCollection::OM_SORT_DESCENDING, true, true);

	}// for each priority

}
//-----------------------------------------------------------------------
void SceneManager::renderTextureShadowReceiverQueueGroupObjects(
	RenderQueueGroup* pGroup, 
	QueuedRenderableCollection::OrganisationMode om)
{
    static LightList nullLightList;

    // Iterate through priorities
    RenderQueueGroup::PriorityMapIterator groupIt = pGroup->getIterator();

    // Override auto param ambient to force vertex programs to go full-bright
    mAutoParamDataSource->setAmbientLightColour(ColourValue::White);
    mDestRenderSystem->setAmbientLight(1, 1, 1);

    while (groupIt.hasMoreElements())
    {
        RenderPriorityGroup* pPriorityGrp = groupIt.getNext();

        // Do solids, override light list incase any vertex programs use them
        renderObjects(pPriorityGrp->getSolidsBasic(), om, false, false, &nullLightList);

        // Don't render transparents or passes which have shadow receipt disabled

    }// for each priority

    // reset ambient
    mAutoParamDataSource->setAmbientLightColour(mAmbientLight);
    mDestRenderSystem->setAmbientLight(mAmbientLight.r, mAmbientLight.g, mAmbientLight.b);

}
//-----------------------------------------------------------------------
void SceneManager::SceneMgrQueuedRenderableVisitor::visit(Renderable* r)
{
	// Give SM a chance to eliminate
	if (targetSceneMgr->validateRenderableForRendering(mUsedPass, r))
	{
		// Render a single object, this will set up auto params if required
		targetSceneMgr->renderSingleObject(r, mUsedPass, scissoring, autoLights, manualLightList);
	}
}
//-----------------------------------------------------------------------
bool SceneManager::SceneMgrQueuedRenderableVisitor::visit(const Pass* p)
{
	// Give SM a chance to eliminate this pass
	if (!targetSceneMgr->validatePassForRendering(p))
		return false;

	// Set pass, store the actual one used
	mUsedPass = targetSceneMgr->_setPass(p);


	return true;
}
//-----------------------------------------------------------------------
void SceneManager::SceneMgrQueuedRenderableVisitor::visit(RenderablePass* rp)
{
	// Skip this one if we're in transparency cast shadows mode & it doesn't
	// Don't need to implement this one in the other visit methods since
	// transparents are never grouped, always sorted
	if (transparentShadowCastersMode && 
		!rp->pass->getParent()->getParent()->getTransparencyCastsShadows())
		return;

	// Give SM a chance to eliminate
	if (targetSceneMgr->validateRenderableForRendering(rp->pass, rp->renderable))
	{
		mUsedPass = targetSceneMgr->_setPass(rp->pass);
		targetSceneMgr->renderSingleObject(rp->renderable, mUsedPass, scissoring, 
			autoLights, manualLightList);
	}
}
//-----------------------------------------------------------------------
bool SceneManager::validatePassForRendering(const Pass* pass)
{
    // Bypass if we're doing a texture shadow render and 
    // this pass is after the first (only 1 pass needed for shadow texture render, and 
	// one pass for shadow texture receive for modulative technique)
	// Also bypass if passes above the first if render state changes are
	// suppressed since we're not actually using this pass data anyway
    if (!mSuppressShadows && mCurrentViewport->getShadowsEnabled() &&
		((isShadowTechniqueModulative() && mIlluminationStage == IRS_RENDER_RECEIVER_PASS)
		 || mIlluminationStage == IRS_RENDER_TO_TEXTURE || mSuppressRenderStateChanges) && 
        pass->getIndex() > 0)
    {
        return false;
    }

	// If using late material resolving, check if there is a pass with the same index
	// as this one in the 'late' material. If not, skip.
	if (isLateMaterialResolving())
	{
		Technique* lateTech = pass->getParent()->getParent()->getBestTechnique();
		if (lateTech->getNumPasses() <= pass->getIndex())
		{
			return false;
		}
	}

    return true;
}
//-----------------------------------------------------------------------
bool SceneManager::validateRenderableForRendering(const Pass* pass, const Renderable* rend)
{
    // Skip this renderable if we're doing modulative texture shadows, it casts shadows
    // and we're doing the render receivers pass and we're not self-shadowing
	// also if pass number > 0
    if (!mSuppressShadows && mCurrentViewport->getShadowsEnabled() &&
		isShadowTechniqueTextureBased())
	{
		if (mIlluminationStage == IRS_RENDER_RECEIVER_PASS && 
			rend->getCastsShadows() && !mShadowTextureSelfShadow)
		{
			return false;
		}
		// Some duplication here with validatePassForRendering, for transparents
		if (((isShadowTechniqueModulative() && mIlluminationStage == IRS_RENDER_RECEIVER_PASS)
			|| mIlluminationStage == IRS_RENDER_TO_TEXTURE || mSuppressRenderStateChanges) && 
			pass->getIndex() > 0)
		{
			return false;
		}
    }

    return true;

}
//-----------------------------------------------------------------------
void SceneManager::renderObjects(const QueuedRenderableCollection& objs, 
								 QueuedRenderableCollection::OrganisationMode om, 
								 bool lightScissoringClipping,
								 bool doLightIteration, 
                                 const LightList* manualLightList)
{
	mActiveQueuedRenderableVisitor->autoLights = doLightIteration;
	mActiveQueuedRenderableVisitor->manualLightList = manualLightList;
	mActiveQueuedRenderableVisitor->transparentShadowCastersMode = false;
	mActiveQueuedRenderableVisitor->scissoring = lightScissoringClipping;
	// Use visitor
	objs.acceptVisitor(mActiveQueuedRenderableVisitor, om);
}
//-----------------------------------------------------------------------
void SceneManager::_renderQueueGroupObjects(RenderQueueGroup* pGroup, 
										   QueuedRenderableCollection::OrganisationMode om)
{
	bool doShadows = 
		pGroup->getShadowsEnabled() && 
		mCurrentViewport->getShadowsEnabled() && 
		!mSuppressShadows && !mSuppressRenderStateChanges;
	
    if (doShadows && mShadowTechnique == SHADOWTYPE_STENCIL_ADDITIVE)
    {
        // Additive stencil shadows in use
        renderAdditiveStencilShadowedQueueGroupObjects(pGroup, om);
    }
    else if (doShadows && mShadowTechnique == SHADOWTYPE_STENCIL_MODULATIVE)
    {
        // Modulative stencil shadows in use
        renderModulativeStencilShadowedQueueGroupObjects(pGroup, om);
    }
    else if (isShadowTechniqueTextureBased())
    {
        // Modulative texture shadows in use
        if (mIlluminationStage == IRS_RENDER_TO_TEXTURE)
        {
            // Shadow caster pass
            if (mCurrentViewport->getShadowsEnabled() &&
                !mSuppressShadows && !mSuppressRenderStateChanges)
            {
                renderTextureShadowCasterQueueGroupObjects(pGroup, om);
            }
        }
        else
        {
            // Ordinary + receiver pass
            if (doShadows && !isShadowTechniqueIntegrated())
			{
				// Receiver pass(es)
				if (isShadowTechniqueAdditive())
				{
					// Auto-additive
					renderAdditiveTextureShadowedQueueGroupObjects(pGroup, om);
				}
				else
				{
					// Modulative
            		renderModulativeTextureShadowedQueueGroupObjects(pGroup, om);
				}
			}
			else
				renderBasicQueueGroupObjects(pGroup, om);
        }
    }
    else
    {
        // No shadows, ordinary pass
        renderBasicQueueGroupObjects(pGroup, om);
    }


}
//-----------------------------------------------------------------------
void SceneManager::renderBasicQueueGroupObjects(RenderQueueGroup* pGroup, 
												QueuedRenderableCollection::OrganisationMode om)
{
    // Basic render loop
    // Iterate through priorities
    RenderQueueGroup::PriorityMapIterator groupIt = pGroup->getIterator();

    while (groupIt.hasMoreElements())
    {
        RenderPriorityGroup* pPriorityGrp = groupIt.getNext();

        // Sort the queue first
        pPriorityGrp->sort(mCameraInProgress);

        // Do solids
        renderObjects(pPriorityGrp->getSolidsBasic(), om, true, true);
		// Do unsorted transparents
		renderObjects(pPriorityGrp->getTransparentsUnsorted(), om, true, true);
        // Do transparents (always descending)
        renderObjects(pPriorityGrp->getTransparents(), 
			QueuedRenderableCollection::OM_SORT_DESCENDING, true, true);


    }// for each priority
}
//-----------------------------------------------------------------------
void SceneManager::renderTransparentShadowCasterObjects(
	const QueuedRenderableCollection& objs, 
	QueuedRenderableCollection::OrganisationMode om, bool lightScissoringClipping, 
	bool doLightIteration,
	const LightList* manualLightList)
{
	mActiveQueuedRenderableVisitor->transparentShadowCastersMode = true;
	mActiveQueuedRenderableVisitor->autoLights = doLightIteration;
	mActiveQueuedRenderableVisitor->manualLightList = manualLightList;
	mActiveQueuedRenderableVisitor->scissoring = lightScissoringClipping;
	
	// Sort descending (transparency)
	objs.acceptVisitor(mActiveQueuedRenderableVisitor, 
		QueuedRenderableCollection::OM_SORT_DESCENDING);

	mActiveQueuedRenderableVisitor->transparentShadowCastersMode = false;
}
//-----------------------------------------------------------------------
void SceneManager::renderSingleObject(Renderable* rend, const Pass* pass, 
                                      bool lightScissoringClipping, bool doLightIteration, 
									  const LightList* manualLightList)
{
    unsigned short numMatrices;
    RenderOperation ro;


    // Set up rendering operation
    // I know, I know, const_cast is nasty but otherwise it requires all internal
    // state of the Renderable assigned to the rop to be mutable
    const_cast<Renderable*>(rend)->getRenderOperation(ro);
    ro.srcRenderable = rend;

	GpuProgram* vprog = pass->hasVertexProgram() ? pass->getVertexProgram().get() : 0;

	bool passTransformState = true;

	if (vprog)
	{
		passTransformState = vprog->getPassTransformStates();
	}

    // Set world transformation
    numMatrices = rend->getNumWorldTransforms();
	
	if (numMatrices > 0)
	{
	    rend->getWorldTransforms(mTempXform);

		if (mCameraRelativeRendering && !rend->getUseIdentityView())
		{
			for (unsigned short i = 0; i < numMatrices; ++i)
			{
				mTempXform[i].setTrans(mTempXform[i].getTrans() - mCameraRelativePosition);
			}
		}

		if (passTransformState)
		{
			if (numMatrices > 1)
			{
				mDestRenderSystem->_setWorldMatrices(mTempXform, numMatrices);
			}
			else
			{
				mDestRenderSystem->_setWorldMatrix(*mTempXform);
			}
		}
	}
    // Issue view / projection changes if any
	useRenderableViewProjMode(rend, passTransformState);

	// mark per-object params as dirty
	mGpuParamsDirty |= (uint16)GPV_PER_OBJECT;

    if (!mSuppressRenderStateChanges)
    {
        bool passSurfaceAndLightParams = true;

        if (pass->isProgrammable())
        {
            // Tell auto params object about the renderable change
            mAutoParamDataSource->setCurrentRenderable(rend);
            // Tell auto params object about the world matrices, eliminated query from renderable again
            mAutoParamDataSource->setWorldMatrices(mTempXform, numMatrices);
			if (vprog)
			{
				passSurfaceAndLightParams = vprog->getPassSurfaceAndLightStates();
			}
        }

        // Reissue any texture gen settings which are dependent on view matrix
        Pass::ConstTextureUnitStateIterator texIter =  pass->getTextureUnitStateIterator();
        size_t unit = 0;
        while(texIter.hasMoreElements())
        {
            TextureUnitState* pTex = texIter.getNext();
            if (pTex->hasViewRelativeTextureCoordinateGeneration())
            {
                mDestRenderSystem->_setTextureUnitSettings(unit, *pTex);
            }
            ++unit;
        }

        // Sort out normalisation
		// Assume first world matrix representative - shaders that use multiple
		// matrices should control renormalisation themselves
		if ((pass->getNormaliseNormals() || mNormaliseNormalsOnScale)
			&& mTempXform[0].hasScale())
			mDestRenderSystem->setNormaliseNormals(true);
		else
			mDestRenderSystem->setNormaliseNormals(false);

		// Sort out negative scaling
		// Assume first world matrix representative 
		if (mFlipCullingOnNegativeScale)
		{
			CullingMode cullMode = mPassCullingMode;

			if (mTempXform[0].hasNegativeScale())
			{
				switch(mPassCullingMode)
				{
				case CULL_CLOCKWISE:
					cullMode = CULL_ANTICLOCKWISE;
					break;
				case CULL_ANTICLOCKWISE:
					cullMode = CULL_CLOCKWISE;
					break;
                case CULL_NONE:
                    break;
				};
			}

			// this also copes with returning from negative scale in previous render op
			// for same pass
			if (cullMode != mDestRenderSystem->_getCullingMode())
				mDestRenderSystem->_setCullingMode(cullMode);
		}

		// Set up the solid / wireframe override
		// Precedence is Camera, Object, Material
		// Camera might not override object if not overrideable
		PolygonMode reqMode = pass->getPolygonMode();
		if (pass->getPolygonModeOverrideable() && rend->getPolygonModeOverrideable())
		{
            PolygonMode camPolyMode = mCameraInProgress->getPolygonMode();
			// check camera detial only when render detail is overridable
			if (reqMode > camPolyMode)
			{
				// only downgrade detail; if cam says wireframe we don't go up to solid
				reqMode = camPolyMode;
			}
		}
		mDestRenderSystem->_setPolygonMode(reqMode);

		if (doLightIteration)
		{
            // Create local light list for faster light iteration setup
            static LightList localLightList;


			// Here's where we issue the rendering operation to the render system
			// Note that we may do this once per light, therefore it's in a loop
			// and the light parameters are updated once per traversal through the
			// loop
			const LightList& rendLightList = rend->getLights();

			bool iteratePerLight = pass->getIteratePerLight();

			// deliberately unsigned in case start light exceeds number of lights
			// in which case this pass would be skipped
			int lightsLeft = 1;
			if (iteratePerLight)
			{
				lightsLeft = static_cast<int>(rendLightList.size()) - pass->getStartLight();
				// Don't allow total light count for all iterations to exceed max per pass
				if (lightsLeft > static_cast<int>(pass->getMaxSimultaneousLights()))
				{
					lightsLeft = static_cast<int>(pass->getMaxSimultaneousLights());
				}
			}


			const LightList* pLightListToUse;
			// Start counting from the start light
			size_t lightIndex = pass->getStartLight();
			size_t depthInc = 0;

			while (lightsLeft > 0)
			{
				// Determine light list to use
				if (iteratePerLight)
				{
					// Starting shadow texture index.
					size_t shadowTexIndex = mShadowTextures.size();
					if (mShadowTextureIndexLightList.size() > lightIndex)
						shadowTexIndex = mShadowTextureIndexLightList[lightIndex];

					localLightList.resize(pass->getLightCountPerIteration());

					LightList::iterator destit = localLightList.begin();
					unsigned short numShadowTextureLights = 0;
					for (; destit != localLightList.end() 
							&& lightIndex < rendLightList.size(); 
						++lightIndex, --lightsLeft)
					{
						Light* currLight = rendLightList[lightIndex];

						// Check whether we need to filter this one out
						if ((pass->getRunOnlyForOneLightType() && 
							pass->getOnlyLightType() != currLight->getType()) ||
							(pass->getLightMask() & currLight->getLightMask()) == 0)
						{
							// Skip
							// Also skip shadow texture(s)
							if (isShadowTechniqueTextureBased())
							{
								shadowTexIndex += mShadowTextureCountPerType[currLight->getType()];
							}
							continue;
						}

						*destit++ = currLight;

						// potentially need to update content_type shadow texunit
						// corresponding to this light
						if (isShadowTechniqueTextureBased())
						{
							size_t textureCountPerLight = mShadowTextureCountPerType[currLight->getType()];
							for (size_t j = 0; j < textureCountPerLight && shadowTexIndex < mShadowTextures.size(); ++j)
							{
								// link the numShadowTextureLights'th shadow texture unit
								unsigned short tuindex = 
									pass->_getTextureUnitWithContentTypeIndex(
									TextureUnitState::CONTENT_SHADOW, numShadowTextureLights);
								if (tuindex > pass->getNumTextureUnitStates()) break;

								// I know, nasty const_cast
								TextureUnitState* tu = 
									const_cast<TextureUnitState*>(
										pass->getTextureUnitState(tuindex));
								const TexturePtr& shadowTex = mShadowTextures[shadowTexIndex];
								tu->_setTexturePtr(shadowTex);
								Camera *cam = shadowTex->getBuffer()->getRenderTarget()->getViewport(0)->getCamera();
								tu->setProjectiveTexturing(!pass->hasVertexProgram(), cam);
								mAutoParamDataSource->setTextureProjector(cam, numShadowTextureLights);
								++numShadowTextureLights;
								++shadowTexIndex;
								// Have to set TU on rendersystem right now, although
								// autoparams will be set later
								mDestRenderSystem->_setTextureUnitSettings(tuindex, *tu);
							}
						}



					}
					// Did we run out of lights before slots? e.g. 5 lights, 2 per iteration
					if (destit != localLightList.end())
					{
						localLightList.erase(destit, localLightList.end());
						lightsLeft = 0;
					}
					pLightListToUse = &localLightList;

					// deal with the case where we found no lights
					// since this is light iteration, we shouldn't render at all
					if (pLightListToUse->empty())
						return;

				}
				else // !iterate per light
				{
					// Use complete light list potentially adjusted by start light
					if (pass->getStartLight() || pass->getMaxSimultaneousLights() != OGRE_MAX_SIMULTANEOUS_LIGHTS || 
						pass->getLightMask() != 0xFFFFFFFF)
					{
						// out of lights?
						// skip manual 2nd lighting passes onwards if we run out of lights, but never the first one
						if (pass->getStartLight() > 0 &&
							pass->getStartLight() >= rendLightList.size())
						{
							break;
						}
						else
						{
							localLightList.clear();
							LightList::const_iterator copyStart = rendLightList.begin();
							std::advance(copyStart, pass->getStartLight());
							// Clamp lights to copy to avoid overrunning the end of the list
							size_t lightsCopied = 0, lightsToCopy = std::min(
								static_cast<size_t>(pass->getMaxSimultaneousLights()), 
								rendLightList.size() - pass->getStartLight());

							//localLightList.insert(localLightList.begin(), 
							//	copyStart, copyEnd);

							// Copy lights over
							for(LightList::const_iterator iter = copyStart; iter != rendLightList.end() && lightsCopied < lightsToCopy; ++iter)
							{
								if((pass->getLightMask() & (*iter)->getLightMask()) != 0)
								{
									localLightList.push_back(*iter);
									lightsCopied++;
								}
							}

							pLightListToUse = &localLightList;
						}
					}
					else
					{
						pLightListToUse = &rendLightList;
					}
					lightsLeft = 0;
				}

				fireRenderSingleObject(rend, pass, mAutoParamDataSource, pLightListToUse, mSuppressRenderStateChanges);

				// Do we need to update GPU program parameters?
				if (pass->isProgrammable())
				{
					useLightsGpuProgram(pass, pLightListToUse);
				}
				// Do we need to update light states? 
				// Only do this if fixed-function vertex lighting applies
				if (pass->getLightingEnabled() && passSurfaceAndLightParams)
				{
					useLights(*pLightListToUse, pass->getMaxSimultaneousLights());
				}
				// optional light scissoring & clipping
				ClipResult scissored = CLIPPED_NONE;
				ClipResult clipped = CLIPPED_NONE;
				if (lightScissoringClipping && 
					(pass->getLightScissoringEnabled() || pass->getLightClipPlanesEnabled()))
				{
					// if there's no lights hitting the scene, then we might as 
					// well stop since clipping cannot include anything
					if (pLightListToUse->empty())
						continue;

					if (pass->getLightScissoringEnabled())
						scissored = buildAndSetScissor(*pLightListToUse, mCameraInProgress);
				
					if (pass->getLightClipPlanesEnabled())
						clipped = buildAndSetLightClip(*pLightListToUse);

					if (scissored == CLIPPED_ALL || clipped == CLIPPED_ALL)
						continue;
				}
				// issue the render op		
				// nfz: check for gpu_multipass
				mDestRenderSystem->setCurrentPassIterationCount(pass->getPassIterationCount());
				// We might need to update the depth bias each iteration
				if (pass->getIterationDepthBias() != 0.0f)
				{
					float depthBiasBase = pass->getDepthBiasConstant() + 
						pass->getIterationDepthBias() * depthInc;
					// depthInc deals with light iteration 
					
					// Note that we have to set the depth bias here even if the depthInc
					// is zero (in which case you would think there is no change from
					// what was set in _setPass(). The reason is that if there are
					// multiple Renderables with this Pass, we won't go through _setPass
					// again at the start of the iteration for the next Renderable
					// because of Pass state grouping. So set it always

					// Set modified depth bias right away
					mDestRenderSystem->_setDepthBias(depthBiasBase, pass->getDepthBiasSlopeScale());

					// Set to increment internally too if rendersystem iterates
					mDestRenderSystem->setDeriveDepthBias(true, 
						depthBiasBase, pass->getIterationDepthBias(), 
						pass->getDepthBiasSlopeScale());
				}
				else
				{
					mDestRenderSystem->setDeriveDepthBias(false);
				}
				depthInc += pass->getPassIterationCount();

				// Finalise GPU parameter bindings
				updateGpuProgramParameters(pass);

				if (rend->preRender(this, mDestRenderSystem))
					mDestRenderSystem->_render(ro);
				rend->postRender(this, mDestRenderSystem);

				if (scissored == CLIPPED_SOME)
					resetScissor();
				if (clipped == CLIPPED_SOME)
					resetLightClip();
			} // possibly iterate per light
		}
		else // no automatic light processing
		{
			// Even if manually driving lights, check light type passes
			bool skipBecauseOfLightType = false;
			if (pass->getRunOnlyForOneLightType())
			{
				if (!manualLightList ||
					(manualLightList->size() == 1 && 
					manualLightList->at(0)->getType() != pass->getOnlyLightType())) 
				{
					skipBecauseOfLightType = true;
				}
			}

			if (!skipBecauseOfLightType)
			{
				fireRenderSingleObject(rend, pass, mAutoParamDataSource, manualLightList, mSuppressRenderStateChanges);
				// Do we need to update GPU program parameters?
				if (pass->isProgrammable())
				{
					// Do we have a manual light list?
					if (manualLightList)
					{
						useLightsGpuProgram(pass, manualLightList);
					}

				}

				// Use manual lights if present, and not using vertex programs that don't use fixed pipeline
				if (manualLightList && 
					pass->getLightingEnabled() && passSurfaceAndLightParams)
				{
					useLights(*manualLightList, pass->getMaxSimultaneousLights());
				}

				// optional light scissoring
				ClipResult scissored = CLIPPED_NONE;
				ClipResult clipped = CLIPPED_NONE;
				if (lightScissoringClipping && manualLightList && pass->getLightScissoringEnabled())
				{
					scissored = buildAndSetScissor(*manualLightList, mCameraInProgress);
				}
				if (lightScissoringClipping && manualLightList && pass->getLightClipPlanesEnabled())
				{
					clipped = buildAndSetLightClip(*manualLightList);
				}
	
				// don't bother rendering if clipped / scissored entirely
				if (scissored != CLIPPED_ALL && clipped != CLIPPED_ALL)
				{
					// issue the render op		
					// nfz: set up multipass rendering
					mDestRenderSystem->setCurrentPassIterationCount(pass->getPassIterationCount());
					// Finalise GPU parameter bindings
					updateGpuProgramParameters(pass);

					if (rend->preRender(this, mDestRenderSystem))
						mDestRenderSystem->_render(ro);
					rend->postRender(this, mDestRenderSystem);
				}
				if (scissored == CLIPPED_SOME)
					resetScissor();
				if (clipped == CLIPPED_SOME)
					resetLightClip();
				
			} // !skipBecauseOfLightType
		}

	}
	else // mSuppressRenderStateChanges
	{
		fireRenderSingleObject(rend, pass, mAutoParamDataSource, NULL, mSuppressRenderStateChanges);
		// Just render
		mDestRenderSystem->setCurrentPassIterationCount(1);
		if (rend->preRender(this, mDestRenderSystem))
			mDestRenderSystem->_render(ro);
		rend->postRender(this, mDestRenderSystem);
	}
	
    // Reset view / projection changes if any
    resetViewProjMode(passTransformState);

}
//-----------------------------------------------------------------------
void SceneManager::setAmbientLight(const ColourValue& colour)
{
    mAmbientLight = colour;
}
//-----------------------------------------------------------------------
const ColourValue& SceneManager::getAmbientLight(void) const
{
    return mAmbientLight;
}
//-----------------------------------------------------------------------
ViewPoint SceneManager::getSuggestedViewpoint(bool random)
{
    // By default return the origin
    ViewPoint vp;
    vp.position = Vector3::ZERO;
    vp.orientation = Quaternion::IDENTITY;
    return vp;
}
//-----------------------------------------------------------------------
void SceneManager::setFog(FogMode mode, const ColourValue& colour, Real density, Real start, Real end)
{
    mFogMode = mode;
    mFogColour = colour;
    mFogStart = start;
    mFogEnd = end;
    mFogDensity = density;
}
//-----------------------------------------------------------------------
FogMode SceneManager::getFogMode(void) const
{
    return mFogMode;
}
//-----------------------------------------------------------------------
const ColourValue& SceneManager::getFogColour(void) const
{
    return mFogColour;
}
//-----------------------------------------------------------------------
Real SceneManager::getFogStart(void) const
{
    return mFogStart;
}
//-----------------------------------------------------------------------
Real SceneManager::getFogEnd(void) const
{
    return mFogEnd;
}
//-----------------------------------------------------------------------
Real SceneManager::getFogDensity(void) const
{
    return mFogDensity;
}
//-----------------------------------------------------------------------
BillboardSet* SceneManager::createBillboardSet(const String& name, unsigned int poolSize)
{
	NameValuePairList params;
	params["poolSize"] = StringConverter::toString(poolSize);
	return static_cast<BillboardSet*>(
		createMovableObject(name, BillboardSetFactory::FACTORY_TYPE_NAME, &params));
}
//-----------------------------------------------------------------------
BillboardSet* SceneManager::createBillboardSet(unsigned int poolSize)
{
	String name = mMovableNameGenerator.generate();
	return createBillboardSet(name, poolSize);
}
//-----------------------------------------------------------------------
BillboardSet* SceneManager::getBillboardSet(const String& name) const
{
	return static_cast<BillboardSet*>(
		getMovableObject(name, BillboardSetFactory::FACTORY_TYPE_NAME));
}
//-----------------------------------------------------------------------
bool SceneManager::hasBillboardSet(const String& name) const
{
	return hasMovableObject(name, BillboardSetFactory::FACTORY_TYPE_NAME);
}

//-----------------------------------------------------------------------
void SceneManager::destroyBillboardSet(BillboardSet* set)
{
	destroyMovableObject(set);
}
//-----------------------------------------------------------------------
void SceneManager::destroyBillboardSet(const String& name)
{
	destroyMovableObject(name, BillboardSetFactory::FACTORY_TYPE_NAME);
}
//-----------------------------------------------------------------------
void SceneManager::setDisplaySceneNodes(bool display)
{
    mDisplayNodes = display;
}
//-----------------------------------------------------------------------
Animation* SceneManager::createAnimation(const String& name, Real length)
{
	OGRE_LOCK_MUTEX(mAnimationsListMutex)

    // Check name not used
    if (mAnimationsList.find(name) != mAnimationsList.end())
    {
        OGRE_EXCEPT(
            Exception::ERR_DUPLICATE_ITEM,
            "An animation with the name " + name + " already exists",
            "SceneManager::createAnimation" );
    }

    Animation* pAnim = OGRE_NEW Animation(name, length);
    mAnimationsList[name] = pAnim;
    return pAnim;
}
//-----------------------------------------------------------------------
Animation* SceneManager::getAnimation(const String& name) const
{
	OGRE_LOCK_MUTEX(mAnimationsListMutex)

	AnimationList::const_iterator i = mAnimationsList.find(name);
    if (i == mAnimationsList.end())
    {
        OGRE_EXCEPT(Exception::ERR_ITEM_NOT_FOUND, 
            "Cannot find animation with name " + name, 
            "SceneManager::getAnimation");
    }
    return i->second;
}
//-----------------------------------------------------------------------
bool SceneManager::hasAnimation(const String& name) const
{
	OGRE_LOCK_MUTEX(mAnimationsListMutex)
	return (mAnimationsList.find(name) != mAnimationsList.end());
}
//-----------------------------------------------------------------------
void SceneManager::destroyAnimation(const String& name)
{
	OGRE_LOCK_MUTEX(mAnimationsListMutex)

	// Also destroy any animation states referencing this animation
	mAnimationStates.removeAnimationState(name);

	AnimationList::iterator i = mAnimationsList.find(name);
	if (i == mAnimationsList.end())
	{
		OGRE_EXCEPT(Exception::ERR_ITEM_NOT_FOUND, 
			"Cannot find animation with name " + name, 
			"SceneManager::getAnimation");
	}

	// Free memory
	OGRE_DELETE i->second;

	mAnimationsList.erase(i);

}
//-----------------------------------------------------------------------
void SceneManager::destroyAllAnimations(void)
{
	OGRE_LOCK_MUTEX(mAnimationsListMutex)
    // Destroy all states too, since they cannot reference destroyed animations
    destroyAllAnimationStates();

	AnimationList::iterator i;
	for (i = mAnimationsList.begin(); i != mAnimationsList.end(); ++i)
	{
		// destroy
		OGRE_DELETE i->second;
	}
	mAnimationsList.clear();
}
//-----------------------------------------------------------------------
AnimationState* SceneManager::createAnimationState(const String& animName)
{
    // Get animation, this will throw an exception if not found
    Animation* anim = getAnimation(animName);

    // Create new state
	return mAnimationStates.createAnimationState(animName, 0, anim->getLength());

}
//-----------------------------------------------------------------------
AnimationState* SceneManager::getAnimationState(const String& animName) const
{
	return mAnimationStates.getAnimationState(animName);

}
//-----------------------------------------------------------------------
bool SceneManager::hasAnimationState(const String& name) const
{
	return mAnimationStates.hasAnimationState(name);
}
//-----------------------------------------------------------------------
void SceneManager::destroyAnimationState(const String& name)
{
	mAnimationStates.removeAnimationState(name);
}
//-----------------------------------------------------------------------
void SceneManager::destroyAllAnimationStates(void)
{
    mAnimationStates.removeAllAnimationStates();
}
//-----------------------------------------------------------------------
void SceneManager::_applySceneAnimations(void)
{
	// manual lock over states (extended duration required)
	OGRE_LOCK_MUTEX(mAnimationStates.OGRE_AUTO_MUTEX_NAME)

	// Iterate twice, once to reset, once to apply, to allow blending
    ConstEnabledAnimationStateIterator stateIt = mAnimationStates.getEnabledAnimationStateIterator();

    while (stateIt.hasMoreElements())
    {
        const AnimationState* state = stateIt.getNext();
        Animation* anim = getAnimation(state->getAnimationName());

        // Reset any nodes involved
        Animation::NodeTrackIterator nodeTrackIt = anim->getNodeTrackIterator();
        while(nodeTrackIt.hasMoreElements())
        {
            Node* nd = nodeTrackIt.getNext()->getAssociatedNode();
			if (nd)
				nd->resetToInitialState();
        }

        Animation::NumericTrackIterator numTrackIt = anim->getNumericTrackIterator();
        while(numTrackIt.hasMoreElements())
        {
            const AnimableValuePtr& animPtr = numTrackIt.getNext()->getAssociatedAnimable();
			if (!animPtr.isNull())
				animPtr->resetToBaseValue();
        }
    }

	// this should allow blended animations
	stateIt = mAnimationStates.getEnabledAnimationStateIterator();
	while (stateIt.hasMoreElements())
	{
		const AnimationState* state = stateIt.getNext();
		Animation* anim = getAnimation(state->getAnimationName());
		// Apply the animation
		anim->apply(state->getTimePosition(), state->getWeight());
	}
}
//---------------------------------------------------------------------
void SceneManager::manualRender(RenderOperation* rend, 
                                Pass* pass, Viewport* vp, const Matrix4& worldMatrix, 
                                const Matrix4& viewMatrix, const Matrix4& projMatrix, 
                                bool doBeginEndFrame) 
{
	if (vp)
		mDestRenderSystem->_setViewport(vp);

    if (doBeginEndFrame)
        mDestRenderSystem->_beginFrame();

	mDestRenderSystem->_setWorldMatrix(worldMatrix);
	setViewMatrix(viewMatrix);
	mDestRenderSystem->_setProjectionMatrix(projMatrix);

	_setPass(pass);
	// Do we need to update GPU program parameters?
	if (pass->isProgrammable())
	{
		if (vp)
		{
			mAutoParamDataSource->setCurrentViewport(vp);
			mAutoParamDataSource->setCurrentRenderTarget(vp->getTarget());
		}
		mAutoParamDataSource->setCurrentSceneManager(this);
		mAutoParamDataSource->setWorldMatrices(&worldMatrix, 1);
		Camera dummyCam(StringUtil::BLANK, 0);
		dummyCam.setCustomViewMatrix(true, viewMatrix);
		dummyCam.setCustomProjectionMatrix(true, projMatrix);
		mAutoParamDataSource->setCurrentCamera(&dummyCam, false);
		updateGpuProgramParameters(pass);
	}
    mDestRenderSystem->_render(*rend);

    if (doBeginEndFrame)
        mDestRenderSystem->_endFrame();

}
//---------------------------------------------------------------------
void SceneManager::manualRender(Renderable* rend, const Pass* pass, Viewport* vp,
	const Matrix4& viewMatrix, 
	const Matrix4& projMatrix,bool doBeginEndFrame,
	bool lightScissoringClipping, bool doLightIteration, const LightList* manualLightList)
{
	if (vp)
		mDestRenderSystem->_setViewport(vp);

	if (doBeginEndFrame)
		mDestRenderSystem->_beginFrame();

	setViewMatrix(viewMatrix);
	mDestRenderSystem->_setProjectionMatrix(projMatrix);

	_setPass(pass);
	Camera dummyCam(StringUtil::BLANK, 0);
	dummyCam.setCustomViewMatrix(true, viewMatrix);
	dummyCam.setCustomProjectionMatrix(true, projMatrix);
	// Do we need to update GPU program parameters?
	if (pass->isProgrammable())
	{
		if (vp)
		{
			mAutoParamDataSource->setCurrentViewport(vp);
			mAutoParamDataSource->setCurrentRenderTarget(vp->getTarget());
		}
		mAutoParamDataSource->setCurrentSceneManager(this);
		mAutoParamDataSource->setCurrentCamera(&dummyCam, false);
		updateGpuProgramParameters(pass);
	}
	if (vp)
		mCurrentViewport = vp;
	renderSingleObject(rend, pass, lightScissoringClipping, doLightIteration, manualLightList);


	if (doBeginEndFrame)
		mDestRenderSystem->_endFrame();

}
//---------------------------------------------------------------------
void SceneManager::useRenderableViewProjMode(const Renderable* pRend, bool fixedFunction)
{
    // Check view matrix
    bool useIdentityView = pRend->getUseIdentityView();
    if (useIdentityView)
    {
        // Using identity view now, change it
		if (fixedFunction)
			setViewMatrix(Matrix4::IDENTITY);
		mGpuParamsDirty |= (uint16)GPV_GLOBAL;
        mResetIdentityView = true;
    }

    bool useIdentityProj = pRend->getUseIdentityProjection();
    if (useIdentityProj)
    {
        // Use identity projection matrix, still need to take RS depth into account.
		if (fixedFunction)
		{
			Matrix4 mat;
			mDestRenderSystem->_convertProjectionMatrix(Matrix4::IDENTITY, mat);
			mDestRenderSystem->_setProjectionMatrix(mat);
		}
		mGpuParamsDirty |= (uint16)GPV_GLOBAL;

        mResetIdentityProj = true;
    }

    
}
//---------------------------------------------------------------------
void SceneManager::resetViewProjMode(bool fixedFunction)
{
    if (mResetIdentityView)
    {
        // Coming back to normal from identity view
		if (fixedFunction)
			setViewMatrix(mCachedViewMatrix);
		mGpuParamsDirty |= (uint16)GPV_GLOBAL;

        mResetIdentityView = false;
    }
    
    if (mResetIdentityProj)
    {
        // Coming back from flat projection
        if (fixedFunction)
			mDestRenderSystem->_setProjectionMatrix(mCameraInProgress->getProjectionMatrixRS());
		mGpuParamsDirty |= (uint16)GPV_GLOBAL;

		mResetIdentityProj = false;
    }
    

}
//---------------------------------------------------------------------
void SceneManager::_queueSkiesForRendering(Camera* cam)
{
	// Update nodes
	// Translate the box by the camera position (constant distance)
	if (mSkyPlaneNode)
	{
		// The plane position relative to the camera has already been set up
		mSkyPlaneNode->setPosition(cam->getDerivedPosition());
	}

	if (mSkyBoxNode)
	{
		mSkyBoxNode->setPosition(cam->getDerivedPosition());
	}

	if (mSkyDomeNode)
	{
		mSkyDomeNode->setPosition(cam->getDerivedPosition());
	}

	if (mSkyPlaneEnabled
		&& mSkyPlaneEntity && mSkyPlaneEntity->isVisible()
		&& mSkyPlaneEntity->getSubEntity(0) && mSkyPlaneEntity->getSubEntity(0)->isVisible())
	{
		getRenderQueue()->addRenderable(mSkyPlaneEntity->getSubEntity(0), mSkyPlaneRenderQueue, OGRE_RENDERABLE_DEFAULT_PRIORITY);
	}

	if (mSkyBoxEnabled
		&& mSkyBoxObj && mSkyBoxObj->isVisible())
	{
		mSkyBoxObj->_updateRenderQueue(getRenderQueue());
	}

	if (mSkyDomeEnabled)
	{
		for (uint plane = 0; plane < 5; ++plane)
		{
			if (mSkyDomeEntity[plane] && mSkyDomeEntity[plane]->isVisible()
				&& mSkyDomeEntity[plane]->getSubEntity(0) && mSkyDomeEntity[plane]->getSubEntity(0)->isVisible())
			{
				getRenderQueue()->addRenderable(
					mSkyDomeEntity[plane]->getSubEntity(0), mSkyDomeRenderQueue, OGRE_RENDERABLE_DEFAULT_PRIORITY);
			}
		}
	}
}
//---------------------------------------------------------------------
void SceneManager::addRenderQueueListener(RenderQueueListener* newListener)
{
    mRenderQueueListeners.push_back(newListener);
}
//---------------------------------------------------------------------
void SceneManager::removeRenderQueueListener(RenderQueueListener* delListener)
{
    RenderQueueListenerList::iterator i, iend;
    iend = mRenderQueueListeners.end();
    for (i = mRenderQueueListeners.begin(); i != iend; ++i)
    {
        if (*i == delListener)
        {
            mRenderQueueListeners.erase(i);
            break;
        }
    }

}
//---------------------------------------------------------------------
void SceneManager::addRenderObjectListener(RenderObjectListener* newListener)
{
	mRenderObjectListeners.push_back(newListener);
}
//---------------------------------------------------------------------
void SceneManager::removeRenderObjectListener(RenderObjectListener* delListener)
{
	RenderObjectListenerList::iterator i, iend;
	iend = mRenderObjectListeners.end();
	for (i = mRenderObjectListeners.begin(); i != iend; ++i)
	{
		if (*i == delListener)
		{
			mRenderObjectListeners.erase(i);
			break;
		}
	}
}
void SceneManager::addListener(Listener* newListener)
{
    mListeners.push_back(newListener);
}
//---------------------------------------------------------------------
void SceneManager::removeListener(Listener* delListener)
{
    ListenerList::iterator i, iend;
    iend = mListeners.end();
    for (i = mListeners.begin(); i != iend; ++i)
    {
        if (*i == delListener)
        {
            mListeners.erase(i);
            break;
        }
    }

}
//---------------------------------------------------------------------
void SceneManager::firePreRenderQueues()
{
	for (RenderQueueListenerList::iterator i = mRenderQueueListeners.begin(); 
		i != mRenderQueueListeners.end(); ++i)
	{
		(*i)->preRenderQueues();
	}
}
//---------------------------------------------------------------------
void SceneManager::firePostRenderQueues()
{
	for (RenderQueueListenerList::iterator i = mRenderQueueListeners.begin(); 
		i != mRenderQueueListeners.end(); ++i)
	{
		(*i)->postRenderQueues();
	}
}
//---------------------------------------------------------------------
bool SceneManager::fireRenderQueueStarted(uint8 id, const String& invocation)
{
    RenderQueueListenerList::iterator i, iend;
    bool skip = false;

    iend = mRenderQueueListeners.end();
    for (i = mRenderQueueListeners.begin(); i != iend; ++i)
    {
        (*i)->renderQueueStarted(id, invocation, skip);
    }
    return skip;
}
//---------------------------------------------------------------------
bool SceneManager::fireRenderQueueEnded(uint8 id, const String& invocation)
{
    RenderQueueListenerList::iterator i, iend;
    bool repeat = false;

    iend = mRenderQueueListeners.end();
    for (i = mRenderQueueListeners.begin(); i != iend; ++i)
    {
        (*i)->renderQueueEnded(id, invocation, repeat);
    }
    return repeat;
}
//---------------------------------------------------------------------
void SceneManager::fireRenderSingleObject(Renderable* rend, const Pass* pass,
										   const AutoParamDataSource* source, 
										   const LightList* pLightList, bool suppressRenderStateChanges)
{
	RenderObjectListenerList::iterator i, iend;

	iend = mRenderObjectListeners.end();
	for (i = mRenderObjectListeners.begin(); i != iend; ++i)
	{
		(*i)->notifyRenderSingleObject(rend, pass, source, pLightList, suppressRenderStateChanges);
	}
}
//---------------------------------------------------------------------
void SceneManager::fireShadowTexturesUpdated(size_t numberOfShadowTextures)
{
    ListenerList::iterator i, iend;

    iend = mListeners.end();
    for (i = mListeners.begin(); i != iend; ++i)
    {
        (*i)->shadowTexturesUpdated(numberOfShadowTextures);
    }
}
//---------------------------------------------------------------------
void SceneManager::fireShadowTexturesPreCaster(Light* light, Camera* camera, size_t iteration)
{
    ListenerList::iterator i, iend;

    iend = mListeners.end();
    for (i = mListeners.begin(); i != iend; ++i)
    {
        (*i)->shadowTextureCasterPreViewProj(light, camera, iteration);
    }
}
//---------------------------------------------------------------------
void SceneManager::fireShadowTexturesPreReceiver(Light* light, Frustum* f)
{
    ListenerList::iterator i, iend;

    iend = mListeners.end();
    for (i = mListeners.begin(); i != iend; ++i)
    {
        (*i)->shadowTextureReceiverPreViewProj(light, f);
    }
}
//---------------------------------------------------------------------
void SceneManager::firePreUpdateSceneGraph(Camera* camera)
{
	ListenerList::iterator i, iend;

	iend = mListeners.end();
	for (i = mListeners.begin(); i != iend; ++i)
	{
		(*i)->preUpdateSceneGraph(this, camera);
	}
}
//---------------------------------------------------------------------
void SceneManager::firePostUpdateSceneGraph(Camera* camera)
{
	ListenerList::iterator i, iend;

	iend = mListeners.end();
	for (i = mListeners.begin(); i != iend; ++i)
	{
		(*i)->postUpdateSceneGraph(this, camera);
	}
}

//---------------------------------------------------------------------
void SceneManager::firePreFindVisibleObjects(Viewport* v)
{
	ListenerList::iterator i, iend;

	iend = mListeners.end();
	for (i = mListeners.begin(); i != iend; ++i)
	{
		(*i)->preFindVisibleObjects(this, mIlluminationStage, v);
	}

}
//---------------------------------------------------------------------
void SceneManager::firePostFindVisibleObjects(Viewport* v)
{
	ListenerList::iterator i, iend;

	iend = mListeners.end();
	for (i = mListeners.begin(); i != iend; ++i)
	{
		(*i)->postFindVisibleObjects(this, mIlluminationStage, v);
	}


}
//---------------------------------------------------------------------
void SceneManager::fireSceneManagerDestroyed()
{
	ListenerList::iterator i, iend;

	iend = mListeners.end();
	for (i = mListeners.begin(); i != iend; ++i)
	{
		(*i)->sceneManagerDestroyed(this);
	}
}
//---------------------------------------------------------------------
void SceneManager::setViewport(Viewport* vp)
{
    mCurrentViewport = vp;
    // Set viewport in render system
    mDestRenderSystem->_setViewport(vp);
	// Set the active material scheme for this viewport
	MaterialManager::getSingleton().setActiveScheme(vp->getMaterialScheme());
}
//---------------------------------------------------------------------
void SceneManager::showBoundingBoxes(bool bShow) 
{
    mShowBoundingBoxes = bShow;
}
//---------------------------------------------------------------------
bool SceneManager::getShowBoundingBoxes() const
{
    return mShowBoundingBoxes;
}
//---------------------------------------------------------------------
void SceneManager::_notifyAutotrackingSceneNode(SceneNode* node, bool autoTrack)
{
    if (autoTrack)
    {
        mAutoTrackingSceneNodes.insert(node);
    }
    else
    {
        mAutoTrackingSceneNodes.erase(node);
    }
}
//---------------------------------------------------------------------
void SceneManager::setShadowTechnique(ShadowTechnique technique)
{
    mShadowTechnique = technique;
    if (isShadowTechniqueStencilBased())
    {
        // Firstly check that we  have a stencil
        // Otherwise forget it
        if (!mDestRenderSystem->getCapabilities()->hasCapability(RSC_HWSTENCIL))
        {
            LogManager::getSingleton().logMessage(
                "WARNING: Stencil shadows were requested, but this device does not "
                "have a hardware stencil. Shadows disabled.");
            mShadowTechnique = SHADOWTYPE_NONE;
        }
        else if (mShadowIndexBuffer.isNull())
        {
            // Create an estimated sized shadow index buffer
            mShadowIndexBuffer = HardwareBufferManager::getSingleton().
                createIndexBuffer(HardwareIndexBuffer::IT_16BIT, 
                mShadowIndexBufferSize, 
                HardwareBuffer::HBU_DYNAMIC_WRITE_ONLY_DISCARDABLE, 
                false);
            // tell all meshes to prepare shadow volumes
            MeshManager::getSingleton().setPrepareAllMeshesForShadowVolumes(true);
        }
	}

    if (!isShadowTechniqueTextureBased())
    {
        // Destroy shadow textures to optimise resource usage
        destroyShadowTextures();
    }
	else
	{
		// assure no custom shadow matrix is used accidentally in case we switch
		// from a custom shadow mapping type to a non-custom (uniform shadow mapping)
		for ( size_t i = 0; i < mShadowTextureCameras.size(); ++i )
		{
			Camera* texCam = mShadowTextureCameras[i];

			texCam->setCustomViewMatrix(false);
			texCam->setCustomProjectionMatrix(false);
		}
	}

}
//---------------------------------------------------------------------
void SceneManager::_suppressShadows(bool suppress)
{
	mSuppressShadows = suppress;
}
//---------------------------------------------------------------------
void SceneManager::_suppressRenderStateChanges(bool suppress)
{
	mSuppressRenderStateChanges = suppress;
}
//---------------------------------------------------------------------
void SceneManager::updateRenderQueueSplitOptions(void)
{
	if (isShadowTechniqueStencilBased())
	{
		// Casters can always be receivers
		getRenderQueue()->setShadowCastersCannotBeReceivers(false);
	}
	else // texture based
	{
		getRenderQueue()->setShadowCastersCannotBeReceivers(!mShadowTextureSelfShadow);
	}

	if (isShadowTechniqueAdditive() && !isShadowTechniqueIntegrated()
		&& mCurrentViewport->getShadowsEnabled())
	{
		// Additive lighting, we need to split everything by illumination stage
		getRenderQueue()->setSplitPassesByLightingType(true);
	}
	else
	{
		getRenderQueue()->setSplitPassesByLightingType(false);
	}

	if (isShadowTechniqueInUse() && mCurrentViewport->getShadowsEnabled()
		&& !isShadowTechniqueIntegrated())
	{
		// Tell render queue to split off non-shadowable materials
		getRenderQueue()->setSplitNoShadowPasses(true);
	}
	else
	{
		getRenderQueue()->setSplitNoShadowPasses(false);
	}


}
//---------------------------------------------------------------------
void SceneManager::updateRenderQueueGroupSplitOptions(RenderQueueGroup* group, 
	bool suppressShadows, bool suppressRenderState)
{
	if (isShadowTechniqueStencilBased())
	{
		// Casters can always be receivers
		group->setShadowCastersCannotBeReceivers(false);
	}
	else if (isShadowTechniqueTextureBased()) 
	{
		group->setShadowCastersCannotBeReceivers(!mShadowTextureSelfShadow);
	}

	if (!suppressShadows && mCurrentViewport->getShadowsEnabled() &&
		isShadowTechniqueAdditive() && !isShadowTechniqueIntegrated())
	{
		// Additive lighting, we need to split everything by illumination stage
		group->setSplitPassesByLightingType(true);
	}
	else
	{
		group->setSplitPassesByLightingType(false);
	}

	if (!suppressShadows && mCurrentViewport->getShadowsEnabled() 
		&& isShadowTechniqueInUse())
	{
		// Tell render queue to split off non-shadowable materials
		group->setSplitNoShadowPasses(true);
	}
	else
	{
		group->setSplitNoShadowPasses(false);
	}


}
//-----------------------------------------------------------------------
void SceneManager::_notifyLightsDirty(void)
{
    ++mLightsDirtyCounter;
}
//---------------------------------------------------------------------
bool SceneManager::lightsForShadowTextureLess::operator ()(
	const Ogre::Light *l1, const Ogre::Light *l2) const
{
	if (l1 == l2)
		return false;

	// sort shadow casting lights ahead of non-shadow casting
	if (l1->getCastShadows() != l2->getCastShadows())
	{
		return l1->getCastShadows();
	}

	// otherwise sort by distance (directional lights will have 0 here)
	return l1->tempSquareDist < l2->tempSquareDist;

}
//---------------------------------------------------------------------
void SceneManager::findLightsAffectingFrustum(const Camera* camera)
{
    // Basic iteration for this SM

    MovableObjectCollection* lights =
        getMovableObjectCollection(LightFactory::FACTORY_TYPE_NAME);


	{
		OGRE_LOCK_MUTEX(lights->mutex)

		// Pre-allocate memory
		mTestLightInfos.clear();
		mTestLightInfos.reserve(lights->map.size());

		MovableObjectIterator it(lights->map.begin(), lights->map.end());

		while(it.hasMoreElements())
		{
			Light* l = static_cast<Light*>(it.getNext());

			if (mCameraRelativeRendering)
				l->_setCameraRelative(mCameraInProgress);
			else
				l->_setCameraRelative(0);

			if (l->isVisible())
			{
				LightInfo lightInfo;
				lightInfo.light = l;
				lightInfo.type = l->getType();
				lightInfo.lightMask = l->getLightMask();
				if (lightInfo.type == Light::LT_DIRECTIONAL)
				{
					// Always visible
					lightInfo.position = Vector3::ZERO;
					lightInfo.range = 0;
					mTestLightInfos.push_back(lightInfo);
				}
				else
				{
					// NB treating spotlight as point for simplicity
					// Just see if the lights attenuation range is within the frustum
					lightInfo.range = l->getAttenuationRange();
					lightInfo.position = l->getDerivedPosition();
					Sphere sphere(lightInfo.position, lightInfo.range);
					if (camera->isVisible(sphere))
					{
						mTestLightInfos.push_back(lightInfo);
					}
				}
			}
		}
	} // release lock on lights collection

    // Update lights affecting frustum if changed
    if (mCachedLightInfos != mTestLightInfos)
    {
        mLightsAffectingFrustum.resize(mTestLightInfos.size());
        LightInfoList::const_iterator i;
        LightList::iterator j = mLightsAffectingFrustum.begin();
        for (i = mTestLightInfos.begin(); i != mTestLightInfos.end(); ++i, ++j)
        {
            *j = i->light;
			// add cam distance for sorting if texture shadows
			if (isShadowTechniqueTextureBased())
			{
				(*j)->_calcTempSquareDist(camera->getDerivedPosition());
			}
        }

		// Sort the lights if using texture shadows, since the first 'n' will be
		// used to generate shadow textures and we should pick the most appropriate
		if (isShadowTechniqueTextureBased())
		{
			// Allow a Listener to override light sorting
			// Reverse iterate so last takes precedence
			bool overridden = false;
			for (ListenerList::reverse_iterator ri = mListeners.rbegin();
				ri != mListeners.rend(); ++ri)
			{
				overridden = (*ri)->sortLightsAffectingFrustum(mLightsAffectingFrustum);
				if (overridden)
					break;
			}
			if (!overridden)
			{
				// default sort (stable to preserve directional light ordering
				std::stable_sort(
					mLightsAffectingFrustum.begin(), mLightsAffectingFrustum.end(), 
					lightsForShadowTextureLess());
			}
			
		}

        // Use swap instead of copy operator for efficiently
        mCachedLightInfos.swap(mTestLightInfos);

        // notify light dirty, so all movable objects will re-populate
        // their light list next time
        _notifyLightsDirty();
    }

}
//---------------------------------------------------------------------
bool SceneManager::ShadowCasterSceneQueryListener::queryResult(
    MovableObject* object)
{
    if (object->getCastShadows() && object->isVisible() && 
		mSceneMgr->isRenderQueueToBeProcessed(object->getRenderQueueGroup()) &&
		// objects need an edge list to cast shadows (shadow volumes only)
		((mSceneMgr->getShadowTechnique() & SHADOWDETAILTYPE_TEXTURE) ||
		 (mSceneMgr->getShadowTechnique() & SHADOWDETAILTYPE_STENCIL) && object->hasEdgeList()
		)
	   )
    {
        if (mFarDistSquared)
        {
            // Check object is within the shadow far distance
            Vector3 toObj = object->getParentNode()->_getDerivedPosition() 
                - mCamera->getDerivedPosition();
            Real radius = object->getWorldBoundingSphere().getRadius();
            Real dist =  toObj.squaredLength();               
            if (dist - (radius * radius) > mFarDistSquared)
            {
                // skip, beyond max range
                return true;
            }
        }

        // If the object is in the frustum, we can always see the shadow
        if (mCamera->isVisible(object->getWorldBoundingBox()))
        {
            mCasterList->push_back(object);
            return true;
        }

        // Otherwise, object can only be casting a shadow into our view if
        // the light is outside the frustum (or it's a directional light, 
        // which are always outside), and the object is intersecting
        // on of the volumes formed between the edges of the frustum and the
        // light
        if (!mIsLightInFrustum || mLight->getType() == Light::LT_DIRECTIONAL)
        {
            // Iterate over volumes
            PlaneBoundedVolumeList::const_iterator i, iend;
            iend = mLightClipVolumeList->end();
            for (i = mLightClipVolumeList->begin(); i != iend; ++i)
            {
                if (i->intersects(object->getWorldBoundingBox()))
                {
                    mCasterList->push_back(object);
                    return true;
                }

            }

        }
    }
    return true;
}
//---------------------------------------------------------------------
bool SceneManager::ShadowCasterSceneQueryListener::queryResult(
    SceneQuery::WorldFragment* fragment)
{
    // don't deal with world geometry
    return true;
}
//---------------------------------------------------------------------
const SceneManager::ShadowCasterList& SceneManager::findShadowCastersForLight(
    const Light* light, const Camera* camera)
{
    mShadowCasterList.clear();

    if (light->getType() == Light::LT_DIRECTIONAL)
    {
        // Basic AABB query encompassing the frustum and the extrusion of it
        AxisAlignedBox aabb;
        const Vector3* corners = camera->getWorldSpaceCorners();
        Vector3 min, max;
        Vector3 extrude = light->getDerivedDirection() * -mShadowDirLightExtrudeDist;
        // do first corner
        min = max = corners[0];
        min.makeFloor(corners[0] + extrude);
        max.makeCeil(corners[0] + extrude);
        for (size_t c = 1; c < 8; ++c)
        {
            min.makeFloor(corners[c]);
            max.makeCeil(corners[c]);
            min.makeFloor(corners[c] + extrude);
            max.makeCeil(corners[c] + extrude);
        }
        aabb.setExtents(min, max);

        if (!mShadowCasterAABBQuery)
            mShadowCasterAABBQuery = createAABBQuery(aabb);
        else
            mShadowCasterAABBQuery->setBox(aabb);
        // Execute, use callback
        mShadowCasterQueryListener->prepare(false, 
            &(light->_getFrustumClipVolumes(camera)), 
            light, camera, &mShadowCasterList, light->getShadowFarDistanceSquared());
        mShadowCasterAABBQuery->execute(mShadowCasterQueryListener);


    }
    else
    {
        Sphere s(light->getDerivedPosition(), light->getAttenuationRange());
        // eliminate early if camera cannot see light sphere
        if (camera->isVisible(s))
        {
            if (!mShadowCasterSphereQuery)
                mShadowCasterSphereQuery = createSphereQuery(s);
            else
                mShadowCasterSphereQuery->setSphere(s);

            // Determine if light is inside or outside the frustum
            bool lightInFrustum = camera->isVisible(light->getDerivedPosition());
            const PlaneBoundedVolumeList* volList = 0;
            if (!lightInFrustum)
            {
                // Only worth building an external volume list if
                // light is outside the frustum
                volList = &(light->_getFrustumClipVolumes(camera));
            }

            // Execute, use callback
            mShadowCasterQueryListener->prepare(lightInFrustum, 
                volList, light, camera, &mShadowCasterList, light->getShadowFarDistanceSquared());
            mShadowCasterSphereQuery->execute(mShadowCasterQueryListener);

        }

    }


    return mShadowCasterList;
}
//---------------------------------------------------------------------
void SceneManager::initShadowVolumeMaterials(void)
{
    /* This should have been set in the SceneManager constructor, but if you
       created the SceneManager BEFORE the Root object, you will need to call
       SceneManager::_setDestinationRenderSystem manually.
     */
    assert( mDestRenderSystem );

    if (mShadowMaterialInitDone)
        return;

    if (!mShadowDebugPass)
    {
        MaterialPtr matDebug = 
            MaterialManager::getSingleton().getByName("Ogre/Debug/ShadowVolumes");
        if (matDebug.isNull())
        {
            // Create
            matDebug = MaterialManager::getSingleton().create(
                "Ogre/Debug/ShadowVolumes", 
                ResourceGroupManager::INTERNAL_RESOURCE_GROUP_NAME);
            mShadowDebugPass = matDebug->getTechnique(0)->getPass(0);
            mShadowDebugPass->setSceneBlending(SBT_ADD); 
            mShadowDebugPass->setLightingEnabled(false);
            mShadowDebugPass->setDepthWriteEnabled(false);
            TextureUnitState* t = mShadowDebugPass->createTextureUnitState();
            t->setColourOperationEx(LBX_MODULATE, LBS_MANUAL, LBS_CURRENT, 
                ColourValue(0.7, 0.0, 0.2));
            mShadowDebugPass->setCullingMode(CULL_NONE);

            if (mDestRenderSystem->getCapabilities()->hasCapability(
                RSC_VERTEX_PROGRAM))
            {
                ShadowVolumeExtrudeProgram::initialise();

                // Enable the (infinite) point light extruder for now, just to get some params
                mShadowDebugPass->setVertexProgram(
                    ShadowVolumeExtrudeProgram::programNames[ShadowVolumeExtrudeProgram::POINT_LIGHT]);
				mShadowDebugPass->setFragmentProgram(ShadowVolumeExtrudeProgram::frgProgramName);				
                mInfiniteExtrusionParams = 
                    mShadowDebugPass->getVertexProgramParameters();
                mInfiniteExtrusionParams->setAutoConstant(0, 
                    GpuProgramParameters::ACT_WORLDVIEWPROJ_MATRIX);
                mInfiniteExtrusionParams->setAutoConstant(4, 
                    GpuProgramParameters::ACT_LIGHT_POSITION_OBJECT_SPACE);
                // Note ignored extra parameter - for compatibility with finite extrusion vertex program
                mInfiniteExtrusionParams->setAutoConstant(5, 
					GpuProgramParameters::ACT_SHADOW_EXTRUSION_DISTANCE);
            }	
            matDebug->compile();

        }
        else
        {
            mShadowDebugPass = matDebug->getTechnique(0)->getPass(0);

            if (mDestRenderSystem->getCapabilities()->hasCapability(RSC_VERTEX_PROGRAM))
            {
                mInfiniteExtrusionParams = mShadowDebugPass->getVertexProgramParameters();
            }
        }
    }

    if (!mShadowStencilPass)
    {

        MaterialPtr matStencil = MaterialManager::getSingleton().getByName(
            "Ogre/StencilShadowVolumes");
        if (matStencil.isNull())
        {
            // Init
            matStencil = MaterialManager::getSingleton().create(
                "Ogre/StencilShadowVolumes",
                ResourceGroupManager::INTERNAL_RESOURCE_GROUP_NAME);
            mShadowStencilPass = matStencil->getTechnique(0)->getPass(0);

            if (mDestRenderSystem->getCapabilities()->hasCapability(
                RSC_VERTEX_PROGRAM))
            {

                // Enable the finite point light extruder for now, just to get some params
                mShadowStencilPass->setVertexProgram(
                    ShadowVolumeExtrudeProgram::programNames[ShadowVolumeExtrudeProgram::POINT_LIGHT_FINITE]);
				mShadowStencilPass->setFragmentProgram(ShadowVolumeExtrudeProgram::frgProgramName);				
                mFiniteExtrusionParams = 
                    mShadowStencilPass->getVertexProgramParameters();
                mFiniteExtrusionParams->setAutoConstant(0, 
                    GpuProgramParameters::ACT_WORLDVIEWPROJ_MATRIX);
                mFiniteExtrusionParams->setAutoConstant(4, 
                    GpuProgramParameters::ACT_LIGHT_POSITION_OBJECT_SPACE);
                // Note extra parameter
                mFiniteExtrusionParams->setAutoConstant(5, 
                    GpuProgramParameters::ACT_SHADOW_EXTRUSION_DISTANCE);
            }
            matStencil->compile();
            // Nothing else, we don't use this like a 'real' pass anyway,
            // it's more of a placeholder
        }
        else
        {
            mShadowStencilPass = matStencil->getTechnique(0)->getPass(0);

            if (mDestRenderSystem->getCapabilities()->hasCapability(RSC_VERTEX_PROGRAM))
            {
                mFiniteExtrusionParams = mShadowStencilPass->getVertexProgramParameters();
            }
        }
    }




    if (!mShadowModulativePass)
    {

        MaterialPtr matModStencil = MaterialManager::getSingleton().getByName(
            "Ogre/StencilShadowModulationPass");
        if (matModStencil.isNull())
        {
            // Init
            matModStencil = MaterialManager::getSingleton().create(
                "Ogre/StencilShadowModulationPass",
                ResourceGroupManager::INTERNAL_RESOURCE_GROUP_NAME);
            mShadowModulativePass = matModStencil->getTechnique(0)->getPass(0);
            mShadowModulativePass->setSceneBlending(SBF_DEST_COLOUR, SBF_ZERO); 
            mShadowModulativePass->setLightingEnabled(false);
            mShadowModulativePass->setDepthWriteEnabled(false);
            mShadowModulativePass->setDepthCheckEnabled(false);
            TextureUnitState* t = mShadowModulativePass->createTextureUnitState();
            t->setColourOperationEx(LBX_MODULATE, LBS_MANUAL, LBS_CURRENT, 
                mShadowColour);
            mShadowModulativePass->setCullingMode(CULL_NONE);
        }
        else
        {
            mShadowModulativePass = matModStencil->getTechnique(0)->getPass(0);
        }
    }

    // Also init full screen quad while we're at it
    if (!mFullScreenQuad)
    {
        mFullScreenQuad = OGRE_NEW Rectangle2D();
        mFullScreenQuad->setCorners(-1,1,1,-1);
    }

    // Also init shadow caster material for texture shadows
    if (!mShadowCasterPlainBlackPass)
    {
        MaterialPtr matPlainBlack = MaterialManager::getSingleton().getByName(
            "Ogre/TextureShadowCaster");
        if (matPlainBlack.isNull())
        {
            matPlainBlack = MaterialManager::getSingleton().create(
                "Ogre/TextureShadowCaster",
                ResourceGroupManager::INTERNAL_RESOURCE_GROUP_NAME);
            mShadowCasterPlainBlackPass = matPlainBlack->getTechnique(0)->getPass(0);
            // Lighting has to be on, because we need shadow coloured objects
            // Note that because we can't predict vertex programs, we'll have to
            // bind light values to those, and so we bind White to ambient
            // reflectance, and we'll set the ambient colour to the shadow colour
            mShadowCasterPlainBlackPass->setAmbient(ColourValue::White);
            mShadowCasterPlainBlackPass->setDiffuse(ColourValue::Black);
            mShadowCasterPlainBlackPass->setSelfIllumination(ColourValue::Black);
            mShadowCasterPlainBlackPass->setSpecular(ColourValue::Black);
			// Override fog
			mShadowCasterPlainBlackPass->setFog(true, FOG_NONE);
            // no textures or anything else, we will bind vertex programs
            // every so often though
        }
        else
        {
            mShadowCasterPlainBlackPass = matPlainBlack->getTechnique(0)->getPass(0);
        }
    }

    if (!mShadowReceiverPass)
    {
        MaterialPtr matShadRec = MaterialManager::getSingleton().getByName(
            "Ogre/TextureShadowReceiver");
        if (matShadRec.isNull())			
        {
            matShadRec = MaterialManager::getSingleton().create(
                "Ogre/TextureShadowReceiver",
                ResourceGroupManager::INTERNAL_RESOURCE_GROUP_NAME);
            mShadowReceiverPass = matShadRec->getTechnique(0)->getPass(0);
			// Don't set lighting and blending modes here, depends on additive / modulative
            TextureUnitState* t = mShadowReceiverPass->createTextureUnitState();
            t->setTextureAddressingMode(TextureUnitState::TAM_CLAMP);
        }
        else
        {
            mShadowReceiverPass = matShadRec->getTechnique(0)->getPass(0);
        }
    }

    // Set up spot shadow fade texture (loaded from code data block)
    TexturePtr spotShadowFadeTex = 
        TextureManager::getSingleton().getByName("spot_shadow_fade.png");
    if (spotShadowFadeTex.isNull())
    {
        // Load the manual buffer into an image (don't destroy memory!
        DataStreamPtr stream(
			OGRE_NEW MemoryDataStream(SPOT_SHADOW_FADE_PNG, SPOT_SHADOW_FADE_PNG_SIZE, false));
        Image img;
        img.load(stream, "png");
        spotShadowFadeTex = 
            TextureManager::getSingleton().loadImage(
			"spot_shadow_fade.png", ResourceGroupManager::INTERNAL_RESOURCE_GROUP_NAME, 
			img, TEX_TYPE_2D);
    }

    mShadowMaterialInitDone = true;
}
//---------------------------------------------------------------------
const Pass* SceneManager::deriveShadowCasterPass(const Pass* pass)
{
	if (isShadowTechniqueTextureBased())
	{
		Pass* retPass;	
		if (!pass->getParent()->getShadowCasterMaterial().isNull())
		{
			return pass->getParent()->getShadowCasterMaterial()->getBestTechnique()->getPass(0); 
		}
		else 
		{
			retPass = mShadowTextureCustomCasterPass ? 
				mShadowTextureCustomCasterPass : mShadowCasterPlainBlackPass;
		}

		
		// Special case alpha-blended passes
		if ((pass->getSourceBlendFactor() == SBF_SOURCE_ALPHA && 
			pass->getDestBlendFactor() == SBF_ONE_MINUS_SOURCE_ALPHA) 
			|| pass->getAlphaRejectFunction() != CMPF_ALWAYS_PASS)
		{
			// Alpha blended passes must retain their transparency
			retPass->setAlphaRejectSettings(pass->getAlphaRejectFunction(), 
				pass->getAlphaRejectValue());
			retPass->setSceneBlending(pass->getSourceBlendFactor(), pass->getDestBlendFactor());
			retPass->getParent()->getParent()->setTransparencyCastsShadows(true);

			// So we allow the texture units, but override the colour functions
			// Copy texture state, shift up one since 0 is shadow texture
			unsigned short origPassTUCount = pass->getNumTextureUnitStates();
			for (unsigned short t = 0; t < origPassTUCount; ++t)
			{
				TextureUnitState* tex;
				if (retPass->getNumTextureUnitStates() <= t)
				{
					tex = retPass->createTextureUnitState();
				}
				else
				{
					tex = retPass->getTextureUnitState(t);
				}
				// copy base state
				(*tex) = *(pass->getTextureUnitState(t));
				// override colour function
				tex->setColourOperationEx(LBX_SOURCE1, LBS_MANUAL, LBS_CURRENT,
					isShadowTechniqueAdditive()? ColourValue::Black : mShadowColour);

			}
			// Remove any extras
			while (retPass->getNumTextureUnitStates() > origPassTUCount)
			{
				retPass->removeTextureUnitState(origPassTUCount);
			}

		}
		else
		{
			// reset
			retPass->setSceneBlending(SBT_REPLACE);
			retPass->setAlphaRejectFunction(CMPF_ALWAYS_PASS);
			while (retPass->getNumTextureUnitStates() > 0)
			{
				retPass->removeTextureUnitState(0);
			}
		}

		// Propagate culling modes
		retPass->setCullingMode(pass->getCullingMode());
		retPass->setManualCullingMode(pass->getManualCullingMode());
		

		// Does incoming pass have a custom shadow caster program?
		if (!pass->getShadowCasterVertexProgramName().empty())
		{
			// Have to merge the shadow caster vertex program in
			retPass->setVertexProgram(
				pass->getShadowCasterVertexProgramName(), false);
			const GpuProgramPtr& prg = retPass->getVertexProgram();
			// Load this program if not done already
			if (!prg->isLoaded())
				prg->load();
			// Copy params
			retPass->setVertexProgramParameters(
				pass->getShadowCasterVertexProgramParameters());
			// Also have to hack the light autoparams, that is done later
		}
		else 
		{
			if (retPass == mShadowTextureCustomCasterPass)
			{
				// reset vp?
				if (mShadowTextureCustomCasterPass->getVertexProgramName() !=
					mShadowTextureCustomCasterVertexProgram)
				{
					mShadowTextureCustomCasterPass->setVertexProgram(
						mShadowTextureCustomCasterVertexProgram, false);
					if(mShadowTextureCustomCasterPass->hasVertexProgram())
					{
						mShadowTextureCustomCasterPass->setVertexProgramParameters(
							mShadowTextureCustomCasterVPParams);

					}

				}

			}
			else
			{
				// Standard shadow caster pass, reset to no vp
				retPass->setVertexProgram(StringUtil::BLANK);
			}
		}

        if (!pass->getShadowCasterFragmentProgramName().empty())
		{
			// Have to merge the shadow caster fragment program in
			retPass->setFragmentProgram(
                                      pass->getShadowCasterFragmentProgramName(), false);
			const GpuProgramPtr& prg = retPass->getFragmentProgram();
			// Load this program if not done already
			if (!prg->isLoaded())
				prg->load();
			// Copy params
			retPass->setFragmentProgramParameters(
                                                pass->getShadowCasterFragmentProgramParameters());
			// Also have to hack the light autoparams, that is done later
		}
		else 
		{
			if (retPass == mShadowTextureCustomCasterPass)
			{
				// reset fp?
				if (mShadowTextureCustomCasterPass->getFragmentProgramName() !=
					mShadowTextureCustomCasterFragmentProgram)
				{
					mShadowTextureCustomCasterPass->setFragmentProgram(
                                                                     mShadowTextureCustomCasterFragmentProgram, false);
					if(mShadowTextureCustomCasterPass->hasFragmentProgram())
					{
						mShadowTextureCustomCasterPass->setFragmentProgramParameters(
                                                                                   mShadowTextureCustomCasterFPParams);
					}
				}
			}
			else
			{
				// Standard shadow caster pass, reset to no fp
				retPass->setFragmentProgram(StringUtil::BLANK);
			}
		}
        
		// handle the case where there is no fixed pipeline support
		retPass->getParent()->getParent()->compile();
		retPass = retPass->getParent()->getParent()->getBestTechnique()->getPass(0);

		return retPass;
	}
	else
	{
        return pass;
    }

}
//---------------------------------------------------------------------
const Pass* SceneManager::deriveShadowReceiverPass(const Pass* pass)
{

    if (isShadowTechniqueTextureBased())
    {
		Pass* retPass;
		if (!pass->getParent()->getShadowReceiverMaterial().isNull())
		{
			return retPass = pass->getParent()->getShadowReceiverMaterial()->getBestTechnique()->getPass(0); 
		}
		else
		{
			retPass = mShadowTextureCustomReceiverPass ? 
				mShadowTextureCustomReceiverPass : mShadowReceiverPass;
		}

		// Does incoming pass have a custom shadow receiver program?
		if (!pass->getShadowReceiverVertexProgramName().empty())
		{
			// Have to merge the shadow receiver vertex program in
			retPass->setVertexProgram(
				pass->getShadowReceiverVertexProgramName(), false);
			const GpuProgramPtr& prg = retPass->getVertexProgram();
			// Load this program if not done already
			if (!prg->isLoaded())
				prg->load();
			// Copy params
			retPass->setVertexProgramParameters(
				pass->getShadowReceiverVertexProgramParameters());
			// Also have to hack the light autoparams, that is done later
		}
		else 
		{
			if (retPass == mShadowTextureCustomReceiverPass)
			{
				// reset vp?
				if (mShadowTextureCustomReceiverPass->getVertexProgramName() !=
					mShadowTextureCustomReceiverVertexProgram)
				{
					mShadowTextureCustomReceiverPass->setVertexProgram(
						mShadowTextureCustomReceiverVertexProgram, false);
					if(mShadowTextureCustomReceiverPass->hasVertexProgram())
					{
						mShadowTextureCustomReceiverPass->setVertexProgramParameters(
							mShadowTextureCustomReceiverVPParams);

					}

				}

			}
			else
			{
				// Standard shadow receiver pass, reset to no vp
				retPass->setVertexProgram(StringUtil::BLANK);
			}
		}

        unsigned short keepTUCount;
		// If additive, need lighting parameters & standard programs
		if (isShadowTechniqueAdditive())
		{
			retPass->setLightingEnabled(true);
			retPass->setAmbient(pass->getAmbient());
			retPass->setSelfIllumination(pass->getSelfIllumination());
			retPass->setDiffuse(pass->getDiffuse());
			retPass->setSpecular(pass->getSpecular());
			retPass->setShininess(pass->getShininess());
			retPass->setIteratePerLight(pass->getIteratePerLight(), 
				pass->getRunOnlyForOneLightType(), pass->getOnlyLightType());
			retPass->setLightMask(pass->getLightMask());

            // We need to keep alpha rejection settings
            retPass->setAlphaRejectSettings(pass->getAlphaRejectFunction(),
                pass->getAlphaRejectValue());
            // Copy texture state, shift up one since 0 is shadow texture
            unsigned short origPassTUCount = pass->getNumTextureUnitStates();
            for (unsigned short t = 0; t < origPassTUCount; ++t)
            {
                unsigned short targetIndex = t+1;
                TextureUnitState* tex;
                if (retPass->getNumTextureUnitStates() <= targetIndex)
                {
                    tex = retPass->createTextureUnitState();
                }
                else
                {
                    tex = retPass->getTextureUnitState(targetIndex);
                }
                (*tex) = *(pass->getTextureUnitState(t));
				// If programmable, have to adjust the texcoord sets too
				// D3D insists that texcoordsets match tex unit in programmable mode
				if (retPass->hasVertexProgram())
					tex->setTextureCoordSet(targetIndex);
            }
            keepTUCount = origPassTUCount + 1;
		}// additive lighting
		else
		{
			// need to keep spotlight fade etc
			keepTUCount = retPass->getNumTextureUnitStates();
		}


		// Will also need fragment programs since this is a complex light setup
		if (!pass->getShadowReceiverFragmentProgramName().empty())
		{
			// Have to merge the shadow receiver vertex program in
			retPass->setFragmentProgram(
				pass->getShadowReceiverFragmentProgramName(), false);
			const GpuProgramPtr& prg = retPass->getFragmentProgram();
			// Load this program if not done already
			if (!prg->isLoaded())
				prg->load();
			// Copy params
			retPass->setFragmentProgramParameters(
				pass->getShadowReceiverFragmentProgramParameters());

			// Did we bind a shadow vertex program?
			if (pass->hasVertexProgram() && !retPass->hasVertexProgram())
			{
				// We didn't bind a receiver-specific program, so bind the original
				retPass->setVertexProgram(pass->getVertexProgramName(), false);
				const GpuProgramPtr& prog = retPass->getVertexProgram();
				// Load this program if required
				if (!prog->isLoaded())
					prog->load();
				// Copy params
				retPass->setVertexProgramParameters(
					pass->getVertexProgramParameters());

			}
		}
		else 
		{
			// Reset any merged fragment programs from last time
			if (retPass == mShadowTextureCustomReceiverPass)
			{
				// reset fp?
				if (mShadowTextureCustomReceiverPass->getFragmentProgramName() !=
					mShadowTextureCustomReceiverFragmentProgram)
				{
					mShadowTextureCustomReceiverPass->setFragmentProgram(
						mShadowTextureCustomReceiverFragmentProgram, false);
					if(mShadowTextureCustomReceiverPass->hasFragmentProgram())
					{
						mShadowTextureCustomReceiverPass->setFragmentProgramParameters(
							mShadowTextureCustomReceiverFPParams);

					}

				}

			}
			else
			{
				// Standard shadow receiver pass, reset to no fp
				retPass->setFragmentProgram(StringUtil::BLANK);
			}

		}

        // Remove any extra texture units
        while (retPass->getNumTextureUnitStates() > keepTUCount)
        {
            retPass->removeTextureUnitState(keepTUCount);
        }

		retPass->_load();

		// handle the case where there is no fixed pipeline support
		retPass->getParent()->getParent()->compile();
		retPass = retPass->getParent()->getParent()->getBestTechnique()->getPass(0);

		return retPass;
	}
	else
	{
        return pass;
    }

}
//---------------------------------------------------------------------
const RealRect& SceneManager::getLightScissorRect(Light* l, const Camera* cam)
{
	checkCachedLightClippingInfo();

	// Re-use calculations if possible
	LightClippingInfoMap::iterator ci = mLightClippingInfoMap.find(l);
	if (ci == mLightClippingInfoMap.end())
	{
		// create new entry
		ci = mLightClippingInfoMap.insert(LightClippingInfoMap::value_type(l, LightClippingInfo())).first;
	}
	if (!ci->second.scissorValid)
	{

		buildScissor(l, cam, ci->second.scissorRect);
		ci->second.scissorValid = true;
	}

	return ci->second.scissorRect;

}
//---------------------------------------------------------------------
ClipResult SceneManager::buildAndSetScissor(const LightList& ll, const Camera* cam)
{
	if (!mDestRenderSystem->getCapabilities()->hasCapability(RSC_SCISSOR_TEST))
		return CLIPPED_NONE;

	RealRect finalRect;
	// init (inverted since we want to grow from nothing)
	finalRect.left = finalRect.bottom = 1.0f;
	finalRect.right = finalRect.top = -1.0f;

	for (LightList::const_iterator i = ll.begin(); i != ll.end(); ++i)
	{
		Light* l = *i;
		// a directional light is being used, no scissoring can be done, period.
		if (l->getType() == Light::LT_DIRECTIONAL)
			return CLIPPED_NONE;

		const RealRect& scissorRect = getLightScissorRect(l, cam);

		// merge with final
		finalRect.left = std::min(finalRect.left, scissorRect.left);
		finalRect.bottom = std::min(finalRect.bottom, scissorRect.bottom);
		finalRect.right= std::max(finalRect.right, scissorRect.right);
		finalRect.top = std::max(finalRect.top, scissorRect.top);


	}

	if (finalRect.left >= 1.0f || finalRect.right <= -1.0f ||
		finalRect.top <= -1.0f || finalRect.bottom >= 1.0f)
	{
		// rect was offscreen
		return CLIPPED_ALL;
	}

	// Some scissoring?
	if (finalRect.left > -1.0f || finalRect.right < 1.0f || 
		finalRect.bottom > -1.0f || finalRect.top < 1.0f)
	{
		// Turn normalised device coordinates into pixels
		int iLeft, iTop, iWidth, iHeight;
		mCurrentViewport->getActualDimensions(iLeft, iTop, iWidth, iHeight);
		size_t szLeft, szRight, szTop, szBottom;

		szLeft = (size_t)(iLeft + ((finalRect.left + 1) * 0.5 * iWidth));
		szRight = (size_t)(iLeft + ((finalRect.right + 1) * 0.5 * iWidth));
		szTop = (size_t)(iTop + ((-finalRect.top + 1) * 0.5 * iHeight));
		szBottom = (size_t)(iTop + ((-finalRect.bottom + 1) * 0.5 * iHeight));

		mDestRenderSystem->setScissorTest(true, szLeft, szTop, szRight, szBottom);

		return CLIPPED_SOME;
	}
	else
		return CLIPPED_NONE;

}
//---------------------------------------------------------------------
void SceneManager::buildScissor(const Light* light, const Camera* cam, RealRect& rect)
{
	// Project the sphere onto the camera
	Sphere sphere(light->getDerivedPosition(), light->getAttenuationRange());
	cam->projectSphere(sphere, &(rect.left), &(rect.top), &(rect.right), &(rect.bottom));
}
//---------------------------------------------------------------------
void SceneManager::resetScissor()
{
	if (!mDestRenderSystem->getCapabilities()->hasCapability(RSC_SCISSOR_TEST))
		return;

	mDestRenderSystem->setScissorTest(false);
}
//---------------------------------------------------------------------
void SceneManager::checkCachedLightClippingInfo()
{
	unsigned long frame = Root::getSingleton().getNextFrameNumber();
	if (frame != mLightClippingInfoMapFrameNumber)
	{
		// reset cached clip information
		mLightClippingInfoMap.clear();
		mLightClippingInfoMapFrameNumber = frame;
	}
}
//---------------------------------------------------------------------
const PlaneList& SceneManager::getLightClippingPlanes(Light* l)
{
	checkCachedLightClippingInfo();

	// Try to re-use clipping info if already calculated
	LightClippingInfoMap::iterator ci = mLightClippingInfoMap.find(l);
	if (ci == mLightClippingInfoMap.end())
	{
		// create new entry
		ci = mLightClippingInfoMap.insert(LightClippingInfoMap::value_type(l, LightClippingInfo())).first;
	}
	if (!ci->second.clipPlanesValid)
	{
		buildLightClip(l, ci->second.clipPlanes);
		ci->second.clipPlanesValid = true;
	}
	return ci->second.clipPlanes;
	
}
//---------------------------------------------------------------------
ClipResult SceneManager::buildAndSetLightClip(const LightList& ll)
{
	if (!mDestRenderSystem->getCapabilities()->hasCapability(RSC_USER_CLIP_PLANES))
		return CLIPPED_NONE;

	Light* clipBase = 0;
	for (LightList::const_iterator i = ll.begin(); i != ll.end(); ++i)
	{
		// a directional light is being used, no clipping can be done, period.
		if ((*i)->getType() == Light::LT_DIRECTIONAL)
			return CLIPPED_NONE;

		if (clipBase)
		{
			// we already have a clip base, so we had more than one light
			// in this list we could clip by, so clip none
			return CLIPPED_NONE;
		}
		clipBase = *i;
	}

	if (clipBase)
	{
		const PlaneList& clipPlanes = getLightClippingPlanes(clipBase);
		
		mDestRenderSystem->setClipPlanes(clipPlanes);
		return CLIPPED_SOME;
	}
	else
	{
		// Can only get here if no non-directional lights from which to clip from
		// ie list must be empty
		return CLIPPED_ALL;
	}


}
//---------------------------------------------------------------------
void SceneManager::buildLightClip(const Light* l, PlaneList& planes)
{
	if (!mDestRenderSystem->getCapabilities()->hasCapability(RSC_USER_CLIP_PLANES))
		return;

	planes.clear();

	Vector3 pos = l->getDerivedPosition();
	Real r = l->getAttenuationRange();
	switch(l->getType())
	{
	case Light::LT_POINT:
		{
			planes.push_back(Plane(Vector3::UNIT_X, pos + Vector3(-r, 0, 0)));
			planes.push_back(Plane(Vector3::NEGATIVE_UNIT_X, pos + Vector3(r, 0, 0)));
			planes.push_back(Plane(Vector3::UNIT_Y, pos + Vector3(0, -r, 0)));
			planes.push_back(Plane(Vector3::NEGATIVE_UNIT_Y, pos + Vector3(0, r, 0)));
			planes.push_back(Plane(Vector3::UNIT_Z, pos + Vector3(0, 0, -r)));
			planes.push_back(Plane(Vector3::NEGATIVE_UNIT_Z, pos + Vector3(0, 0, r)));
		}
		break;
	case Light::LT_SPOTLIGHT:
		{
			Vector3 dir = l->getDerivedDirection();
			// near & far planes
			planes.push_back(Plane(dir, pos + dir * l->getSpotlightNearClipDistance()));
			planes.push_back(Plane(-dir, pos + dir * r));
			// 4 sides of pyramids
			// derive orientation
			Vector3 up = Vector3::UNIT_Y;
			// Check it's not coincident with dir
			if (Math::Abs(up.dotProduct(dir)) >= 1.0f)
			{
				up = Vector3::UNIT_Z;
			}
			// cross twice to rederive, only direction is unaltered
			Vector3 right = dir.crossProduct(up);
			right.normalise();
			up = right.crossProduct(dir);
			up.normalise();
			// Derive quaternion from axes (negate dir since -Z)
			Quaternion q;
			q.FromAxes(right, up, -dir);

			// derive pyramid corner vectors in world orientation
			Vector3 tl, tr, bl, br;
			Real d = Math::Tan(l->getSpotlightOuterAngle() * 0.5) * r;
			tl = q * Vector3(-d, d, -r);
			tr = q * Vector3(d, d, -r);
			bl = q * Vector3(-d, -d, -r);
			br = q * Vector3(d, -d, -r);

			// use cross product to derive normals, pass through light world pos
			// top
			planes.push_back(Plane(tl.crossProduct(tr).normalisedCopy(), pos));
			// right
			planes.push_back(Plane(tr.crossProduct(br).normalisedCopy(), pos));
			// bottom
			planes.push_back(Plane(br.crossProduct(bl).normalisedCopy(), pos));
			// left
			planes.push_back(Plane(bl.crossProduct(tl).normalisedCopy(), pos));

		}
		break;
	default:
		// do nothing
		break;
	};

}
//---------------------------------------------------------------------
void SceneManager::resetLightClip()
{
	if (!mDestRenderSystem->getCapabilities()->hasCapability(RSC_USER_CLIP_PLANES))
		return;

	mDestRenderSystem->resetClipPlanes();
}
//---------------------------------------------------------------------
void SceneManager::renderShadowVolumesToStencil(const Light* light, 
	const Camera* camera, bool calcScissor)
{
    // Get the shadow caster list
    const ShadowCasterList& casters = findShadowCastersForLight(light, camera);
    // Check there are some shadow casters to render
    if (casters.empty())
    {
        // No casters, just do nothing
        return;
    }

	// Add light to internal list for use in render call
	LightList lightList;
	// const_cast is forgiveable here since we pass this const
	lightList.push_back(const_cast<Light*>(light));

    // Set up scissor test (point & spot lights only)
    ClipResult scissored = CLIPPED_NONE;
	if (calcScissor)
	{
		scissored = buildAndSetScissor(lightList, camera);
		if (scissored == CLIPPED_ALL)
			return; // nothing to do
	}

    mDestRenderSystem->unbindGpuProgram(GPT_FRAGMENT_PROGRAM);

    // Can we do a 2-sided stencil?
    bool stencil2sided = false;
    if (mDestRenderSystem->getCapabilities()->hasCapability(RSC_TWO_SIDED_STENCIL) && 
        mDestRenderSystem->getCapabilities()->hasCapability(RSC_STENCIL_WRAP))
    {
        // enable
        stencil2sided = true;
    }

    // Do we have access to vertex programs?
    bool extrudeInSoftware = true;
    bool finiteExtrude = !mShadowUseInfiniteFarPlane || 
        !mDestRenderSystem->getCapabilities()->hasCapability(RSC_INFINITE_FAR_PLANE);
    if (mDestRenderSystem->getCapabilities()->hasCapability(RSC_VERTEX_PROGRAM))
    {
        extrudeInSoftware = false;
        // attach the appropriate extrusion vertex program
        // Note we never unset it because support for vertex programs is constant
        mShadowStencilPass->setVertexProgram(
            ShadowVolumeExtrudeProgram::getProgramName(light->getType(), finiteExtrude, false)
            , false);
		mShadowStencilPass->setFragmentProgram(ShadowVolumeExtrudeProgram::frgProgramName);				
        // Set params
        if (finiteExtrude)
        {
            mShadowStencilPass->setVertexProgramParameters(mFiniteExtrusionParams);
        }
        else
        {
            mShadowStencilPass->setVertexProgramParameters(mInfiniteExtrusionParams);
        }
        if (mDebugShadows)
        {
            mShadowDebugPass->setVertexProgram(
                ShadowVolumeExtrudeProgram::getProgramName(light->getType(), finiteExtrude, true)
				 , false);
			mShadowDebugPass->setFragmentProgram(ShadowVolumeExtrudeProgram::frgProgramName);				

               
            // Set params
            if (finiteExtrude)
            {
                mShadowDebugPass->setVertexProgramParameters(mFiniteExtrusionParams);
            }
            else
            {
                mShadowDebugPass->setVertexProgramParameters(mInfiniteExtrusionParams);
            }
        }

        bindGpuProgram(mShadowStencilPass->getVertexProgram()->_getBindingDelegate());
		if (!ShadowVolumeExtrudeProgram::frgProgramName.empty())
		{
			bindGpuProgram(mShadowStencilPass->getFragmentProgram()->_getBindingDelegate());
		}

    }
    else
    {
        mDestRenderSystem->unbindGpuProgram(GPT_VERTEX_PROGRAM);
    }

    // Turn off colour writing and depth writing
    mDestRenderSystem->_setColourBufferWriteEnabled(false, false, false, false);
	mDestRenderSystem->_disableTextureUnitsFrom(0);
    mDestRenderSystem->_setDepthBufferParams(true, false, CMPF_LESS);
    mDestRenderSystem->setStencilCheckEnabled(true);

    // Calculate extrusion distance
    // Use direction light extrusion distance now, just form optimize code
    // generate a little, point/spot light will up to date later
    Real extrudeDist = mShadowDirLightExtrudeDist;

    // Figure out the near clip volume
    const PlaneBoundedVolume& nearClipVol = 
        light->_getNearClipVolume(camera);

    // Now iterate over the casters and render
    ShadowCasterList::const_iterator si, siend;
    siend = casters.end();


	// Now iterate over the casters and render
	for (si = casters.begin(); si != siend; ++si)
	{
        ShadowCaster* caster = *si;
		bool zfailAlgo = camera->isCustomNearClipPlaneEnabled();
		unsigned long flags = 0;

        if (light->getType() != Light::LT_DIRECTIONAL)
        {
            extrudeDist = caster->getPointExtrusionDistance(light); 
        }

        Real darkCapExtrudeDist = extrudeDist;
        if (!extrudeInSoftware && !finiteExtrude)
        {
            // hardware extrusion, to infinity (and beyond!)
            flags |= SRF_EXTRUDE_TO_INFINITY;
            darkCapExtrudeDist = mShadowDirLightExtrudeDist;
        }

		// Determine whether zfail is required
        if (zfailAlgo || nearClipVol.intersects(caster->getWorldBoundingBox()))
        {
            // We use zfail for this object only because zfail
	        // compatible with zpass algorithm
			zfailAlgo = true;
            // We need to include the light and / or dark cap
            // But only if they will be visible
            if(camera->isVisible(caster->getLightCapBounds()))
            {
                flags |= SRF_INCLUDE_LIGHT_CAP;
            }
			// zfail needs dark cap 
			// UNLESS directional lights using hardware extrusion to infinity
			// since that extrudes to a single point
			if(!((flags & SRF_EXTRUDE_TO_INFINITY) && 
				light->getType() == Light::LT_DIRECTIONAL) &&
				camera->isVisible(caster->getDarkCapBounds(*light, darkCapExtrudeDist)))
			{
				flags |= SRF_INCLUDE_DARK_CAP;
			}
        }
		else
		{
			// In zpass we need a dark cap if
			// 1: infinite extrusion on point/spotlight sources in modulative shadows
			//    mode, since otherwise in areas where there is no depth (skybox)
			//    the infinitely projected volume will leave a dark band
			// 2: finite extrusion on any light source since glancing angles
			//    can peek through the end and shadow objects behind incorrectly
			if ((flags & SRF_EXTRUDE_TO_INFINITY) && 
				light->getType() != Light::LT_DIRECTIONAL && 
				isShadowTechniqueModulative() && 
				camera->isVisible(caster->getDarkCapBounds(*light, darkCapExtrudeDist)))
			{
				flags |= SRF_INCLUDE_DARK_CAP;
			}
			else if (!(flags & SRF_EXTRUDE_TO_INFINITY) && 
				camera->isVisible(caster->getDarkCapBounds(*light, darkCapExtrudeDist)))
			{
				flags |= SRF_INCLUDE_DARK_CAP;
			}

		}

        // Get shadow renderables			
        ShadowCaster::ShadowRenderableListIterator iShadowRenderables =
            caster->getShadowVolumeRenderableIterator(mShadowTechnique,
            light, &mShadowIndexBuffer, extrudeInSoftware, 
            extrudeDist, flags);

        // Render a shadow volume here
        //  - if we have 2-sided stencil, one render with no culling
        //  - otherwise, 2 renders, one with each culling method and invert the ops
        setShadowVolumeStencilState(false, zfailAlgo, stencil2sided);
        renderShadowVolumeObjects(iShadowRenderables, mShadowStencilPass, &lightList, flags,
            false, zfailAlgo, stencil2sided);
        if (!stencil2sided)
        {
            // Second pass
            setShadowVolumeStencilState(true, zfailAlgo, false);
            renderShadowVolumeObjects(iShadowRenderables, mShadowStencilPass, &lightList, flags,
                true, zfailAlgo, false);
        }

        // Do we need to render a debug shadow marker?
        if (mDebugShadows)
        {
            // reset stencil & colour ops
            mDestRenderSystem->setStencilBufferParams();
            mShadowDebugPass->getTextureUnitState(0)->
                setColourOperationEx(LBX_MODULATE, LBS_MANUAL, LBS_CURRENT,
                zfailAlgo ? ColourValue(0.7, 0.0, 0.2) : ColourValue(0.0, 0.7, 0.2));
            _setPass(mShadowDebugPass);
            renderShadowVolumeObjects(iShadowRenderables, mShadowDebugPass, &lightList, flags,
                true, false, false);
            mDestRenderSystem->_setColourBufferWriteEnabled(false, false, false, false);
            mDestRenderSystem->_setDepthBufferFunction(CMPF_LESS);
        }
    }

    // revert colour write state
    mDestRenderSystem->_setColourBufferWriteEnabled(true, true, true, true);
    // revert depth state
    mDestRenderSystem->_setDepthBufferParams();

    mDestRenderSystem->setStencilCheckEnabled(false);

    mDestRenderSystem->unbindGpuProgram(GPT_VERTEX_PROGRAM);

    if (scissored == CLIPPED_SOME)
    {
        // disable scissor test
        resetScissor();
    }

}
//---------------------------------------------------------------------
void SceneManager::renderShadowVolumeObjects(ShadowCaster::ShadowRenderableListIterator iShadowRenderables,
                                             Pass* pass,
                                             const LightList *manualLightList,
                                             unsigned long flags,
                                             bool secondpass, bool zfail, bool twosided)
{
    // ----- SHADOW VOLUME LOOP -----
    // Render all shadow renderables with same stencil operations
    while (iShadowRenderables.hasMoreElements())
    {
        ShadowRenderable* sr = iShadowRenderables.getNext();

        // omit hidden renderables
        if (sr->isVisible())
        {
            // render volume, including dark and (maybe) light caps
            renderSingleObject(sr, pass, false, false, manualLightList);

            // optionally render separate light cap
            if (sr->isLightCapSeparate() && (flags & SRF_INCLUDE_LIGHT_CAP))
            {
                ShadowRenderable* lightCap = sr->getLightCapRenderable();
                assert(lightCap && "Shadow renderable is missing a separate light cap renderable!");

                // We must take care with light caps when we could 'see' the back facing
                // triangles directly:
                //   1. The front facing light caps must render as always fail depth
                //      check to avoid 'depth fighting'.
                //   2. The back facing light caps must use normal depth function to
                //      avoid break the standard depth check
                //
                // TODO:
                //   1. Separate light caps rendering doesn't need for the 'closed'
                //      mesh that never touch the near plane, because in this instance,
                //      we couldn't 'see' any back facing triangles directly. The
                //      'closed' mesh must determinate by edge list builder.
                //   2. There still exists 'depth fighting' bug with coplane triangles
                //      that has opposite facing. This usually occur when use two side
                //      material in the modeling tools and the model exporting tools
                //      exporting double triangles to represent this model. This bug
                //      can't fixed in GPU only, there must has extra work on edge list
                //      builder and shadow volume generater to fix it.
                //
                if (twosided)
                {
                    // select back facing light caps to render
                    mDestRenderSystem->_setCullingMode(CULL_ANTICLOCKWISE);
					mPassCullingMode = CULL_ANTICLOCKWISE;
                    // use normal depth function for back facing light caps
                    renderSingleObject(lightCap, pass, false, false, manualLightList);

                    // select front facing light caps to render
                    mDestRenderSystem->_setCullingMode(CULL_CLOCKWISE);
					mPassCullingMode = CULL_CLOCKWISE;
                    // must always fail depth check for front facing light caps
                    mDestRenderSystem->_setDepthBufferFunction(CMPF_ALWAYS_FAIL);
                    renderSingleObject(lightCap, pass, false, false, manualLightList);

                    // reset depth function
                    mDestRenderSystem->_setDepthBufferFunction(CMPF_LESS);
                    // reset culling mode
                    mDestRenderSystem->_setCullingMode(CULL_NONE);
					mPassCullingMode = CULL_NONE;
                }
                else if ((secondpass || zfail) && !(secondpass && zfail))
                {
                    // use normal depth function for back facing light caps
                    renderSingleObject(lightCap, pass, false, false, manualLightList);
                }
                else
                {
                    // must always fail depth check for front facing light caps
                    mDestRenderSystem->_setDepthBufferFunction(CMPF_ALWAYS_FAIL);
                    renderSingleObject(lightCap, pass, false, false, manualLightList);

                    // reset depth function
                    mDestRenderSystem->_setDepthBufferFunction(CMPF_LESS);
                }
            }
        }
    }
}
//---------------------------------------------------------------------
void SceneManager::setShadowVolumeStencilState(bool secondpass, bool zfail, bool twosided)
{
    // Determinate the best stencil operation
    StencilOperation incrOp, decrOp;
    if (mDestRenderSystem->getCapabilities()->hasCapability(RSC_STENCIL_WRAP))
    {
        incrOp = SOP_INCREMENT_WRAP;
        decrOp = SOP_DECREMENT_WRAP;
    }
    else
    {
        incrOp = SOP_INCREMENT;
        decrOp = SOP_DECREMENT;
    }

    // First pass, do front faces if zpass
    // Second pass, do back faces if zpass
    // Invert if zfail
    // this is to ensure we always increment before decrement
    // When two-sided stencil, always pass front face stencil
    // operation parameters and the inverse of them will happen
    // for back faces
    if ( !twosided && ((secondpass || zfail) && !(secondpass && zfail)) )
    {
		mPassCullingMode = twosided? CULL_NONE : CULL_ANTICLOCKWISE;
        mDestRenderSystem->setStencilBufferParams(
            CMPF_ALWAYS_PASS, // always pass stencil check
            0, // no ref value (no compare)
            0xFFFFFFFF, // no mask
            SOP_KEEP, // stencil test will never fail
            zfail ? incrOp : SOP_KEEP, // back face depth fail
            zfail ? SOP_KEEP : decrOp, // back face pass
            twosided
            );
    }
    else
    {
		mPassCullingMode = twosided? CULL_NONE : CULL_CLOCKWISE;
        mDestRenderSystem->setStencilBufferParams(
            CMPF_ALWAYS_PASS, // always pass stencil check
            0, // no ref value (no compare)
            0xFFFFFFFF, // no mask
            SOP_KEEP, // stencil test will never fail
            zfail ? decrOp : SOP_KEEP, // front face depth fail
            zfail ? SOP_KEEP : incrOp, // front face pass
            twosided
            );
    }
	mDestRenderSystem->_setCullingMode(mPassCullingMode);

}
//---------------------------------------------------------------------
void SceneManager::setShadowColour(const ColourValue& colour)
{
    mShadowColour = colour;

    // Change shadow material setting only when it's prepared,
    // otherwise, it'll set up while preparing shadow materials.
    if (mShadowModulativePass)
    {
        mShadowModulativePass->getTextureUnitState(0)->setColourOperationEx(
            LBX_MODULATE, LBS_MANUAL, LBS_CURRENT, colour);
    }
}
//---------------------------------------------------------------------
const ColourValue& SceneManager::getShadowColour(void) const
{
    return mShadowColour;
}
//---------------------------------------------------------------------
void SceneManager::setShadowFarDistance(Real distance)
{
    mDefaultShadowFarDist = distance;
    mDefaultShadowFarDistSquared = distance * distance;
}
//---------------------------------------------------------------------
void SceneManager::setShadowDirectionalLightExtrusionDistance(Real dist)
{
    mShadowDirLightExtrudeDist = dist;
}
//---------------------------------------------------------------------
Real SceneManager::getShadowDirectionalLightExtrusionDistance(void) const
{
    return mShadowDirLightExtrudeDist;
}
//---------------------------------------------------------------------
void SceneManager::setShadowIndexBufferSize(size_t size)
{
    if (!mShadowIndexBuffer.isNull() && size != mShadowIndexBufferSize)
    {
        // re-create shadow buffer with new size
        mShadowIndexBuffer = HardwareBufferManager::getSingleton().
            createIndexBuffer(HardwareIndexBuffer::IT_16BIT, 
            size, 
            HardwareBuffer::HBU_DYNAMIC_WRITE_ONLY_DISCARDABLE, 
            false);
    }
    mShadowIndexBufferSize = size;
}
//---------------------------------------------------------------------
void SceneManager::setShadowTextureConfig(size_t shadowIndex, unsigned short width, 
	unsigned short height, PixelFormat format, unsigned short fsaa, uint16 depthBufferPoolId )
{
	ShadowTextureConfig conf;
	conf.width = width;
	conf.height = height;
	conf.format = format;
    conf.fsaa = fsaa;
	conf.depthBufferPoolId = depthBufferPoolId;

	setShadowTextureConfig(shadowIndex, conf);


}
//---------------------------------------------------------------------
void SceneManager::setShadowTextureConfig(size_t shadowIndex, 
	const ShadowTextureConfig& config)
{
	if (shadowIndex >= mShadowTextureConfigList.size())
	{
		OGRE_EXCEPT(Exception::ERR_ITEM_NOT_FOUND, 
			"shadowIndex out of bounds",
			"SceneManager::setShadowTextureConfig");
	}
	mShadowTextureConfigList[shadowIndex] = config;

	mShadowTextureConfigDirty = true;
}
//---------------------------------------------------------------------
ConstShadowTextureConfigIterator SceneManager::getShadowTextureConfigIterator() const
{
	return ConstShadowTextureConfigIterator(
		mShadowTextureConfigList.begin(), mShadowTextureConfigList.end());

}
//---------------------------------------------------------------------
void SceneManager::setShadowTextureSize(unsigned short size)
{
	// default all current
	for (ShadowTextureConfigList::iterator i = mShadowTextureConfigList.begin();
		i != mShadowTextureConfigList.end(); ++i)
	{
		if (i->width != size || i->height != size)
		{
			i->width = i->height = size;
			mShadowTextureConfigDirty = true;
		}
	}

}
//---------------------------------------------------------------------
void SceneManager::setShadowTextureCount(size_t count)
{
    // Change size, any new items will need defaults
	if (count != mShadowTextureConfigList.size())
	{
		// if no entries yet, use the defaults
		if (mShadowTextureConfigList.empty())
		{
			mShadowTextureConfigList.resize(count);
		}
		else 
		{
			// create new instances with the same settings as the last item in the list
			mShadowTextureConfigList.resize(count, *mShadowTextureConfigList.rbegin());
		}
		mShadowTextureConfigDirty = true;
	}
}
//---------------------------------------------------------------------
void SceneManager::setShadowTexturePixelFormat(PixelFormat fmt)
{
	for (ShadowTextureConfigList::iterator i = mShadowTextureConfigList.begin();
		i != mShadowTextureConfigList.end(); ++i)
	{
		if (i->format != fmt)
		{
			i->format = fmt;
			mShadowTextureConfigDirty = true;
		}
	}
}
void SceneManager::setShadowTextureFSAA(unsigned short fsaa)
{
    for (ShadowTextureConfigList::iterator i = mShadowTextureConfigList.begin();
                i != mShadowTextureConfigList.end(); ++i)
    {
        if (i->fsaa != fsaa)
        {
            i->fsaa = fsaa;
            mShadowTextureConfigDirty = true;
        }
    }
}
//---------------------------------------------------------------------
void SceneManager::setShadowTextureSettings(unsigned short size, 
	unsigned short count, PixelFormat fmt, unsigned short fsaa, uint16 depthBufferPoolId)
{
	setShadowTextureCount(count);
	for (ShadowTextureConfigList::iterator i = mShadowTextureConfigList.begin();
		i != mShadowTextureConfigList.end(); ++i)
	{
		if (i->width != size || i->height != size || i->format != fmt || i->fsaa != fsaa)
		{
			i->width = i->height = size;
			i->format = fmt;
            i->fsaa = fsaa;
			i->depthBufferPoolId = depthBufferPoolId;
			mShadowTextureConfigDirty = true;
		}
	}
}
//---------------------------------------------------------------------
const TexturePtr& SceneManager::getShadowTexture(size_t shadowIndex)
{
	if (shadowIndex >= mShadowTextureConfigList.size())
	{
		OGRE_EXCEPT(Exception::ERR_ITEM_NOT_FOUND, 
			"shadowIndex out of bounds",
			"SceneManager::getShadowTexture");
	}
	ensureShadowTexturesCreated();

	return mShadowTextures[shadowIndex];


}
//---------------------------------------------------------------------
void SceneManager::setShadowTextureSelfShadow(bool selfShadow) 
{ 
	mShadowTextureSelfShadow = selfShadow;
	if (isShadowTechniqueTextureBased())
		getRenderQueue()->setShadowCastersCannotBeReceivers(!selfShadow);
}
//---------------------------------------------------------------------
void SceneManager::setShadowTextureCasterMaterial(const String& name)
{
	if (name.empty())
	{
		mShadowTextureCustomCasterPass = 0;
	}
	else
	{
		MaterialPtr mat = MaterialManager::getSingleton().getByName(name);
		if (mat.isNull())
		{
			OGRE_EXCEPT(Exception::ERR_ITEM_NOT_FOUND,
				"Cannot locate material called '" + name + "'", 
				"SceneManager::setShadowTextureCasterMaterial");
		}
		mat->load();
		if (!mat->getBestTechnique())
		{
			// unsupported
			mShadowTextureCustomCasterPass = 0;
		}
		else
		{

			mShadowTextureCustomCasterPass = mat->getBestTechnique()->getPass(0);
			if (mShadowTextureCustomCasterPass->hasVertexProgram())
			{
				// Save vertex program and params in case we have to swap them out
				mShadowTextureCustomCasterVertexProgram = 
					mShadowTextureCustomCasterPass->getVertexProgramName();
				mShadowTextureCustomCasterVPParams = 
					mShadowTextureCustomCasterPass->getVertexProgramParameters();
			}
            if (mShadowTextureCustomCasterPass->hasFragmentProgram())
			{
				// Save fragment program and params in case we have to swap them out
				mShadowTextureCustomCasterFragmentProgram = 
                mShadowTextureCustomCasterPass->getFragmentProgramName();
				mShadowTextureCustomCasterFPParams = 
                mShadowTextureCustomCasterPass->getFragmentProgramParameters();
			}
		}
	}
}
//---------------------------------------------------------------------
void SceneManager::setShadowTextureReceiverMaterial(const String& name)
{
	if (name.empty())
	{
		mShadowTextureCustomReceiverPass = 0;
	}
	else
	{
		MaterialPtr mat = MaterialManager::getSingleton().getByName(name);
		if (mat.isNull())
		{
			OGRE_EXCEPT(Exception::ERR_ITEM_NOT_FOUND,
				"Cannot locate material called '" + name + "'", 
				"SceneManager::setShadowTextureReceiverMaterial");
		}
		mat->load();
		if (!mat->getBestTechnique())
		{
			// unsupported
			mShadowTextureCustomReceiverPass = 0;
		}
		else
		{

			mShadowTextureCustomReceiverPass = mat->getBestTechnique()->getPass(0);
			if (mShadowTextureCustomReceiverPass->hasVertexProgram())
			{
				// Save vertex program and params in case we have to swap them out
				mShadowTextureCustomReceiverVertexProgram = 
					mShadowTextureCustomReceiverPass->getVertexProgramName();
				mShadowTextureCustomReceiverVPParams = 
					mShadowTextureCustomReceiverPass->getVertexProgramParameters();
			}
			else
			{
				mShadowTextureCustomReceiverVertexProgram = StringUtil::BLANK;
			}
			if (mShadowTextureCustomReceiverPass->hasFragmentProgram())
			{
				// Save fragment program and params in case we have to swap them out
				mShadowTextureCustomReceiverFragmentProgram = 
					mShadowTextureCustomReceiverPass->getFragmentProgramName();
				mShadowTextureCustomReceiverFPParams = 
					mShadowTextureCustomReceiverPass->getFragmentProgramParameters();
			}
			else
			{
				mShadowTextureCustomReceiverFragmentProgram = StringUtil::BLANK;
			}
		}
	}
}
//---------------------------------------------------------------------
void SceneManager::setShadowCameraSetup(const ShadowCameraSetupPtr& shadowSetup)
{
	mDefaultShadowCameraSetup = shadowSetup;

}
//---------------------------------------------------------------------
const ShadowCameraSetupPtr& SceneManager::getShadowCameraSetup() const
{
	return mDefaultShadowCameraSetup;
}
//---------------------------------------------------------------------
void SceneManager::ensureShadowTexturesCreated()
{
	if (mShadowTextureConfigDirty)
	{
		destroyShadowTextures();
		ShadowTextureManager::getSingleton().getShadowTextures(
			mShadowTextureConfigList, mShadowTextures);

		// clear shadow cam - light mapping
		mShadowCamLightMapping.clear();

		//Used to get the depth buffer ID setting for each RTT
		size_t __i = 0;

		// Recreate shadow textures
		for (ShadowTextureList::iterator i = mShadowTextures.begin(); 
			i != mShadowTextures.end(); ++i, ++__i) 
		{
			const TexturePtr& shadowTex = *i;

			// Camera names are local to SM 
			String camName = shadowTex->getName() + "Cam";
			// Material names are global to SM, make specific
			String matName = shadowTex->getName() + "Mat" + getName();

			RenderTexture *shadowRTT = shadowTex->getBuffer()->getRenderTarget();

			//Set appropriate depth buffer
			shadowRTT->setDepthBufferPool( mShadowTextureConfigList[__i].depthBufferPoolId );

			// Create camera for this texture, but note that we have to rebind
			// in prepareShadowTextures to coexist with multiple SMs
			Camera* cam = createCamera(camName);
			cam->setAspectRatio((Real)shadowTex->getWidth() / (Real)shadowTex->getHeight());
			mShadowTextureCameras.push_back(cam);

			// Create a viewport, if not there already
			if (shadowRTT->getNumViewports() == 0)
			{
				// Note camera assignment is transient when multiple SMs
				Viewport *v = shadowRTT->addViewport(cam);
				v->setClearEveryFrame(true);
				// remove overlays
				v->setOverlaysEnabled(false);
			}

			// Don't update automatically - we'll do it when required
			shadowRTT->setAutoUpdated(false);

			// Also create corresponding Material used for rendering this shadow
			MaterialPtr mat = MaterialManager::getSingleton().getByName(matName);
			if (mat.isNull())
			{
				mat = MaterialManager::getSingleton().create(
					matName, ResourceGroupManager::INTERNAL_RESOURCE_GROUP_NAME);
			}
			Pass* p = mat->getTechnique(0)->getPass(0);
			if (p->getNumTextureUnitStates() != 1 ||
				p->getTextureUnitState(0)->_getTexturePtr(0) != shadowTex)
			{
				mat->getTechnique(0)->getPass(0)->removeAllTextureUnitStates();
				// create texture unit referring to render target texture
				TextureUnitState* texUnit = 
					p->createTextureUnitState(shadowTex->getName());
				// set projective based on camera
				texUnit->setProjectiveTexturing(!p->hasVertexProgram(), cam);
				// clamp to border colour
				texUnit->setTextureAddressingMode(TextureUnitState::TAM_BORDER);
				texUnit->setTextureBorderColour(ColourValue::White);
				mat->touch();

			}

			// insert dummy camera-light combination
			mShadowCamLightMapping[cam] = 0;

			// Get null shadow texture
			if (mShadowTextureConfigList.empty())
			{
				mNullShadowTexture.setNull();
			}
			else
			{
				mNullShadowTexture = 
					ShadowTextureManager::getSingleton().getNullShadowTexture(
						mShadowTextureConfigList[0].format);
			}


		}
		mShadowTextureConfigDirty = false;
	}

}
//---------------------------------------------------------------------
void SceneManager::destroyShadowTextures(void)
{
	
	ShadowTextureList::iterator i, iend;
	iend = mShadowTextures.end();
	for (i = mShadowTextures.begin(); i != iend; ++i)
	{
		TexturePtr &shadowTex = *i;

		// Cleanup material that references this texture
		String matName = shadowTex->getName() + "Mat" + getName();
		MaterialPtr mat = MaterialManager::getSingleton().getByName(matName);
		if (!mat.isNull())
		{
			// manually clear TUS to ensure texture ref released
			mat->getTechnique(0)->getPass(0)->removeAllTextureUnitStates();
			MaterialManager::getSingleton().remove(mat->getHandle());
		}

	}

	ShadowTextureCameraList::iterator ci, ciend;
	ciend = mShadowTextureCameras.end();
	for (ci = mShadowTextureCameras.begin(); ci != ciend; ++ci)
	{
		// Always destroy camera since they are local to this SM
   		destroyCamera(*ci);
    }
    mShadowTextures.clear();
	mShadowTextureCameras.clear();

	// Will destroy if no other scene managers referencing
	ShadowTextureManager::getSingleton().clearUnused();

	mShadowTextureConfigDirty = true;
        
}
//---------------------------------------------------------------------
void SceneManager::prepareShadowTextures(Camera* cam, Viewport* vp, const LightList* lightList)
{
	// create shadow textures if needed
	ensureShadowTexturesCreated();

    // Set the illumination stage, prevents recursive calls
    IlluminationRenderStage savedStage = mIlluminationStage;
    mIlluminationStage = IRS_RENDER_TO_TEXTURE;

	if (lightList == 0)
		lightList = &mLightsAffectingFrustum;

	try
	{
		
		// Determine far shadow distance
		Real shadowDist = mDefaultShadowFarDist;
		if (!shadowDist)
		{
			// need a shadow distance, make one up
			shadowDist = cam->getNearClipDistance() * 300;
		}
		Real shadowOffset = shadowDist * mShadowTextureOffset;
		// Precalculate fading info
		Real shadowEnd = shadowDist + shadowOffset;
		Real fadeStart = shadowEnd * mShadowTextureFadeStart;
		Real fadeEnd = shadowEnd * mShadowTextureFadeEnd;
		// Additive lighting should not use fogging, since it will overbrighten; use border clamp
		if (!isShadowTechniqueAdditive())
		{
			// set fogging to hide the shadow edge 
			mShadowReceiverPass->setFog(true, FOG_LINEAR, ColourValue::White, 
				0, fadeStart, fadeEnd);
		}
		else
		{
			// disable fogging explicitly
			mShadowReceiverPass->setFog(true, FOG_NONE);
		}

		// Iterate over the lights we've found, max out at the limit of light textures
		// Note that the light sorting must now place shadow casting lights at the
		// start of the light list, therefore we do not need to deal with potential
		// mismatches in the light<->shadow texture list any more

		LightList::const_iterator i, iend;
		ShadowTextureList::iterator si, siend;
		ShadowTextureCameraList::iterator ci;
		iend = lightList->end();
		siend = mShadowTextures.end();
		ci = mShadowTextureCameras.begin();
		mShadowTextureIndexLightList.clear();
		size_t shadowTextureIndex = 0;
		for (i = lightList->begin(), si = mShadowTextures.begin();
			i != iend && si != siend; ++i)
		{
			Light* light = *i;

			// skip light if shadows are disabled
			if (!light->getCastShadows())
				continue;

			if (mShadowTextureCurrentCasterLightList.empty())
				mShadowTextureCurrentCasterLightList.push_back(light);
			else
				mShadowTextureCurrentCasterLightList[0] = light;


			// texture iteration per light.
			size_t textureCountPerLight = mShadowTextureCountPerType[light->getType()];
			for (size_t j = 0; j < textureCountPerLight && si != siend; ++j)
			{
				TexturePtr &shadowTex = *si;
				RenderTarget *shadowRTT = shadowTex->getBuffer()->getRenderTarget();
				Viewport *shadowView = shadowRTT->getViewport(0);
				Camera *texCam = *ci;
				// rebind camera, incase another SM in use which has switched to its cam
				shadowView->setCamera(texCam);

				// Associate main view camera as LOD camera
				texCam->setLodCamera(cam);
				// set base
				if (light->getType() != Light::LT_POINT)
					texCam->setDirection(light->getDerivedDirection());
				if (light->getType() != Light::LT_DIRECTIONAL)
					texCam->setPosition(light->getDerivedPosition());

				// Use the material scheme of the main viewport 
				// This is required to pick up the correct shadow_caster_material and similar properties.
				shadowView->setMaterialScheme(vp->getMaterialScheme());

				// update shadow cam - light mapping
				ShadowCamLightMapping::iterator camLightIt = mShadowCamLightMapping.find( texCam );
				assert(camLightIt != mShadowCamLightMapping.end());
				camLightIt->second = light;

				if (light->getCustomShadowCameraSetup().isNull())
					mDefaultShadowCameraSetup->getShadowCamera(this, cam, vp, light, texCam, j);
				else
					light->getCustomShadowCameraSetup()->getShadowCamera(this, cam, vp, light, texCam, j);

				// Setup background colour
				shadowView->setBackgroundColour(ColourValue::White);

				// Fire shadow caster update, callee can alter camera settings
				fireShadowTexturesPreCaster(light, texCam, j);

				// Update target
				shadowRTT->update();

				++si; // next shadow texture
				++ci; // next camera
			}

			// set the first shadow texture index for this light.
			mShadowTextureIndexLightList.push_back(shadowTextureIndex);
			shadowTextureIndex += textureCountPerLight;
		}
	}
	catch (Exception& e) 
	{
		// we must reset the illumination stage if an exception occurs
		mIlluminationStage = savedStage;
		throw e;
	}
    // Set the illumination stage, prevents recursive calls
    mIlluminationStage = savedStage;

	fireShadowTexturesUpdated(
		std::min(lightList->size(), mShadowTextures.size()));

	ShadowTextureManager::getSingleton().clearUnused();

}
//---------------------------------------------------------------------
SceneManager::RenderContext* SceneManager::_pauseRendering()
{
	RenderContext* context = new RenderContext;
	context->renderQueue = mRenderQueue;
	context->viewport = mCurrentViewport;
	context->camera = mCameraInProgress;
	context->activeChain = _getActiveCompositorChain();

	context->rsContext = mDestRenderSystem->_pauseFrame();
	mRenderQueue = 0;
	return context;
}
//---------------------------------------------------------------------
void SceneManager::_resumeRendering(SceneManager::RenderContext* context) 
{
	if (mRenderQueue != 0) 
	{
		delete mRenderQueue;
	}
	mRenderQueue = context->renderQueue;
	_setActiveCompositorChain(context->activeChain);
	Ogre::Viewport* vp = context->viewport;
	Ogre::Camera* camera = context->camera;

	// Tell params about viewport
	mAutoParamDataSource->setCurrentViewport(vp);
	// Set the viewport - this is deliberately after the shadow texture update
	setViewport(vp);

	// Tell params about camera
	mAutoParamDataSource->setCurrentCamera(camera, mCameraRelativeRendering);
	// Set autoparams for finite dir light extrusion
	mAutoParamDataSource->setShadowDirLightExtrusionDistance(mShadowDirLightExtrudeDist);

	// Tell params about current ambient light
	mAutoParamDataSource->setAmbientLightColour(mAmbientLight);
	// Tell rendersystem
	mDestRenderSystem->setAmbientLight(mAmbientLight.r, mAmbientLight.g, mAmbientLight.b);

	// Tell params about render target
	mAutoParamDataSource->setCurrentRenderTarget(vp->getTarget());


	// Set camera window clipping planes (if any)
	if (mDestRenderSystem->getCapabilities()->hasCapability(RSC_USER_CLIP_PLANES))
	{
		mDestRenderSystem->resetClipPlanes();
		if (camera->isWindowSet())  
		{
			mDestRenderSystem->setClipPlanes(camera->getWindowPlanes());
		}
	}
	mCameraInProgress = context->camera;
	mDestRenderSystem->_resumeFrame(context->rsContext);

	// Set rasterisation mode
    mDestRenderSystem->_setPolygonMode(mCameraInProgress->getPolygonMode());

	// Set initial camera state
	mDestRenderSystem->_setProjectionMatrix(mCameraInProgress->getProjectionMatrixRS());
	
	mCachedViewMatrix = mCameraInProgress->getViewMatrix(true);

	if (mCameraRelativeRendering)
	{
		mCachedViewMatrix.setTrans(Vector3::ZERO);
		mCameraRelativePosition = mCameraInProgress->getDerivedPosition();
	}
	mDestRenderSystem->_setTextureProjectionRelativeTo(mCameraRelativeRendering, mCameraInProgress->getDerivedPosition());

	
	setViewMatrix(mCachedViewMatrix);
	delete context;
}
//---------------------------------------------------------------------
StaticGeometry* SceneManager::createStaticGeometry(const String& name)
{
	// Check not existing
	if (mStaticGeometryList.find(name) != mStaticGeometryList.end())
	{
		OGRE_EXCEPT(Exception::ERR_DUPLICATE_ITEM, 
			"StaticGeometry with name '" + name + "' already exists!", 
			"SceneManager::createStaticGeometry");
	}
	StaticGeometry* ret = OGRE_NEW StaticGeometry(this, name);
	mStaticGeometryList[name] = ret;
	return ret;
}
//---------------------------------------------------------------------
StaticGeometry* SceneManager::getStaticGeometry(const String& name) const
{
	StaticGeometryList::const_iterator i = mStaticGeometryList.find(name);
	if (i == mStaticGeometryList.end())
	{
		OGRE_EXCEPT(Exception::ERR_ITEM_NOT_FOUND, 
			"StaticGeometry with name '" + name + "' not found", 
			"SceneManager::createStaticGeometry");
	}
	return i->second;
}
//-----------------------------------------------------------------------
bool SceneManager::hasStaticGeometry(const String& name) const
{
	return (mStaticGeometryList.find(name) != mStaticGeometryList.end());
}

//---------------------------------------------------------------------
void SceneManager::destroyStaticGeometry(StaticGeometry* geom)
{
	destroyStaticGeometry(geom->getName());
}
//---------------------------------------------------------------------
void SceneManager::destroyStaticGeometry(const String& name)
{
	StaticGeometryList::iterator i = mStaticGeometryList.find(name);
	if (i != mStaticGeometryList.end())
	{
		OGRE_DELETE i->second;
		mStaticGeometryList.erase(i);
	}

}
//---------------------------------------------------------------------
void SceneManager::destroyAllStaticGeometry(void)
{
	StaticGeometryList::iterator i, iend;
	iend = mStaticGeometryList.end();
	for (i = mStaticGeometryList.begin(); i != iend; ++i)
	{
		OGRE_DELETE i->second;
	}
	mStaticGeometryList.clear();
}
//---------------------------------------------------------------------
InstancedGeometry* SceneManager::createInstancedGeometry(const String& name)
{
	// Check not existing
	if (mInstancedGeometryList.find(name) != mInstancedGeometryList.end())
	{
		OGRE_EXCEPT(Exception::ERR_DUPLICATE_ITEM, 
			"InstancedGeometry with name '" + name + "' already exists!", 
			"SceneManager::createInstancedGeometry");
	}
	InstancedGeometry* ret = OGRE_NEW InstancedGeometry(this, name);
	mInstancedGeometryList[name] = ret;
	return ret;
}
//---------------------------------------------------------------------
InstancedGeometry* SceneManager::getInstancedGeometry(const String& name) const
{
	InstancedGeometryList::const_iterator i = mInstancedGeometryList.find(name);
	if (i == mInstancedGeometryList.end())
	{
		OGRE_EXCEPT(Exception::ERR_ITEM_NOT_FOUND, 
			"InstancedGeometry with name '" + name + "' not found", 
			"SceneManager::createInstancedGeometry");
	}
	return i->second;
}
//---------------------------------------------------------------------
void SceneManager::destroyInstancedGeometry(InstancedGeometry* geom)
{
	destroyInstancedGeometry(geom->getName());
}
//---------------------------------------------------------------------
void SceneManager::destroyInstancedGeometry(const String& name)
{
	InstancedGeometryList::iterator i = mInstancedGeometryList.find(name);
	if (i != mInstancedGeometryList.end())
	{
		OGRE_DELETE i->second;
		mInstancedGeometryList.erase(i);
	}

}
//---------------------------------------------------------------------
void SceneManager::destroyAllInstancedGeometry(void)
{
	InstancedGeometryList::iterator i, iend;
	iend = mInstancedGeometryList.end();
	for (i = mInstancedGeometryList.begin(); i != iend; ++i)
	{
		OGRE_DELETE i->second;
	}
	mInstancedGeometryList.clear();
}
//---------------------------------------------------------------------
InstanceManager* SceneManager::createInstanceManager( const String &customName, const String &meshName,
													  const String &groupName,
													  InstanceManager::InstancingTechnique technique,
													  size_t numInstancesPerBatch, uint16 flags,
													  unsigned short subMeshIdx )
{
	InstanceManager *retVal = new InstanceManager( customName, this, meshName, groupName, technique,
													flags, numInstancesPerBatch, subMeshIdx );
	
	if (mInstanceManagerMap.find(customName) != mInstanceManagerMap.end())
	{
		OGRE_EXCEPT( Exception::ERR_DUPLICATE_ITEM, 
			"InstancedManager with name '" + customName + "' already exists!", 
			"SceneManager::createInstanceManager");
	}

	mInstanceManagerMap[customName] = retVal;
	return retVal;
}
//---------------------------------------------------------------------
InstanceManager* SceneManager::getInstanceManager( const String &managerName ) const
{
	InstanceManagerMap::const_iterator itor = mInstanceManagerMap.find(managerName);

	if (itor == mInstanceManagerMap.end())
	{
		OGRE_EXCEPT(Exception::ERR_ITEM_NOT_FOUND, 
				"InstancedManager with name '" + managerName + "' not found", 
				"SceneManager::getInstanceManager");
	}

	return itor->second;
}
//---------------------------------------------------------------------
void SceneManager::destroyInstanceManager( const String &name )
{
<<<<<<< HEAD
=======
	//The manager we're trying to destroy might have been scheduled for updating
	//while we haven't yet rendered a frame. Update now to avoid a dangling ptr
	updateDirtyInstanceManagers();

>>>>>>> 353a7774
	InstanceManagerMap::iterator i = mInstanceManagerMap.find(name);
	if (i != mInstanceManagerMap.end())
	{
		OGRE_DELETE i->second;
		mInstanceManagerMap.erase(i);
	}
}
//---------------------------------------------------------------------
void SceneManager::destroyInstanceManager( InstanceManager *instanceManager )
{
	destroyInstanceManager( instanceManager->getName() );
}
//---------------------------------------------------------------------
void SceneManager::destroyAllInstanceManagers(void)
{
	InstanceManagerMap::iterator itor = mInstanceManagerMap.begin();
	InstanceManagerMap::iterator end  = mInstanceManagerMap.end();

	while( itor != end )
	{
		OGRE_DELETE itor->second;
		++itor;
	}

	mInstanceManagerMap.clear();
<<<<<<< HEAD
=======
	mDirtyInstanceManagers.clear();
>>>>>>> 353a7774
}
//---------------------------------------------------------------------
size_t SceneManager::getNumInstancesPerBatch( const String &meshName, const String &groupName,
											  const String &materialName,
											  InstanceManager::InstancingTechnique technique,
											  size_t numInstancesPerBatch, uint16 flags,
											  unsigned short subMeshIdx )
{
	InstanceManager tmpMgr( "TmpInstanceManager", this, meshName, groupName,
							technique, flags, numInstancesPerBatch, subMeshIdx );
	
	return tmpMgr.getMaxOrBestNumInstancesPerBatch( materialName, numInstancesPerBatch, flags );
}
//---------------------------------------------------------------------
InstancedEntity* SceneManager::createInstancedEntity( const String &materialName, const String &managerName )
{
	InstanceManagerMap::const_iterator itor = mInstanceManagerMap.find(managerName);

	if (itor == mInstanceManagerMap.end())
	{
		OGRE_EXCEPT(Exception::ERR_ITEM_NOT_FOUND, 
				"InstancedManager with name '" + managerName + "' not found", 
				"SceneManager::createInstanceEntity");
	}

	return itor->second->createInstancedEntity( materialName );
}
//---------------------------------------------------------------------
void SceneManager::destroyInstancedEntity( InstancedEntity *instancedEntity )
{
	instancedEntity->_getOwner()->removeInstancedEntity( instancedEntity );
}
//---------------------------------------------------------------------
void SceneManager::_addDirtyInstanceManager( InstanceManager *dirtyManager )
{
	mDirtyInstanceManagers.push_back( dirtyManager );
}
//---------------------------------------------------------------------
void SceneManager::updateDirtyInstanceManagers(void)
{
	//Copy all dirty mgrs to a temporary buffer to iterate through them. We need this because
	//if two InstancedEntities from different managers belong to the same SceneNode, one of the
	//managers may have been tagged as dirty while the other wasn't, and _addDirtyInstanceManager
	//will get called while iterating through them. The "while" loop will update all mgrs until
	//no one is dirty anymore (i.e. A makes B aware it's dirty, B makes C aware it's dirty)
	//mDirtyInstanceMgrsTmp isn't a local variable to prevent allocs & deallocs every frame.
	mDirtyInstanceMgrsTmp.insert( mDirtyInstanceMgrsTmp.end(), mDirtyInstanceManagers.begin(),
									mDirtyInstanceManagers.end() );
	mDirtyInstanceManagers.clear();

	while( !mDirtyInstanceMgrsTmp.empty() )
	{
		InstanceManagerVec::const_iterator itor = mDirtyInstanceMgrsTmp.begin();
		InstanceManagerVec::const_iterator end  = mDirtyInstanceMgrsTmp.end();

		while( itor != end )
		{
			(*itor)->_updateDirtyBatches();
			++itor;
		}

		//Clear temp buffer
		mDirtyInstanceMgrsTmp.clear();

		//Do it again?
		mDirtyInstanceMgrsTmp.insert( mDirtyInstanceMgrsTmp.end(), mDirtyInstanceManagers.begin(),
									mDirtyInstanceManagers.end() );
		mDirtyInstanceManagers.clear();
	}
}
//---------------------------------------------------------------------
AxisAlignedBoxSceneQuery* 
SceneManager::createAABBQuery(const AxisAlignedBox& box, unsigned long mask)
{
    DefaultAxisAlignedBoxSceneQuery* q = OGRE_NEW DefaultAxisAlignedBoxSceneQuery(this);
    q->setBox(box);
    q->setQueryMask(mask);
    return q;
}
//---------------------------------------------------------------------
SphereSceneQuery* 
SceneManager::createSphereQuery(const Sphere& sphere, unsigned long mask)
{
    DefaultSphereSceneQuery* q = OGRE_NEW DefaultSphereSceneQuery(this);
    q->setSphere(sphere);
    q->setQueryMask(mask);
    return q;
}
//---------------------------------------------------------------------
PlaneBoundedVolumeListSceneQuery* 
SceneManager::createPlaneBoundedVolumeQuery(const PlaneBoundedVolumeList& volumes, 
                                            unsigned long mask)
{
    DefaultPlaneBoundedVolumeListSceneQuery* q = OGRE_NEW DefaultPlaneBoundedVolumeListSceneQuery(this);
    q->setVolumes(volumes);
    q->setQueryMask(mask);
    return q;
}

//---------------------------------------------------------------------
RaySceneQuery* 
SceneManager::createRayQuery(const Ray& ray, unsigned long mask)
{
    DefaultRaySceneQuery* q = OGRE_NEW DefaultRaySceneQuery(this);
    q->setRay(ray);
    q->setQueryMask(mask);
    return q;
}
//---------------------------------------------------------------------
IntersectionSceneQuery* 
SceneManager::createIntersectionQuery(unsigned long mask)
{

    DefaultIntersectionSceneQuery* q = OGRE_NEW DefaultIntersectionSceneQuery(this);
    q->setQueryMask(mask);
    return q;
}
//---------------------------------------------------------------------
void SceneManager::destroyQuery(SceneQuery* query)
{
    OGRE_DELETE query;
}
//---------------------------------------------------------------------
SceneManager::MovableObjectCollection* 
SceneManager::getMovableObjectCollection(const String& typeName)
{
	// lock collection mutex
	OGRE_LOCK_MUTEX(mMovableObjectCollectionMapMutex)

	MovableObjectCollectionMap::iterator i = 
		mMovableObjectCollectionMap.find(typeName);
	if (i == mMovableObjectCollectionMap.end())
	{
		// create
		MovableObjectCollection* newCollection = OGRE_NEW_T(MovableObjectCollection, MEMCATEGORY_SCENE_CONTROL)();
		mMovableObjectCollectionMap[typeName] = newCollection;
		return newCollection;
	}
	else
	{
		return i->second;
	}
}
//---------------------------------------------------------------------
const SceneManager::MovableObjectCollection* 
SceneManager::getMovableObjectCollection(const String& typeName) const
{
	// lock collection mutex
	OGRE_LOCK_MUTEX(mMovableObjectCollectionMapMutex)

	MovableObjectCollectionMap::const_iterator i = 
		mMovableObjectCollectionMap.find(typeName);
	if (i == mMovableObjectCollectionMap.end())
	{
		OGRE_EXCEPT(Exception::ERR_ITEM_NOT_FOUND, 
			"Object collection named '" + typeName + "' does not exist.", 
			"SceneManager::getMovableObjectCollection");
	}
	else
	{
		return i->second;
	}
}
//---------------------------------------------------------------------
MovableObject* SceneManager::createMovableObject(const String& name, 
	const String& typeName, const NameValuePairList* params)
{
	// Nasty hack to make generalised Camera functions work without breaking add-on SMs
	if (typeName == "Camera")
	{
		return createCamera(name);
	}
	MovableObjectFactory* factory = 
		Root::getSingleton().getMovableObjectFactory(typeName);
	// Check for duplicate names
	MovableObjectCollection* objectMap = getMovableObjectCollection(typeName);

	{
		OGRE_LOCK_MUTEX(objectMap->mutex)

		if (objectMap->map.find(name) != objectMap->map.end())
		{
			OGRE_EXCEPT(Exception::ERR_DUPLICATE_ITEM, 
				"An object of type '" + typeName + "' with name '" + name
				+ "' already exists.", 
				"SceneManager::createMovableObject");
		}

		MovableObject* newObj = factory->createInstance(name, this, params);
		objectMap->map[name] = newObj;
		return newObj;
	}

}
//---------------------------------------------------------------------
MovableObject* SceneManager::createMovableObject(const String& typeName, const NameValuePairList* params /* = 0 */)
{
	String name = mMovableNameGenerator.generate();
	return createMovableObject(name, typeName, params);
}
//---------------------------------------------------------------------
void SceneManager::destroyMovableObject(const String& name, const String& typeName)
{
	// Nasty hack to make generalised Camera functions work without breaking add-on SMs
	if (typeName == "Camera")
	{
		destroyCamera(name);
		return;
	}
	MovableObjectCollection* objectMap = getMovableObjectCollection(typeName);
	MovableObjectFactory* factory = 
		Root::getSingleton().getMovableObjectFactory(typeName);

	{
		OGRE_LOCK_MUTEX(objectMap->mutex)

		MovableObjectMap::iterator mi = objectMap->map.find(name);
		if (mi != objectMap->map.end())
		{
			factory->destroyInstance(mi->second);
			objectMap->map.erase(mi);
		}
	}
}
//---------------------------------------------------------------------
void SceneManager::destroyAllMovableObjectsByType(const String& typeName)
{
	// Nasty hack to make generalised Camera functions work without breaking add-on SMs
	if (typeName == "Camera")
	{
		destroyAllCameras();
		return;
	}
	MovableObjectCollection* objectMap = getMovableObjectCollection(typeName);
	MovableObjectFactory* factory = 
		Root::getSingleton().getMovableObjectFactory(typeName);
	
	{
		OGRE_LOCK_MUTEX(objectMap->mutex)
		MovableObjectMap::iterator i = objectMap->map.begin();
		for (; i != objectMap->map.end(); ++i)
		{
			// Only destroy our own
			if (i->second->_getManager() == this)
			{
				factory->destroyInstance(i->second);
			}
		}
		objectMap->map.clear();
	}
}
//---------------------------------------------------------------------
void SceneManager::destroyAllMovableObjects(void)
{
	// Lock collection mutex
	OGRE_LOCK_MUTEX(mMovableObjectCollectionMapMutex)

	MovableObjectCollectionMap::iterator ci = mMovableObjectCollectionMap.begin();

	for(;ci != mMovableObjectCollectionMap.end(); ++ci)
	{
		MovableObjectCollection* coll = ci->second;

		// lock map mutex
		OGRE_LOCK_MUTEX(coll->mutex)

		if (Root::getSingleton().hasMovableObjectFactory(ci->first))
		{
			// Only destroy if we have a factory instance; otherwise must be injected
			MovableObjectFactory* factory = 
				Root::getSingleton().getMovableObjectFactory(ci->first);
			MovableObjectMap::iterator i = coll->map.begin();
			for (; i != coll->map.end(); ++i)
			{
				if (i->second->_getManager() == this)
				{
					factory->destroyInstance(i->second);
				}
			}
		}
		coll->map.clear();
	}

}
//---------------------------------------------------------------------
MovableObject* SceneManager::getMovableObject(const String& name, const String& typeName) const
{
	// Nasty hack to make generalised Camera functions work without breaking add-on SMs
	if (typeName == "Camera")
	{
		return getCamera(name);
	}

	const MovableObjectCollection* objectMap = getMovableObjectCollection(typeName);
	
	{
		OGRE_LOCK_MUTEX(objectMap->mutex)
		MovableObjectMap::const_iterator mi = objectMap->map.find(name);
		if (mi == objectMap->map.end())
		{
			OGRE_EXCEPT(Exception::ERR_ITEM_NOT_FOUND, 
				"Object named '" + name + "' does not exist.", 
				"SceneManager::getMovableObject");
		}
		return mi->second;
	}
	
}
//-----------------------------------------------------------------------
bool SceneManager::hasMovableObject(const String& name, const String& typeName) const
{
	// Nasty hack to make generalised Camera functions work without breaking add-on SMs
	if (typeName == "Camera")
	{
		return hasCamera(name);
	}
	OGRE_LOCK_MUTEX(mMovableObjectCollectionMapMutex)

	MovableObjectCollectionMap::const_iterator i = 
		mMovableObjectCollectionMap.find(typeName);
	if (i == mMovableObjectCollectionMap.end())
		return false;
	
	{
		OGRE_LOCK_MUTEX(i->second->mutex)
		return (i->second->map.find(name) != i->second->map.end());
	}
}

//---------------------------------------------------------------------
SceneManager::MovableObjectIterator 
SceneManager::getMovableObjectIterator(const String& typeName)
{
	MovableObjectCollection* objectMap = getMovableObjectCollection(typeName);
	// Iterator not thread safe! Warned in header.
	return MovableObjectIterator(objectMap->map.begin(), objectMap->map.end());
}
//---------------------------------------------------------------------
void SceneManager::destroyMovableObject(MovableObject* m)
{
	destroyMovableObject(m->getName(), m->getMovableType());
}
//---------------------------------------------------------------------
void SceneManager::injectMovableObject(MovableObject* m)
{
	MovableObjectCollection* objectMap = getMovableObjectCollection(m->getMovableType());
	{
		OGRE_LOCK_MUTEX(objectMap->mutex)

		objectMap->map[m->getName()] = m;
	}
}
//---------------------------------------------------------------------
void SceneManager::extractMovableObject(const String& name, const String& typeName)
{
	MovableObjectCollection* objectMap = getMovableObjectCollection(typeName);
	{
		OGRE_LOCK_MUTEX(objectMap->mutex)
		MovableObjectMap::iterator mi = objectMap->map.find(name);
		if (mi != objectMap->map.end())
		{
			// no delete
			objectMap->map.erase(mi);
		}
	}

}
//---------------------------------------------------------------------
void SceneManager::extractMovableObject(MovableObject* m)
{
	extractMovableObject(m->getName(), m->getMovableType());
}
//---------------------------------------------------------------------
void SceneManager::extractAllMovableObjectsByType(const String& typeName)
{
	MovableObjectCollection* objectMap = getMovableObjectCollection(typeName);
	{
		OGRE_LOCK_MUTEX(objectMap->mutex)
		// no deletion
		objectMap->map.clear();
	}
}
//---------------------------------------------------------------------
void SceneManager::_injectRenderWithPass(Pass *pass, Renderable *rend, bool shadowDerivation,
	bool doLightIteration, const LightList* manualLightList)
{
	// render something as if it came from the current queue
    const Pass *usedPass = _setPass(pass, false, shadowDerivation);
    renderSingleObject(rend, usedPass, false, doLightIteration, manualLightList);
}
//---------------------------------------------------------------------
RenderSystem *SceneManager::getDestinationRenderSystem()
{
	return mDestRenderSystem;
}
//---------------------------------------------------------------------
uint32 SceneManager::_getCombinedVisibilityMask(void) const
{
	return mCurrentViewport ?
		mCurrentViewport->getVisibilityMask() & mVisibilityMask : mVisibilityMask;

}
//---------------------------------------------------------------------
const VisibleObjectsBoundsInfo& 
SceneManager::getVisibleObjectsBoundsInfo(const Camera* cam) const
{
	static VisibleObjectsBoundsInfo nullBox;

	CamVisibleObjectsMap::const_iterator camVisObjIt = mCamVisibleObjectsMap.find( cam );

	if ( camVisObjIt == mCamVisibleObjectsMap.end() )
		return nullBox;
	else
		return camVisObjIt->second;
}
//---------------------------------------------------------------------
const VisibleObjectsBoundsInfo& 
SceneManager::getShadowCasterBoundsInfo( const Light* light, size_t iteration ) const
{
	static VisibleObjectsBoundsInfo nullBox;

	// find light
	unsigned int foundCount = 0;
	ShadowCamLightMapping::const_iterator it; 
	for ( it = mShadowCamLightMapping.begin() ; it != mShadowCamLightMapping.end(); ++it )
	{
		if ( it->second == light )
		{
			if (foundCount == iteration)
			{
				// search the camera-aab list for the texture cam
				CamVisibleObjectsMap::const_iterator camIt = mCamVisibleObjectsMap.find( it->first );

				if ( camIt == mCamVisibleObjectsMap.end() )
				{
					return nullBox;
				}
				else
				{
					return camIt->second;
				}
			}
			else
			{
				// multiple shadow textures per light, keep searching
				++foundCount;
			}
		}
	}

	// AAB not available
	return nullBox;
}
//---------------------------------------------------------------------
void SceneManager::setQueuedRenderableVisitor(SceneManager::SceneMgrQueuedRenderableVisitor* visitor)
{
	if (visitor)
		mActiveQueuedRenderableVisitor = visitor;
	else
		mActiveQueuedRenderableVisitor = &mDefaultQueuedRenderableVisitor;
}
//---------------------------------------------------------------------
SceneManager::SceneMgrQueuedRenderableVisitor* SceneManager::getQueuedRenderableVisitor(void) const
{
	return mActiveQueuedRenderableVisitor;
}
//---------------------------------------------------------------------
void SceneManager::addLodListener(LodListener *listener)
{
    mLodListeners.insert(listener);
}
//---------------------------------------------------------------------
void SceneManager::removeLodListener(LodListener *listener)
{
    LodListenerSet::iterator it = mLodListeners.find(listener);
    if (it != mLodListeners.end())
        mLodListeners.erase(it);
}
//---------------------------------------------------------------------
void SceneManager::_notifyMovableObjectLodChanged(MovableObjectLodChangedEvent& evt)
{
    // Notify listeners and determine if event needs to be queued
    bool queueEvent = false;
    for (LodListenerSet::iterator it = mLodListeners.begin(); it != mLodListeners.end(); ++it)
    {
        if ((*it)->prequeueMovableObjectLodChanged(evt))
            queueEvent = true;
    }

    // Push event onto queue if requested
    if (queueEvent)
        mMovableObjectLodChangedEvents.push_back(evt);
}
//---------------------------------------------------------------------
void SceneManager::_notifyEntityMeshLodChanged(EntityMeshLodChangedEvent& evt)
{
    // Notify listeners and determine if event needs to be queued
    bool queueEvent = false;
    for (LodListenerSet::iterator it = mLodListeners.begin(); it != mLodListeners.end(); ++it)
    {
        if ((*it)->prequeueEntityMeshLodChanged(evt))
            queueEvent = true;
    }

    // Push event onto queue if requested
    if (queueEvent)
        mEntityMeshLodChangedEvents.push_back(evt);
}
//---------------------------------------------------------------------
void SceneManager::_notifyEntityMaterialLodChanged(EntityMaterialLodChangedEvent& evt)
{
    // Notify listeners and determine if event needs to be queued
    bool queueEvent = false;
    for (LodListenerSet::iterator it = mLodListeners.begin(); it != mLodListeners.end(); ++it)
    {
        if ((*it)->prequeueEntityMaterialLodChanged(evt))
            queueEvent = true;
    }

    // Push event onto queue if requested
    if (queueEvent)
        mEntityMaterialLodChangedEvents.push_back(evt);
}
//---------------------------------------------------------------------
void SceneManager::_handleLodEvents()
{
    // Handle events with each listener
    for (LodListenerSet::iterator it = mLodListeners.begin(); it != mLodListeners.end(); ++it)
    {
        for (MovableObjectLodChangedEventList::const_iterator jt = mMovableObjectLodChangedEvents.begin(); jt != mMovableObjectLodChangedEvents.end(); ++jt)
            (*it)->postqueueMovableObjectLodChanged(*jt);

        for (EntityMeshLodChangedEventList::const_iterator jt = mEntityMeshLodChangedEvents.begin(); jt != mEntityMeshLodChangedEvents.end(); ++jt)
            (*it)->postqueueEntityMeshLodChanged(*jt);

        for (EntityMaterialLodChangedEventList::const_iterator jt = mEntityMaterialLodChangedEvents.begin(); jt != mEntityMaterialLodChangedEvents.end(); ++jt)
            (*it)->postqueueEntityMaterialLodChanged(*jt);
    }

    // Clear event queues
    mMovableObjectLodChangedEvents.clear();
    mEntityMeshLodChangedEvents.clear();
    mEntityMaterialLodChangedEvents.clear();
}
//---------------------------------------------------------------------
void SceneManager::setViewMatrix(const Matrix4& m)
{
	mDestRenderSystem->_setViewMatrix(m);
	if (mDestRenderSystem->areFixedFunctionLightsInViewSpace())
	{
		// reset light hash if we've got lights already set
		mLastLightHash = mLastLightHash ? 0 : mLastLightHash;
	}
}
//---------------------------------------------------------------------
void SceneManager::useLights(const LightList& lights, unsigned short limit)
{
	// only call the rendersystem if light list has changed
	if (lights.getHash() != mLastLightHash || limit != mLastLightLimit)
	{
		mDestRenderSystem->_useLights(lights, limit);
		mLastLightHash = lights.getHash();
		mLastLightLimit = limit;
	}
}
//---------------------------------------------------------------------
void SceneManager::useLightsGpuProgram(const Pass* pass, const LightList* lights)
{
	// only call the rendersystem if light list has changed
	if (lights->getHash() != mLastLightHashGpuProgram)
	{
		// Update any automatic gpu params for lights
		// Other bits of information will have to be looked up
		mAutoParamDataSource->setCurrentLightList(lights);
		mGpuParamsDirty |= GPV_LIGHTS;

		mLastLightHashGpuProgram = lights->getHash();

	}
}
//---------------------------------------------------------------------
void SceneManager::bindGpuProgram(GpuProgram* prog)
{
	// need to dirty the light hash, and paarams that need resetting, since program params will have been invalidated
	// Use 1 to guarantee changing it (using 0 could result in no change if list is empty)
	// Hash == 1 is almost impossible to achieve otherwise
	mLastLightHashGpuProgram = 1;
	mGpuParamsDirty = (uint16)GPV_ALL;
	mDestRenderSystem->bindGpuProgram(prog);
}
//---------------------------------------------------------------------
void SceneManager::_markGpuParamsDirty(uint16 mask)
{
	mGpuParamsDirty |= mask;
}
//---------------------------------------------------------------------
void SceneManager::updateGpuProgramParameters(const Pass* pass)
{
	if (pass->isProgrammable())
	{

		if (!mGpuParamsDirty)
			return;

		if (mGpuParamsDirty)
			pass->_updateAutoParams(mAutoParamDataSource, mGpuParamsDirty);

		if (pass->hasVertexProgram())
		{
			mDestRenderSystem->bindGpuProgramParameters(GPT_VERTEX_PROGRAM, 
				pass->getVertexProgramParameters(), mGpuParamsDirty);
		}

		if (pass->hasGeometryProgram())
		{
			mDestRenderSystem->bindGpuProgramParameters(GPT_GEOMETRY_PROGRAM,
				pass->getGeometryProgramParameters(), mGpuParamsDirty);
		}

		if (pass->hasFragmentProgram())
		{
			mDestRenderSystem->bindGpuProgramParameters(GPT_FRAGMENT_PROGRAM, 
				pass->getFragmentProgramParameters(), mGpuParamsDirty);
		}

		mGpuParamsDirty = 0;
	}

}
//---------------------------------------------------------------------
//---------------------------------------------------------------------
VisibleObjectsBoundsInfo::VisibleObjectsBoundsInfo()
{
	reset();
}
//---------------------------------------------------------------------
void VisibleObjectsBoundsInfo::reset()
{
	aabb.setNull();
	receiverAabb.setNull();
	minDistance = minDistanceInFrustum = std::numeric_limits<Real>::infinity();
	maxDistance = maxDistanceInFrustum = 0;
}
//---------------------------------------------------------------------
void VisibleObjectsBoundsInfo::merge(const AxisAlignedBox& boxBounds, const Sphere& sphereBounds, 
		   const Camera* cam, bool receiver)
{
	aabb.merge(boxBounds);
	if (receiver)
		receiverAabb.merge(boxBounds);
	// use view matrix to determine distance, works with custom view matrices
	Vector3 vsSpherePos = cam->getViewMatrix(true) * sphereBounds.getCenter();
	Real camDistToCenter = vsSpherePos.length();
	minDistance = std::min(minDistance, std::max((Real)0, camDistToCenter - sphereBounds.getRadius()));
	maxDistance = std::max(maxDistance, camDistToCenter + sphereBounds.getRadius());
	minDistanceInFrustum = std::min(minDistanceInFrustum, std::max((Real)0, camDistToCenter - sphereBounds.getRadius()));
	maxDistanceInFrustum = std::max(maxDistanceInFrustum, camDistToCenter + sphereBounds.getRadius());
}
//---------------------------------------------------------------------
void VisibleObjectsBoundsInfo::mergeNonRenderedButInFrustum(const AxisAlignedBox& boxBounds, 
								  const Sphere& sphereBounds, const Camera* cam)
{
	(void)boxBounds;
	// use view matrix to determine distance, works with custom view matrices
	Vector3 vsSpherePos = cam->getViewMatrix(true) * sphereBounds.getCenter();
	Real camDistToCenter = vsSpherePos.length();
	minDistanceInFrustum = std::min(minDistanceInFrustum, std::max((Real)0, camDistToCenter - sphereBounds.getRadius()));
	maxDistanceInFrustum = std::max(maxDistanceInFrustum, camDistToCenter + sphereBounds.getRadius());

}



}<|MERGE_RESOLUTION|>--- conflicted
+++ resolved
@@ -6535,13 +6535,10 @@
 //---------------------------------------------------------------------
 void SceneManager::destroyInstanceManager( const String &name )
 {
-<<<<<<< HEAD
-=======
 	//The manager we're trying to destroy might have been scheduled for updating
 	//while we haven't yet rendered a frame. Update now to avoid a dangling ptr
 	updateDirtyInstanceManagers();
 
->>>>>>> 353a7774
 	InstanceManagerMap::iterator i = mInstanceManagerMap.find(name);
 	if (i != mInstanceManagerMap.end())
 	{
@@ -6567,10 +6564,7 @@
 	}
 
 	mInstanceManagerMap.clear();
-<<<<<<< HEAD
-=======
 	mDirtyInstanceManagers.clear();
->>>>>>> 353a7774
 }
 //---------------------------------------------------------------------
 size_t SceneManager::getNumInstancesPerBatch( const String &meshName, const String &groupName,
