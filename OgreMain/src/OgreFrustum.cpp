--- conflicted
+++ resolved
@@ -351,11 +351,7 @@
                 top = mTop;
                 bottom = mBottom;
 
-<<<<<<< HEAD
-                if( mFrustrumExtentsType == FET_TAN_HALF_ANGLES )
-=======
                 if( mFrustrumExtentsType == FET_TAN_HALF_ANGLES && mProjType != PT_ORTHOGRAPHIC )
->>>>>>> 8ebfbfef
                 {
                     left *= mNearDist;
                     right *= mNearDist;
@@ -1359,12 +1355,8 @@
                                      FrustrumExtentsType frustrumExtentsType ) const
     {
         updateFrustum();
-<<<<<<< HEAD
-        if( frustrumExtentsType == FET_TAN_HALF_ANGLES && mFrustrumExtentsType == FET_PROJ_PLANE_POS )
-=======
         if( frustrumExtentsType == FET_TAN_HALF_ANGLES && mFrustrumExtentsType == FET_PROJ_PLANE_POS &&
             mProjType != PT_ORTHOGRAPHIC )
->>>>>>> 8ebfbfef
         {
             outleft = mLeft / mNearDist;
             outright = mRight / mNearDist;
@@ -1372,11 +1364,7 @@
             outbottom = mBottom / mNearDist;
         }
         else if( frustrumExtentsType == FET_PROJ_PLANE_POS &&
-<<<<<<< HEAD
-                 mFrustrumExtentsType == FET_TAN_HALF_ANGLES )
-=======
                  mFrustrumExtentsType == FET_TAN_HALF_ANGLES && mProjType != PT_ORTHOGRAPHIC )
->>>>>>> 8ebfbfef
         {
             outleft = mLeft * mNearDist;
             outright = mRight * mNearDist;
