/*
-----------------------------------------------------------------------------
This source file is part of OGRE
(Object-oriented Graphics Rendering Engine)
For the latest info, see http://www.ogre3d.org/

Copyright (c) 2000-2014 Torus Knot Software Ltd

Permission is hereby granted, free of charge, to any person obtaining a copy
of this software and associated documentation files (the "Software"), to deal
in the Software without restriction, including without limitation the rights
to use, copy, modify, merge, publish, distribute, sublicense, and/or sell
copies of the Software, and to permit persons to whom the Software is
furnished to do so, subject to the following conditions:

The above copyright notice and this permission notice shall be included in
all copies or substantial portions of the Software.

THE SOFTWARE IS PROVIDED "AS IS", WITHOUT WARRANTY OF ANY KIND, EXPRESS OR
IMPLIED, INCLUDING BUT NOT LIMITED TO THE WARRANTIES OF MERCHANTABILITY,
FITNESS FOR A PARTICULAR PURPOSE AND NONINFRINGEMENT. IN NO EVENT SHALL THE
AUTHORS OR COPYRIGHT HOLDERS BE LIABLE FOR ANY CLAIM, DAMAGES OR OTHER
LIABILITY, WHETHER IN AN ACTION OF CONTRACT, TORT OR OTHERWISE, ARISING FROM,
OUT OF OR IN CONNECTION WITH THE SOFTWARE OR THE USE OR OTHER DEALINGS IN
THE SOFTWARE.
-----------------------------------------------------------------------------
*/

#ifndef __Ogre_TerrainQuadTreeNode_H__
#define __Ogre_TerrainQuadTreeNode_H__

#include "OgreTerrainPrerequisites.h"
#include "OgreCommon.h"
#include "OgreMovableObject.h"
#include "OgreRenderable.h"

namespace Ogre
{
    class HardwareVertexBufferSharedPtr;
    
    /** \addtogroup Optional Components
    *  @{
    */
    /** \addtogroup Terrain
    *  Some details on the terrain component
    *  @{
    */


    /** A node in a quad tree used to store a patch of terrain.
    @remarks
        <b>Algorithm overview:</b>
    @par
        Our goal is to perform traditional chunked LOD with geomorphing. But, 
        instead of just dividing the terrain into tiles, we will divide them into
        a hierarchy of tiles, a quadtree, where any level of the quadtree can 
        be a rendered tile (to the exclusion of its children). The idea is to 
        collect together children into a larger batch with their siblings as LOD 
        decreases, to improve performance.
    @par
        The minBatchSize and maxBatchSize parameters on Terrain a key to 
        defining this behaviour. Both values are expressed in vertices down one axis.
        maxBatchSize determines the number of tiles on one side of the terrain,
        which is numTiles = (terrainSize-1) / (maxBatchSize-1). This in turn determines the depth
        of the quad tree, which is sqrt(numTiles). The minBatchSize determines
        the 'floor' of how low the number of vertices can go in a tile before it
        has to be grouped together with its siblings to drop any lower. We also do not group 
        a tile with its siblings unless all of them are at this minimum batch size, 
        rather than trying to group them when they all end up on the same 'middle' LOD;
        this is for several reasons; firstly, tiles hitting the same 'middle' LOD is
        less likely and more transient if they have different levels of 'roughness',
        and secondly since we're sharing a vertex / index pool between all tiles, 
        only grouping at the min level means that the number of combinations of 
        buffer sizes for any one tile is greatly simplified, making it easier to 
        pool data. To be more specific, any tile / quadtree node can only have
        log2(maxBatchSize-1) - log2(minBatchSize-1) + 1 LOD levels (and if you set them 
        to the same value, LOD can only change by going up/down the quadtree).
        The numbers of vertices / indices in each of these levels is constant for
        the same (relative) LOD index no matter where you are in the tree, therefore
        buffers can potentially be reused more easily.
    */
    class _OgreTerrainExport TerrainQuadTreeNode : public TerrainAlloc
    {
    public:
        /** Constructor.
        @param terrain The ultimate parent terrain
        @param parent Optional parent node (in which case xoff, yoff are 0 and size must be entire terrain)
        @param xoff, yoff Offsets from the start of the terrain data in 2D
        @param size The size of the node in vertices at the highest LOD
        @param lod The base LOD level
        @param depth The depth that this node is at in the tree (or convenience)
        @param quadrant The index of the quadrant (0, 1, 2, 3)
        */
        TerrainQuadTreeNode(Terrain* terrain, TerrainQuadTreeNode* parent, 
            uint16 xoff, uint16 yoff, uint16 size, uint16 lod, uint16 depth, uint16 quadrant);
        virtual ~TerrainQuadTreeNode();

        /// Get the horizontal offset into the main terrain data of this node
        uint16 getXOffset() const { return mOffsetX; }
        /// Get the vertical offset into the main terrain data of this node
        uint16 getYOffset() const { return mOffsetY; }
        /// Is this a leaf node (no children)
        bool isLeaf() const;
        /// Get the base LOD level this node starts at (the highest LOD it handles)
        uint16 getBaseLod() const { return mBaseLod; }
        /// Get the number of LOD levels this node can represent itself (only > 1 for leaf nodes)
        uint16 getLodCount() const;
        /// Get child node
        TerrainQuadTreeNode* getChild(unsigned short child) const;
        /// Get parent node
        TerrainQuadTreeNode* getParent() const;
        /// Get ultimate parent terrain
        Terrain* getTerrain() const;

        /// Prepare node and children (perform CPU tasks, may be background thread)
        void prepare();
        /// Prepare node from a stream
        void prepare(StreamSerialiser& stream);
        /// Load node and children (perform GPU tasks, will be render thread)
        void load();
        /// Load node and children in a depth range (perform GPU tasks, will be render thread)
        void load(uint16 depthStart, uint16 depthEnd);
        void loadSelf();
        /// Unload node and children (perform GPU tasks, will be render thread)
        void unload();
        /// Unload node and children in a depth range (perform GPU tasks, will be render thread)
        void unload(uint16 depthStart, uint16 depthEnd);
        /// Unprepare node and children (perform CPU tasks, may be background thread)
        void unprepare();
        /// Save node to a stream
        void save(StreamSerialiser& stream);

        struct _OgreTerrainExport LodLevel : public TerrainAlloc
        {
            /// Number of vertices rendered down one side (not including skirts)
            uint16 batchSize;
            /// Index data on the gpu
            IndexData* gpuIndexData;
            /// Maximum delta height between this and the next lower lod
            Real maxHeightDelta;
            /// Temp calc area for max height delta
            Real calcMaxHeightDelta;
            /// The most recently calculated transition distance
            Real lastTransitionDist;
            /// The cFactor value used to calculate transitionDist
            Real lastCFactor;

<<<<<<< HEAD
            LodLevel() : gpuIndexData(0), maxHeightDelta(0), calcMaxHeightDelta(0),
=======
            LodLevel() : batchSize(0), gpuIndexData(0), maxHeightDelta(0), calcMaxHeightDelta(0),
>>>>>>> 83e497b5
                lastTransitionDist(0), lastCFactor(0) {}
        };
        typedef vector<LodLevel*>::type LodLevelList;

        /** Get the LodLevel information for a given lod.
        @param lod The lod level index relative to this classes own list; if you
            want to use a global lod level, subtract getBaseLod() first. Higher
            LOD levels are lower detail.
        */
        const LodLevel* getLodLevel(uint16 lod);

        /** Notify the node (and children) that deltas are going to be calculated for a given range.
        @remarks
            Based on this call, we can know whether or not to reset the max height.
        */
        void preDeltaCalculation(const Rect& rect);

        /** Notify the node (and children) of a height delta value. */
        void notifyDelta(uint16 x, uint16 y, uint16 lod, Real delta);

        /** Notify the node (and children) that deltas have finished being calculated.
        */
        void postDeltaCalculation(const Rect& rect);

        /** Promote the delta values calculated to the runtime ones (this must
            be called in the main thread). 
        */
        void finaliseDeltaValues(const Rect& rect);

        /** Assign vertex data to the tree, from a depth and at a given resolution.
        @param treeDepthStart The first depth of tree that should use this data, owns the data
        @param treeDepthEnd The end of the depth that should use this data (exclusive)
        @param resolution The resolution of the data to use (compared to full terrain)
        @param sz The size of the data along one edge
        */
        void assignVertexData(uint16 treeDepthStart, uint16 treeDepthEnd, uint16 resolution, uint sz);

        /** Tell a node that it should use an anscestor's vertex data.
        @param treeDepthEnd The end of the depth that should use this data (exclusive)
        @param resolution The resolution of the data to use
        */
        void useAncestorVertexData(TerrainQuadTreeNode* owner, uint16 treeDepthEnd, uint16 resolution);

        /** Tell the node to update its vertex data for a given region. 
        */
        void updateVertexData(bool positions, bool deltas, const Rect& rect, bool cpuData);



        /** Merge a point (relative to terrain node) into the local bounds, 
            and that of children if applicable.
        @param x,y The point on the terrain to which this position corresponds 
            (affects which nodes update their bounds)
        @param pos The position relative to the terrain centre
        */
        void mergeIntoBounds(long x, long y, const Vector3& pos);
        /** Reset the bounds of this node and all its children for the region given.
        @param rect The region for which bounds should be reset, in top-level terrain coords
        */
        void resetBounds(const Rect& rect);
        
        /** Returns true if the given rectangle overlaps the terrain area that
            this node references.
         @param rect The region in top-level terrain coords
        */
        bool rectIntersectsNode(const Rect& rect);
        /** Returns true if the given rectangle completely contains the terrain area that
        this node references.
        @param rect The region in top-level terrain coords
        */
        bool rectContainsNode(const Rect& rect);
        /** Returns true if the given point is in the terrain area that
         this node references.
         @param x,y The point in top-level terrain coords
         */
        bool pointIntersectsNode(long x, long y);

        /// Get the AABB (local coords) of this node
        const AxisAlignedBox& getAABB() const;
        /// Get the bounding radius of this node
        Real getBoundingRadius() const;
        /// Get the local centre of this node, relative to parent terrain centre
        const Vector3& getLocalCentre() const { return mLocalCentre; }
        /// Get the minimum height of the node
        Real getMinHeight() const;
        /// Get the maximum height of the node
        Real getMaxHeight() const;

        /** Calculate appropriate LOD for this node and children
        @param cam The camera to be used (this should already be the LOD camera)
        @param cFactor The cFactor which incorporates the viewport size, max pixel error and lod bias
        @return true if this node or any of its children were selected for rendering
        */
        bool calculateCurrentLod(const Camera* cam, Real cFactor);

        /// Get the current LOD index (only valid after calculateCurrentLod)
        int getCurrentLod() const { return mCurrentLod; }
        /// Returns whether this node is rendering itself at the current LOD level
        bool isRenderedAtCurrentLod() const;
        /// Returns whether this node or its children are being rendered at the current LOD level
        bool isSelfOrChildRenderedAtCurrentLod() const;
        /// Manually set the current LOD, intended for internal use only
        void setCurrentLod(int lod);
        /// Get the transition state between the current LOD and the next lower one (only valid after calculateCurrentLod)
        float getLodTransition() const { return mLodTransition; }
        /// Manually set the current LOD transition state, intended for internal use only
        void setLodTransition(float t);

        /// Buffer binding used for holding positions
        static unsigned short POSITION_BUFFER;
        /// Buffer binding used for holding delta values
        static unsigned short DELTA_BUFFER;

        /// Returns the internal renderable object for this node
        Renderable *_getRenderable();
    protected:
        Terrain* mTerrain;
        TerrainQuadTreeNode* mParent;
        TerrainQuadTreeNode* mChildren[4];
        LodLevelList mLodLevels;

        uint16 mOffsetX, mOffsetY;
        uint16 mBoundaryX, mBoundaryY;
        /// The number of vertices at the original terrain resolution this node encompasses
        uint16 mSize;
        uint16 mBaseLod;
        uint16 mDepth;
        uint16 mQuadrant;
        Vector3 mLocalCentre; /// Relative to terrain centre
        AxisAlignedBox mAABB; /// Relative to mLocalCentre
        Real mBoundingRadius; /// Relative to mLocalCentre
        int mCurrentLod; /// -1 = none (do not render)
        unsigned short mMaterialLodIndex;
        float mLodTransition; /// 0-1 transition to lower LOD
        /// The child with the largest height delta 
        TerrainQuadTreeNode* mChildWithMaxHeightDelta;
        bool mSelfOrChildRendered;

        struct VertexDataRecord : public TerrainAlloc
        {
            VertexData* cpuVertexData;
            VertexData* gpuVertexData;
            /// Resolution of the data compared to the base terrain data (NOT number of vertices!)
            uint16 resolution;
            /// Size of the data along one edge
            uint16 size;
            /// Number of quadtree levels (including this one) this data applies to
            uint16 treeLevels;
            /// Number of rows and columns of skirts
            uint16 numSkirtRowsCols;
            /// The number of rows / cols to skip in between skirts
            uint16 skirtRowColSkip;
            /// Is the GPU vertex data out of date?
            bool gpuVertexDataDirty;

            VertexDataRecord(uint16 res, uint16 sz, uint16 lvls) 
                : cpuVertexData(0), gpuVertexData(0), resolution(res), size(sz),
<<<<<<< HEAD
                treeLevels(lvls), gpuVertexDataDirty(false) {}
=======
                treeLevels(lvls), numSkirtRowsCols(0),
                skirtRowColSkip(0), gpuVertexDataDirty(false) {}
>>>>>>> 83e497b5
        };
        
        TerrainQuadTreeNode* mNodeWithVertexData;
        VertexDataRecord* mVertexDataRecord;

        /** MovableObject implementation to provide the hook to the scene.
        @remarks
            In one sense, it would be most convenient to have a single MovableObject
            to represent the whole Terrain object, and then internally perform
            some quadtree frustum culling to narrow down which specific tiles are rendered.
            However, the one major flaw with that is that exposing the bounds to 
            the SceneManager at that level prevents it from doing anything smarter
            in terms of culling - for example a portal or occlusion culling SceneManager
            would have no opportunity to process the leaf nodes in those terms, and
            a simple frustum cull may give significantly poorer results. 
        @par
            Therefore, we in fact register a MovableObject at every node, and 
            use the LOD factor to determine which one is currently active. LODs
            must be mutually exclusive and to deal with precision errors, we really
            need to evaluate them all at once, rather than as part of the 
            _notifyCurrentCamera function. Therefore the root Terrain registers
            a SceneManager::Listener to precalculate which nodes will be displayed 
            when it comes to purely a LOD basis.
        */
        class _OgreTerrainExport Movable : public MovableObject
        {
        protected:
            TerrainQuadTreeNode* mParent;
        public:
            Movable(TerrainQuadTreeNode* parent);
            virtual ~Movable();
            
            // necessary overrides
            const String& getMovableType(void) const;
            const AxisAlignedBox& getBoundingBox(void) const;
            Real getBoundingRadius(void) const;
<<<<<<< HEAD
            void _updateRenderQueue(RenderQueue* queue, Camera *camera, const Camera *lodCamera);
=======
            void _updateRenderQueue(RenderQueue* queue);
>>>>>>> 83e497b5
            void visitRenderables(Renderable::Visitor* visitor,  bool debugRenderables = false);
            bool isVisible(void) const;
            uint32 getVisibilityFlags(void) const;
            uint32 getQueryFlags(void) const;
            bool getCastShadows(void) const;

        };
        Movable* mMovable;
        friend class Movable;
        SceneNode* mLocalNode;

        /// Hook to the render queue
        class _OgreTerrainExport Rend : public Renderable, public TerrainAlloc
        {
        protected:
            TerrainQuadTreeNode* mParent;
        public:
            Rend(TerrainQuadTreeNode* parent);
            virtual ~Rend();

            const MaterialPtr& getMaterial(void) const;
            Technique* getTechnique(void) const;
            void getRenderOperation(RenderOperation& op);
            void getWorldTransforms(Matrix4* xform) const;
            Real getSquaredViewDepth(const Camera* cam) const;
            const LightList& getLights(void) const;
            bool getCastsShadows(void) const;

        };
        Rend* mRend;
        friend class Rend;

        // actual implementation of MovableObject methods
        void updateRenderQueue(RenderQueue* queue);
        void visitRenderables(Renderable::Visitor* visitor,  bool debugRenderables = false);
        // actual implementations of Renderable methods
        const MaterialPtr& getMaterial(void) const;
        Technique* getTechnique(void) const;
        void getRenderOperation(RenderOperation& op);
        void getWorldTransforms(Matrix4* xform) const;
        Real getSquaredViewDepth(const Camera* cam) const;
        const LightList& getLights(void) const;
        bool getCastsShadows(void) const;


        const VertexDataRecord* getVertexDataRecord() const;
        void createCpuVertexData();
        /* Update the vertex buffers - the rect in question is relative to the whole terrain, 
            not the local vertex data (which may use a subset)
        */
        void updateVertexBuffer(HardwareVertexBufferSharedPtr& posbuf, HardwareVertexBufferSharedPtr& deltabuf, const Rect& rect);
        void destroyCpuVertexData();

        void createGpuVertexData();
        void destroyGpuVertexData();
        void updateGpuVertexData();
        void createGpuIndexData();
        void destroyGpuIndexData();

        void populateIndexData(uint16 batchSize, IndexData* destData);
        void writePosVertex(bool compress, uint16 x, uint16 y, float height, const Vector3& pos, float uvScale, float** ppPos);
        void writeDeltaVertex(bool compress, uint16 x, uint16 y, float delta, float deltaThresh, float** ppDelta);
        
        uint16 calcSkirtVertexIndex(uint16 mainIndex, bool isCol);

    };

    /** @} */
    /** @} */
}

#endif<|MERGE_RESOLUTION|>--- conflicted
+++ resolved
@@ -145,11 +145,7 @@
             /// The cFactor value used to calculate transitionDist
             Real lastCFactor;
 
-<<<<<<< HEAD
-            LodLevel() : gpuIndexData(0), maxHeightDelta(0), calcMaxHeightDelta(0),
-=======
             LodLevel() : batchSize(0), gpuIndexData(0), maxHeightDelta(0), calcMaxHeightDelta(0),
->>>>>>> 83e497b5
                 lastTransitionDist(0), lastCFactor(0) {}
         };
         typedef vector<LodLevel*>::type LodLevelList;
@@ -307,12 +303,8 @@
 
             VertexDataRecord(uint16 res, uint16 sz, uint16 lvls) 
                 : cpuVertexData(0), gpuVertexData(0), resolution(res), size(sz),
-<<<<<<< HEAD
-                treeLevels(lvls), gpuVertexDataDirty(false) {}
-=======
                 treeLevels(lvls), numSkirtRowsCols(0),
                 skirtRowColSkip(0), gpuVertexDataDirty(false) {}
->>>>>>> 83e497b5
         };
         
         TerrainQuadTreeNode* mNodeWithVertexData;
@@ -349,11 +341,7 @@
             const String& getMovableType(void) const;
             const AxisAlignedBox& getBoundingBox(void) const;
             Real getBoundingRadius(void) const;
-<<<<<<< HEAD
             void _updateRenderQueue(RenderQueue* queue, Camera *camera, const Camera *lodCamera);
-=======
-            void _updateRenderQueue(RenderQueue* queue);
->>>>>>> 83e497b5
             void visitRenderables(Renderable::Visitor* visitor,  bool debugRenderables = false);
             bool isVisible(void) const;
             uint32 getVisibilityFlags(void) const;
