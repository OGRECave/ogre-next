/*
-----------------------------------------------------------------------------
This source file is part of OGRE
(Object-oriented Graphics Rendering Engine)
For the latest info, see http://www.ogre3d.org/

Copyright (c) 2000-2014 Torus Knot Software Ltd

Permission is hereby granted, free of charge, to any person obtaining a copy
of this software and associated documentation files (the "Software"), to deal
in the Software without restriction, including without limitation the rights
to use, copy, modify, merge, publish, distribute, sublicense, and/or sell
copies of the Software, and to permit persons to whom the Software is
furnished to do so, subject to the following conditions:

The above copyright notice and this permission notice shall be included in
all copies or substantial portions of the Software.

THE SOFTWARE IS PROVIDED "AS IS", WITHOUT WARRANTY OF ANY KIND, EXPRESS OR
IMPLIED, INCLUDING BUT NOT LIMITED TO THE WARRANTIES OF MERCHANTABILITY,
FITNESS FOR A PARTICULAR PURPOSE AND NONINFRINGEMENT. IN NO EVENT SHALL THE
AUTHORS OR COPYRIGHT HOLDERS BE LIABLE FOR ANY CLAIM, DAMAGES OR OTHER
LIABILITY, WHETHER IN AN ACTION OF CONTRACT, TORT OR OTHERWISE, ARISING FROM,
OUT OF OR IN CONNECTION WITH THE SOFTWARE OR THE USE OR OTHER DEALINGS IN
THE SOFTWARE.
-----------------------------------------------------------------------------
*/
#include "OgreTerrainMaterialGeneratorA.h"
#include "OgreTerrain.h"
#include "OgreHighLevelGpuProgramManager.h"
#include "OgreShadowCameraSetupPSSM.h"
#include "OgreHighLevelGpuProgram.h"

namespace Ogre
{
    //---------------------------------------------------------------------
    //---------------------------------------------------------------------
    HighLevelGpuProgramPtr
    TerrainMaterialGeneratorA::SM2Profile::ShaderHelperCg::createVertexProgram(
        const SM2Profile* prof, const Terrain* terrain, TechniqueType tt)
    {
        HighLevelGpuProgramManager& mgr = HighLevelGpuProgramManager::getSingleton();
        String progName = getVertexProgramName(prof, terrain, tt);
<<<<<<< HEAD
        HighLevelGpuProgramPtr ret = mgr.getByName(progName);
        if (ret.isNull())
        {
            ret = mgr.createProgram(progName, ResourceGroupManager::DEFAULT_RESOURCE_GROUP_NAME, 
                "cg", GPT_VERTEX_PROGRAM);
=======
        HighLevelGpuProgramPtr ret = mgr.getByName(progName).staticCast<HighLevelGpuProgram>();
        if (ret.isNull())
        {
            ret = mgr.createProgram(progName, ResourceGroupManager::DEFAULT_RESOURCE_GROUP_NAME, 
                "cg", GPT_VERTEX_PROGRAM).staticCast<HighLevelGpuProgram>();
>>>>>>> 83e497b5
        }
        else
        {
            ret->unload();
        }

        ret->setParameter("profiles", "vs_4_0 vs_3_0 vs_2_0 arbvp1");
        ret->setParameter("entry_point", "main_vp");

        return ret;

    }
    //---------------------------------------------------------------------
    HighLevelGpuProgramPtr
        TerrainMaterialGeneratorA::SM2Profile::ShaderHelperCg::createFragmentProgram(
            const SM2Profile* prof, const Terrain* terrain, TechniqueType tt)
    {
        HighLevelGpuProgramManager& mgr = HighLevelGpuProgramManager::getSingleton();
        String progName = getFragmentProgramName(prof, terrain, tt);

<<<<<<< HEAD
        HighLevelGpuProgramPtr ret = mgr.getByName(progName);
        if (ret.isNull())
        {
            ret = mgr.createProgram(progName, ResourceGroupManager::DEFAULT_RESOURCE_GROUP_NAME, 
                "cg", GPT_FRAGMENT_PROGRAM);
=======
        HighLevelGpuProgramPtr ret = mgr.getByName(progName).staticCast<HighLevelGpuProgram>();
        if (ret.isNull())
        {
            ret = mgr.createProgram(progName, ResourceGroupManager::DEFAULT_RESOURCE_GROUP_NAME, 
                "cg", GPT_FRAGMENT_PROGRAM).staticCast<HighLevelGpuProgram>();
>>>>>>> 83e497b5
        }
        else
        {
            ret->unload();
        }
        
        if(prof->isLayerNormalMappingEnabled() || prof->isLayerParallaxMappingEnabled())
            ret->setParameter("profiles", "ps_4_0 ps_3_0 ps_2_x fp40 arbfp1");
        else
            ret->setParameter("profiles", "ps_4_0 ps_3_0 ps_2_0 fp30 arbfp1");
        ret->setParameter("entry_point", "main_fp");

        return ret;

    }
    //---------------------------------------------------------------------
    void TerrainMaterialGeneratorA::SM2Profile::ShaderHelperCg::generateVpHeader(
<<<<<<< HEAD
        const SM2Profile* prof, const Terrain* terrain, TechniqueType tt, StringUtil::StrStreamType& outStream)
=======
        const SM2Profile* prof, const Terrain* terrain, TechniqueType tt, StringStream& outStream)
>>>>>>> 83e497b5
    {
        outStream << 
            "void main_vp(\n";
        bool compression = terrain->_getUseVertexCompression() && tt != RENDER_COMPOSITE_MAP;
        if (compression)
        {
            outStream << 
                "float2 posIndex : POSITION,\n"
                "float height  : TEXCOORD0,\n";
        }
        else
        {
            outStream <<
                "float4 pos : POSITION,\n"
                "float2 uv  : TEXCOORD0,\n";

        }
        if (tt != RENDER_COMPOSITE_MAP)
            outStream << "float2 delta  : TEXCOORD1,\n"; // lodDelta, lodThreshold

        outStream << 
            "uniform float4x4 worldMatrix,\n"
            "uniform float4x4 viewProjMatrix,\n"
            "uniform float2   lodMorph,\n"; // morph amount, morph LOD target

        if (compression)
        {
            outStream << 
                "uniform float4x4   posIndexToObjectSpace,\n"
                "uniform float    baseUVScale,\n";
        }
        // uv multipliers
        uint maxLayers = prof->getMaxLayers(terrain);
        uint numLayers = std::min(maxLayers, static_cast<uint>(terrain->getLayerCount()));
        uint numUVMultipliers = (numLayers / 4);
        if (numLayers % 4)
            ++numUVMultipliers;
        for (uint i = 0; i < numUVMultipliers; ++i)
            outStream << "uniform float4 uvMul_" << i << ", \n";

        outStream <<
            "out float4 oPos : POSITION,\n"
            "out float4 oPosObj : TEXCOORD0 \n";

        uint texCoordSet = 1;
        outStream <<
            ", out float4 oUVMisc : TEXCOORD" << texCoordSet++ <<" // xy = uv, z = camDepth\n";

        // layer UV's premultiplied, packed as xy/zw
        uint numUVSets = numLayers / 2;
        if (numLayers % 2)
            ++numUVSets;
        if (tt != LOW_LOD)
        {
            for (uint i = 0; i < numUVSets; ++i)
            {
                outStream <<
                    ", out float4 oUV" << i << " : TEXCOORD" << texCoordSet++ << "\n";
            }
        }

        if (prof->getParent()->getDebugLevel() && tt != RENDER_COMPOSITE_MAP)
        {
            outStream << ", out float2 lodInfo : TEXCOORD" << texCoordSet++ << "\n";
        }

        bool fog = terrain->getSceneManager()->getFogMode() != FOG_NONE && tt != RENDER_COMPOSITE_MAP;
        if (fog)
        {
            outStream <<
                ", uniform float4 fogParams\n"
                ", out float fogVal : COLOR\n";
        }

        if (prof->isShadowingEnabled(tt, terrain))
        {
            texCoordSet = generateVpDynamicShadowsParams(texCoordSet, prof, terrain, tt, outStream);
        }

        // check we haven't exceeded texture coordinates
        if (texCoordSet > 8)
        {
            OGRE_EXCEPT(Exception::ERR_INVALIDPARAMS, 
                "Requested options require too many texture coordinate sets! Try reducing the number of layers.",
                __FUNCTION__);
        }

        outStream <<
            ")\n"
            "{\n";
        if (compression)
        {
            outStream <<
                "   float4 pos;\n"
                "   pos = mul(posIndexToObjectSpace, float4(posIndex, height, 1));\n"
                "   float2 uv = float2(posIndex.x * baseUVScale, 1.0 - (posIndex.y * baseUVScale));\n";
        }
        outStream <<
            "   float4 worldPos = mul(worldMatrix, pos);\n"
            "   oPosObj = pos;\n";

        if (tt != RENDER_COMPOSITE_MAP)
        {
            // determine whether to apply the LOD morph to this vertex
            // we store the deltas against all vertices so we only want to apply 
            // the morph to the ones which would disappear. The target LOD which is
            // being morphed to is stored in lodMorph.y, and the LOD at which 
            // the vertex should be morphed is stored in uv.w. If we subtract
            // the former from the latter, and arrange to only morph if the
            // result is negative (it will only be -1 in fact, since after that
            // the vertex will never be indexed), we will achieve our aim.
            // sign(vertexLOD - targetLOD) == -1 is to morph
            outStream << 
                "   float toMorph = -min(0, sign(delta.y - lodMorph.y));\n";
            // this will either be 1 (morph) or 0 (don't morph)
            if (prof->getParent()->getDebugLevel())
            {
                // x == LOD level (-1 since value is target level, we want to display actual)
                outStream << "lodInfo.x = (lodMorph.y - 1) / " << terrain->getNumLodLevels() << ";\n";
                // y == LOD morph
                outStream << "lodInfo.y = toMorph * lodMorph.x;\n";
            }

            // morph
            switch (terrain->getAlignment())
            {
            case Terrain::ALIGN_X_Y:
                outStream << "  worldPos.z += delta.x * toMorph * lodMorph.x;\n";
                break;
            case Terrain::ALIGN_X_Z:
                outStream << "  worldPos.y += delta.x * toMorph * lodMorph.x;\n";
                break;
            case Terrain::ALIGN_Y_Z:
                outStream << "  worldPos.x += delta.x * toMorph * lodMorph.x;\n";
                break;
            };
        }


        // generate UVs
        if (tt != LOW_LOD)
        {
            for (uint i = 0; i < numUVSets; ++i)
            {
                uint layer  =  i * 2;
                uint uvMulIdx = layer / 4;

                outStream <<
                    "   oUV" << i << ".xy = " << " uv.xy * uvMul_" << uvMulIdx << "." << getChannel(layer) << ";\n";
                outStream <<
                    "   oUV" << i << ".zw = " << " uv.xy * uvMul_" << uvMulIdx << "." << getChannel(layer+1) << ";\n";
                
            }

        }   


    }
    //---------------------------------------------------------------------
    void TerrainMaterialGeneratorA::SM2Profile::ShaderHelperCg::generateFpHeader(
<<<<<<< HEAD
        const SM2Profile* prof, const Terrain* terrain, TechniqueType tt, StringUtil::StrStreamType& outStream)
=======
        const SM2Profile* prof, const Terrain* terrain, TechniqueType tt, StringStream& outStream)
>>>>>>> 83e497b5
    {

        // Main header
        outStream << 
            // helpers
            "float4 expand(float4 v)\n"
            "{ \n"
            "   return v * 2 - 1;\n"
            "}\n\n\n";

        if (prof->isShadowingEnabled(tt, terrain))
            generateFpDynamicShadowsHelpers(prof, terrain, tt, outStream);


        outStream << 
            "float4 main_fp(\n"
            "float4 vertexPos : POSITION,\n"
            "float4 position : TEXCOORD0,\n";

        uint texCoordSet = 1;
        outStream <<
            "float4 uvMisc : TEXCOORD" << texCoordSet++ << ",\n";

        // UV's premultiplied, packed as xy/zw
        uint maxLayers = prof->getMaxLayers(terrain);
        uint numBlendTextures = std::min(terrain->getBlendTextureCount(maxLayers), terrain->getBlendTextureCount());
        uint numLayers = std::min(maxLayers, static_cast<uint>(terrain->getLayerCount()));
        uint numUVSets = numLayers / 2;
        if (numLayers % 2)
            ++numUVSets;
        if (tt != LOW_LOD)
        {
            for (uint i = 0; i < numUVSets; ++i)
            {
                outStream <<
                    "float4 layerUV" << i << " : TEXCOORD" << texCoordSet++ << ", \n";
            }

        }
        if (prof->getParent()->getDebugLevel() && tt != RENDER_COMPOSITE_MAP)
        {
            outStream << "float2 lodInfo : TEXCOORD" << texCoordSet++ << ", \n";
        }

        bool fog = terrain->getSceneManager()->getFogMode() != FOG_NONE && tt != RENDER_COMPOSITE_MAP;
        if (fog)
        {
            outStream <<
                "uniform float3 fogColour, \n"
                "float fogVal : COLOR,\n";
        }

        uint currentSamplerIdx = 0;

        outStream <<
            // Only 1 light supported in this version
            // deferred shading profile / generator later, ok? :)
            "uniform float3 ambient,\n"
            "uniform float4 lightPosObjSpace,\n"
            "uniform float3 lightDiffuseColour,\n"
            "uniform float3 lightSpecularColour,\n"
            "uniform float3 eyePosObjSpace,\n"
            // pack scale, bias and specular
            "uniform float4 scaleBiasSpecular,\n";

        if (tt == LOW_LOD)
        {
            // single composite map covers all the others below
            outStream << 
                "uniform sampler2D compositeMap : register(s" << currentSamplerIdx++ << ")\n";
        }
        else
        {
            outStream << 
                "uniform sampler2D globalNormal : register(s" << currentSamplerIdx++ << ")\n";


            if (terrain->getGlobalColourMapEnabled() && prof->isGlobalColourMapEnabled())
            {
                outStream << ", uniform sampler2D globalColourMap : register(s" 
                    << currentSamplerIdx++ << ")\n";
            }
            if (prof->isLightmapEnabled())
            {
                outStream << ", uniform sampler2D lightMap : register(s" 
                    << currentSamplerIdx++ << ")\n";
            }
            // Blend textures - sampler definitions
            for (uint i = 0; i < numBlendTextures; ++i)
            {
                outStream << ", uniform sampler2D blendTex" << i 
                    << " : register(s" << currentSamplerIdx++ << ")\n";
            }

            // Layer textures - sampler definitions & UV multipliers
            for (uint i = 0; i < numLayers; ++i)
            {
                outStream << ", uniform sampler2D difftex" << i 
                    << " : register(s" << currentSamplerIdx++ << ")\n";
                outStream << ", uniform sampler2D normtex" << i 
                    << " : register(s" << currentSamplerIdx++ << ")\n";
            }
        }

        if (prof->isShadowingEnabled(tt, terrain))
        {
            generateFpDynamicShadowsParams(&texCoordSet, &currentSamplerIdx, prof, terrain, tt, outStream);
        }

        // check we haven't exceeded samplers
        if (currentSamplerIdx > 16)
        {
            OGRE_EXCEPT(Exception::ERR_INVALIDPARAMS, 
                "Requested options require too many texture samplers! Try reducing the number of layers.",
                __FUNCTION__);
        }

        outStream << 
            ") : COLOR\n"
            "{\n"
            "   float4 outputCol;\n"
            "   float shadow = 1.0;\n"
            "   float2 uv = uvMisc.xy;\n"
            // base colour
            "   outputCol = float4(0,0,0,1);\n";

        if (tt != LOW_LOD)
        {
            outStream << 
                // global normal
                "   float3 normal = expand(tex2D(globalNormal, uv)).rgb;\n";

        }

        outStream <<
            "   float3 lightDir = \n"
            "       lightPosObjSpace.xyz -  (position.xyz * lightPosObjSpace.w);\n"
            "   float3 eyeDir = eyePosObjSpace - position.xyz;\n"

            // set up accumulation areas
            "   float3 diffuse = float3(0,0,0);\n"
            "   float specular = 0;\n";


        if (tt == LOW_LOD)
        {
            // we just do a single calculation from composite map
            outStream <<
                "   float4 composite = tex2D(compositeMap, uv);\n"
                "   diffuse = composite.rgb;\n";
            // TODO - specular; we'll need normals for this!
        }
        else
        {
            // set up the blend values
            for (uint i = 0; i < numBlendTextures; ++i)
            {
                outStream << "  float4 blendTexVal" << i << " = tex2D(blendTex" << i << ", uv);\n";
            }

            if (prof->isLayerNormalMappingEnabled())
            {
                // derive the tangent space basis
                // we do this in the pixel shader because we don't have per-vertex normals
                // because of the LOD, we use a normal map
                // tangent is always +x or -z in object space depending on alignment
                switch(terrain->getAlignment())
                {
                case Terrain::ALIGN_X_Y:
                case Terrain::ALIGN_X_Z:
                    outStream << "  float3 tangent = float3(1, 0, 0);\n";
                    break;
                case Terrain::ALIGN_Y_Z:
                    outStream << "  float3 tangent = float3(0, 0, -1);\n";
                    break;
                };

                outStream << "  float3 binormal = normalize(cross(tangent, normal));\n";
                // note, now we need to re-cross to derive tangent again because it wasn't orthonormal
                outStream << "  tangent = normalize(cross(normal, binormal));\n";
                // derive final matrix
                outStream << "  float3x3 TBN = float3x3(tangent, binormal, normal);\n";

                // set up lighting result placeholders for interpolation
                outStream <<  " float4 litRes, litResLayer;\n";
                outStream << "  float3 TSlightDir, TSeyeDir, TShalfAngle, TSnormal;\n";
                if (prof->isLayerParallaxMappingEnabled())
                    outStream << "  float displacement;\n";
                // move 
                outStream << "  TSlightDir = normalize(mul(TBN, lightDir));\n";
                outStream << "  TSeyeDir = normalize(mul(TBN, eyeDir));\n";

            }
            else
            {
                // simple per-pixel lighting with no normal mapping
                outStream << "  lightDir = normalize(lightDir);\n";
                outStream << "  eyeDir = normalize(eyeDir);\n";
                outStream << "  float3 halfAngle = normalize(lightDir + eyeDir);\n";
                outStream << "  float4 litRes = lit(dot(lightDir, normal), dot(halfAngle, normal), scaleBiasSpecular.z);\n";

            }
        }


    }
    //---------------------------------------------------------------------
    void TerrainMaterialGeneratorA::SM2Profile::ShaderHelperCg::generateVpLayer(
<<<<<<< HEAD
        const SM2Profile* prof, const Terrain* terrain, TechniqueType tt, uint layer, StringUtil::StrStreamType& outStream)
=======
        const SM2Profile* prof, const Terrain* terrain, TechniqueType tt, uint layer, StringStream& outStream)
>>>>>>> 83e497b5
    {
        // nothing to do
    }
    //---------------------------------------------------------------------
    void TerrainMaterialGeneratorA::SM2Profile::ShaderHelperCg::generateFpLayer(
<<<<<<< HEAD
        const SM2Profile* prof, const Terrain* terrain, TechniqueType tt, uint layer, StringUtil::StrStreamType& outStream)
=======
        const SM2Profile* prof, const Terrain* terrain, TechniqueType tt, uint layer, StringStream& outStream)
>>>>>>> 83e497b5
    {
        uint uvIdx = layer / 2;
        String uvChannels = (layer % 2) ? ".zw" : ".xy";
        uint blendIdx = (layer-1) / 4;
        String blendChannel = getChannel(layer-1);
        String blendWeightStr = String("blendTexVal") + StringConverter::toString(blendIdx) + 
            "." + blendChannel;

        // generate early-out conditional
        /* Disable - causing some issues even when trying to force the use of texldd
        if (layer && prof->_isSM3Available())
            outStream << "  if (" << blendWeightStr << " > 0.0003)\n  { \n";
        */

        // generate UV
        outStream << "  float2 uv" << layer << " = layerUV" << uvIdx << uvChannels << ";\n";

        // calculate lighting here if normal mapping
        if (prof->isLayerNormalMappingEnabled())
        {
            if (prof->isLayerParallaxMappingEnabled() && tt != RENDER_COMPOSITE_MAP)
            {
                // modify UV - note we have to sample an extra time
                outStream << "  displacement = tex2D(normtex" << layer << ", uv" << layer << ").a\n"
                    "       * scaleBiasSpecular.x + scaleBiasSpecular.y;\n";
                outStream << "  uv" << layer << " += TSeyeDir.xy * displacement;\n";
            }

            // access TS normal map
            outStream << "  TSnormal = expand(tex2D(normtex" << layer << ", uv" << layer << ")).rgb;\n";
            outStream << "  TShalfAngle = normalize(TSlightDir + TSeyeDir);\n";
            outStream << "  litResLayer = lit(dot(TSlightDir, TSnormal), dot(TShalfAngle, TSnormal), scaleBiasSpecular.z);\n";
            if (!layer)
                outStream << "  litRes = litResLayer;\n";
            else
                outStream << "  litRes = lerp(litRes, litResLayer, " << blendWeightStr << ");\n";

        }

        // sample diffuse texture
        outStream << "  float4 diffuseSpecTex" << layer 
            << " = tex2D(difftex" << layer << ", uv" << layer << ");\n";

        // apply to common
        if (!layer)
        {
            outStream << "  diffuse = diffuseSpecTex0.rgb;\n";
            if (prof->isLayerSpecularMappingEnabled())
                outStream << "  specular = diffuseSpecTex0.a;\n";
        }
        else
        {
            outStream << "  diffuse = lerp(diffuse, diffuseSpecTex" << layer 
                << ".rgb, " << blendWeightStr << ");\n";
            if (prof->isLayerSpecularMappingEnabled())
                outStream << "  specular = lerp(specular, diffuseSpecTex" << layer 
                    << ".a, " << blendWeightStr << ");\n";

        }

        // End early-out
        /* Disable - causing some issues even when trying to force the use of texldd
        if (layer && prof->_isSM3Available())
            outStream << "  } // early-out blend value\n";
        */
    }
    //---------------------------------------------------------------------
    void TerrainMaterialGeneratorA::SM2Profile::ShaderHelperCg::generateVpFooter(
<<<<<<< HEAD
        const SM2Profile* prof, const Terrain* terrain, TechniqueType tt, StringUtil::StrStreamType& outStream)
=======
        const SM2Profile* prof, const Terrain* terrain, TechniqueType tt, StringStream& outStream)
>>>>>>> 83e497b5
    {

        outStream << 
            "   oPos = mul(viewProjMatrix, worldPos);\n"
            "   oUVMisc.xy = uv.xy;\n";

        bool fog = terrain->getSceneManager()->getFogMode() != FOG_NONE && tt != RENDER_COMPOSITE_MAP;
        if (fog)
        {
            if (terrain->getSceneManager()->getFogMode() == FOG_LINEAR)
            {
                outStream <<
                    "   fogVal = saturate((oPos.z - fogParams.y) * fogParams.w);\n";
            }
            else
            {
                outStream <<
                    "   fogVal = 1 - saturate(1 / (exp(oPos.z * fogParams.x)));\n";
            }
        }
        
        if (prof->isShadowingEnabled(tt, terrain))
            generateVpDynamicShadows(prof, terrain, tt, outStream);

        outStream << 
            "}\n";


    }
    //---------------------------------------------------------------------
    void TerrainMaterialGeneratorA::SM2Profile::ShaderHelperCg::generateFpFooter(
<<<<<<< HEAD
        const SM2Profile* prof, const Terrain* terrain, TechniqueType tt, StringUtil::StrStreamType& outStream)
=======
        const SM2Profile* prof, const Terrain* terrain, TechniqueType tt, StringStream& outStream)
>>>>>>> 83e497b5
    {

        if (tt == LOW_LOD)
        {
            if (prof->isShadowingEnabled(tt, terrain))
            {
                generateFpDynamicShadows(prof, terrain, tt, outStream);
                outStream << 
                    "   outputCol.rgb = diffuse * rtshadow;\n";
            }
            else
            {
                outStream << 
                    "   outputCol.rgb = diffuse;\n";
            }
        }
        else
        {
            if (terrain->getGlobalColourMapEnabled() && prof->isGlobalColourMapEnabled())
            {
                // sample colour map and apply to diffuse
                outStream << "  diffuse *= tex2D(globalColourMap, uv).rgb;\n";
            }
            if (prof->isLightmapEnabled())
            {
                // sample lightmap
                outStream << "  shadow = tex2D(lightMap, uv).r;\n";
            }

            if (prof->isShadowingEnabled(tt, terrain))
            {
                generateFpDynamicShadows(prof, terrain, tt, outStream);
            }

            // diffuse lighting
            outStream << "  outputCol.rgb += ambient.rgb * diffuse + litRes.y * lightDiffuseColour * diffuse * shadow;\n";

            // specular default
            if (!prof->isLayerSpecularMappingEnabled())
                outStream << "  specular = 1.0;\n";

            if (tt == RENDER_COMPOSITE_MAP)
            {
                // Lighting embedded in alpha
                outStream <<
                    "   outputCol.a = shadow;\n";

            }
            else
            {
                // Apply specular
                outStream << "  outputCol.rgb += litRes.z * lightSpecularColour * specular * shadow;\n";

                if (prof->getParent()->getDebugLevel())
                {
                    outStream << "  outputCol.rg += lodInfo.xy;\n";
                }
            }
        }

        bool fog = terrain->getSceneManager()->getFogMode() != FOG_NONE && tt != RENDER_COMPOSITE_MAP;
        if (fog)
        {
            outStream << "  outputCol.rgb = lerp(outputCol.rgb, fogColour, fogVal);\n";
        }

        // Final return
        outStream << "  return outputCol;\n"
            << "}\n";

    }
    //---------------------------------------------------------------------
    void TerrainMaterialGeneratorA::SM2Profile::ShaderHelperCg::generateFpDynamicShadowsHelpers(
<<<<<<< HEAD
        const SM2Profile* prof, const Terrain* terrain, TechniqueType tt, StringUtil::StrStreamType& outStream)
=======
        const SM2Profile* prof, const Terrain* terrain, TechniqueType tt, StringStream& outStream)
>>>>>>> 83e497b5
    {
        // TODO make filtering configurable
        outStream <<
            "// Simple PCF \n"
            "// Number of samples in one dimension (square for total samples) \n"
            "#define NUM_SHADOW_SAMPLES_1D 2.0 \n"
            "#define SHADOW_FILTER_SCALE 1 \n"

            "#define SHADOW_SAMPLES NUM_SHADOW_SAMPLES_1D*NUM_SHADOW_SAMPLES_1D \n"

            "float4 offsetSample(float4 uv, float2 offset, float invMapSize) \n"
            "{ \n"
            "   return float4(uv.xy + offset * invMapSize * uv.w, uv.z, uv.w); \n"
            "} \n";

        if (prof->getReceiveDynamicShadowsDepth())
        {
            outStream << 
                "float calcDepthShadow(sampler2D shadowMap, float4 uv, float invShadowMapSize) \n"
                "{ \n"
                "   // 4-sample PCF \n"
                    
                "   float shadow = 0.0; \n"
                "   float offset = (NUM_SHADOW_SAMPLES_1D/2 - 0.5) * SHADOW_FILTER_SCALE; \n"
                "   for (float y = -offset; y <= offset; y += SHADOW_FILTER_SCALE) \n"
                "       for (float x = -offset; x <= offset; x += SHADOW_FILTER_SCALE) \n"
                "       { \n"
                "           float4 newUV = offsetSample(uv, float2(x, y), invShadowMapSize);\n"
                "           // manually project and assign derivatives \n"
                "           // to avoid gradient issues inside loops \n"
                "           newUV = newUV / newUV.w; \n"
                "           float depth = tex2D(shadowMap, newUV.xy, 1, 1).x; \n"
                "           if (depth >= 1 || depth >= uv.z)\n"
                "               shadow += 1.0;\n"
                "       } \n"

                "   shadow /= SHADOW_SAMPLES; \n"

                "   return shadow; \n"
                "} \n";
        }
        else
        {
            outStream <<
                "float calcSimpleShadow(sampler2D shadowMap, float4 shadowMapPos) \n"
                "{ \n"
                "   return tex2Dproj(shadowMap, shadowMapPos).x; \n"
                "} \n";

        }

        if (prof->getReceiveDynamicShadowsPSSM())
        {
            uint numTextures = prof->getReceiveDynamicShadowsPSSM()->getSplitCount();


            if (prof->getReceiveDynamicShadowsDepth())
            {
                outStream <<
                    "float calcPSSMDepthShadow(";
            }
            else
            {
                outStream <<
                    "float calcPSSMSimpleShadow(";
            }

            outStream << "\n    ";
            for (uint i = 0; i < numTextures; ++i)
                outStream << "sampler2D shadowMap" << i << ", ";
            outStream << "\n    ";
            for (uint i = 0; i < numTextures; ++i)
                outStream << "float4 lsPos" << i << ", ";
            if (prof->getReceiveDynamicShadowsDepth())
            {
                outStream << "\n    ";
                for (uint i = 0; i < numTextures; ++i)
                    outStream << "float invShadowmapSize" << i << ", ";
            }
            outStream << "\n"
                "   float4 pssmSplitPoints, float camDepth) \n"
                "{ \n"
                "   float shadow; \n"
                "   // calculate shadow \n";
            
            for (uint i = 0; i < numTextures; ++i)
            {
                if (!i)
                    outStream << "  if (camDepth <= pssmSplitPoints." << ShaderHelper::getChannel(i) << ") \n";
                else if (i < numTextures - 1)
                    outStream << "  else if (camDepth <= pssmSplitPoints." << ShaderHelper::getChannel(i) << ") \n";
                else
                    outStream << "  else \n";

                outStream <<
                    "   { \n";
                if (prof->getReceiveDynamicShadowsDepth())
                {
                    outStream <<
                        "       shadow = calcDepthShadow(shadowMap" << i << ", lsPos" << i << ", invShadowmapSize" << i << "); \n";
                }
                else
                {
                    outStream <<
                        "       shadow = calcSimpleShadow(shadowMap" << i << ", lsPos" << i << "); \n";
                }
                outStream <<
                    "   } \n";

            }

            outStream <<
                "   return shadow; \n"
                "} \n\n\n";
        }


    }
    //---------------------------------------------------------------------
    uint TerrainMaterialGeneratorA::SM2Profile::ShaderHelperCg::generateVpDynamicShadowsParams(
<<<<<<< HEAD
        uint texCoord, const SM2Profile* prof, const Terrain* terrain, TechniqueType tt, StringUtil::StrStreamType& outStream)
=======
        uint texCoord, const SM2Profile* prof, const Terrain* terrain, TechniqueType tt, StringStream& outStream)
>>>>>>> 83e497b5
    {
        // out semantics & params
        uint numTextures = 1;
        if (prof->getReceiveDynamicShadowsPSSM())
        {
            numTextures = prof->getReceiveDynamicShadowsPSSM()->getSplitCount();
        }
        for (uint i = 0; i < numTextures; ++i)
        {
            outStream <<
                ", out float4 oLightSpacePos" << i << " : TEXCOORD" << texCoord++ << " \n" <<
                ", uniform float4x4 texViewProjMatrix" << i << " \n";
            if (prof->getReceiveDynamicShadowsDepth())
            {
                outStream <<
                    ", uniform float4 depthRange" << i << " // x = min, y = max, z = range, w = 1/range \n";
            }
        }

        return texCoord;

    }
    //---------------------------------------------------------------------
    void TerrainMaterialGeneratorA::SM2Profile::ShaderHelperCg::generateVpDynamicShadows(
<<<<<<< HEAD
        const SM2Profile* prof, const Terrain* terrain, TechniqueType tt, StringUtil::StrStreamType& outStream)
=======
        const SM2Profile* prof, const Terrain* terrain, TechniqueType tt, StringStream& outStream)
>>>>>>> 83e497b5
    {
        uint numTextures = 1;
        if (prof->getReceiveDynamicShadowsPSSM())
        {
            numTextures = prof->getReceiveDynamicShadowsPSSM()->getSplitCount();
        }

        // Calculate the position of vertex in light space
        for (uint i = 0; i < numTextures; ++i)
        {
            outStream <<
                "   oLightSpacePos" << i << " = mul(texViewProjMatrix" << i << ", worldPos); \n";
            if (prof->getReceiveDynamicShadowsDepth())
            {
                // make linear
                outStream <<
                    "oLightSpacePos" << i << ".z = (oLightSpacePos" << i << ".z - depthRange" << i << ".x) * depthRange" << i << ".w;\n";

            }
        }


        if (prof->getReceiveDynamicShadowsPSSM())
        {
            outStream <<
                "   // pass cam depth\n"
                "   oUVMisc.z = oPos.z;\n";
        }

    }
    //---------------------------------------------------------------------
    void TerrainMaterialGeneratorA::SM2Profile::ShaderHelperCg::generateFpDynamicShadowsParams(
<<<<<<< HEAD
        uint* texCoord, uint* sampler, const SM2Profile* prof, const Terrain* terrain, TechniqueType tt, StringUtil::StrStreamType& outStream)
=======
        uint* texCoord, uint* sampler, const SM2Profile* prof, const Terrain* terrain, TechniqueType tt, StringStream& outStream)
>>>>>>> 83e497b5
    {
        if (tt == HIGH_LOD)
            mShadowSamplerStartHi = *sampler;
        else if (tt == LOW_LOD)
            mShadowSamplerStartLo = *sampler;

        // in semantics & params
        uint numTextures = 1;
        if (prof->getReceiveDynamicShadowsPSSM())
        {
            numTextures = prof->getReceiveDynamicShadowsPSSM()->getSplitCount();
            outStream <<
                ", uniform float4 pssmSplitPoints \n";
        }
        for (uint i = 0; i < numTextures; ++i)
        {
            outStream <<
                ", float4 lightSpacePos" << i << " : TEXCOORD" << *texCoord << " \n" <<
                ", uniform sampler2D shadowMap" << i << " : register(s" << *sampler << ") \n";
            *sampler = *sampler + 1;
            *texCoord = *texCoord + 1;
            if (prof->getReceiveDynamicShadowsDepth())
            {
                outStream <<
                    ", uniform float inverseShadowmapSize" << i << " \n";
            }
        }

    }
    //---------------------------------------------------------------------
    void TerrainMaterialGeneratorA::SM2Profile::ShaderHelperCg::generateFpDynamicShadows(
<<<<<<< HEAD
        const SM2Profile* prof, const Terrain* terrain, TechniqueType tt, StringUtil::StrStreamType& outStream)
=======
        const SM2Profile* prof, const Terrain* terrain, TechniqueType tt, StringStream& outStream)
>>>>>>> 83e497b5
    {
        if (prof->getReceiveDynamicShadowsPSSM())
        {
            uint numTextures = prof->getReceiveDynamicShadowsPSSM()->getSplitCount();
            outStream << 
                "   float camDepth = uvMisc.z;\n";

            if (prof->getReceiveDynamicShadowsDepth())
            {
                outStream << 
                    "   float rtshadow = calcPSSMDepthShadow(";
            }
            else
            {
                outStream << 
                    "   float rtshadow = calcPSSMSimpleShadow(";
            }
            for (uint i = 0; i < numTextures; ++i)
                outStream << "shadowMap" << i << ", ";
            outStream << "\n        ";

            for (uint i = 0; i < numTextures; ++i)
                outStream << "lightSpacePos" << i << ", ";
            if (prof->getReceiveDynamicShadowsDepth())
            {
                outStream << "\n        ";
                for (uint i = 0; i < numTextures; ++i)
                    outStream << "inverseShadowmapSize" << i << ", ";
            }
            outStream << "\n" <<
                "       pssmSplitPoints, camDepth);\n";

        }
        else
        {
            if (prof->getReceiveDynamicShadowsDepth())
            {
                outStream <<
                    "   float rtshadow = calcDepthShadow(shadowMap0, lightSpacePos0, inverseShadowmapSize0);";
            }
            else
            {
                outStream <<
                    "   float rtshadow = calcSimpleShadow(shadowMap0, lightSpacePos0);";
            }
        }

        outStream << 
            "   shadow = min(shadow, rtshadow);\n";
        
    }
}<|MERGE_RESOLUTION|>--- conflicted
+++ resolved
@@ -41,19 +41,11 @@
     {
         HighLevelGpuProgramManager& mgr = HighLevelGpuProgramManager::getSingleton();
         String progName = getVertexProgramName(prof, terrain, tt);
-<<<<<<< HEAD
-        HighLevelGpuProgramPtr ret = mgr.getByName(progName);
-        if (ret.isNull())
-        {
-            ret = mgr.createProgram(progName, ResourceGroupManager::DEFAULT_RESOURCE_GROUP_NAME, 
-                "cg", GPT_VERTEX_PROGRAM);
-=======
         HighLevelGpuProgramPtr ret = mgr.getByName(progName).staticCast<HighLevelGpuProgram>();
         if (ret.isNull())
         {
             ret = mgr.createProgram(progName, ResourceGroupManager::DEFAULT_RESOURCE_GROUP_NAME, 
                 "cg", GPT_VERTEX_PROGRAM).staticCast<HighLevelGpuProgram>();
->>>>>>> 83e497b5
         }
         else
         {
@@ -74,19 +66,11 @@
         HighLevelGpuProgramManager& mgr = HighLevelGpuProgramManager::getSingleton();
         String progName = getFragmentProgramName(prof, terrain, tt);
 
-<<<<<<< HEAD
-        HighLevelGpuProgramPtr ret = mgr.getByName(progName);
-        if (ret.isNull())
-        {
-            ret = mgr.createProgram(progName, ResourceGroupManager::DEFAULT_RESOURCE_GROUP_NAME, 
-                "cg", GPT_FRAGMENT_PROGRAM);
-=======
         HighLevelGpuProgramPtr ret = mgr.getByName(progName).staticCast<HighLevelGpuProgram>();
         if (ret.isNull())
         {
             ret = mgr.createProgram(progName, ResourceGroupManager::DEFAULT_RESOURCE_GROUP_NAME, 
                 "cg", GPT_FRAGMENT_PROGRAM).staticCast<HighLevelGpuProgram>();
->>>>>>> 83e497b5
         }
         else
         {
@@ -104,11 +88,7 @@
     }
     //---------------------------------------------------------------------
     void TerrainMaterialGeneratorA::SM2Profile::ShaderHelperCg::generateVpHeader(
-<<<<<<< HEAD
-        const SM2Profile* prof, const Terrain* terrain, TechniqueType tt, StringUtil::StrStreamType& outStream)
-=======
         const SM2Profile* prof, const Terrain* terrain, TechniqueType tt, StringStream& outStream)
->>>>>>> 83e497b5
     {
         outStream << 
             "void main_vp(\n";
@@ -269,11 +249,7 @@
     }
     //---------------------------------------------------------------------
     void TerrainMaterialGeneratorA::SM2Profile::ShaderHelperCg::generateFpHeader(
-<<<<<<< HEAD
-        const SM2Profile* prof, const Terrain* terrain, TechniqueType tt, StringUtil::StrStreamType& outStream)
-=======
         const SM2Profile* prof, const Terrain* terrain, TechniqueType tt, StringStream& outStream)
->>>>>>> 83e497b5
     {
 
         // Main header
@@ -482,21 +458,13 @@
     }
     //---------------------------------------------------------------------
     void TerrainMaterialGeneratorA::SM2Profile::ShaderHelperCg::generateVpLayer(
-<<<<<<< HEAD
-        const SM2Profile* prof, const Terrain* terrain, TechniqueType tt, uint layer, StringUtil::StrStreamType& outStream)
-=======
         const SM2Profile* prof, const Terrain* terrain, TechniqueType tt, uint layer, StringStream& outStream)
->>>>>>> 83e497b5
     {
         // nothing to do
     }
     //---------------------------------------------------------------------
     void TerrainMaterialGeneratorA::SM2Profile::ShaderHelperCg::generateFpLayer(
-<<<<<<< HEAD
-        const SM2Profile* prof, const Terrain* terrain, TechniqueType tt, uint layer, StringUtil::StrStreamType& outStream)
-=======
         const SM2Profile* prof, const Terrain* terrain, TechniqueType tt, uint layer, StringStream& outStream)
->>>>>>> 83e497b5
     {
         uint uvIdx = layer / 2;
         String uvChannels = (layer % 2) ? ".zw" : ".xy";
@@ -565,11 +533,7 @@
     }
     //---------------------------------------------------------------------
     void TerrainMaterialGeneratorA::SM2Profile::ShaderHelperCg::generateVpFooter(
-<<<<<<< HEAD
-        const SM2Profile* prof, const Terrain* terrain, TechniqueType tt, StringUtil::StrStreamType& outStream)
-=======
         const SM2Profile* prof, const Terrain* terrain, TechniqueType tt, StringStream& outStream)
->>>>>>> 83e497b5
     {
 
         outStream << 
@@ -601,11 +565,7 @@
     }
     //---------------------------------------------------------------------
     void TerrainMaterialGeneratorA::SM2Profile::ShaderHelperCg::generateFpFooter(
-<<<<<<< HEAD
-        const SM2Profile* prof, const Terrain* terrain, TechniqueType tt, StringUtil::StrStreamType& outStream)
-=======
         const SM2Profile* prof, const Terrain* terrain, TechniqueType tt, StringStream& outStream)
->>>>>>> 83e497b5
     {
 
         if (tt == LOW_LOD)
@@ -679,11 +639,7 @@
     }
     //---------------------------------------------------------------------
     void TerrainMaterialGeneratorA::SM2Profile::ShaderHelperCg::generateFpDynamicShadowsHelpers(
-<<<<<<< HEAD
-        const SM2Profile* prof, const Terrain* terrain, TechniqueType tt, StringUtil::StrStreamType& outStream)
-=======
         const SM2Profile* prof, const Terrain* terrain, TechniqueType tt, StringStream& outStream)
->>>>>>> 83e497b5
     {
         // TODO make filtering configurable
         outStream <<
@@ -804,11 +760,7 @@
     }
     //---------------------------------------------------------------------
     uint TerrainMaterialGeneratorA::SM2Profile::ShaderHelperCg::generateVpDynamicShadowsParams(
-<<<<<<< HEAD
-        uint texCoord, const SM2Profile* prof, const Terrain* terrain, TechniqueType tt, StringUtil::StrStreamType& outStream)
-=======
         uint texCoord, const SM2Profile* prof, const Terrain* terrain, TechniqueType tt, StringStream& outStream)
->>>>>>> 83e497b5
     {
         // out semantics & params
         uint numTextures = 1;
@@ -833,11 +785,7 @@
     }
     //---------------------------------------------------------------------
     void TerrainMaterialGeneratorA::SM2Profile::ShaderHelperCg::generateVpDynamicShadows(
-<<<<<<< HEAD
-        const SM2Profile* prof, const Terrain* terrain, TechniqueType tt, StringUtil::StrStreamType& outStream)
-=======
         const SM2Profile* prof, const Terrain* terrain, TechniqueType tt, StringStream& outStream)
->>>>>>> 83e497b5
     {
         uint numTextures = 1;
         if (prof->getReceiveDynamicShadowsPSSM())
@@ -870,11 +818,7 @@
     }
     //---------------------------------------------------------------------
     void TerrainMaterialGeneratorA::SM2Profile::ShaderHelperCg::generateFpDynamicShadowsParams(
-<<<<<<< HEAD
-        uint* texCoord, uint* sampler, const SM2Profile* prof, const Terrain* terrain, TechniqueType tt, StringUtil::StrStreamType& outStream)
-=======
         uint* texCoord, uint* sampler, const SM2Profile* prof, const Terrain* terrain, TechniqueType tt, StringStream& outStream)
->>>>>>> 83e497b5
     {
         if (tt == HIGH_LOD)
             mShadowSamplerStartHi = *sampler;
@@ -906,11 +850,7 @@
     }
     //---------------------------------------------------------------------
     void TerrainMaterialGeneratorA::SM2Profile::ShaderHelperCg::generateFpDynamicShadows(
-<<<<<<< HEAD
-        const SM2Profile* prof, const Terrain* terrain, TechniqueType tt, StringUtil::StrStreamType& outStream)
-=======
         const SM2Profile* prof, const Terrain* terrain, TechniqueType tt, StringStream& outStream)
->>>>>>> 83e497b5
     {
         if (prof->getReceiveDynamicShadowsPSSM())
         {
