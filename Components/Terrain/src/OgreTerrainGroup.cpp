/*
-----------------------------------------------------------------------------
This source file is part of OGRE
(Object-oriented Graphics Rendering Engine)
For the latest info, see http://www.ogre3d.org/

Copyright (c) 2000-2014 Torus Knot Software Ltd

Permission is hereby granted, free of charge, to any person obtaining a copy
of this software and associated documentation files (the "Software"), to deal
in the Software without restriction, including without limitation the rights
to use, copy, modify, merge, publish, distribute, sublicense, and/or sell
copies of the Software, and to permit persons to whom the Software is
furnished to do so, subject to the following conditions:

The above copyright notice and this permission notice shall be included in
all copies or substantial portions of the Software.

THE SOFTWARE IS PROVIDED "AS IS", WITHOUT WARRANTY OF ANY KIND, EXPRESS OR
IMPLIED, INCLUDING BUT NOT LIMITED TO THE WARRANTIES OF MERCHANTABILITY,
FITNESS FOR A PARTICULAR PURPOSE AND NONINFRINGEMENT. IN NO EVENT SHALL THE
AUTHORS OR COPYRIGHT HOLDERS BE LIABLE FOR ANY CLAIM, DAMAGES OR OTHER
LIABILITY, WHETHER IN AN ACTION OF CONTRACT, TORT OR OTHERWISE, ARISING FROM,
OUT OF OR IN CONNECTION WITH THE SOFTWARE OR THE USE OR OTHER DEALINGS IN
THE SOFTWARE.
-----------------------------------------------------------------------------
*/
#include "OgreTerrainGroup.h"
#include "OgreRoot.h"
#include "OgreWorkQueue.h"
#include "OgreStreamSerialiser.h"
#include "OgreLogManager.h"
#include "OgreTerrainAutoUpdateLod.h"
#include <iomanip>

namespace Ogre
{
    const uint16 TerrainGroup::WORKQUEUE_LOAD_REQUEST = 1;
    const uint32 TerrainGroup::CHUNK_ID = StreamSerialiser::makeIdentifier("TERG");
    const uint16 TerrainGroup::CHUNK_VERSION = 1;
    uint TerrainGroup::LoadRequest::loadingTaskNum = 0;

    //---------------------------------------------------------------------
    TerrainGroup::TerrainGroup(SceneManager* sm, Terrain::Alignment align, 
        uint16 terrainSize, Real terrainWorldSize)
        : mSceneManager(sm)
        , mAlignment(align)
        , mTerrainSize(terrainSize)
        , mTerrainWorldSize(terrainWorldSize)
        , mOrigin(Vector3::ZERO)
        , mFilenamePrefix("terrain")
        , mFilenameExtension("dat")
        , mResourceGroup(ResourceGroupManager::DEFAULT_RESOURCE_GROUP_NAME)
        , mAutoUpdateLod( TerrainAutoUpdateLodFactory::getAutoUpdateLod(NONE) )
    {
        mDefaultImportData.terrainAlign = align;
        mDefaultImportData.terrainSize = terrainSize;
        mDefaultImportData.worldSize = terrainWorldSize;
        // by default we delete input data because we copy it, unless user
        // passes us an ImportData where they explicitly don't want it copied
        mDefaultImportData.deleteInputData = true;

        WorkQueue* wq = Root::getSingleton().getWorkQueue();
        mWorkQueueChannel = wq->getChannel("Ogre/TerrainGroup");
        wq->addRequestHandler(mWorkQueueChannel, this);
        wq->addResponseHandler(mWorkQueueChannel, this);

    }
    //---------------------------------------------------------------------
    TerrainGroup::TerrainGroup(SceneManager* sm)
        : mSceneManager(sm)
        , mAlignment(Terrain::ALIGN_X_Z)
        , mTerrainSize(0)
        , mTerrainWorldSize(0)
        , mOrigin(Vector3::ZERO)
        , mFilenamePrefix("terrain")
        , mFilenameExtension("dat")
        , mResourceGroup(ResourceGroupManager::DEFAULT_RESOURCE_GROUP_NAME)
        , mAutoUpdateLod(0)
    {
        mDefaultImportData.terrainAlign = mAlignment;
        mDefaultImportData.terrainSize = 0;
        mDefaultImportData.worldSize = 0;
        // by default we delete input data because we copy it, unless user
        // passes us an ImportData where they explicitly don't want it copied
        mDefaultImportData.deleteInputData = true;

        WorkQueue* wq = Root::getSingleton().getWorkQueue();
        mWorkQueueChannel = wq->getChannel("Ogre/TerrainGroup");
        wq->addRequestHandler(mWorkQueueChannel, this);
        wq->addResponseHandler(mWorkQueueChannel, this);
    }
    //---------------------------------------------------------------------
    TerrainGroup::~TerrainGroup()
    {
        if(mAutoUpdateLod)
        {
            OGRE_DELETE mAutoUpdateLod;
            mAutoUpdateLod = 0;
        }

        // waiting for terrain preparing finished
        while(LoadRequest::loadingTaskNum>0)
        {
            OGRE_THREAD_SLEEP(50);
            Root::getSingleton().getWorkQueue()->processResponses();
        }

        removeAllTerrains();

        WorkQueue* wq = Root::getSingleton().getWorkQueue();
        wq->removeRequestHandler(mWorkQueueChannel, this);
        wq->removeResponseHandler(mWorkQueueChannel, this);

    }
    //---------------------------------------------------------------------
    void TerrainGroup::setOrigin(const Vector3& pos)
    {
        if (pos != mOrigin)
        {
            mOrigin = pos;
            for (TerrainSlotMap::iterator i = mTerrainSlots.begin(); i != mTerrainSlots.end(); ++i)
            {
                TerrainSlot* slot = i->second;
                if (slot->instance)
                {
                    slot->instance->setPosition(getTerrainSlotPosition(slot->x, slot->y));
                }
            }
        }

    }
    //---------------------------------------------------------------------
    void TerrainGroup::setFilenameConvention(const String& prefix, const String& extension)
    {
        mFilenamePrefix = prefix;
        mFilenameExtension = extension;
    }
    //---------------------------------------------------------------------
    void TerrainGroup::setFilenamePrefix(const String& prefix)
    {
        mFilenamePrefix = prefix;
    }
    //---------------------------------------------------------------------
    void TerrainGroup::setFilenameExtension(const String& extension)
    {
        mFilenameExtension = extension;
    }
    //---------------------------------------------------------------------
    void TerrainGroup::defineTerrain(long x, long y)
    {
        defineTerrain(x, y, generateFilename(x, y));
    }
    //---------------------------------------------------------------------
    void TerrainGroup::defineTerrain(long x, long y, float constantHeight)
    {
        TerrainSlot* slot = getTerrainSlot(x, y, true);

        slot->def.useImportData();

        // Copy all settings, but make sure our primary settings are immutable
        *slot->def.importData = mDefaultImportData;
        slot->def.importData->constantHeight = constantHeight;
        slot->def.importData->terrainAlign = mAlignment;
        slot->def.importData->terrainSize = mTerrainSize;
        slot->def.importData->worldSize = mTerrainWorldSize;
    }
    //---------------------------------------------------------------------
    void TerrainGroup::defineTerrain(long x, long y, const Terrain::ImportData* importData)
    {
        TerrainSlot* slot = getTerrainSlot(x, y, true);

        slot->def.useImportData();

        // Copy all settings, but make sure our primary settings are immutable
        *slot->def.importData = *importData;
        slot->def.importData->terrainAlign = mAlignment;
        slot->def.importData->terrainSize = mTerrainSize;
        slot->def.importData->worldSize = mTerrainWorldSize;

    }
    //---------------------------------------------------------------------
    void TerrainGroup::defineTerrain(long x, long y, const Image* img, 
        const Terrain::LayerInstanceList* layers /*= 0*/)
    {
        TerrainSlot* slot = getTerrainSlot(x, y, true);

        slot->freeInstance();
        slot->def.useImportData();

        *slot->def.importData = mDefaultImportData;

        // Copy all settings, but make sure our primary settings are immutable
        // copy image - this will get deleted by importData
        slot->def.importData->inputImage = OGRE_NEW Image(*img);
        if (layers)
        {
            // copy (held by value)
            slot->def.importData->layerList = *layers;
        }
        slot->def.importData->terrainAlign = mAlignment;
        slot->def.importData->terrainSize = mTerrainSize;
        slot->def.importData->worldSize = mTerrainWorldSize;

    }
    //---------------------------------------------------------------------
    void TerrainGroup::defineTerrain(long x, long y, const float* pFloat /*= 0*/, 
        const Terrain::LayerInstanceList* layers /*= 0*/)
    {
        TerrainSlot* slot = getTerrainSlot(x, y, true);

        slot->freeInstance();
        slot->def.useImportData();

        *slot->def.importData = mDefaultImportData;

        // Copy all settings, but make sure our primary settings are immutable
        if(pFloat)
        {
            // copy data - this will get deleted by importData
            slot->def.importData->inputFloat = OGRE_ALLOC_T(float, mTerrainSize*mTerrainSize, MEMCATEGORY_GEOMETRY);
            memcpy(slot->def.importData->inputFloat, pFloat, sizeof(float) * mTerrainSize*mTerrainSize);
        }
        if (layers)
        {
            // copy (held by value)
            slot->def.importData->layerList = *layers;
        }
        slot->def.importData->terrainAlign = mAlignment;
        slot->def.importData->terrainSize = mTerrainSize;
        slot->def.importData->worldSize = mTerrainWorldSize;

    }
    //---------------------------------------------------------------------
    void TerrainGroup::defineTerrain(long x, long y, const String& filename)
    {
        TerrainSlot* slot = getTerrainSlot(x, y, true);

        slot->freeInstance();

        slot->def.useFilename();
        slot->def.filename = filename;

    }
    //---------------------------------------------------------------------
    void TerrainGroup::loadAllTerrains(bool synchronous /*= false*/)
    {
        // Just a straight iteration - for the numbers involved not worth 
        // keeping a loaded / unloaded list
        for (TerrainSlotMap::iterator i = mTerrainSlots.begin(); i != mTerrainSlots.end(); ++i)
        {
            TerrainSlot* slot = i->second;
            loadTerrainImpl(slot, synchronous);
        }

    }
    //---------------------------------------------------------------------
    void TerrainGroup::saveAllTerrains(bool onlyIfModified, bool replaceFilenames)
    {
        for (TerrainSlotMap::iterator i = mTerrainSlots.begin(); i != mTerrainSlots.end(); ++i)
        {
            TerrainSlot* slot = i->second;
            if (slot->instance)
            {
                Terrain* t = slot->instance;
                if (t->isLoaded() && 
                    (!onlyIfModified || t->isModified()))
                {
                    // Overwrite the file names?
                    if (replaceFilenames)
                        slot->def.filename = generateFilename(slot->x, slot->y);

                    String filename;
                    if (!slot->def.filename.empty())
                        filename = slot->def.filename;
                    else
                        filename = generateFilename(slot->x, slot->y);

                    t->save(filename);

                }
            }
            
        }

    }
    //---------------------------------------------------------------------
    void TerrainGroup::loadTerrain(long x, long y, bool synchronous /*= false*/)
    {
        TerrainSlot* slot = getTerrainSlot(x, y, false);
        if (slot)
        {
            loadTerrainImpl(slot, synchronous);
        }

    }
    //---------------------------------------------------------------------
    void TerrainGroup::loadTerrainImpl(TerrainSlot* slot, bool synchronous)
    {
        if (!slot->instance && 
            (!slot->def.filename.empty() || slot->def.importData))
        {
            // Allocate in main thread so no race conditions
            slot->instance = OGRE_NEW Terrain(mSceneManager);
            slot->instance->setResourceGroup(mResourceGroup);
            // Use shared pool of buffers
            slot->instance->setGpuBufferAllocator(&mBufferAllocator);

            LoadRequest req;
            req.slot = slot;
            req.origin = this;
            ++LoadRequest::loadingTaskNum;
            Root::getSingleton().getWorkQueue()->addRequest(
                mWorkQueueChannel, WORKQUEUE_LOAD_REQUEST, 
                Any(req), 0, synchronous);

        }
    }
    //---------------------------------------------------------------------
    void TerrainGroup::increaseLodLevel(long x, long y, bool synchronous /* = false */)
    {
        TerrainSlot* slot = getTerrainSlot(x, y, false);
        if (slot && slot->instance)
        {
            slot->instance->increaseLodLevel(synchronous);
        }
    }
    void TerrainGroup::decreaseLodLevel(long x, long y)
    {
        TerrainSlot* slot = getTerrainSlot(x, y, false);
        if (slot && slot->instance)
        {
            slot->instance->decreaseLodLevel();
        }
    }
    //---------------------------------------------------------------------
    void TerrainGroup::setAutoUpdateLod(TerrainAutoUpdateLod* updater)
    {
        if(mAutoUpdateLod)
            OGRE_DELETE mAutoUpdateLod;
        mAutoUpdateLod = updater;
    }
    //---------------------------------------------------------------------
    void TerrainGroup::autoUpdateLod(long x, long y, bool synchronous, const Any &data)
    {
        if(mAutoUpdateLod)
        {
            TerrainSlot* slot = getTerrainSlot(x, y, synchronous);
            if (slot)
            {
                mAutoUpdateLod->autoUpdateLod(slot->instance, synchronous, data);
            }
        }
    }
    //---------------------------------------------------------------------
    void TerrainGroup::autoUpdateLodAll(bool synchronous, const Any &data)
    {
        if(mAutoUpdateLod)
        {
            for (TerrainSlotMap::iterator i = mTerrainSlots.begin(); i != mTerrainSlots.end(); ++i)
            {
                TerrainSlot* slot = i->second;
                mAutoUpdateLod->autoUpdateLod(slot->instance, synchronous, data);
            }
        }
    }
    //---------------------------------------------------------------------
    void TerrainGroup::unloadTerrain(long x, long y)
    {
        TerrainSlot* slot = getTerrainSlot(x, y, false);
        if (slot)
        {
            slot->freeInstance();
        }


    }
    //---------------------------------------------------------------------
    void TerrainGroup::removeTerrain(long x, long y)
    {
        uint32 key = packIndex(x, y);
        TerrainSlotMap::iterator i = mTerrainSlots.find(key);
        if (i != mTerrainSlots.end())
        {
            OGRE_DELETE i->second;
            mTerrainSlots.erase(i);
        }

    }
    //---------------------------------------------------------------------
    void TerrainGroup::removeAllTerrains()
    {
        for (TerrainSlotMap::iterator i = mTerrainSlots.begin(); i != mTerrainSlots.end(); ++i)
        {
            OGRE_DELETE i->second;
        }
        mTerrainSlots.clear();
        // Also clear buffer pools, if we're clearing completely may not be representative
        mBufferAllocator.freeAllBuffers();
    }
    //---------------------------------------------------------------------
    TerrainGroup::TerrainSlotDefinition* TerrainGroup::getTerrainDefinition(long x, long y) const
    {
        TerrainSlot* slot = getTerrainSlot(x, y);
        if (slot)
            return &slot->def;
        else
            return 0;

    }
    //---------------------------------------------------------------------
    Terrain* TerrainGroup::getTerrain(long x, long y) const
    {
        TerrainSlot* slot = getTerrainSlot(x, y);
        if (slot)
            return slot->instance;
        else
            return 0;
    }
    //---------------------------------------------------------------------
    float TerrainGroup::getHeightAtWorldPosition(Real x, Real y, Real z, Terrain** ppTerrain /* = 0*/)
    {
        return getHeightAtWorldPosition(Vector3(x, y, z), ppTerrain);

    }
    //---------------------------------------------------------------------
    float TerrainGroup::getHeightAtWorldPosition(const Vector3& pos, Terrain** ppTerrain /*= 0*/)
    {
        long x, y;
        convertWorldPositionToTerrainSlot(pos, &x, &y);
        TerrainSlot* slot = getTerrainSlot(x, y);
        if (slot && slot->instance && slot->instance->isLoaded())
        {
            if (ppTerrain)
                *ppTerrain = slot->instance;
            return slot->instance->getHeightAtWorldPosition(pos);
        }
        else
        {
            if (ppTerrain)
                *ppTerrain = 0;
            return 0;
        }
    }
    //---------------------------------------------------------------------
    TerrainGroup::RayResult TerrainGroup::rayIntersects(const Ray& ray, Real distanceLimit /* = 0*/) const 
    {
        long curr_x, curr_z;
        convertWorldPositionToTerrainSlot(ray.getOrigin(), &curr_x, &curr_z);
        TerrainSlot* slot = getTerrainSlot(curr_x, curr_z);
        RayResult result(false, 0, Vector3::ZERO);

        Vector3 tmp, localRayDir, centreOrigin, offset;
        // get the middle of the current tile
        convertTerrainSlotToWorldPosition(curr_x, curr_z, &centreOrigin);
        offset = ray.getOrigin() - centreOrigin;
        localRayDir = ray.getDirection();
        switch (getAlignment())
        {
        case Terrain::ALIGN_X_Y:
            std::swap(localRayDir.y, localRayDir.z);
            std::swap(offset.y, offset.z);
            break;
        case Terrain::ALIGN_Y_Z:
            // x = z, z = y, y = -x
            tmp.x = localRayDir.z; 
            tmp.z = localRayDir.y; 
            tmp.y = -localRayDir.x; 
            localRayDir = tmp;
            tmp.x = offset.z; 
            tmp.z = offset.y; 
            tmp.y = -offset.x; 
            offset = tmp;
            break;
        case Terrain::ALIGN_X_Z:
            // already in X/Z but values increase in -Z
            localRayDir.z = -localRayDir.z;
            offset.z = -offset.z;
            break;
        }
        // Normalise the offset  based on the world size of a square, and rebase to the bottom left
        offset /= mTerrainWorldSize;
        offset += 0.5f;
        // this is our counter moving away from the 'current' square
        Vector3 inc(Math::Abs(localRayDir.x), Math::Abs(localRayDir.y), Math::Abs(localRayDir.z));
        long xdir = localRayDir.x > 0.0f ? 1 : -1;
        long zdir = localRayDir.z > 0.0f ? 1 : -1;

        // We're always counting from 0 to 1 regardless of what direction we're heading
        if (xdir < 0)
            offset.x = 1.0f - offset.x;
        if (zdir < 0)
            offset.z = 1.0f - offset.z;

        // find next slot
        bool keepSearching = true;
        int numGaps = 0;
        while(keepSearching)
        {
            if (Math::RealEqual(inc.x, 0.0f) && Math::RealEqual(inc.z, 0.0f))
                keepSearching = false;

            while ( (!slot || !slot->instance) && keepSearching)
            {
                ++numGaps;
                /// if we don't find any filled slot in 6 traversals, give up
                if (numGaps > 6)
                {
                    keepSearching = false;
                    break;
                }
                // find next slot
                Vector3 oldoffset = offset;
                while (offset.x < 1.0f && offset.z < 1.0f)
                    offset += inc;
                if (offset.x >= 1.0f && offset.z >= 1.0f)
                {
                    // We crossed a corner, need to figure out which we passed first
                    Real diffz = 1.0f - oldoffset.z;
                    Real diffx = 1.0f - oldoffset.x;
                    Real distz = diffz / inc.z;
                    Real distx = diffx / inc.x;
                    if (distx < distz)
                    {
                        curr_x += xdir;
                        offset.x -= 1.0f;
                    }
                    else
                    {
                        curr_z += zdir;
                        offset.z -= 1.0f;
                    }

                }
                else if (offset.x >= 1.0f)
                {
                    curr_x += xdir;
                    offset.x -= 1.0f;
                }
                else if (offset.z >= 1.0f)
                {
                    curr_z += zdir;
                    offset.z -= 1.0f;
                }
                if (distanceLimit)
                {
                    Vector3 worldPos;
                    convertTerrainSlotToWorldPosition(curr_x, curr_z, &worldPos);
                    if (ray.getOrigin().distance(worldPos) > distanceLimit)
                    {
                        keepSearching = false;
                        break;
                    }
                }
                slot = getTerrainSlot(curr_x, curr_z);
            }
            if (slot && slot->instance)
            {
                numGaps = 0;
                // don't cascade into neighbours
                std::pair<bool, Vector3> raypair = slot->instance->rayIntersects(ray, false, distanceLimit);
                if (raypair.first)
                {
                    keepSearching = false;
                    result.hit = true;
                    result.terrain = slot->instance;
                    result.position = raypair.second;
                }
                else
                {
                    // not this one, trigger search for another slot
                    slot = 0;
                }
            }

        }


        return result;

    }
    //---------------------------------------------------------------------
    void TerrainGroup::boxIntersects(const AxisAlignedBox& box, TerrainList* resultList) const
    {
        resultList->clear();
        // Much simpler test
        for (TerrainSlotMap::const_iterator i = mTerrainSlots.begin(); i != mTerrainSlots.end(); ++i)
        {
            if (i->second->instance && box.intersects(i->second->instance->getWorldAABB()))
                resultList->push_back(i->second->instance);
        }

    }
    //---------------------------------------------------------------------
    void TerrainGroup::sphereIntersects(const Sphere& sphere, TerrainList* resultList) const
    {
        resultList->clear();
        // Much simpler test
        for (TerrainSlotMap::const_iterator i = mTerrainSlots.begin(); i != mTerrainSlots.end(); ++i)
        {
            if (i->second->instance && sphere.intersects(i->second->instance->getWorldAABB()))
                resultList->push_back(i->second->instance);
        }

    }
    //---------------------------------------------------------------------
    void TerrainGroup::convertWorldPositionToTerrainSlot(const Vector3& pos, long *x, long *y) const
    {
        // 0,0 terrain is centred at the origin
        Vector3 terrainPos;
        // convert to standard xy base (z up), make relative to origin
        Terrain::convertWorldToTerrainAxes(mAlignment, pos - mOrigin, &terrainPos);

        Real offset = mTerrainWorldSize * 0.5f;
        terrainPos.x += offset;
        terrainPos.y += offset;

        *x = static_cast<long>(floor(terrainPos.x / mTerrainWorldSize));
        *y = static_cast<long>(floor(terrainPos.y / mTerrainWorldSize));


    }
    //---------------------------------------------------------------------
    void TerrainGroup::convertTerrainSlotToWorldPosition(long x, long y, Vector3* pos) const
    {
        Vector3 terrainPos(x * mTerrainWorldSize, y * mTerrainWorldSize, 0);

        Terrain::convertTerrainToWorldAxes(mAlignment, terrainPos, pos);
        *pos += mOrigin;


    }
    //---------------------------------------------------------------------
    bool TerrainGroup::isDerivedDataUpdateInProgress() const
    {
        for (TerrainSlotMap::const_iterator i = mTerrainSlots.begin(); i != mTerrainSlots.end(); ++i)
        {
            if (i->second->instance && i->second->instance->isDerivedDataUpdateInProgress())
                return true;
        }
        return false;
    }
    //---------------------------------------------------------------------
    bool TerrainGroup::canHandleRequest(const WorkQueue::Request* req, const WorkQueue* srcQ)
    {
        LoadRequest lreq = any_cast<LoadRequest>(req->getData());
        // only deal with own requests
        if (lreq.origin != this)
            return false;
        else
            return RequestHandler::canHandleRequest(req, srcQ);

    }
    //---------------------------------------------------------------------
    WorkQueue::Response* TerrainGroup::handleRequest(const WorkQueue::Request* req, const WorkQueue* srcQ)
    {
        LoadRequest lreq = any_cast<LoadRequest>(req->getData());

        TerrainSlotDefinition& def = lreq.slot->def;
        Terrain* t = lreq.slot->instance;
        assert(t && "Terrain instance should have been constructed in the main thread");
        WorkQueue::Response* response = 0;
        try
        {
            if (!def.filename.empty())
                t->prepare(def.filename);
            else
            {
                assert(def.importData && "No import data or file name");
                t->prepare(*def.importData);
                // if this worked, we can destroy the input data to save space
                def.freeImportData();
            }
            response = OGRE_NEW WorkQueue::Response(req, true, Any());
        }
        catch (Exception& e)
        {
            // oops
            response = OGRE_NEW WorkQueue::Response(req, false, Any(), 
                e.getFullDescription());
        }

        return response;


    }
    //---------------------------------------------------------------------
    bool TerrainGroup::canHandleResponse(const WorkQueue::Response* res, const WorkQueue* srcQ)
    {
        LoadRequest lreq = any_cast<LoadRequest>(res->getRequest()->getData());
        // only deal with own requests
        if (lreq.origin != this)
            return false;
        else
            return true;

    }
    //---------------------------------------------------------------------
    void TerrainGroup::handleResponse(const WorkQueue::Response* res, const WorkQueue* srcQ)
    {
        // No response data, just request
        LoadRequest lreq = any_cast<LoadRequest>(res->getRequest()->getData());
        --LoadRequest::loadingTaskNum;

        if (res->succeeded())
        {
            TerrainSlot* slot = lreq.slot;
            Terrain* terrain = slot->instance;
            if (terrain)
            {
                // do final load now we've prepared in the background
                // we must set the position
                terrain->setPosition(getTerrainSlotPosition(slot->x, slot->y));

                // the LOD will be auto-updated, then load lowest LOD
                if(mAutoUpdateLod)
                    terrain->load(-1,false);
                else
                    terrain->load(0,true);

                // hook up with neighbours
                for (int i = -1; i <= 1; ++i)
                {
                    for (int j = -1; j <= 1; ++j)
                    {
                        if (i != 0 || j != 0)
                            connectNeighbour(slot, i, j);
                    }

                }
            }
        }
        else
        {
            // oh dear
            LogManager::getSingleton().stream(LML_CRITICAL) <<
                "We failed to prepare the terrain at (" << lreq.slot->x << ", " <<
                lreq.slot->y <<") with the error '" << res->getMessages() << "'";
            lreq.slot->freeInstance();
        }

    }
    //---------------------------------------------------------------------
    void TerrainGroup::connectNeighbour(TerrainSlot* slot, long offsetx, long offsety)
    {
        TerrainSlot* neighbourSlot = getTerrainSlot(slot->x + offsetx, slot->y + offsety);
        if (neighbourSlot && neighbourSlot->instance && neighbourSlot->instance->isLoaded())
        {
            // reclaculate if imported
            slot->instance->setNeighbour(Terrain::getNeighbourIndex(offsetx, offsety), neighbourSlot->instance, 
                slot->def.importData != 0);
        }
    }
    //---------------------------------------------------------------------
    uint32 TerrainGroup::packIndex(long x, long y) const
    {
        // Convert to signed 16-bit so sign bit is in bit 15
        int16 xs16 = static_cast<int16>(x);
        int16 ys16 = static_cast<int16>(y);

        // convert to unsigned because we do not want to propagate sign bit to 32-bits
        uint16 x16 = static_cast<uint16>(xs16);
        uint16 y16 = static_cast<uint16>(ys16);

        uint32 key = 0;
        key = (x16 << 16) | y16;

        return key;


    }
    //---------------------------------------------------------------------
    void TerrainGroup::unpackIndex(uint32 key, long *x, long *y)
    {
        // inverse of packIndex
        // unsigned versions
        uint16 y16 = static_cast<uint16>(key & 0xFFFF);
        uint16 x16 = static_cast<uint16>((key >> 16) & 0xFFFF);

        *x = static_cast<int16>(x16);
        *y = static_cast<int16>(y16);

    }

    //---------------------------------------------------------------------
    String TerrainGroup::generateFilename(long x, long y) const
    {
<<<<<<< HEAD
        StringUtil::StrStreamType str;
=======
        StringStream str;
>>>>>>> 83e497b5
        str << mFilenamePrefix << "_" << 
            std::setw(8) << std::setfill('0') << std::hex << packIndex(x, y) << 
            "." << mFilenameExtension;
        return str.str();
    }
    //---------------------------------------------------------------------
    Vector3 TerrainGroup::getTerrainSlotPosition(long x, long y)
    {
        Vector3 pos;
        convertTerrainSlotToWorldPosition(x, y, &pos);
        return pos;
    }
    //---------------------------------------------------------------------
    TerrainGroup::TerrainSlot* TerrainGroup::getTerrainSlot(long x, long y, bool createIfMissing)
    {
        uint32 key = packIndex(x, y);
        TerrainSlotMap::iterator i = mTerrainSlots.find(key);
        if (i != mTerrainSlots.end())
            return i->second;
        else if (createIfMissing)
        {
            TerrainSlot* slot = OGRE_NEW TerrainSlot(x, y);
            mTerrainSlots[key] = slot;
            return slot;
        }
        return 0;
    }
    //---------------------------------------------------------------------
    TerrainGroup::TerrainSlot* TerrainGroup::getTerrainSlot(long x, long y) const
    {
        uint32 key = packIndex(x, y);
        TerrainSlotMap::const_iterator i = mTerrainSlots.find(key);
        if (i != mTerrainSlots.end())
            return i->second;
        else
            return 0;

    }
    //---------------------------------------------------------------------
    void TerrainGroup::freeTemporaryResources()
    {
        for (TerrainSlotMap::iterator i = mTerrainSlots.begin(); i != mTerrainSlots.end(); ++i)
        {
            if (i->second->instance)
                i->second->instance->freeTemporaryResources();
        }

    }
    //---------------------------------------------------------------------
    void TerrainGroup::update(bool synchronous)
    {
        for (TerrainSlotMap::iterator i = mTerrainSlots.begin(); i != mTerrainSlots.end(); ++i)
        {
            if (i->second->instance)
                i->second->instance->update();
        }

    }
    //---------------------------------------------------------------------
    void TerrainGroup::updateGeometry()
    {
        for (TerrainSlotMap::iterator i = mTerrainSlots.begin(); i != mTerrainSlots.end(); ++i)
        {
            if (i->second->instance)
                i->second->instance->updateGeometry();
        }

    }
    //---------------------------------------------------------------------
    void TerrainGroup::updateDerivedData(bool synchronous, uint8 typeMask)
    {
        for (TerrainSlotMap::iterator i = mTerrainSlots.begin(); i != mTerrainSlots.end(); ++i)
        {
            if (i->second->instance)
                i->second->instance->updateDerivedData();
        }

    }
    //---------------------------------------------------------------------
    TerrainGroup::TerrainIterator TerrainGroup::getTerrainIterator()
    {
        return TerrainIterator(mTerrainSlots.begin(), mTerrainSlots.end());
    }
    //---------------------------------------------------------------------
    TerrainGroup::ConstTerrainIterator TerrainGroup::getTerrainIterator() const
    {
        return ConstTerrainIterator(mTerrainSlots.begin(), mTerrainSlots.end());
    }
    //---------------------------------------------------------------------
    void TerrainGroup::saveGroupDefinition(const String& filename)
    {
        DataStreamPtr stream = Root::getSingleton().createFileStream(filename, 
            getResourceGroup(), true);
        StreamSerialiser ser(stream);
        saveGroupDefinition(ser);
    }
    //---------------------------------------------------------------------
    void TerrainGroup::saveGroupDefinition(StreamSerialiser& ser)
    {
        ser.writeChunkBegin(CHUNK_ID, CHUNK_VERSION);
        // Base details
        ser.write(&mAlignment);
        ser.write(&mTerrainSize);
        ser.write(&mTerrainWorldSize);
        ser.write(&mFilenamePrefix);
        ser.write(&mFilenameExtension);
        ser.write(&mResourceGroup);
        ser.write(&mOrigin);

        uint32 autoUpdateLodStrategyId = (mAutoUpdateLod) ? mAutoUpdateLod->getStrategyId() : 0;
        ser.write(&autoUpdateLodStrategyId);

        // Default import settings (those not duplicated by the above)
        ser.write(&mDefaultImportData.constantHeight);
        ser.write(&mDefaultImportData.inputBias);
        ser.write(&mDefaultImportData.inputScale);
        ser.write(&mDefaultImportData.maxBatchSize);
        ser.write(&mDefaultImportData.minBatchSize);
        Terrain::writeLayerDeclaration(mDefaultImportData.layerDeclaration, ser);
        Terrain::writeLayerInstanceList(mDefaultImportData.layerList, ser);


        ser.writeChunkEnd(CHUNK_ID);
    }
    //---------------------------------------------------------------------
    void TerrainGroup::loadGroupDefinition(const String& filename)
    {
        DataStreamPtr stream = Root::getSingleton().openFileStream(filename, 
            getResourceGroup());
        StreamSerialiser ser(stream);
        loadGroupDefinition(ser);
    }
    //---------------------------------------------------------------------
    void TerrainGroup::loadGroupDefinition(StreamSerialiser& ser)
    {
        if (!ser.readChunkBegin(CHUNK_ID, CHUNK_VERSION))
            OGRE_EXCEPT(Exception::ERR_ITEM_NOT_FOUND, 
                "Stream does not contain TerrainGroup data", __FUNCTION__);

        // Base details
        ser.read(&mAlignment);
        ser.read(&mTerrainSize);
        ser.read(&mTerrainWorldSize);
        ser.read(&mFilenamePrefix);
        ser.read(&mFilenameExtension);
        ser.read(&mResourceGroup);
        ser.read(&mOrigin);
        uint32 autoUpdateLodStrategyId;
        ser.read(&autoUpdateLodStrategyId);
        mAutoUpdateLod = TerrainAutoUpdateLodFactory::getAutoUpdateLod( autoUpdateLodStrategyId );

        // Default import settings (those not duplicated by the above)
        ser.read(&mDefaultImportData.constantHeight);
        ser.read(&mDefaultImportData.inputBias);
        ser.read(&mDefaultImportData.inputScale);
        ser.read(&mDefaultImportData.maxBatchSize);
        ser.read(&mDefaultImportData.minBatchSize);
        Terrain::readLayerDeclaration(ser, mDefaultImportData.layerDeclaration);
        Terrain::readLayerInstanceList(ser, mDefaultImportData.layerDeclaration.samplers.size(), 
            mDefaultImportData.layerList);

        // copy data that would have normally happened on construction
        mDefaultImportData.terrainAlign = mAlignment;
        mDefaultImportData.terrainSize = mTerrainSize;
        mDefaultImportData.worldSize = mTerrainWorldSize;
        mDefaultImportData.deleteInputData = true;

        ser.readChunkEnd(CHUNK_ID);


    }
    //---------------------------------------------------------------------
    void TerrainGroup::setTerrainWorldSize(Real newWorldSize)
    {
        if (newWorldSize != mTerrainWorldSize)
        {
            mTerrainWorldSize = newWorldSize;
            for (TerrainSlotMap::iterator i = mTerrainSlots.begin(); i != mTerrainSlots.end(); ++i)
            {
                if (i->second->instance)
                {
                    i->second->instance->setWorldSize(newWorldSize);
                    i->second->instance->setPosition(getTerrainSlotPosition(i->second->x, i->second->y));
                }
            }
        }
    }
    //---------------------------------------------------------------------
    void TerrainGroup::setTerrainSize(uint16 newTerrainSize)
    {
        if (newTerrainSize != mTerrainSize)
        {
            mTerrainSize = newTerrainSize;
            for (TerrainSlotMap::iterator i = mTerrainSlots.begin(); i != mTerrainSlots.end(); ++i)
            {
                if (i->second->instance)
                {
                    i->second->instance->setSize(newTerrainSize);
                }
            }
        }
    }
    //---------------------------------------------------------------------
    //---------------------------------------------------------------------
    TerrainGroup::TerrainSlotDefinition::~TerrainSlotDefinition()
    {
        freeImportData();
    }
    //---------------------------------------------------------------------
    void TerrainGroup::TerrainSlotDefinition::freeImportData()
    {
        OGRE_DELETE_T(importData, ImportData, MEMCATEGORY_GEOMETRY);
        importData = 0;
    }
    //---------------------------------------------------------------------
    void TerrainGroup::TerrainSlotDefinition::useImportData()
    {
        filename.clear();
        freeImportData();
        importData = OGRE_NEW_T(Terrain::ImportData, MEMCATEGORY_GEOMETRY);
        // we're going to own all the data in the def
        importData->deleteInputData = true;

    }
    //---------------------------------------------------------------------
    void TerrainGroup::TerrainSlotDefinition::useFilename()
    {
        freeImportData();
    }
    //---------------------------------------------------------------------
    //---------------------------------------------------------------------
    TerrainGroup::TerrainSlot::~TerrainSlot()
    {
        freeInstance();
    }
    //---------------------------------------------------------------------
    void TerrainGroup::TerrainSlot::freeInstance()
    {
        OGRE_DELETE instance;
        instance = 0;
    }

}
<|MERGE_RESOLUTION|>--- conflicted
+++ resolved
@@ -785,11 +785,7 @@
     //---------------------------------------------------------------------
     String TerrainGroup::generateFilename(long x, long y) const
     {
-<<<<<<< HEAD
-        StringUtil::StrStreamType str;
-=======
         StringStream str;
->>>>>>> 83e497b5
         str << mFilenamePrefix << "_" << 
             std::setw(8) << std::setfill('0') << std::hex << packIndex(x, y) << 
             "." << mFilenameExtension;
