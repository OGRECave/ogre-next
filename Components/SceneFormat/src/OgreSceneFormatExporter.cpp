--- conflicted
+++ resolved
@@ -804,22 +804,15 @@
 
             if( hlmsPbs && hlmsPbs->getAreaLightMasks() )
             {
-<<<<<<< HEAD
                 jsonStr.a( ",\n\t\t\"area_light_masks\" : true" );
 
                 TextureGpu *areaLightMask = hlmsPbs->getAreaLightMasks();
                 Image2 image;
                 image.convertFromTexture( areaLightMask, 0, areaLightMask->getNumMipmaps() );
-                image.save( mCurrentExportFolder + "/textures/AreaLightMasks.oitd",
+                jsonStr.a( ",\n\t\t\"area_light_masks\" : \"",
+                           areaLightMask->getNameStr().c_str(), "\"" );
+                image.save( mCurrentExportFolder + "/textures/" + areaLightMask->getNameStr() + ".oitd",
                             0, areaLightMask->getNumMipmaps() );
-=======
-                TexturePtr areaLightMask = hlmsPbs->getAreaLightMasks();
-                Image image;
-                areaLightMask->convertToImage( image, true );
-
-                jsonStr.a( ",\n\t\t\"area_light_masks\" : \"", areaLightMask->getName().c_str(), "\"" );
-                image.save( mCurrentExportFolder + "/textures/" + areaLightMask->getName() + ".oitd" );
->>>>>>> 26e71741
             }
         }
 
