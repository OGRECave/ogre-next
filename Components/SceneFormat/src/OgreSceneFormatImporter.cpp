--- conflicted
+++ resolved
@@ -1315,18 +1315,13 @@
             itor = d.FindMember( "area_light_masks" );
             if( itor != d.MemberEnd() && itor->value.IsString() )
             {
-<<<<<<< HEAD
                 TextureGpuManager *textureGpuManager =
                         mSceneManager->getDestinationRenderSystem()->getTextureGpuManager();
                 TextureGpu *areaLightMask = textureGpuManager->createOrRetrieveTexture(
-                                                "AreaLightMasks.oitd", GpuPageOutStrategy::Discard, 0,
+                                                String( itor->value.GetString() ) + ".oitd",
+                                                GpuPageOutStrategy::Discard, 0,
                                                 TextureTypes::Type2DArray, "SceneFormatImporter" );
                 areaLightMask->scheduleTransitionTo( GpuResidency::Resident );
-=======
-                TexturePtr areaLightMask = TextureManager::getSingleton().load(
-                                               String( itor->value.GetString() ) + ".oitd",
-                                               "SceneFormatImporter" );
->>>>>>> 26e71741
                 HlmsPbs *hlmsPbs = getPbs();
                 hlmsPbs->setAreaLightMasks( areaLightMask );
             }
