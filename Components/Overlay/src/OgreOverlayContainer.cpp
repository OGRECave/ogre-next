--- conflicted
+++ resolved
@@ -356,11 +356,7 @@
                             oldChildElement->getTypeName(), 
                             mName+"/"+oldChildElement->getName());
                      newChildElement->copyFromTemplate(oldChildElement);
-<<<<<<< HEAD
-                     addChild((OverlayContainer*)newChildElement);
-=======
                      addChild(static_cast<OverlayContainer*>(newChildElement));
->>>>>>> 83e497b5
                  }
              }
         }
