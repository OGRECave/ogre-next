--- conflicted
+++ resolved
@@ -222,11 +222,7 @@
         HardwareVertexBufferSharedPtr vbuf =
             mRenderOp.vertexData->vertexBufferBinding->getBuffer(POSITION_BINDING);
         float* pPos = static_cast<float*>(
-<<<<<<< HEAD
-            vbuf->lock(HardwareBuffer::HBL_DISCARD) );
-=======
             vbuf->lock(HardwareBuffer::HBL_DISCARD, Root::getSingleton().getFreqUpdatedBuffersUploadOption()) );
->>>>>>> 83e497b5
 
         // Use the furthest away depth value, since materials should have depth-check off
         // This initialised the depth buffer for any 3D objects in front
