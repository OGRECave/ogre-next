/*
-----------------------------------------------------------------------------
This source file is part of OGRE
    (Object-oriented Graphics Rendering Engine)
For the latest info, see http://www.ogre3d.org/

Copyright (c) 2000-2014 Torus Knot Software Ltd

Permission is hereby granted, free of charge, to any person obtaining a copy
of this software and associated documentation files (the "Software"), to deal
in the Software without restriction, including without limitation the rights
to use, copy, modify, merge, publish, distribute, sublicense, and/or sell
copies of the Software, and to permit persons to whom the Software is
furnished to do so, subject to the following conditions:

The above copyright notice and this permission notice shall be included in
all copies or substantial portions of the Software.

THE SOFTWARE IS PROVIDED "AS IS", WITHOUT WARRANTY OF ANY KIND, EXPRESS OR
IMPLIED, INCLUDING BUT NOT LIMITED TO THE WARRANTIES OF MERCHANTABILITY,
FITNESS FOR A PARTICULAR PURPOSE AND NONINFRINGEMENT. IN NO EVENT SHALL THE
AUTHORS OR COPYRIGHT HOLDERS BE LIABLE FOR ANY CLAIM, DAMAGES OR OTHER
LIABILITY, WHETHER IN AN ACTION OF CONTRACT, TORT OR OTHERWISE, ARISING FROM,
OUT OF OR IN CONNECTION WITH THE SOFTWARE OR THE USE OR OTHER DEALINGS IN
THE SOFTWARE.
-----------------------------------------------------------------------------
*/

#include "OgreStableHeaders.h"

#include "OgreHlmsUnlit.h"
#include "OgreHlmsUnlitDatablock.h"
#include "OgreUnlitProperty.h"
#include "OgreHlmsListener.h"

#if !OGRE_NO_JSON
#include "OgreHlmsJsonUnlit.h"
#endif

#include "OgreLwString.h"

#include "OgreViewport.h"
#include "OgreRenderTarget.h"
#include "OgreCamera.h"
#include "OgreHighLevelGpuProgramManager.h"
#include "OgreHighLevelGpuProgram.h"

#include "OgreDescriptorSetTexture.h"
#include "OgreTextureGpu.h"

#include "OgreSceneManager.h"
#include "Compositor/OgreCompositorShadowNode.h"
#include "Vao/OgreVaoManager.h"
#include "Vao/OgreConstBufferPacked.h"
#include "Vao/OgreTexBufferPacked.h"
#include "Vao/OgreStagingBuffer.h"

#include "OgreHlmsManager.h"
#include "OgreLogManager.h"

#include "CommandBuffer/OgreCommandBuffer.h"
#include "CommandBuffer/OgreCbTexture.h"
#include "CommandBuffer/OgreCbShaderBuffer.h"

namespace Ogre
{

    extern const String c_unlitBlendModes[];

    HlmsUnlit::HlmsUnlit( Archive *dataFolder, ArchiveVec *libraryFolders ) :
        HlmsBufferManager( HLMS_UNLIT, "unlit", dataFolder, libraryFolders ),
        ConstBufferPool( HlmsUnlitDatablock::MaterialSizeInGpuAligned,
                         ExtraBufferParams( 64 * NUM_UNLIT_TEXTURE_TYPES ) ),
        mCurrentPassBuffer( 0 ),
        mLastBoundPool( 0 ),
        mHasSeparateSamplers( 0 ),
        mLastDescTexture( 0 ),
        mLastDescSampler( 0 ),
        mUsingExponentialShadowMaps( false ),
        mEsmK( 600u )
    {
        //Override defaults
        mLightGatheringMode = LightGatherNone;

        //Always use this strategy, even on mobile
        mOptimizationStrategy = LowerCpuOverhead;
    }
    HlmsUnlit::HlmsUnlit( Archive *dataFolder, ArchiveVec *libraryFolders,
                          HlmsTypes type, const String &typeName ) :
        HlmsBufferManager( type, typeName, dataFolder, libraryFolders ),
        ConstBufferPool( HlmsUnlitDatablock::MaterialSizeInGpuAligned,
                         ExtraBufferParams( 64 * NUM_UNLIT_TEXTURE_TYPES ) ),
        mCurrentPassBuffer( 0 ),
        mLastBoundPool( 0 ),
        mLastDescTexture( 0 ),
        mLastDescSampler( 0 ),
        mUsingExponentialShadowMaps( false ),
        mEsmK( 600u )
    {
        //Override defaults
        mLightGatheringMode = LightGatherNone;

        //Always use this strategy, even on mobile
        mOptimizationStrategy = LowerCpuOverhead;
    }
    //-----------------------------------------------------------------------------------
    HlmsUnlit::~HlmsUnlit()
    {
        destroyAllBuffers();
    }
    //-----------------------------------------------------------------------------------
    void HlmsUnlit::_changeRenderSystem( RenderSystem *newRs )
    {
        if( mVaoManager )
            destroyAllBuffers();

        ConstBufferPool::_changeRenderSystem( newRs );
        HlmsBufferManager::_changeRenderSystem( newRs );

        if( newRs )
        {
            HlmsDatablockMap::const_iterator itor = mDatablocks.begin();
            HlmsDatablockMap::const_iterator end  = mDatablocks.end();

            while( itor != end )
            {
                assert( dynamic_cast<HlmsUnlitDatablock*>( itor->second.datablock ) );
                HlmsUnlitDatablock *datablock = static_cast<HlmsUnlitDatablock*>( itor->second.datablock );

                requestSlot( datablock->mNumEnabledAnimationMatrices != 0, datablock,
                             datablock->mNumEnabledAnimationMatrices != 0 );
                ++itor;
            }

            const RenderSystemCapabilities *caps = newRs->getCapabilities();
            mHasSeparateSamplers = caps->hasCapability( RSC_SEPARATE_SAMPLERS_FROM_TEXTURES );
        }
    }
    //-----------------------------------------------------------------------------------
    const HlmsCache* HlmsUnlit::createShaderCacheEntry( uint32 renderableHash,
                                                        const HlmsCache &passCache,
                                                        uint32 finalHash,
                                                        const QueuedRenderable &queuedRenderable )
    {
        const HlmsCache *retVal = Hlms::createShaderCacheEntry( renderableHash, passCache, finalHash,
                                                                queuedRenderable );

        if( mShaderProfile == "hlsl" || mShaderProfile == "metal" )
        {
            mListener->shaderCacheEntryCreated( mShaderProfile, retVal, passCache,
                                                mSetProperties, queuedRenderable );
            return retVal; //D3D embeds the texture slots in the shader.
        }

        //Set samplers.
        assert( dynamic_cast<const HlmsUnlitDatablock*>( queuedRenderable.renderable->getDatablock() ) );
        const HlmsUnlitDatablock *datablock = static_cast<const HlmsUnlitDatablock*>(
                                                queuedRenderable.renderable->getDatablock() );

        if( !retVal->pso.pixelShader.isNull() )
        {
            GpuProgramParametersSharedPtr psParams = retVal->pso.pixelShader->getDefaultParameters();

            int texUnit = 2; //Vertex shader consumes 2 slots with its two tbuffers.

            if( !getProperty( HlmsBaseProp::ShadowCaster ) && datablock->mTexturesDescSet )
            {
                FastArray<const TextureGpu*>::const_iterator itor =
                        datablock->mTexturesDescSet->mTextures.begin();
                FastArray<const TextureGpu*>::const_iterator end  =
                        datablock->mTexturesDescSet->mTextures.end();

                int numTextures = 0;
                int numArrayTextures = 0;
                while( itor != end )
                {
                    if( (*itor)->getInternalTextureType() == TextureTypes::Type2DArray )
                    {
                        psParams->setNamedConstant( "textureMapsArray[" +
                                                    StringConverter::toString( numArrayTextures++ ) +
                                                    "]", texUnit++ );
                    }
                    else
                    {
                        psParams->setNamedConstant( "textureMaps[" +
                                                    StringConverter::toString( numTextures++ ) + "]",
                                                    texUnit++ );
                    }

                    ++itor;
                }
            }
        }

        GpuProgramParametersSharedPtr vsParams = retVal->pso.vertexShader->getDefaultParameters();
        vsParams->setNamedConstant( "worldMatBuf", 0 );
        if( getProperty( UnlitProperty::TextureMatrix ) )
            vsParams->setNamedConstant( "animationMatrixBuf", 1 );

        mListener->shaderCacheEntryCreated( mShaderProfile, retVal, passCache,
                                            mSetProperties, queuedRenderable );

        mRenderSystem->_setPipelineStateObject( &retVal->pso );

        mRenderSystem->bindGpuProgramParameters( GPT_VERTEX_PROGRAM, vsParams, GPV_ALL );
        if( !retVal->pso.pixelShader.isNull() )
        {
            GpuProgramParametersSharedPtr psParams = retVal->pso.pixelShader->getDefaultParameters();
            mRenderSystem->bindGpuProgramParameters( GPT_FRAGMENT_PROGRAM, psParams, GPV_ALL );
        }

        if( !mRenderSystem->getCapabilities()->hasCapability( RSC_CONST_BUFFER_SLOTS_IN_SHADER ) )
        {
            //Setting it to the vertex shader will set it to the PSO actually.
            retVal->pso.vertexShader->setUniformBlockBinding( "PassBuffer", 0 );
            retVal->pso.vertexShader->setUniformBlockBinding( "MaterialBuf", 1 );
            retVal->pso.vertexShader->setUniformBlockBinding( "InstanceBuffer", 2 );
        }

        return retVal;
    }
    //-----------------------------------------------------------------------------------
    void HlmsUnlit::setTextureProperty( LwString &propertyName, HlmsUnlitDatablock *datablock,
                                        uint8 texType )
    {
        const size_t basePropSize = propertyName.size(); // diffuse_map0

        const uint8 idx = datablock->getIndexToDescriptorTexture( texType );

        if( idx != NUM_UNLIT_TEXTURE_TYPES )
        {
            setProperty( propertyName.c_str(), 1 );

            propertyName.resize( basePropSize );
            propertyName.a( "_idx" );                   //diffuse_map0_idx
            setProperty( propertyName.c_str(), idx );

            const TextureGpu *texture = datablock->getTexture( texType );
            if( texture && texture->getInternalTextureType() == TextureTypes::Type2DArray )
            {
                propertyName.resize( basePropSize );
                propertyName.a( "_array" );             //diffuse_map0_array
                setProperty( propertyName.c_str(), 1 );
            }

            if( mHasSeparateSamplers )
            {
                const uint8 samplerIdx = datablock->getIndexToDescriptorSampler( texType );
                propertyName.resize( basePropSize );
                propertyName.a( "_sampler" );           //diffuse_map0_sampler
                setProperty( propertyName.c_str(), samplerIdx );
            }
        }
    }
    //-----------------------------------------------------------------------------------
    void HlmsUnlit::calculateHashFor( Renderable *renderable, uint32 &outHash, uint32 &outCasterHash )
    {
        assert( dynamic_cast<HlmsUnlitDatablock*>( renderable->getDatablock() ) );
        HlmsUnlitDatablock *datablock = static_cast<HlmsUnlitDatablock*>( renderable->getDatablock() );
        if( datablock->getDirtyFlags() & (DirtyTextures|DirtySamplers) )
        {
            //Delay hash generation for later, when we have the final (or temporary) descriptor sets.
            outHash = 0;
            outCasterHash = 0;
        }
        else
        {
            Hlms::calculateHashFor( renderable, outHash, outCasterHash );
        }

        datablock->loadAllTextures();
    }
    //-----------------------------------------------------------------------------------
    struct UvOutput
    {
        int32 uvSource;
        int32 texUnit;
        bool isAnimated;
    };
    typedef vector<UvOutput>::type UvOutputVec;
    void HlmsUnlit::calculateHashForPreCreate( Renderable *renderable, PiecesMap *inOutPieces )
    {
        assert( dynamic_cast<HlmsUnlitDatablock*>( renderable->getDatablock() ) );
        HlmsUnlitDatablock *datablock = static_cast<HlmsUnlitDatablock*>(
                                                        renderable->getDatablock() );

        setProperty( HlmsBaseProp::Skeleton,    0 );
        setProperty( HlmsBaseProp::Normal,      0 );
        setProperty( HlmsBaseProp::QTangent,    0 );
        setProperty( HlmsBaseProp::Tangent,     0 );
        setProperty( HlmsBaseProp::BonesPerVertex, 0 );

        int texUnit = 2; //Vertex shader consumes 2 slots with its two tbuffers.
        int numTextures = 0;
        int numArrayTextures = 0;

        if( datablock->mTexturesDescSet )
        {
            FastArray<const TextureGpu*>::const_iterator itor =
                    datablock->mTexturesDescSet->mTextures.begin();
            FastArray<const TextureGpu*>::const_iterator end  =
                    datablock->mTexturesDescSet->mTextures.end();

            while( itor != end )
            {
                char tmpBuffer[64];
                LwString propName( LwString::FromEmptyPointer( tmpBuffer, sizeof(tmpBuffer) ) );
                if( (*itor)->getInternalTextureType() == TextureTypes::Type2DArray )
                {
                    propName.a( "array_texture_bind", numArrayTextures );
                    ++numArrayTextures;
                }
                else
                {
                    propName.a( "texture_bind", numTextures );
                    ++numTextures;
                }

                setProperty( propName.c_str(), texUnit );

                ++texUnit;
                ++itor;
            }
        }

        setProperty( UnlitProperty::Diffuse, datablock->mHasColour );

        setProperty( UnlitProperty::NumArrayTextures, numArrayTextures );
        setProperty( UnlitProperty::NumTextures, numTextures );

        if( datablock->mSamplersDescSet )
            setProperty( UnlitProperty::NumSamplers, datablock->mSamplersDescSet->mSamplers.size() );

        setProperty( UnlitProperty::DiffuseMap, datablock->mTexturesDescSet != 0 );

        bool hasAnimationMatrices = false;
        UvOutputVec uvOutputs;
        bool hasPlanarReflection = false;

        char tmpBuffer[64];
        LwString diffuseMapN( LwString::FromEmptyPointer( tmpBuffer, sizeof(tmpBuffer) ) );
        diffuseMapN.a( "diffuse_map" );
        const size_t basePropSize = diffuseMapN.size();

        for( uint8 i=0; i<NUM_UNLIT_TEXTURE_TYPES; ++i )
        {
            diffuseMapN.resize( basePropSize );
            diffuseMapN.a( i ); //diffuse_map0

            //Set whether the texture is used.
            setTextureProperty( diffuseMapN, datablock, i );

            //Sanity check.
            bool hasTexture = datablock->getTexture( i ) != 0;
            if( hasTexture && getProperty( *HlmsBaseProp::UvCountPtrs[datablock->mUvSource[i]] ) < 2 )
            {
                OGRE_EXCEPT( Exception::ERR_INVALID_STATE,
                             "Renderable must have at least 2 coordinates in UV set #" +
                             StringConverter::toString( datablock->mUvSource[i] ) +
                             ". Either change the mesh, or change the UV source settings",
                             "HlmsUnlit::calculateHashForPreCreate" );
            }

            if( hasTexture )
            {
                if( datablock->getEnablePlanarReflection( i ) )
                {
                    diffuseMapN.resize( basePropSize + 1u );
                    diffuseMapN.a( "_reflection" ); //diffuse_map0_reflection
                    IdString diffuseMapNReflection( diffuseMapN.c_str() );
                    setProperty( diffuseMapNReflection, 1 );
                    hasPlanarReflection = true;
                }
            }

            //Set the blend mode
            uint8 blendMode = datablock->mBlendModes[i];
            inOutPieces[PixelShader][*UnlitProperty::DiffuseMapPtrs[i].blendModeIndex] =
                                "@insertpiece( " + c_unlitBlendModes[blendMode] + ")";

            //Match the texture unit to the UV output.
            if( hasTexture )
            {
                const IdString &uvSourceSwizzleN = *UnlitProperty::DiffuseMapPtrs[i].uvSourceSwizzle;

                if( datablock->mEnabledAnimationMatrices[i] )
                {
                    //Animated outputs need their own entry
                    UvOutput uvOutput;
                    uvOutput.uvSource   = datablock->mUvSource[i];
                    uvOutput.texUnit    = i;
                    uvOutput.isAnimated = true;
                    hasAnimationMatrices = true;

                    setProperty( *UnlitProperty::DiffuseMapPtrs[i].uvSource,
                                 static_cast<int32>( uvOutputs.size() >> 1u ) );
                    inOutPieces[PixelShader][uvSourceSwizzleN] = uvOutputs.size() % 2 ? "zw" : "xy";

                    uvOutputs.push_back( uvOutput );
                }
                else
                {
                    //Non-animated outputs may share their entry with another non-animated one.
                    UvOutputVec::iterator itor = uvOutputs.begin();
                    UvOutputVec::iterator end  = uvOutputs.end();

                    while( itor != end &&
                           (itor->uvSource != datablock->mUvSource[i] || itor->isAnimated) )
                    {
                        ++itor;
                    }

                    size_t rawIdx = itor - uvOutputs.begin();
                    int32 idx = static_cast<int32>( rawIdx >> 1u );
                    setProperty( *UnlitProperty::DiffuseMapPtrs[i].uvSource, idx );
                    inOutPieces[PixelShader][uvSourceSwizzleN] = rawIdx % 2 ? "zw" : "xy";

                    if( itor == end )
                    {
                        //Entry didn't exist yet.
                        UvOutput uvOutput;
                        uvOutput.uvSource   = datablock->mUvSource[i];
                        uvOutput.texUnit    = 0; //Not used
                        uvOutput.isAnimated = false;

                        uvOutputs.push_back( uvOutput );
                    }
                }

                //Generate the texture swizzle for the pixel shader.
                diffuseMapN.resize( basePropSize + 1u );
                diffuseMapN.a( "_tex_swizzle" );
                IdString diffuseMapNTexSwizzle( diffuseMapN.c_str() );
                String texSwizzle;
                texSwizzle.reserve( 4 );

                for( size_t j=0; j<4; ++j )
                {
                    const size_t swizzleMask = (datablock->mTextureSwizzles[i] >> (6u - j*2u)) & 0x03u;
                    if( swizzleMask == HlmsUnlitDatablock::R_MASK )
                        texSwizzle += "x";
                    else if( swizzleMask == HlmsUnlitDatablock::G_MASK )
                        texSwizzle += "y";
                    else if( swizzleMask == HlmsUnlitDatablock::B_MASK )
                        texSwizzle += "z";
                    else if( swizzleMask == HlmsUnlitDatablock::A_MASK )
                        texSwizzle += "w";
                }
                inOutPieces[PixelShader][diffuseMapNTexSwizzle] = texSwizzle;
            }
        }

        if( hasAnimationMatrices )
            setProperty( UnlitProperty::TextureMatrix, 1 );

        if( hasPlanarReflection )
        {
            setProperty( HlmsBaseProp::VPos, 1 );
            setProperty( UnlitProperty::HasPlanarReflections, 1 );
        }

        size_t halfUvOutputs = (uvOutputs.size() + 1u) >> 1u;
        setProperty( UnlitProperty::OutUvCount, static_cast<int32>( uvOutputs.size() ) );
        setProperty( UnlitProperty::OutUvHalfCount, static_cast<int32>( halfUvOutputs ) );

        for( size_t i=0; i<halfUvOutputs; ++i )
        {
            //Decide whether to use vec4 or vec2 in VStoPS_block piece:
            // vec4 uv0; //--> When interpolant contains two uvs in one
            // vec2 uv0; //--> When interpolant contains the last UV (uvOutputs.size() is odd)
            setProperty( "out_uv_half_count" + StringConverter::toString( i ),
                         (i << 1u) == (uvOutputs.size() - 1u) ? 2 : 4 );
        }

        for( size_t i=0; i<uvOutputs.size(); ++i )
        {
            String outPrefix = "out_uv" + StringConverter::toString( i );

            setProperty( outPrefix + "_out_uv", i >> 1u );
            setProperty( outPrefix + "_texture_matrix", uvOutputs[i].isAnimated );
            setProperty( outPrefix + "_tex_unit", uvOutputs[i].texUnit );
            setProperty( outPrefix + "_source_uv", uvOutputs[i].uvSource );
            inOutPieces[VertexShader][outPrefix + "_swizzle"] = i % 2 ? "zw" : "xy";
        }

        if( mFastShaderBuildHack )
            setProperty( UnlitProperty::MaterialsPerBuffer, static_cast<int>( 2 ) );
        else
            setProperty( UnlitProperty::MaterialsPerBuffer, static_cast<int>( mSlotsPerPool ) );
    }
    //-----------------------------------------------------------------------------------
    void HlmsUnlit::calculateHashForPreCaster( Renderable *renderable, PiecesMap *inOutPieces )
    {
        //HlmsUnlitDatablock *datablock = static_cast<HlmsUnlitDatablock*>(
        //                                              renderable->getDatablock() );

        HlmsPropertyVec::iterator itor = mSetProperties.begin();
        HlmsPropertyVec::iterator end  = mSetProperties.end();

        while( itor != end )
        {
            if( itor->keyName != UnlitProperty::HwGammaRead &&
                     //itor->keyName != UnlitProperty::UvDiffuse &&
                     itor->keyName != HlmsBaseProp::Skeleton &&
                     itor->keyName != HlmsBaseProp::BonesPerVertex &&
                     itor->keyName != HlmsBaseProp::DualParaboloidMapping &&
                     itor->keyName != HlmsBaseProp::AlphaTest &&
                     itor->keyName != HlmsBaseProp::AlphaBlend )
            {
                itor = mSetProperties.erase( itor );
                end  = mSetProperties.end();
            }
            else
            {
                ++itor;
            }
        }

        if( mFastShaderBuildHack )
            setProperty( UnlitProperty::MaterialsPerBuffer, static_cast<int>( 2 ) );
        else
            setProperty( UnlitProperty::MaterialsPerBuffer, static_cast<int>( mSlotsPerPool ) );
    }
    //-----------------------------------------------------------------------------------
    HlmsCache HlmsUnlit::preparePassHash( const CompositorShadowNode *shadowNode, bool casterPass,
                                          bool dualParaboloid, SceneManager *sceneManager )
    {
        mSetProperties.clear();

        //Set the properties and create/retrieve the cache.
        if( casterPass )
        {
            setProperty( HlmsBaseProp::ShadowCaster, 1 );
            if( mUsingExponentialShadowMaps )
                setProperty( UnlitProperty::ExponentialShadowMaps, mEsmK );

            const CompositorPass *pass = sceneManager->getCurrentCompositorPass();
            if( pass )
            {
                const uint8 shadowMapIdx = pass->getDefinition()->mShadowMapIdx;
                const Light *light = shadowNode->getLightAssociatedWith( shadowMapIdx );
                if( light->getType() == Light::LT_DIRECTIONAL )
                    setProperty( HlmsBaseProp::ShadowCasterDirectional, 1 );
                else if( light->getType() == Light::LT_POINT )
                    setProperty( HlmsBaseProp::ShadowCasterPoint, 1 );
            }
        }

        RenderPassDescriptor *renderPassDesc = mRenderSystem->getCurrentPassDescriptor();
        setProperty( HlmsBaseProp::ShadowUsesDepthTexture,
                     (renderPassDesc->getNumColourEntries() > 0) ? 0 : 1 );
        setProperty( HlmsBaseProp::RenderDepthOnly,
                     (renderPassDesc->getNumColourEntries() > 0) ? 0 : 1 );

        Camera *camera = sceneManager->getCameraInProgress();
        if( camera && camera->isReflected() )
            setProperty( HlmsBaseProp::GlobalClipDistances, 1 );

        mListener->preparePassHash( shadowNode, casterPass, dualParaboloid, sceneManager, this );

        PassCache passCache;
        passCache.passPso = getPassPsoForScene( sceneManager );
        passCache.properties = mSetProperties;

        assert( mPassCache.size() <= (size_t)HlmsBits::PassMask &&
                "Too many passes combinations, we'll overflow the bits assigned in the hash!" );
        PassCacheVec::iterator it = std::find( mPassCache.begin(), mPassCache.end(), passCache );
        if( it == mPassCache.end() )
        {
            mPassCache.push_back( passCache );
            it = mPassCache.end() - 1;
        }

        const uint32 hash = (it - mPassCache.begin()) << HlmsBits::PassShift;

        //Fill the buffers
        HlmsCache retVal( hash, mType, HlmsPso() );
        retVal.setProperties = mSetProperties;
        retVal.pso.pass = passCache.passPso;

        Matrix4 viewMatrix = camera->getViewMatrix(true);

        Matrix4 projectionMatrix = camera->getProjectionMatrixWithRSDepth();
        Matrix4 identityProjMat;

        mRenderSystem->_convertProjectionMatrix( Matrix4::IDENTITY,
                                                 identityProjMat, true );

        if( renderPassDesc->requiresTextureFlipping() )
        {
            projectionMatrix[1][0]  = -projectionMatrix[1][0];
            projectionMatrix[1][1]  = -projectionMatrix[1][1];
            projectionMatrix[1][2]  = -projectionMatrix[1][2];
            projectionMatrix[1][3]  = -projectionMatrix[1][3];

            identityProjMat[1][0]   = -identityProjMat[1][0];
            identityProjMat[1][1]   = -identityProjMat[1][1];
            identityProjMat[1][2]   = -identityProjMat[1][2];
            identityProjMat[1][3]   = -identityProjMat[1][3];
        }

        mPreparedPass.viewProjMatrix[0] = projectionMatrix * viewMatrix;
        mPreparedPass.viewProjMatrix[1] = identityProjMat;

        mSetProperties.clear();

        bool isShadowCastingPointLight = false;

        //mat4 viewProj[2] + vec4 invWindowSize;
        size_t mapSize = (16 + 16 + 4) * 4;

        const bool isCameraReflected = camera->isReflected();
        //mat4 invViewProj
        if( isCameraReflected || (casterPass && (mUsingExponentialShadowMaps || isShadowCastingPointLight)) )
            mapSize += 16 * 4;

        if( casterPass )
        {
            isShadowCastingPointLight = getProperty( HlmsBaseProp::ShadowCasterPoint ) != 0;

            //vec4 viewZRow
            if( mUsingExponentialShadowMaps )
                mapSize += 4 * 4;
            //vec4 depthRange
            mapSize += (2 + 2) * 4;
            //vec4 cameraPosWS
            if( isShadowCastingPointLight )
                mapSize += 4 * 4;
        }
        //vec4 clipPlane0
        if( isCameraReflected )
            mapSize += 4 * 4;

        mapSize += mListener->getPassBufferSize( shadowNode, casterPass,
                                                 dualParaboloid, sceneManager );

        //Arbitrary 2kb (minimum supported by GL is 64kb), should be enough.
        const size_t maxBufferSize = 2 * 1024;
        assert( mapSize <= maxBufferSize );

        if( mCurrentPassBuffer >= mPassBuffers.size() )
        {
            mPassBuffers.push_back( mVaoManager->createConstBuffer( maxBufferSize,
                                                                    BT_DYNAMIC_PERSISTENT,
                                                                    0, false ) );
        }

        ConstBufferPacked *passBuffer = mPassBuffers[mCurrentPassBuffer++];
        float *passBufferPtr = reinterpret_cast<float*>( passBuffer->map( 0, mapSize ) );

#ifndef NDEBUG
        const float *startupPtr = passBufferPtr;
#endif
        //---------------------------------------------------------------------------
        //                          ---- VERTEX SHADER ----
        //---------------------------------------------------------------------------

        //mat4 viewProj[0];
        for( size_t i=0; i<16; ++i )
            *passBufferPtr++ = (float)mPreparedPass.viewProjMatrix[0][0][i];

        //mat4 viewProj[1] (identityProj);
        for( size_t i=0; i<16; ++i )
            *passBufferPtr++ = (float)mPreparedPass.viewProjMatrix[1][0][i];

        //vec4 clipPlane0
        if( isCameraReflected )
        {
            const Plane &reflPlane = camera->getReflectionPlane();
            *passBufferPtr++ = (float)reflPlane.normal.x;
            *passBufferPtr++ = (float)reflPlane.normal.y;
            *passBufferPtr++ = (float)reflPlane.normal.z;
            *passBufferPtr++ = (float)reflPlane.d;
        }

        if( isCameraReflected || (casterPass && (mUsingExponentialShadowMaps || isShadowCastingPointLight)) )
        {
            //We don't care about the inverse of the identity proj because that's not
            //really compatible with shadows anyway.
            Matrix4 invViewProj = mPreparedPass.viewProjMatrix[0].inverse();
            for( size_t i=0; i<16; ++i )
                *passBufferPtr++ = (float)invViewProj[0][i];
        }

        if( casterPass )
        {
            //vec4 viewZRow
            if( mUsingExponentialShadowMaps )
            {
                *passBufferPtr++ = viewMatrix[2][0];
                *passBufferPtr++ = viewMatrix[2][1];
                *passBufferPtr++ = viewMatrix[2][2];
                *passBufferPtr++ = viewMatrix[2][3];
            }

            //vec2 depthRange;
            Real fNear, fFar;
            shadowNode->getMinMaxDepthRange( camera, fNear, fFar );
            const Real depthRange = fFar - fNear;
            *passBufferPtr++ = fNear;
            *passBufferPtr++ = 1.0f / depthRange;
            passBufferPtr += 2;

            //vec4 cameraPosWS;
            if( isShadowCastingPointLight )
            {
                const Vector3 &camPos = camera->getDerivedPosition();
                *passBufferPtr++ = (float)camPos.x;
                *passBufferPtr++ = (float)camPos.y;
                *passBufferPtr++ = (float)camPos.z;
                *passBufferPtr++ = 1.0f;
            }
        }

        TextureGpu *renderTarget = mRenderSystem->_getViewport()->getCurrentTarget();
        //vec4 invWindowSize;
        *passBufferPtr++ = 1.0f / (float)renderTarget->getWidth();
        *passBufferPtr++ = 1.0f / (float)renderTarget->getHeight();
        *passBufferPtr++ = 1.0f;
        *passBufferPtr++ = 1.0f;

        passBufferPtr = mListener->preparePassBuffer( shadowNode, casterPass, dualParaboloid,
                                                      sceneManager, passBufferPtr );

        assert( (size_t)(passBufferPtr - startupPtr) * 4u == mapSize );

        passBuffer->unmap( UO_KEEP_PERSISTENT );

        //mTexBuffers must hold at least one buffer to prevent out of bound exceptions.
        if( mTexBuffers.empty() )
        {
            size_t bufferSize = std::min<size_t>( mTextureBufferDefaultSize,
                                                  mVaoManager->getTexBufferMaxSize() );
            TexBufferPacked *newBuffer = mVaoManager->createTexBuffer( PF_FLOAT32_RGBA, bufferSize,
                                                                       BT_DYNAMIC_PERSISTENT, 0, false );
            mTexBuffers.push_back( newBuffer );
        }

        mLastDescTexture = 0;
        mLastDescSampler = 0;
        mLastBoundPool = 0;

        uploadDirtyDatablocks();

        return retVal;
    }
    //-----------------------------------------------------------------------------------
    uint32 HlmsUnlit::fillBuffersFor( const HlmsCache *cache, const QueuedRenderable &queuedRenderable,
                                      bool casterPass, uint32 lastCacheHash,
                                      uint32 lastTextureHash )
    {
        OGRE_EXCEPT( Exception::ERR_NOT_IMPLEMENTED,
                     "Trying to use slow-path on a desktop implementation. "
                     "Change the RenderQueue settings.",
                     "HlmsUnlit::fillBuffersFor" );
    }
    //-----------------------------------------------------------------------------------
    uint32 HlmsUnlit::fillBuffersForV1( const HlmsCache *cache,
                                        const QueuedRenderable &queuedRenderable,
                                        bool casterPass, uint32 lastCacheHash,
                                        CommandBuffer *commandBuffer )
    {
        return fillBuffersFor( cache, queuedRenderable, casterPass,
                               lastCacheHash, commandBuffer, true );
    }
    //-----------------------------------------------------------------------------------
    uint32 HlmsUnlit::fillBuffersForV2( const HlmsCache *cache,
                                        const QueuedRenderable &queuedRenderable,
                                        bool casterPass, uint32 lastCacheHash,
                                        CommandBuffer *commandBuffer )
    {
        return fillBuffersFor( cache, queuedRenderable, casterPass,
                               lastCacheHash, commandBuffer, false );
    }
    //-----------------------------------------------------------------------------------
    uint32 HlmsUnlit::fillBuffersFor( const HlmsCache *cache, const QueuedRenderable &queuedRenderable,
                                      bool casterPass, uint32 lastCacheHash,
                                      CommandBuffer *commandBuffer, bool isV1 )
    {
        assert( dynamic_cast<const HlmsUnlitDatablock*>( queuedRenderable.renderable->getDatablock() ) );
        const HlmsUnlitDatablock *datablock = static_cast<const HlmsUnlitDatablock*>(
                                                queuedRenderable.renderable->getDatablock() );

        if( OGRE_EXTRACT_HLMS_TYPE_FROM_CACHE_HASH( lastCacheHash ) != mType )
        {
            //We changed HlmsType, rebind the shared textures.
            mLastDescTexture = 0;
            mLastDescSampler = 0;
            mLastBoundPool = 0;

            //layout(binding = 0) uniform PassBuffer {} pass
            ConstBufferPacked *passBuffer = mPassBuffers[mCurrentPassBuffer-1];
            *commandBuffer->addCommand<CbShaderBuffer>() = CbShaderBuffer( VertexShader,
                                                                           0, passBuffer, 0,
                                                                           passBuffer->
                                                                           getTotalSizeBytes() );
            *commandBuffer->addCommand<CbShaderBuffer>() = CbShaderBuffer( PixelShader,
                                                                           0, passBuffer, 0,
                                                                           passBuffer->
                                                                           getTotalSizeBytes() );

            //layout(binding = 2) uniform InstanceBuffer {} instance
            if( mCurrentConstBuffer < mConstBuffers.size() &&
                (size_t)((mCurrentMappedConstBuffer - mStartMappedConstBuffer) + 4) <=
                    mCurrentConstBufferSize )
            {
                *commandBuffer->addCommand<CbShaderBuffer>() =
                        CbShaderBuffer( VertexShader, 2, mConstBuffers[mCurrentConstBuffer], 0, 0 );
                *commandBuffer->addCommand<CbShaderBuffer>() =
                        CbShaderBuffer( PixelShader, 2, mConstBuffers[mCurrentConstBuffer], 0, 0 );
            }

            rebindTexBuffer( commandBuffer );

            mListener->hlmsTypeChanged( casterPass, commandBuffer, datablock );
        }

        //Don't bind the material buffer on caster passes (important to keep
        //MDI & auto-instancing running on shadow map passes)
        if( mLastBoundPool != datablock->getAssignedPool() && !casterPass )
        {
            //layout(binding = 1) uniform MaterialBuf {} materialArray
            const ConstBufferPool::BufferPool *newPool = datablock->getAssignedPool();
            *commandBuffer->addCommand<CbShaderBuffer>() = CbShaderBuffer( PixelShader,
                                                                           1, newPool->materialBuffer, 0,
                                                                           newPool->materialBuffer->
                                                                           getTotalSizeBytes() );
            if( newPool->extraBuffer )
            {
                TexBufferPacked *extraBuffer = static_cast<TexBufferPacked*>( newPool->extraBuffer );
                *commandBuffer->addCommand<CbShaderBuffer>() = CbShaderBuffer( VertexShader, 1,
                                                                               extraBuffer, 0,
                                                                               extraBuffer->
                                                                               getTotalSizeBytes() );
            }

            mLastBoundPool = newPool;
        }

        uint32 * RESTRICT_ALIAS currentMappedConstBuffer    = mCurrentMappedConstBuffer;
        float * RESTRICT_ALIAS currentMappedTexBuffer       = mCurrentMappedTexBuffer;

        const Matrix4 &worldMat = queuedRenderable.movableObject->_getParentNodeFullTransform();

        bool exceedsConstBuffer = (size_t)((currentMappedConstBuffer - mStartMappedConstBuffer) + 4) >
                                                                                mCurrentConstBufferSize;

        const size_t minimumTexBufferSize = 16;
        bool exceedsTexBuffer = (currentMappedTexBuffer - mStartMappedTexBuffer) +
                                     minimumTexBufferSize >= mCurrentTexBufferSize;

        if( exceedsConstBuffer || exceedsTexBuffer )
        {
            currentMappedConstBuffer = mapNextConstBuffer( commandBuffer );

            if( exceedsTexBuffer )
                mapNextTexBuffer( commandBuffer, minimumTexBufferSize * sizeof(float) );
            else
                rebindTexBuffer( commandBuffer, true, minimumTexBufferSize * sizeof(float) );

            currentMappedTexBuffer = mCurrentMappedTexBuffer;
        }

        //---------------------------------------------------------------------------
        //                          ---- VERTEX SHADER ----
        //---------------------------------------------------------------------------
        bool useIdentityProjection = queuedRenderable.renderable->getUseIdentityProjection();

        //uint materialIdx[]
        *currentMappedConstBuffer = datablock->getAssignedSlot();
        *reinterpret_cast<float * RESTRICT_ALIAS>( currentMappedConstBuffer+1 ) = datablock->
                                                                                    mShadowConstantBias;
        *(currentMappedConstBuffer+2) = useIdentityProjection;
        currentMappedConstBuffer += 4;

        //mat4 worldViewProj
        Matrix4 tmp = mPreparedPass.viewProjMatrix[ useIdentityProjection ] * worldMat;
#if !OGRE_DOUBLE_PRECISION
        memcpy( currentMappedTexBuffer, &tmp, sizeof( Matrix4 ) );
        currentMappedTexBuffer += 16;
#else
        for( int y = 0; y < 4; ++y )
        {
            for( int x = 0; x < 4; ++x )
            {
                *currentMappedTexBuffer++ = tmp[ y ][ x ];
            }
        }
#endif

        //---------------------------------------------------------------------------
        //                          ---- PIXEL SHADER ----
        //---------------------------------------------------------------------------

        if( !casterPass )
        {
            if( datablock->mTexturesDescSet != mLastDescTexture )
            {
                //Bind textures
                size_t texUnit = 2;

                if( datablock->mTexturesDescSet )
                {
                    *commandBuffer->addCommand<CbTextures>() =
                        CbTextures( texUnit, std::numeric_limits<uint16>::max(),
                                    datablock->mTexturesDescSet );

                    if( !mHasSeparateSamplers )
                    {
                        *commandBuffer->addCommand<CbSamplers>() =
                                CbSamplers( texUnit, datablock->mSamplersDescSet );
                    }

                    texUnit += datablock->mTexturesDescSet->mTextures.size();
                }

                mLastDescTexture = datablock->mTexturesDescSet;
            }

            if( datablock->mSamplersDescSet != mLastDescSampler && mHasSeparateSamplers )
            {
                if( datablock->mSamplersDescSet )
                {
                    //Bind samplers
                    size_t texUnit = 2;
                    *commandBuffer->addCommand<CbSamplers>() =
                            CbSamplers( texUnit, datablock->mSamplersDescSet );
                    mLastDescSampler = datablock->mSamplersDescSet;
                }
            }
        }

        mCurrentMappedConstBuffer   = currentMappedConstBuffer;
        mCurrentMappedTexBuffer     = currentMappedTexBuffer;

        return ((mCurrentMappedConstBuffer - mStartMappedConstBuffer) >> 2) - 1;
    }
    //-----------------------------------------------------------------------------------
    void HlmsUnlit::destroyAllBuffers(void)
    {
        HlmsBufferManager::destroyAllBuffers();

        mCurrentPassBuffer  = 0;

        {
            ConstBufferPackedVec::const_iterator itor = mPassBuffers.begin();
            ConstBufferPackedVec::const_iterator end  = mPassBuffers.end();

            while( itor != end )
            {
                if( (*itor)->getMappingState() != MS_UNMAPPED )
                    (*itor)->unmap( UO_UNMAP_ALL );
                mVaoManager->destroyConstBuffer( *itor );
                ++itor;
            }

            mPassBuffers.clear();
        }
    }
    //-----------------------------------------------------------------------------------
    void HlmsUnlit::frameEnded(void)
    {
        HlmsBufferManager::frameEnded();
        mCurrentPassBuffer  = 0;
    }
    //-----------------------------------------------------------------------------------
    void HlmsUnlit::setShadowSettings( bool useExponentialShadowMaps )
    {
        mUsingExponentialShadowMaps = useExponentialShadowMaps;

        if( mUsingExponentialShadowMaps && mHlmsManager->getShadowMappingUseBackFaces() )
        {
            LogManager::getSingleton().logMessage(
                        "QUALITY WARNING: It is highly recommended that you call "
                        "mHlmsManager->setShadowMappingUseBackFaces( false ) when using Exponential "
                        "Shadow Maps (HlmsUnlit::setShadowSettings)" );
        }
    }
    //-----------------------------------------------------------------------------------
    void HlmsUnlit::setEsmK( uint16 K )
    {
        assert( K != 0 && "A value of K = 0 is invalid!" );
        mEsmK = K;
    }
    //-----------------------------------------------------------------------------------
    void HlmsUnlit::getDefaultPaths( String &outDataFolderPath, StringVector &outLibraryFoldersPaths )
    {
        //We need to know what RenderSystem is currently in use, as the
        //name of the compatible shading language is part of the path
        RenderSystem *renderSystem = Root::getSingleton().getRenderSystem();
        String shaderSyntax = "GLSL";
        if( renderSystem->getName() == "Direct3D11 Rendering Subsystem" )
            shaderSyntax = "HLSL";
        else if( renderSystem->getName() == "Metal Rendering Subsystem" )
            shaderSyntax = "Metal";

        //Fill the library folder paths with the relevant folders
        outLibraryFoldersPaths.clear();
        outLibraryFoldersPaths.push_back( "Hlms/Common/" + shaderSyntax );
        outLibraryFoldersPaths.push_back( "Hlms/Common/Any" );
        outLibraryFoldersPaths.push_back( "Hlms/Unlit/Any" );

        //Fill the data folder path
        outDataFolderPath = "Hlms/Unlit/" + shaderSyntax;
    }
#if !OGRE_NO_JSON
	//-----------------------------------------------------------------------------------
    void HlmsUnlit::_loadJson( const rapidjson::Value &jsonValue, const HlmsJson::NamedBlocks &blocks,
<<<<<<< HEAD
                               HlmsDatablock *datablock, const String &resourceGroup ) const
=======
                               HlmsDatablock *datablock, HlmsJsonListener *listener,
                               const String &additionalTextureExtension ) const
>>>>>>> 6c54969c
	{
        HlmsJsonUnlit jsonUnlit( mHlmsManager, mRenderSystem->getTextureGpuManager() );
        jsonUnlit.loadMaterial( jsonValue, blocks, datablock, resourceGroup );
	}
	//-----------------------------------------------------------------------------------
    void HlmsUnlit::_saveJson( const HlmsDatablock *datablock, String &outString,
                               HlmsJsonListener *listener,
                               const String &additionalTextureExtension ) const
	{
        HlmsJsonUnlit jsonUnlit( mHlmsManager, mRenderSystem->getTextureGpuManager() );
        jsonUnlit.saveMaterial( datablock, outString );
	}
	//-----------------------------------------------------------------------------------
	void HlmsUnlit::_collectSamplerblocks(set<const HlmsSamplerblock*>::type &outSamplerblocks,
		const HlmsDatablock *datablock) const
	{
		HlmsJsonUnlit::collectSamplerblocks(datablock, outSamplerblocks);
	}
#endif
    //-----------------------------------------------------------------------------------
    HlmsDatablock* HlmsUnlit::createDatablockImpl( IdString datablockName,
                                                       const HlmsMacroblock *macroblock,
                                                       const HlmsBlendblock *blendblock,
                                                       const HlmsParamVec &paramVec )
    {
        return OGRE_NEW HlmsUnlitDatablock( datablockName, this, macroblock, blendblock, paramVec );
    }
}<|MERGE_RESOLUTION|>--- conflicted
+++ resolved
@@ -1006,12 +1006,9 @@
 #if !OGRE_NO_JSON
 	//-----------------------------------------------------------------------------------
     void HlmsUnlit::_loadJson( const rapidjson::Value &jsonValue, const HlmsJson::NamedBlocks &blocks,
-<<<<<<< HEAD
-                               HlmsDatablock *datablock, const String &resourceGroup ) const
-=======
-                               HlmsDatablock *datablock, HlmsJsonListener *listener,
+                               HlmsDatablock *datablock, const String &resourceGroup,
+                               HlmsJsonListener *listener,
                                const String &additionalTextureExtension ) const
->>>>>>> 6c54969c
 	{
         HlmsJsonUnlit jsonUnlit( mHlmsManager, mRenderSystem->getTextureGpuManager() );
         jsonUnlit.loadMaterial( jsonValue, blocks, datablock, resourceGroup );
