/*
-----------------------------------------------------------------------------
This source file is part of OGRE-Next
    (Object-oriented Graphics Rendering Engine)
For the latest info, see http://www.ogre3d.org/

Copyright (c) 2000-2014 Torus Knot Software Ltd

Permission is hereby granted, free of charge, to any person obtaining a copy
of this software and associated documentation files (the "Software"), to deal
in the Software without restriction, including without limitation the rights
to use, copy, modify, merge, publish, distribute, sublicense, and/or sell
copies of the Software, and to permit persons to whom the Software is
furnished to do so, subject to the following conditions:

The above copyright notice and this permission notice shall be included in
all copies or substantial portions of the Software.

THE SOFTWARE IS PROVIDED "AS IS", WITHOUT WARRANTY OF ANY KIND, EXPRESS OR
IMPLIED, INCLUDING BUT NOT LIMITED TO THE WARRANTIES OF MERCHANTABILITY,
FITNESS FOR A PARTICULAR PURPOSE AND NONINFRINGEMENT. IN NO EVENT SHALL THE
AUTHORS OR COPYRIGHT HOLDERS BE LIABLE FOR ANY CLAIM, DAMAGES OR OTHER
LIABILITY, WHETHER IN AN ACTION OF CONTRACT, TORT OR OTHERWISE, ARISING FROM,
OUT OF OR IN CONNECTION WITH THE SOFTWARE OR THE USE OR OTHER DEALINGS IN
THE SOFTWARE.
-----------------------------------------------------------------------------
*/

#include "OgreHlmsJsonUnlit.h"

#if !OGRE_NO_JSON

#    include "OgreHlmsManager.h"
#    include "OgreLwString.h"
#    include "OgreStringConverter.h"
#    include "OgreTextureGpuManager.h"

#    if defined( __GNUC__ ) && !defined( __clang__ )
#        pragma GCC diagnostic push
#        pragma GCC diagnostic ignored "-Wclass-memaccess"
#    endif
#    include "rapidjson/document.h"
#    if defined( __GNUC__ ) && !defined( __clang__ )
#        pragma GCC diagnostic pop
#    endif

namespace Ogre
{
    extern const String c_unlitBlendModes[];

    HlmsJsonUnlit::HlmsJsonUnlit( HlmsManager *hlmsManager, TextureGpuManager *textureManager ) :
        mHlmsManager( hlmsManager ),
        mTextureManager( textureManager )
    {
    }
    //-----------------------------------------------------------------------------------
    UnlitBlendModes HlmsJsonUnlit::parseBlendMode( const char *value )
    {
        for( int i = 0; i < NUM_UNLIT_BLEND_MODES; ++i )
        {
            if( !strcmp( value, c_unlitBlendModes[i].c_str() ) )
                return static_cast<UnlitBlendModes>( i );
        }

        return UNLIT_BLEND_NORMAL_NON_PREMUL;
    }
    //-----------------------------------------------------------------------------------
    void HlmsJsonUnlit::parseAnimation( const rapidjson::Value &jsonArray, Matrix4 &mat )
    {
        const rapidjson::SizeType arraySize = std::min( 4u, jsonArray.Size() );
        for( rapidjson::SizeType i = 0; i < arraySize; ++i )
        {
            const rapidjson::Value &jasonInnerArray = jsonArray[i];
            if( jasonInnerArray.IsArray() )
            {
                const rapidjson::SizeType innerArraySize = std::min( 4u, jasonInnerArray.Size() );
                for( rapidjson::SizeType j = 0; j < innerArraySize; ++j )
                {
                    if( jasonInnerArray[j].IsNumber() )
                        mat[i][j] = static_cast<float>( jasonInnerArray[j].GetDouble() );
                }
            }
        }
    }
    //-----------------------------------------------------------------------------------
    void HlmsJsonUnlit::loadTexture( const rapidjson::Value &json, const HlmsJson::NamedBlocks &blocks,
                                     uint8 textureType, HlmsUnlitDatablock *datablock,
                                     const String &resourceGroup )
    {
        TextureGpu *texture = 0;
        HlmsSamplerblock const *samplerblock = 0;

        rapidjson::Value::ConstMemberIterator itor = json.FindMember( "texture" );
        if( itor != json.MemberEnd() &&
            ( itor->value.IsString() || ( itor->value.IsArray() && itor->value.Size() == 2u &&
                                          itor->value[0].IsString() && itor->value[1].IsString() ) ) )
        {
            char const *textureName = 0;
            char const *aliasName = 0;
            if( !itor->value.IsArray() )
            {
                textureName = itor->value.GetString();
                aliasName = textureName;
            }
            else
            {
                textureName = itor->value[0].GetString();
                aliasName = itor->value[1].GetString();
            }
            const uint32 textureFlags =
                TextureFlags::AutomaticBatching | TextureFlags::PrefersLoadingFromFileAsSRGB;
            texture = mTextureManager->createOrRetrieveTexture(
                textureName, aliasName, GpuPageOutStrategy::Discard, textureFlags, TextureTypes::Type2D,
                resourceGroup );
        }

        itor = json.FindMember( "sampler" );
        if( itor != json.MemberEnd() && itor->value.IsString() )
        {
            map<LwConstString, const HlmsSamplerblock *>::type::const_iterator it =
                blocks.samplerblocks.find( LwConstString::FromUnsafeCStr( itor->value.GetString() ) );
            if( it != blocks.samplerblocks.end() )
            {
                samplerblock = it->second;
                mHlmsManager->addReference( samplerblock );
            }
        }

        itor = json.FindMember( "blendmode" );
        if( itor != json.MemberEnd() && itor->value.IsString() )
            datablock->setBlendMode( textureType, parseBlendMode( itor->value.GetString() ) );

        itor = json.FindMember( "uv" );
        if( itor != json.MemberEnd() && itor->value.IsUint() )
        {
            unsigned uv = itor->value.GetUint();
            datablock->setTextureUvSource( textureType, static_cast<uint8>( uv ) );
        }

        Matrix4 mat = Matrix4::IDENTITY;
        itor = json.FindMember( "animate" );
        if( itor != json.MemberEnd() && itor->value.IsArray() )
        {
            parseAnimation( itor->value, mat );
            datablock->setEnableAnimationMatrix( textureType, true );
            datablock->setAnimationMatrix( textureType, mat );
        }

        if( texture )
        {
            if( !samplerblock )
                samplerblock = mHlmsManager->getSamplerblock( HlmsSamplerblock() );
            datablock->_setTexture( textureType, texture, samplerblock );
        }
        else if( samplerblock )
            datablock->_setSamplerblock( textureType, samplerblock );
    }
    //-----------------------------------------------------------------------------------
    void HlmsJsonUnlit::loadMaterial( const rapidjson::Value &json, const HlmsJson::NamedBlocks &blocks,
                                      HlmsDatablock *datablock, const String &resourceGroup )
<<<<<<< HEAD
	{
		assert(dynamic_cast<HlmsUnlitDatablock*>(datablock));
		HlmsUnlitDatablock *unlitDatablock = static_cast<HlmsUnlitDatablock*>(datablock);

		rapidjson::Value::ConstMemberIterator itor = json.FindMember("diffuse");
		if (itor != json.MemberEnd() && itor->value.IsArray())
		{
			const rapidjson::Value& array = itor->value;
			const rapidjson::SizeType arraySize = std::min(4u, array.Size());
			ColourValue col;
			for (rapidjson::SizeType i = 0; i<arraySize; ++i)
			{
				if (array[i].IsNumber())
					col[i] = static_cast<float>(array[i].GetDouble());
			}
			unlitDatablock->setUseColour(true);
			unlitDatablock->setColour(col);
		}

		for (uint8 i = 0; i<NUM_UNLIT_TEXTURE_TYPES; ++i)
		{
			char tmpBuffer[64];
			LwString blockName(LwString::FromEmptyPointer(tmpBuffer, sizeof(tmpBuffer)));
			
			itor = json.MemberEnd();
			if (i == 0) // Special case for "diffuse_map0" check for "diffuse_map" as well.
			{
				blockName.a("diffuse_map");
				itor = json.FindMember(blockName.c_str());
			}
			
			if(itor == json.MemberEnd()) // Case for diffuse_map1 -> diffuse_map15
			{
				blockName.a("diffuse_map", i);
				itor = json.FindMember(blockName.c_str());
			}			
			
			if (itor != json.MemberEnd())
			{
				const rapidjson::Value &subobj = itor->value;
=======
    {
        assert( dynamic_cast<HlmsUnlitDatablock *>( datablock ) );
        HlmsUnlitDatablock *unlitDatablock = static_cast<HlmsUnlitDatablock *>( datablock );

        rapidjson::Value::ConstMemberIterator itor = json.FindMember( "diffuse" );
        if( itor != json.MemberEnd() && itor->value.IsArray() )
        {
            const rapidjson::Value &array = itor->value;
            const rapidjson::SizeType arraySize = std::min( 4u, array.Size() );
            ColourValue col;
            for( rapidjson::SizeType i = 0; i < arraySize; ++i )
            {
                if( array[i].IsNumber() )
                    col[i] = static_cast<float>( array[i].GetDouble() );
            }
            unlitDatablock->setUseColour( true );
            unlitDatablock->setColour( col );
        }

        for( uint8 i = 0; i < NUM_UNLIT_TEXTURE_TYPES; ++i )
        {
            char tmpBuffer[64];
            LwString blockName( LwString::FromEmptyPointer( tmpBuffer, sizeof( tmpBuffer ) ) );
            blockName.a( "diffuse_map", i );
            itor = json.FindMember( blockName.c_str() );
            if( itor != json.MemberEnd() )
            {
                const rapidjson::Value &subobj = itor->value;
>>>>>>> 49653fc9
                loadTexture( subobj, blocks, i, unlitDatablock, resourceGroup );
            }
        }
    }
    //-----------------------------------------------------------------------------------
    void HlmsJsonUnlit::saveTexture( const char *blockName, uint8 textureType,
                                     const HlmsUnlitDatablock *datablock, String &outString,
                                     bool writeTexture )
    {
        outString += ",\n\t\t\t\"";
        outString += blockName;
        outString += "\" :\n\t\t\t{\n";

        const size_t currentOffset = outString.size();

        if( writeTexture )
        {
            TextureGpu *texture = datablock->getTexture( textureType );
            if( texture )
            {
                const String *texName = mTextureManager->findResourceNameStr( texture->getName() );
                const String *aliasName = mTextureManager->findAliasNameStr( texture->getName() );
                if( texName && aliasName )
                {
                    if( *texName != *aliasName )
                    {
                        outString += ",\n\t\t\t\t\"texture\" : [\"";
                        outString += *aliasName;
                        outString += "\", ";
                        outString += *texName;
                        outString += "\"]";
                    }
                    else
                    {
                        outString += ",\n\t\t\t\t\"texture\" : \"";
                        outString += *texName;
                        outString += '"';
                    }
                }
            }

            const HlmsSamplerblock *samplerblock = datablock->getSamplerblock( textureType );
            if( samplerblock )
            {
                outString += ",\n\t\t\t\t\"sampler\" : ";
                outString += HlmsJson::getName( samplerblock );
            }

            if( textureType > 0 )
            {
                UnlitBlendModes blendMode = datablock->getBlendMode( textureType );

                if( blendMode != UNLIT_BLEND_NORMAL_NON_PREMUL )
                {
                    outString += ",\n\t\t\t\t\"blendmode\" : \"";
                    outString += c_unlitBlendModes[blendMode];
                    outString += '"';
                }
            }

            if( textureType < NUM_UNLIT_TEXTURE_TYPES &&
                datablock->getTextureUvSource( textureType ) != 0 )
            {
                outString += ",\n\t\t\t\t\"uv\" : ";
                outString += StringConverter::toString( datablock->getTextureUvSource( textureType ) );
            }

            if( textureType < NUM_UNLIT_TEXTURE_TYPES &&
                datablock->getEnableAnimationMatrix( textureType ) )
            {
                Matrix4 mat = datablock->getAnimationMatrix( textureType );
                if( mat != Matrix4::IDENTITY )
                {
                    outString += ",\n\t\t\t\t\"animate\" : ";
                    outString += "\n\t\t\t\t[";

                    outString += "[";
                    outString += StringConverter::toString( mat[0][0] );
                    outString += ", ";
                    outString += StringConverter::toString( mat[0][1] );
                    outString += ", ";
                    outString += StringConverter::toString( mat[0][2] );
                    outString += ", ";
                    outString += StringConverter::toString( mat[0][3] );
                    outString += ']';

                    outString += ",\n\t\t\t\t[";
                    outString += StringConverter::toString( mat[1][0] );
                    outString += ", ";
                    outString += StringConverter::toString( mat[1][1] );
                    outString += ", ";
                    outString += StringConverter::toString( mat[1][2] );
                    outString += ", ";
                    outString += StringConverter::toString( mat[1][3] );
                    outString += ']';

                    outString += ",\n\t\t\t\t[";
                    outString += StringConverter::toString( mat[2][0] );
                    outString += ", ";
                    outString += StringConverter::toString( mat[2][1] );
                    outString += ", ";
                    outString += StringConverter::toString( mat[2][2] );
                    outString += ", ";
                    outString += StringConverter::toString( mat[2][3] );
                    outString += ']';

                    outString += ",\n\t\t\t\t[";
                    outString += StringConverter::toString( mat[3][0] );
                    outString += ", ";
                    outString += StringConverter::toString( mat[3][1] );
                    outString += ", ";
                    outString += StringConverter::toString( mat[3][2] );
                    outString += ", ";
                    outString += StringConverter::toString( mat[3][3] );
                    outString += ']';

                    outString += "]";
                }
            }
        }

        if( outString.size() != currentOffset )
        {
            // Remove an extra comma and newline characters.
            outString.erase( currentOffset, 2 );
        }

        outString += "\n\t\t\t}";
    }
    //-----------------------------------------------------------------------------------
    void HlmsJsonUnlit::saveMaterial( const HlmsDatablock *datablock, String &outString )
    {
        assert( dynamic_cast<const HlmsUnlitDatablock *>( datablock ) );
        const HlmsUnlitDatablock *unlitDatablock = static_cast<const HlmsUnlitDatablock *>( datablock );

        ColourValue value = unlitDatablock->getColour();
        if( unlitDatablock->hasColour() && value != ColourValue::White )
        {
            outString += ",\n\t\t\t\"diffuse\" : ";
            HlmsJson::toStr( value, outString );
        }

        for( uint8 i = 0; i < NUM_UNLIT_TEXTURE_TYPES; ++i )
        {
            if( unlitDatablock->getTexture( i ) )
            {
                char tmpBuffer[64];
                LwString blockName( LwString::FromEmptyPointer( tmpBuffer, sizeof( tmpBuffer ) ) );
                blockName.a( "diffuse_map", i );
                saveTexture( blockName.c_str(), i, unlitDatablock, outString );
            }
        }
    }
    //-----------------------------------------------------------------------------------
    void HlmsJsonUnlit::collectSamplerblocks( const HlmsDatablock *datablock,
                                              set<const HlmsSamplerblock *>::type &outSamplerblocks )
    {
        assert( dynamic_cast<const HlmsUnlitDatablock *>( datablock ) );
        const HlmsUnlitDatablock *unlitDatablock = static_cast<const HlmsUnlitDatablock *>( datablock );

        for( uint8 i = 0; i < NUM_UNLIT_TEXTURE_TYPES; ++i )
        {
            const HlmsSamplerblock *samplerblock = unlitDatablock->getSamplerblock( i );
            if( samplerblock )
                outSamplerblocks.insert( samplerblock );
        }
    }
}  // namespace Ogre

#endif<|MERGE_RESOLUTION|>--- conflicted
+++ resolved
@@ -158,48 +158,6 @@
     //-----------------------------------------------------------------------------------
     void HlmsJsonUnlit::loadMaterial( const rapidjson::Value &json, const HlmsJson::NamedBlocks &blocks,
                                       HlmsDatablock *datablock, const String &resourceGroup )
-<<<<<<< HEAD
-	{
-		assert(dynamic_cast<HlmsUnlitDatablock*>(datablock));
-		HlmsUnlitDatablock *unlitDatablock = static_cast<HlmsUnlitDatablock*>(datablock);
-
-		rapidjson::Value::ConstMemberIterator itor = json.FindMember("diffuse");
-		if (itor != json.MemberEnd() && itor->value.IsArray())
-		{
-			const rapidjson::Value& array = itor->value;
-			const rapidjson::SizeType arraySize = std::min(4u, array.Size());
-			ColourValue col;
-			for (rapidjson::SizeType i = 0; i<arraySize; ++i)
-			{
-				if (array[i].IsNumber())
-					col[i] = static_cast<float>(array[i].GetDouble());
-			}
-			unlitDatablock->setUseColour(true);
-			unlitDatablock->setColour(col);
-		}
-
-		for (uint8 i = 0; i<NUM_UNLIT_TEXTURE_TYPES; ++i)
-		{
-			char tmpBuffer[64];
-			LwString blockName(LwString::FromEmptyPointer(tmpBuffer, sizeof(tmpBuffer)));
-			
-			itor = json.MemberEnd();
-			if (i == 0) // Special case for "diffuse_map0" check for "diffuse_map" as well.
-			{
-				blockName.a("diffuse_map");
-				itor = json.FindMember(blockName.c_str());
-			}
-			
-			if(itor == json.MemberEnd()) // Case for diffuse_map1 -> diffuse_map15
-			{
-				blockName.a("diffuse_map", i);
-				itor = json.FindMember(blockName.c_str());
-			}			
-			
-			if (itor != json.MemberEnd())
-			{
-				const rapidjson::Value &subobj = itor->value;
-=======
     {
         assert( dynamic_cast<HlmsUnlitDatablock *>( datablock ) );
         HlmsUnlitDatablock *unlitDatablock = static_cast<HlmsUnlitDatablock *>( datablock );
@@ -228,7 +186,6 @@
             if( itor != json.MemberEnd() )
             {
                 const rapidjson::Value &subobj = itor->value;
->>>>>>> 49653fc9
                 loadTexture( subobj, blocks, i, unlitDatablock, resourceGroup );
             }
         }
