--- conflicted
+++ resolved
@@ -105,16 +105,10 @@
                                       const HlmsBlendblock *blendblock, const HlmsParamVec &params );
         ~OGRE_HLMS_TEXTURE_BASE_CLASS() override;
 
-<<<<<<< HEAD
+        void preload() override;
+
         void saveTextures( const String &folderPath, set<String>::type &savedTextures, bool saveOitd,
                            bool saveOriginal, HlmsTextureExportListener *listener ) override;
-=======
-        virtual void preload();
-
-        virtual void saveTextures( const String &folderPath, set<String>::type &savedTextures,
-                                   bool saveOitd, bool saveOriginal,
-                                   HlmsTextureExportListener *listener );
->>>>>>> 262756b6
 
         /** Sets a new texture for rendering. Calling this function may trigger an
             HlmsDatablock::flushRenderables if the texture or the samplerblock changes.
