/*
-----------------------------------------------------------------------------
This source file is part of OGRE
    (Object-oriented Graphics Rendering Engine)
For the latest info, see http://www.ogre3d.org/

Copyright (c) 2000-2014 Torus Knot Software Ltd

Permission is hereby granted, free of charge, to any person obtaining a copy
of this software and associated documentation files (the "Software"), to deal
in the Software without restriction, including without limitation the rights
to use, copy, modify, merge, publish, distribute, sublicense, and/or sell
copies of the Software, and to permit persons to whom the Software is
furnished to do so, subject to the following conditions:

The above copyright notice and this permission notice shall be included in
all copies or substantial portions of the Software.

THE SOFTWARE IS PROVIDED "AS IS", WITHOUT WARRANTY OF ANY KIND, EXPRESS OR
IMPLIED, INCLUDING BUT NOT LIMITED TO THE WARRANTIES OF MERCHANTABILITY,
FITNESS FOR A PARTICULAR PURPOSE AND NONINFRINGEMENT. IN NO EVENT SHALL THE
AUTHORS OR COPYRIGHT HOLDERS BE LIABLE FOR ANY CLAIM, DAMAGES OR OTHER
LIABILITY, WHETHER IN AN ACTION OF CONTRACT, TORT OR OTHERWISE, ARISING FROM,
OUT OF OR IN CONNECTION WITH THE SOFTWARE OR THE USE OR OTHER DEALINGS IN
THE SOFTWARE.
-----------------------------------------------------------------------------
*/

#include "OgreStableHeaders.h"

#include "OgreHlmsPbsDatablock.h"
#include "OgreHlmsPbs.h"
#include "OgreHlmsManager.h"
#include "OgreHlmsTextureManager.h"
#include "OgreTexture.h"
#include "OgreTextureManager.h"
#include "OgreLogManager.h"
#include "OgreTextureGpu.h"
#include "OgreTextureGpuManager.h"
#include "OgreRenderSystem.h"
#include "OgreTextureFilters.h"
#include "Cubemaps/OgreCubemapProbe.h"
#include "OgreProfiler.h"

#define _OgreHlmsTextureBaseClassExport _OgreHlmsPbsExport
#define OGRE_HLMS_TEXTURE_BASE_CLASS HlmsPbsBaseTextureDatablock
#define OGRE_HLMS_TEXTURE_BASE_MAX_TEX NUM_PBSM_TEXTURE_TYPES
#define OGRE_HLMS_CREATOR_CLASS HlmsPbs
    #include "OgreHlmsTextureBaseClass.inl"
#undef _OgreHlmsTextureBaseClassExport
#undef OGRE_HLMS_TEXTURE_BASE_CLASS
#undef OGRE_HLMS_TEXTURE_BASE_MAX_TEX
#undef OGRE_HLMS_CREATOR_CLASS

#include "OgreHlmsPbsDatablock.cpp.inc"

namespace Ogre
{
    extern const String c_pbsBlendModes[];
    const String c_pbsBlendModes[] =
    {
        "NormalNonPremul", "NormalPremul", "Add", "Subtract", "Multiply",
        "Multiply2x", "Screen", "Overlay", "Lighten", "Darken", "GrainExtract",
        "GrainMerge", "Difference"
    };

    const size_t HlmsPbsDatablock::MaterialSizeInGpu          = 56 * 4 + NUM_PBSM_TEXTURE_TYPES * 2;
    const size_t HlmsPbsDatablock::MaterialSizeInGpuAligned   = alignToNextMultiple(
                                                                    HlmsPbsDatablock::MaterialSizeInGpu,
                                                                    4 * 4 );

    //-----------------------------------------------------------------------------------
    HlmsPbsDatablock::HlmsPbsDatablock( IdString name, HlmsPbs *creator,
                                        const HlmsMacroblock *macroblock,
                                        const HlmsBlendblock *blendblock,
                                        const HlmsParamVec &params ) :
        HlmsPbsBaseTextureDatablock( name, creator, macroblock, blendblock, params ),
        mFresnelTypeSizeBytes( 4 ),
        mTwoSided( false ),
        mUseAlphaFromTextures( true ),
        mWorkflow( SpecularWorkflow ),
        mReceiveShadows( true ),
        mCubemapIdxInDescSet( std::numeric_limits<uint8>::max() ),
        mUseEmissiveAsLightmap( false ),
        mTransparencyMode( None ),
        mkDr( 0.318309886f ), mkDg( 0.318309886f ), mkDb( 0.318309886f ), //Max Diffuse = 1 / PI
        _padding0( 1 ),
        mkSr( 1 ), mkSg( 1 ), mkSb( 1 ),
        mRoughness( 1.0f ),
        mFresnelR( 0.818f ), mFresnelG( 0.818f ), mFresnelB( 0.818f ),
        mTransparencyValue( 1.0f ),
        mNormalMapWeight( 1.0f ),
        mCubemapProbe( 0 ),
        mBrdf( PbsBrdf::Default )
    {
        memset( mUvSource, 0, sizeof( mUvSource ) );
        memset( mBlendModes, 0, sizeof( mBlendModes ) );
        memset( mUserValue, 0, sizeof( mUserValue ) );

        mBgDiffuse[0] = mBgDiffuse[1] = mBgDiffuse[2] = mBgDiffuse[3] = 1.0f;

        mDetailNormalWeight[0] = mDetailNormalWeight[1] = 1.0f;
        mDetailNormalWeight[2] = mDetailNormalWeight[3] = 1.0f;
        mDetailWeight[0] = mDetailWeight[1] = mDetailWeight[2] = mDetailWeight[3] = 1.0f;
        for( size_t i=0; i<4; ++i )
        {
            mDetailsOffsetScale[i][0] = 0;
            mDetailsOffsetScale[i][1] = 0;
            mDetailsOffsetScale[i][2] = 1;
            mDetailsOffsetScale[i][3] = 1;
        }

        mEmissive[0] = mEmissive[1] = mEmissive[2] = 0.0f;

        String paramVal;

        if( Hlms::findParamInVec( params, "background_diffuse", paramVal ) )
        {
            ColourValue val = StringConverter::parseColourValue( paramVal, ColourValue::White );
            setBackgroundDiffuse( val );
        }

        if( Hlms::findParamInVec( params, "diffuse", paramVal ) )
        {
            Vector3 val = StringConverter::parseVector3( paramVal, Vector3::UNIT_SCALE );
            setDiffuse( val );
        }

        if( Hlms::findParamInVec( params, "specular", paramVal ) )
        {
            Vector3 val = StringConverter::parseVector3( paramVal, Vector3::UNIT_SCALE );
            mkSr = val.x;
            mkSg = val.y;
            mkSb = val.z;
        }

        if( Hlms::findParamInVec( params, "roughness", paramVal ) )
        {
            mRoughness = StringConverter::parseReal( paramVal, 0.1f );

            if( mRoughness <= 1e-6f )
            {
                LogManager::getSingleton().logMessage( "WARNING: PBS Datablock '" +
                            name.getFriendlyText() + "' Very low roughness values can "
                                                       "cause NaNs in the pixel shader!" );
            }
        }

        if( Hlms::findParamInVec( params, "emissive", paramVal ) )
        {
            Vector3 val = StringConverter::parseVector3( paramVal, Vector3::UNIT_SCALE );
            setEmissive( val );
        }

        if( Hlms::findParamInVec( params, "fresnel", paramVal ) )
        {
            Vector3 val( Vector3::UNIT_SCALE );
            vector<String>::type vec = StringUtil::split( paramVal );

            if( vec.size() > 0 )
            {
                val.x = StringConverter::parseReal( vec[0], 0.818f );

                if( vec.size() == 3 )
                {
                    val.y = StringConverter::parseReal( vec[1], 0.818f );
                    val.z = StringConverter::parseReal( vec[2], 0.818f );
                }

                setIndexOfRefraction( val, vec.size() == 3 );
            }
        }

        if( Hlms::findParamInVec( params, "fresnel_coeff", paramVal ) )
        {
            vector<String>::type vec = StringUtil::split( paramVal );

            if( vec.size() > 0 )
            {
                mFresnelR = StringConverter::parseReal( vec[0], 1.0f );

                if( vec.size() == 3 )
                {
                    mFresnelG = StringConverter::parseReal( vec[1], 1.0f );
                    mFresnelB = StringConverter::parseReal( vec[2], 1.0f );
                    mFresnelTypeSizeBytes = 12;
                }
            }
        }

        TextureGpuManager *textureManager = mCreator->getRenderSystem()->getTextureGpuManager();

        if( Hlms::findParamInVec( params, "diffuse_map", paramVal ) )
            setTexture( PBSM_DIFFUSE, paramVal );
        if( Hlms::findParamInVec( params, "normal_map", paramVal ) )
            setTexture( PBSM_NORMAL, paramVal );
        if( Hlms::findParamInVec( params, "specular_map", paramVal ) )
            setTexture( PBSM_SPECULAR, paramVal );
        if( Hlms::findParamInVec( params, "roughness_map", paramVal ) )
            setTexture( PBSM_ROUGHNESS, paramVal );
        if( Hlms::findParamInVec( params, "emissive_map", paramVal ) )
            setTexture( PBSM_EMISSIVE, paramVal );
        if( Hlms::findParamInVec( params, "detail_weight_map", paramVal ) )
            setTexture( PBSM_DETAIL_WEIGHT, paramVal );
        if( Hlms::findParamInVec( params, "reflection_map", paramVal ) )
            setTexture( PBSM_REFLECTION, paramVal );

        if( Hlms::findParamInVec( params, "uv_diffuse_map", paramVal ) )
            setTextureUvSource( PBSM_DIFFUSE, StringConverter::parseUnsignedInt( paramVal ) );
        if( Hlms::findParamInVec( params, "uv_normal_map", paramVal ) )
            setTextureUvSource( PBSM_NORMAL, StringConverter::parseUnsignedInt( paramVal ) );
        if( Hlms::findParamInVec( params, "uv_specular_map", paramVal ) )
            setTextureUvSource( PBSM_SPECULAR, StringConverter::parseUnsignedInt( paramVal ) );
        if( Hlms::findParamInVec( params, "uv_roughness_map", paramVal ) )
            setTextureUvSource( PBSM_ROUGHNESS, StringConverter::parseUnsignedInt( paramVal ) );
        if( Hlms::findParamInVec( params, "uv_detail_weight_map", paramVal ) )
        {
            setTextureUvSource( PBSM_DETAIL_WEIGHT,
                                StringConverter::parseUnsignedInt( paramVal ) );
        }

        //Detail maps default to wrap mode.
        HlmsSamplerblock detailSamplerRef;
        detailSamplerRef.mU = TAM_WRAP;
        detailSamplerRef.mV = TAM_WRAP;
        detailSamplerRef.mW = TAM_WRAP;

        for( size_t i=0; i<4; ++i )
        {
            String key = "detail_map" + StringConverter::toString( i );
            if( Hlms::findParamInVec( params, key, paramVal ) )
            {
                TextureGpu *texture;
                texture = textureManager->createOrRetrieveTexture(
                              paramVal, GpuPageOutStrategy::Discard,
                              TextureFlags::AutomaticBatching |
                              TextureFlags::PrefersLoadingFromFileAsSRGB,
                              TextureTypes::Type2D,
                              ResourceGroupManager::AUTODETECT_RESOURCE_GROUP_NAME,
                              TextureFilter::TypeGenerateDefaultMipmaps );
                setTexture( PBSM_DETAIL0 + i, texture, &detailSamplerRef );
            }

            key = "detail_normal_map" + StringConverter::toString( i );
            if( Hlms::findParamInVec( params, key, paramVal ) )
            {
                TextureGpu *texture;
                texture = textureManager->createOrRetrieveTexture(
                              paramVal, GpuPageOutStrategy::Discard, TextureFlags::AutomaticBatching,
                              TextureTypes::Type2D,
                              ResourceGroupManager::AUTODETECT_RESOURCE_GROUP_NAME,
                              TextureFilter::TypeGenerateDefaultMipmaps |
                              TextureFilter::TypePrepareForNormalMapping );
                setTexture( PBSM_DETAIL0_NM + i, texture, &detailSamplerRef );
            }

            key = "detail_blend_mode" + StringConverter::toString( i );
            if( Hlms::findParamInVec( params, key, paramVal ) )
            {
                for( size_t j=0; j<NUM_PBSM_BLEND_MODES; ++j )
                {
                    String blendModeLowerCase;
                    blendModeLowerCase.resize( c_pbsBlendModes[j].size() );
                    std::transform( c_pbsBlendModes[j].begin(), c_pbsBlendModes[j].end(),
                                    blendModeLowerCase.begin(), ::tolower );
                    StringUtil::toLowerCase( paramVal );
                    if( blendModeLowerCase == paramVal )
                        setDetailMapBlendMode( i, static_cast<PbsBlendModes>( j ) );
                }
            }

            key = "detail_offset_scale" + StringConverter::toString( i );
            if( Hlms::findParamInVec( params, key, paramVal ) )
            {
                Vector4 offsetScale = StringConverter::parseVector4( paramVal,
                                                                     getDetailMapOffsetScale( i ) );
                mDetailsOffsetScale[i][0] = static_cast<float>( offsetScale[0] );
                mDetailsOffsetScale[i][1] = static_cast<float>( offsetScale[1] );
                mDetailsOffsetScale[i][2] = static_cast<float>( offsetScale[2] );
                mDetailsOffsetScale[i][3] = static_cast<float>( offsetScale[3] );
            }

            key = "uv_detail_map" + StringConverter::toString( i );
            if( Hlms::findParamInVec( params, key, paramVal ) )
            {
                setTextureUvSource( static_cast<PbsTextureTypes>( PBSM_DETAIL0 + i ),
                                    StringConverter::parseUnsignedInt( paramVal ) );
            }

            key = "uv_detail_normal_map" + StringConverter::toString( i );
            if( Hlms::findParamInVec( params, key, paramVal ) )
            {
                setTextureUvSource( static_cast<PbsTextureTypes>( PBSM_DETAIL0_NM + i ),
                                    StringConverter::parseUnsignedInt( paramVal ) );
            }
        }

<<<<<<< HEAD
=======
        for( size_t i=0; i<NUM_PBSM_TEXTURE_TYPES; ++i )
            textures[i].samplerBlock = mSamplerblocks[i];

        bool applyTransparency = false;
        float transparency = 1.0f;
        TransparencyModes transparencyMode = Transparent;
        bool transparencyAlphaFromTextures = true;

        if( Hlms::findParamInVec( params, "transparency", paramVal ) )
        {
            transparency = StringConverter::parseReal( paramVal, transparency );
            applyTransparency = true;
        }

        if( Hlms::findParamInVec( params, "transparency_mode", paramVal ) )
        {
            if( paramVal == "none" )
            {
                transparencyMode = None;
            }
            else if( paramVal == "transparent" )
            {
                transparencyMode = Transparent;
            }
            else if( paramVal == "fade" )
            {
                transparencyMode = Fade;
            }
            else
            {
                LogManager::getSingleton().logMessage(
                    "ERROR: unknown transparency_mode: " + paramVal);
            }

            applyTransparency = true;
        }

        if( Hlms::findParamInVec( params, "alpha_from_textures", paramVal ) )
        {
            transparencyAlphaFromTextures = StringConverter::parseBool( paramVal,
                transparencyAlphaFromTextures );
            applyTransparency = true;
        }

        if( applyTransparency )
            setTransparency( transparency, transparencyMode, transparencyAlphaFromTextures );

>>>>>>> 4c0afaa0
        creator->requestSlot( /*mTextureHash*/0, this, false );
        calculateHash();
    }
    //-----------------------------------------------------------------------------------
    HlmsPbsDatablock::~HlmsPbsDatablock()
    {
        if( mAssignedPool )
            static_cast<HlmsPbs*>(mCreator)->releaseSlot( this );
    }
    //-----------------------------------------------------------------------------------
    void HlmsPbsDatablock::calculateHash()
    {
        IdString hash;

        if( mTexturesDescSet )
        {
            FastArray<const TextureGpu*>::const_iterator itor = mTexturesDescSet->mTextures.begin();
            FastArray<const TextureGpu*>::const_iterator end  = mTexturesDescSet->mTextures.end();
            while( itor != end )
            {
                hash += (*itor)->getName();
                ++itor;
            }
        }
        if( mSamplersDescSet )
        {
            FastArray<const HlmsSamplerblock*>::const_iterator itor= mSamplersDescSet->mSamplers.begin();
            FastArray<const HlmsSamplerblock*>::const_iterator end = mSamplersDescSet->mSamplers.end();
            while( itor != end )
            {
                hash += IdString( (*itor)->mId );
                ++itor;
            }
        }

        const uint32 oldTexHash = mTextureHash;

        if( static_cast<HlmsPbs*>(mCreator)->getOptimizationStrategy() == HlmsPbs::LowerGpuOverhead )
        {
            const size_t poolIdx = static_cast<HlmsPbs*>(mCreator)->getPoolIndex( this );
            const uint32 finalHash = (hash.mHash & 0xFFFFFE00) | (poolIdx & 0x000001FF);
            mTextureHash = finalHash;
        }
        else
        {
            const size_t poolIdx = static_cast<HlmsPbs*>(mCreator)->getPoolIndex( this );
            const uint32 finalHash = (hash.mHash & 0xFFFFFFF0) | (poolIdx & 0x0000000F);
            mTextureHash = finalHash;
        }

        //When ParallaxCorrectedCubemaps are used, we set a const buffer with the
        //probe's information. Thus we need to keep them in different pools
        if( oldTexHash != mTextureHash && mCubemapProbe )
        {
            IdString probeHash( mCubemapProbe->getInternalTexture()->getName() );
            static_cast<HlmsPbs*>(mCreator)->requestSlot( probeHash.mHash, this, false );
        }
    }
    //-----------------------------------------------------------------------------------
    bool HlmsPbsDatablock::bakeTextures( bool hasSeparateSamplers )
    {
        const bool retVal = HlmsPbsBaseTextureDatablock::bakeTextures( hasSeparateSamplers );
        mCubemapIdxInDescSet = getIndexToDescriptorTexture( PBSM_REFLECTION );
        return retVal;
    }
    //-----------------------------------------------------------------------------------
    void HlmsPbsDatablock::scheduleConstBufferUpdate(void)
    {
        static_cast<HlmsPbs*>(mCreator)->scheduleForUpdate( this );
    }
    //-----------------------------------------------------------------------------------
    void HlmsPbsDatablock::uploadToConstBuffer( char *dstPtr, uint8 dirtyFlags )
    {
        if( dirtyFlags & (ConstBufferPool::DirtyTextures|ConstBufferPool::DirtySamplers) )
        {
            //Must be called first so mTexIndices[i] gets updated before uploading to GPU.
            updateDescriptorSets( (dirtyFlags & ConstBufferPool::DirtyTextures) != 0,
                                  (dirtyFlags & ConstBufferPool::DirtySamplers) != 0 );
        }

        _padding0 = mAlphaTestThreshold;
        float oldFresnelR = mFresnelR;
        float oldFresnelG = mFresnelG;
        float oldFresnelB = mFresnelB;

        float oldkDr = mkDr;
        float oldkDg = mkDg;
        float oldkDb = mkDb;

        if( mTransparencyMode == Transparent )
        {
            //Precompute the transparency CPU-side.
            if( mWorkflow != MetallicWorkflow )
            {
                mFresnelR *= mTransparencyValue;
                mFresnelG *= mTransparencyValue;
                mFresnelB *= mTransparencyValue;
            }
            mkDr *= mTransparencyValue * mTransparencyValue;
            mkDg *= mTransparencyValue * mTransparencyValue;
            mkDb *= mTransparencyValue * mTransparencyValue;
        }

        uint16 texIndices[OGRE_NumTexIndices];
        for( size_t i=0; i<OGRE_NumTexIndices; ++i )
            texIndices[i] = mTexIndices[i] & ~ManualTexIndexBit;

        memcpy( dstPtr, &mBgDiffuse[0], MaterialSizeInGpu - sizeof(mTexIndices) );
        dstPtr += MaterialSizeInGpu - sizeof(mTexIndices);
        memcpy( dstPtr, texIndices, sizeof(texIndices) );
        dstPtr += sizeof(texIndices);

        mkDr = oldkDr;
        mkDg = oldkDg;
        mkDb = oldkDb;

        mFresnelR = oldFresnelR;
        mFresnelG = oldFresnelG;
        mFresnelB = oldFresnelB;
    }
    //-----------------------------------------------------------------------------------
    void HlmsPbsDatablock::notifyOptimizationStrategyChanged(void)
    {
        calculateHash();
    }
    //-----------------------------------------------------------------------------------
    void HlmsPbsDatablock::setBackgroundDiffuse( const ColourValue &bgDiffuse )
    {
        mBgDiffuse[0] = bgDiffuse.r;
        mBgDiffuse[1] = bgDiffuse.g;
        mBgDiffuse[2] = bgDiffuse.b;
        mBgDiffuse[3] = bgDiffuse.a;
        scheduleConstBufferUpdate();
    }
    //-----------------------------------------------------------------------------------
    ColourValue HlmsPbsDatablock::getBackgroundDiffuse(void) const
    {
        ColourValue retVal( mBgDiffuse[0], mBgDiffuse[1], mBgDiffuse[2], mBgDiffuse[3] );
        return retVal;
    }
    //-----------------------------------------------------------------------------------
    void HlmsPbsDatablock::setDiffuse( const Vector3 &diffuseColour )
    {
        const float invPI = getBrdf() == PbsBrdf::BlinnPhongFullLegacy ? 1.0f : 0.318309886f;
        mkDr = diffuseColour.x * invPI;
        mkDg = diffuseColour.y * invPI;
        mkDb = diffuseColour.z * invPI;
        scheduleConstBufferUpdate();
    }
    //-----------------------------------------------------------------------------------
    Vector3 HlmsPbsDatablock::getDiffuse(void) const
    {
        const Real pi = getBrdf() == PbsBrdf::BlinnPhongFullLegacy ? 1.0f : Math::PI;
        return Vector3( mkDr, mkDg, mkDb ) * pi;
    }
    //-----------------------------------------------------------------------------------
    void HlmsPbsDatablock::setSpecular( const Vector3 &specularColour )
    {
        const float invPI = getBrdf() == PbsBrdf::BlinnPhongLegacyMath ? 0.318309886f : 1.0f;

        mkSr = specularColour.x * invPI;
        mkSg = specularColour.y * invPI;
        mkSb = specularColour.z * invPI;
        scheduleConstBufferUpdate();
    }
    //-----------------------------------------------------------------------------------
    Vector3 HlmsPbsDatablock::getSpecular(void) const
    {
        const Real pi = getBrdf() == PbsBrdf::BlinnPhongLegacyMath ? Math::PI : 1.0f;
        return Vector3( mkSr, mkSg, mkSb ) * pi;
    }
    //-----------------------------------------------------------------------------------
    void HlmsPbsDatablock::setRoughness( float roughness )
    {
        mRoughness = roughness;
        if( mRoughness <= 1e-6f )
        {
            LogManager::getSingleton().logMessage( "WARNING: PBS Datablock '" +
                        mName.getFriendlyText() + "' Very low roughness values can "
                                                  "cause NaNs in the pixel shader!" );
        }
        scheduleConstBufferUpdate();
    }
    //-----------------------------------------------------------------------------------
    void HlmsPbsDatablock::setEmissive( const Vector3 &emissiveColour )
    {
        bool hadEmissive = hasEmissive();
        mEmissive[0] = emissiveColour.x;
        mEmissive[1] = emissiveColour.y;
        mEmissive[2] = emissiveColour.z;

        scheduleConstBufferUpdate();

        if( hadEmissive != hasEmissive() )
            flushRenderables();
    }
    //-----------------------------------------------------------------------------------
    Vector3 HlmsPbsDatablock::getEmissive(void) const
    {
        return Vector3( mEmissive[0], mEmissive[1], mEmissive[2] );
    }
    //-----------------------------------------------------------------------------------
    bool HlmsPbsDatablock::hasEmissive(void) const
    {
        return  mEmissive[0] != 0 || mEmissive[1] != 0 ||
                mEmissive[2] != 0 || mTextures[PBSM_EMISSIVE] != 0;
    }
    //-----------------------------------------------------------------------------------
    float HlmsPbsDatablock::getRoughness(void) const
    {
        return mRoughness;
    }
    //-----------------------------------------------------------------------------------
    void HlmsPbsDatablock::setWorkflow( Workflows workflow )
    {
        if( mWorkflow != workflow )
        {
            mWorkflow = static_cast<uint8>( workflow );
            flushRenderables();
        }
    }
    //-----------------------------------------------------------------------------------
    HlmsPbsDatablock::Workflows HlmsPbsDatablock::getWorkflow(void) const
    {
        return static_cast<Workflows>( mWorkflow );
    }
    //-----------------------------------------------------------------------------------
    void HlmsPbsDatablock::setMetalness( float metalness )
    {
        assert( mWorkflow == MetallicWorkflow );
        mFresnelR = metalness;
        scheduleConstBufferUpdate();
    }
    //-----------------------------------------------------------------------------------
    float HlmsPbsDatablock::getMetalness(void) const
    {
        return mFresnelR;
    }
    //-----------------------------------------------------------------------------------
    void HlmsPbsDatablock::setIndexOfRefraction( const Vector3 &refractionIdx,
                                                       bool separateFresnel )
    {
        assert( mWorkflow != MetallicWorkflow );
        Vector3 fresnel = (1.0f - refractionIdx) / (1.0f + refractionIdx);
        fresnel = fresnel * fresnel;
        setFresnel( fresnel, separateFresnel );
    }
    //-----------------------------------------------------------------------------------
    void HlmsPbsDatablock::setFresnel( const Vector3 &fresnel, bool separateFresnel )
    {
        assert( mWorkflow != MetallicWorkflow );
        uint8 fresnelBytes = 4;
        mFresnelR = fresnel.x;

        if( separateFresnel )
        {
            mFresnelG = fresnel.y;
            mFresnelB = fresnel.z;

            fresnelBytes = 12;
        }

        if( fresnelBytes != mFresnelTypeSizeBytes )
        {
            mFresnelTypeSizeBytes = fresnelBytes;
            flushRenderables();
        }

        scheduleConstBufferUpdate();
    }
    //-----------------------------------------------------------------------------------
    Vector3 HlmsPbsDatablock::getFresnel(void) const
    {
        return Vector3( mFresnelR, mFresnelG, mFresnelB );
    }
    //-----------------------------------------------------------------------------------
    bool HlmsPbsDatablock::hasSeparateFresnel(void) const
    {
        return mFresnelTypeSizeBytes != 4;
    }
    //-----------------------------------------------------------------------------------
    void HlmsPbsDatablock::setTexture( PbsTextureTypes texUnit, const String &name,
                                       const HlmsSamplerblock *refParams )
    {
        uint32 textureFlags = 0;
        uint32 filters = TextureFilter::TypeGenerateDefaultMipmaps;

        filters |= suggestFiltersForType( texUnit );

        if( texUnit != PBSM_REFLECTION )
            textureFlags |= TextureFlags::AutomaticBatching;
        if( suggestUsingSRGB( texUnit ) )
            textureFlags |= TextureFlags::PrefersLoadingFromFileAsSRGB;

        TextureTypes::TextureTypes textureType = TextureTypes::Type2D;
        if( texUnit == PBSM_REFLECTION )
            textureType = TextureTypes::TypeCube;

        TextureGpuManager *textureManager = mCreator->getRenderSystem()->getTextureGpuManager();
        TextureGpu *texture = 0;
        if( !name.empty() )
        {
            texture = textureManager->createOrRetrieveTexture( name, GpuPageOutStrategy::Discard,
                                                               textureFlags, textureType,
                                                               ResourceGroupManager::
                                                               AUTODETECT_RESOURCE_GROUP_NAME,
                                                               filters );
        }
        setTexture( texUnit, texture, refParams );
    }
    //-----------------------------------------------------------------------------------
    void HlmsPbsDatablock::setTextureUvSource( PbsTextureTypes sourceType, uint8 uvSet )
    {
        if( uvSet >= 8 )
        {
            OGRE_EXCEPT( Exception::ERR_INVALIDPARAMS, "UV set must be in rage in range [0; 8)",
                         "HlmsPbsDatablock::setTextureUvSource" );
        }

        if( sourceType >= NUM_PBSM_SOURCES )
        {
            OGRE_EXCEPT( Exception::ERR_INVALIDPARAMS, "Invalid sourceType",
                         "HlmsPbsDatablock::setTextureUvSource" );
        }

        if( mUvSource[sourceType] != uvSet )
        {
            mUvSource[sourceType] = uvSet;
            flushRenderables();
        }
    }
    //-----------------------------------------------------------------------------------
    uint8 HlmsPbsDatablock::getTextureUvSource( PbsTextureTypes sourceType ) const
    {
        assert( sourceType < NUM_PBSM_SOURCES );
        return mUvSource[sourceType];
    }
    //-----------------------------------------------------------------------------------
    void HlmsPbsDatablock::setDetailMapBlendMode( uint8 detailMapIdx, PbsBlendModes blendMode )
    {
        assert( detailMapIdx < 4 );

        if( mBlendModes[detailMapIdx] != blendMode )
        {
            mBlendModes[detailMapIdx] = blendMode;
            flushRenderables();
        }
    }
    //-----------------------------------------------------------------------------------
    PbsBlendModes HlmsPbsDatablock::getDetailMapBlendMode( uint8 detailMapIdx ) const
    {
        assert( detailMapIdx < 4 );
        return static_cast<PbsBlendModes>( mBlendModes[detailMapIdx] );
    }
    //-----------------------------------------------------------------------------------
    void HlmsPbsDatablock::setDetailNormalWeight( uint8 detailNormalMapIdx, Real weight )
    {
        assert( detailNormalMapIdx < 4 );

        bool wasOne = mDetailNormalWeight[detailNormalMapIdx] == 1.0f;
        mDetailNormalWeight[detailNormalMapIdx] = weight;

        if( wasOne != (mDetailNormalWeight[detailNormalMapIdx] == 1.0f) )
        {
            flushRenderables();
            scheduleConstBufferUpdate();
        }
    }
    //-----------------------------------------------------------------------------------
    Real HlmsPbsDatablock::getDetailNormalWeight( uint8 detailNormalMapIdx ) const
    {
        assert( detailNormalMapIdx < 4 );
        return mDetailNormalWeight[detailNormalMapIdx];
    }
    //-----------------------------------------------------------------------------------
    void HlmsPbsDatablock::setNormalMapWeight( Real weight )
    {
        bool wasDisabled = mNormalMapWeight == 1.0f;
        mNormalMapWeight = weight;

        if( wasDisabled != (mNormalMapWeight == 1.0f) )
        {
            flushRenderables();
            scheduleConstBufferUpdate();
        }
    }
    //-----------------------------------------------------------------------------------
    Real HlmsPbsDatablock::getNormalMapWeight(void) const
    {
        return mNormalMapWeight;
    }
    //-----------------------------------------------------------------------------------
    void HlmsPbsDatablock::setDetailMapWeight( uint8 detailMap, Real weight )
    {
        assert( detailMap < 4 );
        bool wasDisabled = mDetailWeight[detailMap] == 1.0f;

        mDetailWeight[detailMap] = weight;

        if( wasDisabled != (mDetailWeight[detailMap] == 1.0f) )
            flushRenderables();

        scheduleConstBufferUpdate();
    }
    //-----------------------------------------------------------------------------------
    Real HlmsPbsDatablock::getDetailMapWeight( uint8 detailMap ) const
    {
        assert( detailMap < 4 );
        return mDetailWeight[detailMap];
    }
    //-----------------------------------------------------------------------------------
    void HlmsPbsDatablock::setDetailMapOffsetScale( uint8 detailMap, const Vector4 &offsetScale )
    {
        assert( detailMap < 4 );
        bool wasDisabled = getDetailMapOffsetScale( detailMap ) == Vector4( 0, 0, 1, 1 );

        mDetailsOffsetScale[detailMap][0] = static_cast<float>( offsetScale[0] );
        mDetailsOffsetScale[detailMap][1] = static_cast<float>( offsetScale[1] );
        mDetailsOffsetScale[detailMap][2] = static_cast<float>( offsetScale[2] );
        mDetailsOffsetScale[detailMap][3] = static_cast<float>( offsetScale[3] );

        if( wasDisabled != (getDetailMapOffsetScale( detailMap ) == Vector4( 0, 0, 1, 1 )) )
        {
            flushRenderables();
        }

        scheduleConstBufferUpdate();
    }
    //-----------------------------------------------------------------------------------
    Vector4 HlmsPbsDatablock::getDetailMapOffsetScale( uint8 detailMap ) const
    {
        assert( detailMap < 4 );
        return Vector4( mDetailsOffsetScale[detailMap][0], mDetailsOffsetScale[detailMap][1],
                        mDetailsOffsetScale[detailMap][2], mDetailsOffsetScale[detailMap][3] );
    }
    //-----------------------------------------------------------------------------------
    void HlmsPbsDatablock::setTwoSidedLighting( bool twoSided, bool changeMacroblock,
                                                CullingMode oneSidedShadowCast )
    {
        mTwoSided = twoSided;

        if( twoSided && changeMacroblock )
        {
            HlmsMacroblock macroblock = *mMacroblock[0];
            macroblock.mCullMode = CULL_NONE;
            setMacroblock( macroblock );

            if( oneSidedShadowCast != CULL_NONE )
            {
                macroblock.mCullMode = oneSidedShadowCast;
                setMacroblock( macroblock, true );
            }
        }

        flushRenderables();
    }
    //-----------------------------------------------------------------------------------
    bool HlmsPbsDatablock::getTwoSidedLighting(void) const
    {
        return mTwoSided;
    }
    //-----------------------------------------------------------------------------------
    bool HlmsPbsDatablock::hasCustomShadowMacroblock(void) const
    {
        if( mTwoSided &&
            (mMacroblock[0]->mCullMode != CULL_NONE ||
             mMacroblock[1]->mCullMode != CULL_NONE) )
        {
            //Since we may have ignored what HlmsManager::setShadowMappingUseBackFaces
            //says, we need to treat them as custom.
            return true;
        }

        return HlmsDatablock::hasCustomShadowMacroblock();
    }
    //-----------------------------------------------------------------------------------
    void HlmsPbsDatablock::setAlphaTestThreshold( float threshold )
    {
        HlmsDatablock::setAlphaTestThreshold( threshold );
        scheduleConstBufferUpdate();
    }
    //-----------------------------------------------------------------------------------
    void HlmsPbsDatablock::setTransparency( float transparency, TransparencyModes mode,
                                            bool useAlphaFromTextures, bool changeBlendblock )
    {
        bool mustFlush = false;

        mTransparencyValue      = transparency;

        if( mUseAlphaFromTextures != useAlphaFromTextures || mTransparencyMode != mode )
        {
            mUseAlphaFromTextures = useAlphaFromTextures;
            mTransparencyMode = mode;
            mustFlush = true;
        }

        if( changeBlendblock )
        {
            HlmsBlendblock newBlendblock;

            if( mTransparencyMode == None )
            {
                newBlendblock.mSourceBlendFactor    = SBF_ONE;
                newBlendblock.mDestBlendFactor      = SBF_ZERO;
            }
            else if( mTransparencyMode == Transparent )
            {
                newBlendblock.mSourceBlendFactor    = SBF_ONE;
                newBlendblock.mDestBlendFactor      = SBF_ONE_MINUS_SOURCE_ALPHA;
            }
            else if( mTransparencyMode == Fade )
            {
                newBlendblock.mSourceBlendFactor    = SBF_SOURCE_ALPHA;
                newBlendblock.mDestBlendFactor      = SBF_ONE_MINUS_SOURCE_ALPHA;
            }

            if( newBlendblock != *mBlendblock[0] )
                setBlendblock( newBlendblock );
        }
        else
        {
            if( mTransparencyMode == None && mBlendblock[0]->mIsTransparent )
            {
                LogManager::getSingleton().logMessage(
                            "WARNING: PBS Datablock '" + *getNameStr() +
                            "' disabling transparency but forcing a blendblock to"
                            " keep using alpha blending. Performance will be affected." );
            }
            else if( mTransparencyMode != None && !mBlendblock[0]->mIsTransparent )
            {
                LogManager::getSingleton().logMessage(
                            "WARNING: PBS Datablock '" + *getNameStr() +
                            "' enabling transparency but forcing a blendblock to avoid"
                            " alpha blending. Results may not look as expected." );
            }
        }

        scheduleConstBufferUpdate();
        if( mustFlush )
            flushRenderables();
    }
    //-----------------------------------------------------------------------------------
    void HlmsPbsDatablock::setReceiveShadows( bool receiveShadows )
    {
        if( mReceiveShadows != receiveShadows )
        {
            mReceiveShadows = receiveShadows;
            flushRenderables();
        }
    }
    //-----------------------------------------------------------------------------------
    void HlmsPbsDatablock::setUseEmissiveAsLightmap( bool bUseEmissiveAsLightmap )
    {
        if( mUseEmissiveAsLightmap != bUseEmissiveAsLightmap )
        {
            mUseEmissiveAsLightmap = bUseEmissiveAsLightmap;
            flushRenderables();
        }
    }
    //-----------------------------------------------------------------------------------
    bool HlmsPbsDatablock::getUseEmissiveAsLightmap(void) const
    {
        return mUseEmissiveAsLightmap;
    }
    //-----------------------------------------------------------------------------------
    bool HlmsPbsDatablock::getReceiveShadows(void) const
    {
        return mReceiveShadows;
    }
    //-----------------------------------------------------------------------------------
    void HlmsPbsDatablock::setUserValue(uint8 userValueIdx, const Vector4 &value)
    {
        assert(userValueIdx < 3);
        mUserValue[userValueIdx][0] = value.x;
        mUserValue[userValueIdx][1] = value.y;
        mUserValue[userValueIdx][2] = value.z;
        mUserValue[userValueIdx][3] = value.w;
    }
    //-----------------------------------------------------------------------------------
    Vector4 HlmsPbsDatablock::getUserValue(uint8 userValueIdx) const
    {
        assert(userValueIdx < 3);
        return Vector4( mUserValue[userValueIdx][0], mUserValue[userValueIdx][1],
                        mUserValue[userValueIdx][2], mUserValue[userValueIdx][3] );
    }
    //-----------------------------------------------------------------------------------
    void HlmsPbsDatablock::setCubemapProbe( CubemapProbe *probe )
    {
        if( mCubemapProbe != probe )
        {
            if( mCubemapProbe )
                mCubemapProbe->_removeReference();

            mCubemapProbe = probe;
            if( mCubemapProbe )
            {
                mCubemapProbe->_addReference();
                setTexture( PBSM_REFLECTION, mCubemapProbe->getInternalTexture() );
            }
            else
            {
                setTexture( PBSM_REFLECTION, (TextureGpu*)0, 0 );
            }
        }
    }
    //-----------------------------------------------------------------------------------
    CubemapProbe* HlmsPbsDatablock::getCubemapProbe(void) const
    {
        return mCubemapProbe;
    }
    //-----------------------------------------------------------------------------------
    void HlmsPbsDatablock::setBrdf( PbsBrdf::PbsBrdf brdf )
    {
        if( mBrdf != brdf )
        {
            const PbsBrdf::PbsBrdf oldBrdf = (PbsBrdf::PbsBrdf)getBrdf();
            const PbsBrdf::PbsBrdf newBrdf = brdf;
            mBrdf = brdf;

            //BlinnPhongFullLegacy expects diffuse in range [0; 1]; we have it in range [0; 1 / PI]
            if( oldBrdf == PbsBrdf::BlinnPhongFullLegacy && newBrdf != PbsBrdf::BlinnPhongFullLegacy )
                setDiffuse( Vector3( mkDr, mkDg, mkDb ) ); //Will be divided by PI.
            if( oldBrdf != PbsBrdf::BlinnPhongFullLegacy && newBrdf == PbsBrdf::BlinnPhongFullLegacy )
                setDiffuse( Vector3( mkDr, mkDg, mkDb ) * Math::PI ); //Increase by PI, won't be divided.

            //BlinnPhongLegacyMath expects specular in range [0; 1 / PI]; we have it in range [0; 1]
            if( oldBrdf == PbsBrdf::BlinnPhongLegacyMath && newBrdf != PbsBrdf::BlinnPhongLegacyMath )
                setSpecular( Vector3( mkSr, mkSg, mkSb ) * Math::PI );
            if( oldBrdf != PbsBrdf::BlinnPhongLegacyMath && newBrdf == PbsBrdf::BlinnPhongLegacyMath )
                setSpecular( Vector3( mkSr, mkSg, mkSb ) );

            flushRenderables();
        }
    }
    //-----------------------------------------------------------------------------------
    uint32 HlmsPbsDatablock::getBrdf(void) const
    {
        return mBrdf;
    }
    //-----------------------------------------------------------------------------------
    void HlmsPbsDatablock::importUnity( const Vector3 &diffuse, const Vector3 &specular,
                                        Real roughness, bool changeBrdf )
    {
        if( changeBrdf )
        {
            //Set the BRDF that matches Unity the closest.
            setBrdf( PbsBrdf::DefaultUncorrelated );
        }

        setWorkflow( SpecularAsFresnelWorkflow );

        setDiffuse( diffuse );

        //Unity uses coloured fresnel as if it were specular. So we need to
        //set our kS to white and use the fresnel for colouring instead.
        setSpecular( Vector3::UNIT_SCALE );
        bool separateFresnel = false;
        if( Math::Abs( specular.x - specular.y ) <= 1e-5f &&
            Math::Abs( specular.y - specular.z ) <= 1e-5f )
        {
            separateFresnel = true;
        }

        setFresnel( specular, separateFresnel );
        setRoughness( roughness );
    }
    //-----------------------------------------------------------------------------------
    void HlmsPbsDatablock::importUnity( const Vector3 &colour, Real metallic,
                                        Real roughness, bool changeBrdf )
    {
        if( changeBrdf )
        {
            //Set the BRDF that matches Unity the closest.
            setBrdf( PbsBrdf::DefaultUncorrelated );
        }

        setWorkflow( MetallicWorkflow );

        setDiffuse( colour );

        setSpecular( Vector3::UNIT_SCALE );
        setFresnel( Vector3::UNIT_SCALE, false );
        setMetalness( metallic );
        setRoughness( roughness );
    }
    //-----------------------------------------------------------------------------------
    bool HlmsPbsDatablock::suggestUsingSRGB( PbsTextureTypes type ) const
    {
        if( type == PBSM_NORMAL || type == PBSM_ROUGHNESS || type == PBSM_DETAIL_WEIGHT ||
            (type >= PBSM_DETAIL0_NM && type <= PBSM_DETAIL3_NM) )
        {
            return false;
        }

        if( type == PBSM_SPECULAR && this->getWorkflow() == MetallicWorkflow )
            return false;

        return true;
    }
    //-----------------------------------------------------------------------------------
    uint32 HlmsPbsDatablock::suggestFiltersForType( PbsTextureTypes type ) const
    {
        switch( type )
        {
        case PBSM_NORMAL:
        case PBSM_DETAIL0_NM:
        case PBSM_DETAIL1_NM:
        case PBSM_DETAIL2_NM:
        case PBSM_DETAIL3_NM:
            return TextureFilter::TypePrepareForNormalMapping;
        case PBSM_ROUGHNESS:
            return TextureFilter::TypeLeaveChannelR;
        case PBSM_SPECULAR:
            if( this->getWorkflow() == MetallicWorkflow )
                return TextureFilter::TypeLeaveChannelR;
            else
                return 0;
        default:
            return 0;
        }

        return 0;
    }
    /*HlmsTextureManager::TextureMapType HlmsPbsDatablock::suggestMapTypeBasedOnTextureType(
                                                                        PbsTextureTypes type )
    {
        HlmsTextureManager::TextureMapType retVal;
        switch( type )
        {
        default:
        case PBSM_DIFFUSE:
            retVal = HlmsTextureManager::TEXTURE_TYPE_DIFFUSE;
            break;
        case PBSM_SPECULAR:
            if( mWorkflow == MetallicWorkflow )
            {
                retVal = HlmsTextureManager::TEXTURE_TYPE_MONOCHROME;
            }
            else
            {
                retVal = HlmsTextureManager::TEXTURE_TYPE_DIFFUSE;
            }
            break;
        case PBSM_DETAIL_WEIGHT:
            retVal = HlmsTextureManager::TEXTURE_TYPE_NON_COLOR_DATA;
            break;
        case PBSM_DETAIL0:
        case PBSM_DETAIL1:
        case PBSM_DETAIL2:
        case PBSM_DETAIL3:
#ifdef OGRE_TEXTURE_ATLAS
            retVal = HlmsTextureManager::TEXTURE_TYPE_DETAIL;
#else
            retVal = HlmsTextureManager::TEXTURE_TYPE_DIFFUSE;
#endif
            break;

        case PBSM_NORMAL:
            retVal = HlmsTextureManager::TEXTURE_TYPE_NORMALS;
            break;
        case PBSM_DETAIL0_NM:
        case PBSM_DETAIL1_NM:
        case PBSM_DETAIL2_NM:
        case PBSM_DETAIL3_NM:
#ifdef OGRE_TEXTURE_ATLAS
            retVal = HlmsTextureManager::TEXTURE_TYPE_DETAIL_NORMAL_MAP;
#else
            retVal = HlmsTextureManager::TEXTURE_TYPE_NORMALS;
#endif
            break;

        case PBSM_ROUGHNESS:
            retVal = HlmsTextureManager::TEXTURE_TYPE_MONOCHROME;
            break;

        case PBSM_REFLECTION:
            retVal = HlmsTextureManager::TEXTURE_TYPE_ENV_MAP;
            break;
        }

        return retVal;
    }*/
}<|MERGE_RESOLUTION|>--- conflicted
+++ resolved
@@ -295,11 +295,6 @@
             }
         }
 
-<<<<<<< HEAD
-=======
-        for( size_t i=0; i<NUM_PBSM_TEXTURE_TYPES; ++i )
-            textures[i].samplerBlock = mSamplerblocks[i];
-
         bool applyTransparency = false;
         float transparency = 1.0f;
         TransparencyModes transparencyMode = Transparent;
@@ -344,7 +339,6 @@
         if( applyTransparency )
             setTransparency( transparency, transparencyMode, transparencyAlphaFromTextures );
 
->>>>>>> 4c0afaa0
         creator->requestSlot( /*mTextureHash*/0, this, false );
         calculateHash();
     }
