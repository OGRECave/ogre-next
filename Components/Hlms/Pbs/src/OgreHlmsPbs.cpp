--- conflicted
+++ resolved
@@ -300,7 +300,7 @@
 #endif
         mSetupWorldMatBuf( true ),
         mDebugPssmSplits( false ),
-<<<<<<< HEAD
+        mShadowReceiversInPixelShader( false ),
         mPerceptualRoughness( true ),
         mAutoSpecIblMaxMipmap( true ),
         mVctFullConeCount( false ),
@@ -309,9 +309,6 @@
         mUseObbRestraintAreaLtc( false ),
 #endif
         mUseLightBuffers( false ),
-=======
-        mShadowReceiversInPixelShader( false ),
->>>>>>> 9c20a3d5
         mShadowFilter( PCF_3x3 ),
         mEsmK( 600u ),
         mAmbientLightMode( AmbientAuto )
@@ -3486,18 +3483,14 @@
         outDataFolderPath = "Hlms/Pbs/" + shaderSyntax;
     }
     //-----------------------------------------------------------------------------------
-<<<<<<< HEAD
+    void HlmsPbs::setShadowReceiversInPixelShader( bool bInPixelShader )
+    {
+        mShadowReceiversInPixelShader = bInPixelShader;
+    }
+    //-----------------------------------------------------------------------------------
     void HlmsPbs::setDebugPssmSplits( bool bDebug ) { mDebugPssmSplits = bDebug; }
     //-----------------------------------------------------------------------------------
     void HlmsPbs::setPerceptualRoughness( bool bPerceptualRoughness )
-=======
-    void HlmsPbs::setShadowReceiversInPixelShader( bool bInPixelShader )
-    {
-        mShadowReceiversInPixelShader = bInPixelShader;
-    }
-    //-----------------------------------------------------------------------------------
-    void HlmsPbs::setDebugPssmSplits( bool bDebug )
->>>>>>> 9c20a3d5
     {
         mPerceptualRoughness = bPerceptualRoughness;
     }
