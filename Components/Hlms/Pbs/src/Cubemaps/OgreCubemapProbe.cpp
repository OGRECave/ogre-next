--- conflicted
+++ resolved
@@ -57,13 +57,7 @@
         mInvOrientation( Matrix3::IDENTITY ),
         mProbeShape( Aabb::BOX_ZERO ),
         mTexture( 0 ),
-<<<<<<< HEAD
-        mCubemapArrayIdx( std::numeric_limits<uint16>::max() ),
-        mMsaa( 1u ),
-=======
         mCubemapArrayIdx( std::numeric_limits<uint32>::max() ),
-        mWorkspaceMipmapsExecMask( 0x01 ),
->>>>>>> 272025b4
         mClearWorkspace( 0 ),
         mWorkspace( 0 ),
         mCamera( 0 ),
