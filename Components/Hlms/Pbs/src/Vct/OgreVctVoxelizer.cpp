--- conflicted
+++ resolved
@@ -37,6 +37,7 @@
 #include "OgreHlmsCompute.h"
 #include "OgreHlmsComputeJob.h"
 #include "OgreItem.h"
+#include "OgreLogManager.h"
 #include "OgreLwString.h"
 #include "OgreMaterial.h"
 #include "OgreMaterialManager.h"
@@ -54,25 +55,7 @@
 #include "Vao/OgreStagingBuffer.h"
 #include "Vao/OgreUavBufferPacked.h"
 #include "Vao/OgreVaoManager.h"
-<<<<<<< HEAD
 #include "Vao/OgreVertexArrayObject.h"
-=======
-
-#include "Vao/OgreStagingBuffer.h"
-
-#include "Compute/OgreComputeTools.h"
-
-#include "OgreHlmsCompute.h"
-#include "OgreHlmsComputeJob.h"
-#include "OgreLwString.h"
-
-#include "OgreTextureGpuManager.h"
-#include "OgrePixelFormatGpuUtils.h"
-#include "OgreStringConverter.h"
-
-#include "OgreLogManager.h"
-#include "OgreProfiler.h"
->>>>>>> 45f820fa
 
 #define TODO_deal_no_index_buffer
 
@@ -622,17 +605,7 @@
 
         MeshPtrMap::iterator itor = mMeshesV2.find( mesh );
 
-<<<<<<< HEAD
-        if( !bCompressed )
-        {
-            const bool isNewEntry = itor == mMeshesV2.end();
-            // Force no compression, even if the entry was already there
-            QueuedMesh &queuedMesh = mMeshesV2[mesh];
-            // const bool wasCompressed = queuedMesh.bCompressed;
-            queuedMesh.bCompressed = false;
-=======
         const bool isNewEntry = itor == mMeshesV2.end();
->>>>>>> 45f820fa
 
         if( isNewEntry )
         {
@@ -644,22 +617,18 @@
                 {
                     bCanAdd = false;
                     LogManager::getSingleton().logMessage(
-                                "WARNING: Mesh '" + mesh->getName() +
-                                "' contains geometry without index buffers. This is currently not "
-                                "implemented and cannot be added to VctVoxelizer. GI may not look as "
-                                "expected", LML_CRITICAL );
+                        "WARNING: Mesh '" + mesh->getName() +
+                            "' contains geometry without index buffers. This is currently not "
+                            "implemented and cannot be added to VctVoxelizer. GI may not look as "
+                            "expected",
+                        LML_CRITICAL );
                 }
             }
         }
 
         if( bCanAdd )
         {
-<<<<<<< HEAD
-            // We can only request with compression if the entry wasn't already there
-            if( itor == mMeshesV2.end() )
-=======
             if( !bCompressed )
->>>>>>> 45f820fa
             {
                 // Force no compression, even if the entry was already there
                 QueuedMesh &queuedMesh = mMeshesV2[mesh];
