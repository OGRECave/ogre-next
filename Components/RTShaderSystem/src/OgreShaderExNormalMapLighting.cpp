--- conflicted
+++ resolved
@@ -42,11 +42,6 @@
 /*                                                                      */
 /************************************************************************/
 String NormalMapLighting::Type                      = "SGX_NormalMapLighting";
-<<<<<<< HEAD
-=======
-
-Light NormalMapLighting::msBlankLight;
->>>>>>> 83e497b5
 
 //-----------------------------------------------------------------------
 NormalMapLighting::NormalMapLighting()
@@ -61,13 +56,6 @@
     mNormalMapMipFilter             = FO_POINT;
     mNormalMapAnisotropy            = 1;
     mNormalMapMipBias               = -1.0;
-<<<<<<< HEAD
-=======
-
-    msBlankLight.setDiffuseColour(ColourValue::Black);
-    msBlankLight.setSpecularColour(ColourValue::Black);
-    msBlankLight.setAttenuation(0,1,0,0);
->>>>>>> 83e497b5
 }
 
 //-----------------------------------------------------------------------
@@ -128,15 +116,9 @@
         // Search a matching light from the current sorted lights of the given renderable.
         for (unsigned int j = curSearchLightIndex; j < pLightList->size(); ++j)
         {
-<<<<<<< HEAD
             if (pLightList->at(j).light->getType() == curLightType)
             {               
                 srcLight = const_cast<Light*>(pLightList->at(j).light);
-=======
-            if (pLightList->at(j)->getType() == curLightType)
-            {               
-                srcLight = pLightList->at(j);
->>>>>>> 83e497b5
                 curSearchLightIndex = j + 1;
                 break;
             }           
@@ -144,14 +126,9 @@
 
         // No matching light found -> use a blank dummy light for parameter update.
         if (srcLight == NULL)
-<<<<<<< HEAD
         {           
             assert("No matching light found!");
             return;
-=======
-        {                       
-            srcLight = &msBlankLight;
->>>>>>> 83e497b5
         }
 
 
@@ -176,11 +153,7 @@
         case Light::LT_POINT:
 
             // Update light position. (World space).                
-<<<<<<< HEAD
             vParameter = srcLight->getAs4DVector();
-=======
-            vParameter = srcLight->getAs4DVector(true);
->>>>>>> 83e497b5
             curParams.mPosition->setGpuParameter(vParameter);
 
             // Update light attenuation parameters.
@@ -196,11 +169,7 @@
                 Vector3 vec3;               
                                             
                 // Update light position. (World space).                
-<<<<<<< HEAD
                 vParameter = srcLight->getAs4DVector();
-=======
-                vParameter = srcLight->getAs4DVector(true);
->>>>>>> 83e497b5
                 curParams.mPosition->setGpuParameter(vParameter);
 
                             
