--- conflicted
+++ resolved
@@ -168,11 +168,6 @@
 
     /** Sort the sub render states composing this render state. */
     void sortSubRenderStates();
-<<<<<<< HEAD
-
-    /** Comparison function of the sub render states. */
-    static int sSubRenderStateCompare(const void * p0, const void *p1);
-
     
     /** Create CPU programs that represent this render state.   
     */
@@ -199,34 +194,6 @@
     */
     void removeSubRenderStateInstance(SubRenderState* subRenderState);
 
-=======
-    
-    /** Create CPU programs that represent this render state.   
-    */
-    bool createCpuPrograms();
-
-    /** Create the program set of this render state.
-    */
-    ProgramSet* createProgramSet();
-
-    /* Destroy the program set of this render state. */
-    void destroyProgramSet();
-
-    /** Return the program set of this render state.
-    */
-    ProgramSet* getProgramSet() { return mProgramSet; }
-
-    /** Add sub render state to this render state.
-    @param subRenderState The sub render state to add.
-    */
-    void addSubRenderStateInstance(SubRenderState* subRenderState);
-
-    /** Remove sub render state from this render state.
-    @param subRenderState The sub render state to remove.
-    */
-    void removeSubRenderStateInstance(SubRenderState* subRenderState);
-
->>>>>>> 83e497b5
     
 // Attributes.
 protected:
