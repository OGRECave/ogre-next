--- conflicted
+++ resolved
@@ -83,9 +83,6 @@
     @see SubRenderState::preAddToRenderState.
     */
     virtual bool preAddToRenderState(const RenderState* renderState, Pass* srcPass, Pass* dstPass);
-<<<<<<< HEAD
-
-=======
     
     static void AddTextureSampleWrapperInvocation(UniformParameterPtr textureSampler,UniformParameterPtr textureSamplerState,
         GpuConstantType samplerType, Function* function, int groupOrder, int& internalCounter);
@@ -93,16 +90,11 @@
     
     static ParameterPtr GetSamplerWrapperParam(GpuConstantType samplerType,Function* function);
 
->>>>>>> 83e497b5
     static String Type;
 
 // Protected types:
 protected:
-<<<<<<< HEAD
-
-=======
-    
->>>>>>> 83e497b5
+    
     // Per texture unit parameters.
     struct _OgreRTSSExport TextureUnitParams
     {
@@ -116,7 +108,7 @@
         GpuConstantType mTextureSamplerType;
         // Vertex shader input texture coordinate type.
         GpuConstantType mVSInTextureCoordinateType;
-        // Vertex shader output texture coordinates type.       
+        // Vertex shader output texture coordinates type.
         GpuConstantType mVSOutTextureCoordinateType;
         // Texture coordinates calculation method.
         TexCoordCalcMethod mTexCoordCalcMethod;
@@ -126,11 +118,8 @@
         UniformParameterPtr mTextureViewProjImageMatrix;
         // Texture sampler parameter.
         UniformParameterPtr mTextureSampler;
-<<<<<<< HEAD
-=======
     // Texture sampler state parameter.
         UniformParameterPtr mTextureSamplerState;
->>>>>>> 83e497b5
         // Vertex shader input texture coordinates parameter.
         ParameterPtr mVSInputTexCoord;
         // Vertex shader output texture coordinates parameter.
