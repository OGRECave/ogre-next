/*
-----------------------------------------------------------------------------
This source file is part of OGRE
(Object-oriented Graphics Rendering Engine)
For the latest info, see http://www.ogre3d.org

Copyright (c) 2000-2012 Torus Knot Software Ltd
Permission is hereby granted, free of charge, to any person obtaining a copy
of this software and associated documentation files (the "Software"), to deal
in the Software without restriction, including without limitation the rights
to use, copy, modify, merge, publish, distribute, sublicense, and/or sell
copies of the Software, and to permit persons to whom the Software is
furnished to do so, subject to the following conditions:

The above copyright notice and this permission notice shall be included in
all copies or substantial portions of the Software.

THE SOFTWARE IS PROVIDED "AS IS", WITHOUT WARRANTY OF ANY KIND, EXPRESS OR
IMPLIED, INCLUDING BUT NOT LIMITED TO THE WARRANTIES OF MERCHANTABILITY,
FITNESS FOR A PARTICULAR PURPOSE AND NONINFRINGEMENT. IN NO EVENT SHALL THE
AUTHORS OR COPYRIGHT HOLDERS BE LIABLE FOR ANY CLAIM, DAMAGES OR OTHER
LIABILITY, WHETHER IN AN ACTION OF CONTRACT, TORT OR OTHERWISE, ARISING FROM,
OUT OF OR IN CONNECTION WITH THE SOFTWARE OR THE USE OR OTHER DEALINGS IN
THE SOFTWARE.
-----------------------------------------------------------------------------
*/
#ifndef _ShaderGenerator_
#define _ShaderGenerator_

#include "OgreShaderPrerequisites.h"
#include "OgreSingleton.h"
#include "OgreRenderObjectListener.h"
#include "OgreSceneManager.h"
#include "OgreShaderRenderState.h"
#include "OgreScriptTranslator.h"
#include "OgreShaderScriptTranslator.h"


namespace Ogre {
namespace RTShader {

/** \addtogroup Core
*  @{
*/
/** \addtogroup RTShader
*  @{
*/

/** Shader generator system main interface. This singleton based class
enables automatic generation of shader code based on existing material techniques.
*/
class _OgreRTSSExport ShaderGenerator : public Singleton<ShaderGenerator>, public RTShaderSystemAlloc
{
// Interface.
public:

	/** 
	Initialize the Shader Generator System.
	Return true upon success.
	*/
	static bool initialize();

	/** 
	Finalize the Shader Generator instance.
	*/
	static void finalize();


	/** Override standard Singleton retrieval.
	@remarks
	Why do we do this? Well, it's because the Singleton
	implementation is in a .h file, which means it gets compiled
	into anybody who includes it. This is needed for the
	Singleton template to work, but we actually only want it
	compiled into the implementation of the class based on the
	Singleton, not all of them. If we don't change this, we get
	link errors when trying to use the Singleton-based class from
	an outside dll.
	@par
	This method just delegates to the template version anyway,
	but the implementation stays in this single compilation unit,
	preventing link errors.
	*/
	static ShaderGenerator& getSingleton();	


	/** Override standard Singleton retrieval.
	@remarks
	Why do we do this? Well, it's because the Singleton
	implementation is in a .h file, which means it gets compiled
	into anybody who includes it. This is needed for the
	Singleton template to work, but we actually only want it
	compiled into the implementation of the class based on the
	Singleton, not all of them. If we don't change this, we get
	link errors when trying to use the Singleton-based class from
	an outside dll.
	@par
	This method just delegates to the template version anyway,
	but the implementation stays in this single compilation unit,
	preventing link errors.
	*/
	static ShaderGenerator* getSingletonPtr();

	/** 
	Add a scene manager to the shader generator scene managers list.
	@param sceneMgr The scene manager to add to the list.
	*/
	void addSceneManager(SceneManager* sceneMgr);

	/** 
	Remove a scene manager from the shader generator scene managers list.
	@param sceneMgr The scene manager to remove from the list.
	*/
	void removeSceneManager(SceneManager* sceneMgr);

	/** 
	Get the active scene manager that is doint the actual scene rendering.
	This attribute will be update on the call to preFindVisibleObjects. 
	*/
	SceneManager* getActiveSceneManager();
	
	/** 
	Set the target shader language.
	@param shaderLanguage The output shader language to use.	
	@remarks The default shader language is cg.
	*/
	void setTargetLanguage(const String& shaderLanguage);

	/** 
	Return the target shader language currently in use.		
	*/
	const String& getTargetLanguage() const { return mShaderLanguage; }

	/** 
	Set the output vertex shader target profiles.
	@param vertexShaderProfiles The target profiles for the vertex shader.	
	*/
	void setVertexShaderProfiles(const String& vertexShaderProfiles);

	/** 
	Get the output vertex shader target profiles.	
	*/
	const String& getVertexShaderProfiles() const { return mVertexShaderProfiles; }

	/** 
	Get the output vertex shader target profiles as list of strings.	
	*/
	const StringVector& getVertexShaderProfilesList() const { return mVertexShaderProfilesList; }


	/** 
	Set the output fragment shader target profiles.
	@param fragmentShaderProfiles The target profiles for the fragment shader.	
	*/
	void setFragmentShaderProfiles(const String& fragmentShaderProfiles);

	/** 
	Get the output fragment shader target profiles.	
	*/
	const String& getFragmentShaderProfiles() const { return mFragmentShaderProfiles; }

	/** 
	Get the output fragment shader target profiles as list of strings.
	*/
	const StringVector& getFragmentShaderProfilesList() const { return mFragmentShaderProfilesList; }

	/** 
	Set the output shader cache path. Generated shader code will be written to this path.
	In case of empty cache path shaders will be generated directly from system memory.
	@param cachePath The cache path of the shader.	
	The default is empty cache path.
	*/
	void setShaderCachePath(const String& cachePath);

	/** 
	Get the output shader cache path.
	*/
	const String& getShaderCachePath() const { return mShaderCachePath; }

	/** 
	Flush the shader cache. This operation will cause all active sachems to be invalidated and will
	destroy any CPU/GPU program that created by this shader generator.
	*/
	void flushShaderCache();

	/** 
	Return a global render state associated with the given scheme name.
	Modifying this render state will affect all techniques that belongs to that scheme.
	This is the best way to apply global changes to all techniques.
	After altering the render state one should call invalidateScheme method in order to 
	regenerate shaders.
	@param schemeName The destination scheme name.
	*/
	RenderState* getRenderState(const String& schemeName);


	typedef std::pair<RenderState*, bool> RenderStateCreateOrRetrieveResult;
	/** 
	Returns a requested render state. If the render state does not exist this function creates it.
	@param schemeName The scheme name to retrieve.
	*/
	RenderStateCreateOrRetrieveResult createOrRetrieveRenderState(const String& schemeName);


	/** 
	Tells if a given render state exists
	@param schemeName The scheme name to check.
	*/
	bool hasRenderState(const String& schemeName) const;
	

	/** 
	Get render state of specific pass.
	Using this method allows the user to customize the behavior of a specific pass.
	@param schemeName The destination scheme name.
	@param materialName The specific material name.
	@param passIndex The pass index.
	*/
<<<<<<< HEAD
	RenderState*	getRenderState				(const String& schemeName, const String& materialName, unsigned short passIndex);
    /** 
	Get render state of specific pass.
	Using this method allows the user to customize the behavior of a specific pass.
	@param schemeName The destination scheme name.
	@param materialName The specific material name.
	@param groupName The specific material name.
	@param passIndex The pass index.
	*/
	RenderState*	getRenderState				(const String& schemeName, const String& materialName, const String& groupName, unsigned short passIndex);
=======
	RenderState* getRenderState(const String& schemeName, const String& materialName, unsigned short passIndex);
	RenderState* getRenderState(const String& schemeName, const String& materialName, const String& groupName, unsigned short passIndex);
>>>>>>> b9d29143

	/** 
	Add sub render state factory. Plugins or 3d party applications may implement sub classes of
	SubRenderState interface. Add the matching factory will allow the application to create instances 
	of these sub classes.
	@param factory The factory to add.
	*/
	void addSubRenderStateFactory(SubRenderStateFactory* factory);

	/** 
	Returns the number of existing factories
	*/
	size_t getNumSubRenderStateFactories() const;

	/** 
	Returns a sub render state factory by index
	@note index must be lower than the value returned by getNumSubRenderStateFactories()
	*/
	SubRenderStateFactory* getSubRenderStateFactory(size_t index);

	/** 
	Returns a sub render state factory by name
	*/
	SubRenderStateFactory* getSubRenderStateFactory(const String& type);

	/** 
	Remove sub render state factory. 
	@param factory The factory to remove.
	*/
	void removeSubRenderStateFactory(SubRenderStateFactory* factory);

	/** 
	Create an instance of sub render state from a given type. 
	@param type The type of sub render state to create.
	*/
	SubRenderState* createSubRenderState(const String& type);

	
	/** 
	Destroy an instance of sub render state. 
	@param subRenderState The instance to destroy.
	*/
	void destroySubRenderState(SubRenderState* subRenderState);


	/** 
	Checks if a shader based technique has been created for a given technique. 
	Return true if exist. False if not.
	@param materialName The source material name.
	@param srcTechniqueSchemeName The source technique scheme name.
	@param dstTechniqueSchemeName The destination shader based technique scheme name.
	*/
<<<<<<< HEAD
	bool			hasShaderBasedTechnique	(const String& materialName, const String& srcTechniqueSchemeName, const String& dstTechniqueSchemeName) const;
    /** 
	Checks if a shader based technique has been created for a given technique. 
	Return true if exist. False if not.
	@param materialName The source material name.
	@param groupName The source group name.	
	@param srcTechniqueSchemeName The source technique scheme name.
	@param dstTechniqueSchemeName The destination shader based technique scheme name.
	*/
	bool			hasShaderBasedTechnique	(const String& materialName, const String& groupName, const String& srcTechniqueSchemeName, const String& dstTechniqueSchemeName) const;
=======
	bool hasShaderBasedTechnique(const String& materialName, const String& srcTechniqueSchemeName, const String& dstTechniqueSchemeName) const;
	bool hasShaderBasedTechnique(const String& materialName, const String& groupName, const String& srcTechniqueSchemeName, const String& dstTechniqueSchemeName) const;
>>>>>>> b9d29143

	/** 
	Create shader based technique from a given technique. 
	Return true upon success. Failure may occur if the source technique is not FFP pure, or different
	source technique is mapped to the requested destination scheme.
	@param materialName The source material name.
	@param srcTechniqueSchemeName The source technique scheme name.
	@param dstTechniqueSchemeName The destination shader based technique scheme name.
	@param overProgrammable If true a shader will be created even if the material has shaders
	*/
<<<<<<< HEAD
	bool			createShaderBasedTechnique	(const String& materialName, const String& srcTechniqueSchemeName, const String& dstTechniqueSchemeName, bool overProgrammable = false);
    /** 
	Create shader based technique from a given technique. 
	Return true upon success. Failure may occur if the source technique is not FFP pure, or different
	source technique is mapped to the requested destination scheme.
	@param materialName The source material name.
	@param groupName The source group name.	
	@param srcTechniqueSchemeName The source technique scheme name.
	@param dstTechniqueSchemeName The destination shader based technique scheme name.
	@param overProgrammable If true a shader will be created even if the material has shaders
	*/
	bool			createShaderBasedTechnique	(const String& materialName, const String& groupName, const String& srcTechniqueSchemeName, const String& dstTechniqueSchemeName, bool overProgrammable = false);
=======
	bool createShaderBasedTechnique(const String& materialName, const String& srcTechniqueSchemeName, const String& dstTechniqueSchemeName, bool overProgrammable = false);
	bool createShaderBasedTechnique(const String& materialName, const String& groupName, const String& srcTechniqueSchemeName, const String& dstTechniqueSchemeName, bool overProgrammable = false);
>>>>>>> b9d29143


	/** 
	Remove shader based technique from a given technique. 
	Return true upon success. Failure may occur if the given source technique was not previously
	registered successfully using the createShaderBasedTechnique method.
	@param materialName The source material name.
	@param srcTechniqueSchemeName The source technique scheme name.
	@param dstTechniqueSchemeName The destination shader based technique scheme name.
	*/
<<<<<<< HEAD
	bool			removeShaderBasedTechnique	(const String& materialName, const String& srcTechniqueSchemeName, const String& dstTechniqueSchemeName);
    /** 
	Remove shader based technique from a given technique. 
	Return true upon success. Failure may occur if the given source technique was not previously
	registered successfully using the createShaderBasedTechnique method.
	@param materialName The source material name.
	@param groupName The source group name.	
	@param srcTechniqueSchemeName The source technique scheme name.
	@param dstTechniqueSchemeName The destination shader based technique scheme name.
	*/
	bool			removeShaderBasedTechnique	(const String& materialName, const String& groupName, const String& srcTechniqueSchemeName, const String& dstTechniqueSchemeName);
=======
	bool removeShaderBasedTechnique(const String& materialName, const String& srcTechniqueSchemeName, const String& dstTechniqueSchemeName);
	bool removeShaderBasedTechnique(const String& materialName, const String& groupName, const String& srcTechniqueSchemeName, const String& dstTechniqueSchemeName);
>>>>>>> b9d29143


	/** 
	Remove all shader based techniques of the given material. 
	Return true upon success.
	@param materialName The source material name.	
	@param groupName The source group name.	
	*/
	bool removeAllShaderBasedTechniques(const String& materialName, const String& groupName = ResourceGroupManager::AUTODETECT_RESOURCE_GROUP_NAME);

	/** 
	Clone all shader based techniques from one material to another.
	This function can be used in conjunction with the Material::clone() function to copy 
	both material properties and RTSS state from one material to another.
	@param srcMaterialName The source material name.	
	@param srcGroupName The source group name.	
	@param dstMaterialName The destination material name.	
	@param dstGroupName The destination group name.	
	@return True if successful
	*/
	bool cloneShaderBasedTechniques(const String& srcMaterialName, 
		const String& srcGroupName,	const String& dstMaterialName, const String& dstGroupName);

	/** 
	Remove all shader based techniques that created by this shader generator.	
	*/
	void removeAllShaderBasedTechniques();

	/** 
	Create a scheme.
	@param schemeName The scheme name to create.
	*/
	void createScheme(const String& schemeName);

	/** 
	Invalidate a given scheme. This action will lead to shader regeneration of all techniques belongs to the
	given scheme name.
	@param schemeName The scheme to invalidate.
	*/
	void invalidateScheme(const String& schemeName);

	/** 
	Validate a given scheme. This action will generate shader programs for all techniques of the
	given scheme name.
	@param schemeName The scheme to validate.
	*/
	bool validateScheme(const String& schemeName);
	
	/** 
	Invalidate specific material scheme. This action will lead to shader regeneration of the technique belongs to the
	given scheme name.
	@param schemeName The scheme to invalidate.
	@param materialName The material to invalidate.
	@param groupName The source group name.	
	*/
	void invalidateMaterial(const String& schemeName, const String& materialName, const String& groupName = ResourceGroupManager::AUTODETECT_RESOURCE_GROUP_NAME);

	/** 
	Validate specific material scheme. This action will generate shader programs for the technique of the
	given scheme name.
	@param schemeName The scheme to validate.
	@param materialName The material to validate.
	@param groupName The source group name.	
	*/
	bool validateMaterial(const String& schemeName, const String& materialName, const String& groupName = ResourceGroupManager::AUTODETECT_RESOURCE_GROUP_NAME);	


	/** 
	Return custom material Serializer of the shader generator.
	This is useful when you'd like to export certain material that contains shader generator effects.
	I.E - when writing an exporter you may want mark your material as shader generated material 
	so in the next time you will load it by your application it will automatically generate shaders with custom
	attributes you wanted. To do it you'll have to do the following steps:
	1. Create shader based technique for you material via the createShaderBasedTechnique() method.
	2. Create MaterialSerializer instance.
	3. Add the return instance of serializer listener to the MaterialSerializer.
	4. Call one of the export methods of MaterialSerializer.
	*/
	SGMaterialSerializerListener* getMaterialSerializerListener();


	/** Return the current number of generated vertex shaders. */
	size_t getVertexShaderCount() const;


	/** Return the current number of generated fragment shaders. */
	size_t getFragmentShaderCount() const;



	/** Set the vertex shader outputs compaction policy. 
	@see VSOutputCompactPolicy.
	@param policy The policy to set.
	*/
	void setVertexShaderOutputsCompactPolicy(VSOutputCompactPolicy policy)  { mVSOutputCompactPolicy = policy; }
	
	/** Get the vertex shader outputs compaction policy. 
	@see VSOutputCompactPolicy.	
	*/
	VSOutputCompactPolicy getVertexShaderOutputsCompactPolicy() const { return mVSOutputCompactPolicy; }


	/** Sets whether shaders are created for passes with shaders.
	Note that this only refers to when the system parses the materials itself.
	Not for when calling the createShaderBasedTechnique() function directly
	@param value The value to set this attribute pass.	
	*/
	void setCreateShaderOverProgrammablePass(bool value) { mCreateShaderOverProgrammablePass = value; }

	/** Returns whether shaders are created for passes with shaders.
	@see setCreateShaderOverProgrammablePass().	
	*/
	bool getCreateShaderOverProgrammablePass() const { return mCreateShaderOverProgrammablePass; }


	/** Returns the amount of schemes used in the for RT shader generation
	*/
	size_t getRTShaderSchemeCount() const;

	/** Returns the scheme name used in the for RT shader generation by index
	*/
	const String& getRTShaderScheme(size_t index) const;

	/// Default material scheme of the shader generator.
	static String DEFAULT_SCHEME_NAME;

// Protected types.
protected:
	class SGPass;
	class SGTechnique;
	class SGMaterial;
	class SGScheme;

	typedef std::pair<String,String>				MatGroupPair;
	struct MatGroupPair_less
	{
		// ensure we arrange the list first by material name then by group name
		bool operator()(const MatGroupPair& p1, const MatGroupPair& p2) const
		{
			int cmpVal = strcmp(p1.first.c_str(),p2.first.c_str());
			return (cmpVal < 0) || ((cmpVal == 0) && (strcmp(p1.second.c_str(),p2.second.c_str()) < 0));
		}
	};

	typedef vector<SGPass*>::type					SGPassList;
	typedef SGPassList::iterator					SGPassIterator;
	typedef SGPassList::const_iterator				SGPassConstIterator;

	typedef vector<SGTechnique*>::type				SGTechniqueList;
	typedef SGTechniqueList::iterator				SGTechniqueIterator;
	typedef SGTechniqueList::const_iterator			SGTechniqueConstIterator;

	typedef map<SGTechnique*, SGTechnique*>::type	SGTechniqueMap;
	typedef SGTechniqueMap::iterator				SGTechniqueMapIterator;
	
	typedef map<MatGroupPair, SGMaterial*, MatGroupPair_less>::type	SGMaterialMap;
	typedef SGMaterialMap::iterator					SGMaterialIterator;
	typedef SGMaterialMap::const_iterator			SGMaterialConstIterator;

	typedef map<String, SGScheme*>::type			SGSchemeMap;
	typedef SGSchemeMap::iterator					SGSchemeIterator;
	typedef SGSchemeMap::const_iterator				SGSchemeConstIterator;

	typedef map<String, ScriptTranslator*>::type	SGScriptTranslatorMap;
	typedef SGScriptTranslatorMap::iterator			SGScriptTranslatorIterator;
	typedef SGScriptTranslatorMap::const_iterator	SGScriptTranslatorConstIterator;


	
	/** Shader generator pass wrapper class. */
	class _OgreRTSSExport SGPass : public RTShaderSystemAlloc
	{
	public:
		SGPass(SGTechnique* parent, Pass* srcPass, Pass* dstPass);
		~SGPass();
	
		/** Build the render state. */
		void buildTargetRenderState();

		/** Acquire the CPU/GPU programs for this pass. */
		void acquirePrograms();

		/** Release the CPU/GPU programs of this pass. */
		void releasePrograms();


		/** Called when a single object is about to be rendered. */
		void notifyRenderSingleObject(Renderable* rend, const AutoParamDataSource* source, const LightList* pLightList, bool suppressRenderStateChanges);

		/** Get source pass. */
		Pass* getSrcPass() { return mSrcPass; }

		/** Get destination pass. */
		Pass* getDstPass() { return mDstPass; }

		/** Get custom FPP sub state of this pass. */
		SubRenderState* getCustomFFPSubState(int subStateOrder);

		/** Get custom render state of this pass. */
		RenderState* getCustomRenderState() { return mCustomRenderState; }

		/** Set the custom render state of this pass. */
		void setCustomRenderState(RenderState* customRenderState) { mCustomRenderState = customRenderState; }

		// Key name for associating with a Pass instance.
		static String UserKey;
	
	protected:
		SubRenderState* getCustomFFPSubState(int subStateOrder, const RenderState* renderState);

	protected:
		// Parent technique.
		SGTechnique* mParent;
		// Source pass.
		Pass* mSrcPass;
		// Destination pass.
		Pass* mDstPass;
		// Custom render state.
		RenderState* mCustomRenderState;
		// The compiled render state.		
		TargetRenderState* mTargetRenderState;
	};

	
	/** Shader generator technique wrapper class. */
	class _OgreRTSSExport SGTechnique : public RTShaderSystemAlloc
	{
	public:
		SGTechnique(SGMaterial* parent, Technique* srcTechnique, const String& dstTechniqueSchemeName);		
		~SGTechnique();
		
		/** Get the parent SGMaterial */
		const SGMaterial* getParent() const { return mParent; }
		
		/** Get the source technique. */
		Technique* getSourceTechnique() { return mSrcTechnique; }

		/** Get the destination technique. */
		Technique* getDestinationTechnique() { return mDstTechnique; }

		/** Get the destination technique scheme name. */
		const String& getDestinationTechniqueSchemeName() const { return mDstTechniqueSchemeName; }
		
		/** Build the render state. */
		void buildTargetRenderState();

		/** Acquire the CPU/GPU programs for this technique. */
		void acquirePrograms();

		/** Release the CPU/GPU programs of this technique. */
		void releasePrograms();

		/** Tells the technique that it needs to generate shader code. */
		void setBuildDestinationTechnique(bool buildTechnique)	{ mBuildDstTechnique = buildTechnique; }		

		/** Tells if the destination technique should be build. */
		bool getBuildDestinationTechnique() const				{ return mBuildDstTechnique; }

		/** Get render state of specific pass.
		@param passIndex The pass index.
		*/
		RenderState* getRenderState(unsigned short passIndex);
		/** Tells if a custom render state exists for the given pass. */
		bool hasRenderState(unsigned short passIndex);

		// Key name for associating with a Technique instance.
		static String UserKey;

	protected:
		
		/** Create the passes entries. */
		void createSGPasses();

		/** Destroy the passes entries. */
		void destroySGPasses();
		
	protected:
		// Parent material.		
		SGMaterial* mParent;
		// Source technique.
		Technique* mSrcTechnique;
		// Destination technique.
		Technique* mDstTechnique;
		// All passes entries.
		SGPassList mPassEntries;
		// The custom render states of all passes.
		RenderStateList mCustomRenderStates;
		// Flag that tells if destination technique should be build.		
		bool mBuildDstTechnique;
		// Scheme name of destination technique.
		String mDstTechniqueSchemeName;
    };

	
	/** Shader generator material wrapper class. */
	class _OgreRTSSExport SGMaterial : public RTShaderSystemAlloc
	{	
	
	public:
		/** Class constructor. */
		SGMaterial(const String& materialName, const String& groupName)	: mName(materialName), mGroup(groupName) 
		{

		}

		/** Get the material name. */
		const String& getMaterialName() const	{ return mName; }
		
		/** Get the group name. */
		const String& getGroupName() const	{ return mGroup; }

		/** Get the const techniques list of this material. */
		const SGTechniqueList& getTechniqueList() const	 { return mTechniqueEntries; }

		/** Get the techniques list of this material. */
		SGTechniqueList& getTechniqueList() 			 { return mTechniqueEntries; }
	
	protected:
		// The material name.
		String mName;
		// The group name.
		String mGroup;
		// All passes entries.
		SGTechniqueList mTechniqueEntries;
	};

	
	/** Shader generator scheme class. */
	class _OgreRTSSExport SGScheme : public RTShaderSystemAlloc
	{	
	public:
		SGScheme(const String& schemeName);
		~SGScheme();	


		/** Return true if this scheme dose not contains any techniques.
		*/
		bool empty() const  { return mTechniqueEntries.empty(); }
		
		/** Invalidate the whole scheme.
		@see ShaderGenerator::invalidateScheme.
		*/
		void invalidate();

		/** Validate the whole scheme.
		@see ShaderGenerator::validateScheme.
		*/
		void validate();

		/** Invalidate specific material.
		@see ShaderGenerator::invalidateMaterial.
		*/
		void invalidate(const String& materialName, const String& groupName = ResourceGroupManager::AUTODETECT_RESOURCE_GROUP_NAME);

		/** Validate specific material.
		@see ShaderGenerator::validateMaterial.
		*/
		bool validate(const String& materialName, const String& groupName = ResourceGroupManager::AUTODETECT_RESOURCE_GROUP_NAME);
				
		/** Add a technique to current techniques list. */
		void addTechniqueEntry(SGTechnique* techEntry);

		/** Remove a technique from the current techniques list. */
		void removeTechniqueEntry(SGTechnique* techEntry);


		/** Get global render state of this scheme. 
		@see ShaderGenerator::getRenderState.
		*/
		RenderState* getRenderState();

		/** Get specific pass render state. 
		@see ShaderGenerator::getRenderState.
		*/
		RenderState* getRenderState(const String& materialName, const String& groupName, unsigned short passIndex);

	protected:
		/** Synchronize the current light settings of this scheme with the current settings of the scene. */
		void synchronizeWithLightSettings();

		/** Synchronize the fog settings of this scheme with the current settings of the scene. */
		void synchronizeWithFogSettings();


	protected:
		// Scheme name.
		String mName;
		// Technique entries.
		SGTechniqueList mTechniqueEntries;
		// Tells if this scheme is out of date.
		bool mOutOfDate;
		// The global render state of this scheme.
		RenderState* mRenderState;
		// Current fog mode.
		FogMode mFogMode;
	};


// Protected types.
protected:
	
	/** Shader generator RenderObjectListener sub class. */
	class _OgreRTSSExport SGRenderObjectListener : public RenderObjectListener, public RTShaderSystemAlloc
	{
	public:
		SGRenderObjectListener(ShaderGenerator* owner)
		{
			mOwner = owner;
		}

		/** 
		Listener overridden function notify the shader generator when rendering single object.
		*/
		virtual void notifyRenderSingleObject(Renderable* rend, const Pass* pass,  
			const AutoParamDataSource* source, 
			const LightList* pLightList, bool suppressRenderStateChanges)
		{
			mOwner->notifyRenderSingleObject(rend, pass, source, pLightList, suppressRenderStateChanges);
		}

	protected:
		ShaderGenerator* mOwner;
	};

	/** Shader generator scene manager sub class. */
	class _OgreRTSSExport SGSceneManagerListener : public SceneManager::Listener, public RTShaderSystemAlloc
	{
	public:
		SGSceneManagerListener(ShaderGenerator* owner)
		{
			mOwner = owner;
		}

		/** 
		Listener overridden function notify the shader generator when finding visible objects process started.
		*/
		virtual void preFindVisibleObjects(SceneManager* source, 
			SceneManager::IlluminationRenderStage irs, Viewport* v)
		{
			mOwner->preFindVisibleObjects(source, irs, v);
		}

		virtual void postFindVisibleObjects(SceneManager* source, 
			SceneManager::IlluminationRenderStage irs, Viewport* v)
		{

		}

		virtual void shadowTexturesUpdated(size_t numberOfShadowTextures) 
		{

		}

		virtual void shadowTextureCasterPreViewProj(Light* light, 
			Camera* camera, size_t iteration) 
		{

		}

		virtual void shadowTextureReceiverPreViewProj(Light* light, 
			Frustum* frustum)
		{

		}

	protected:
		// The shader generator instance.
		ShaderGenerator* mOwner;
	};

	/** Shader generator ScriptTranslatorManager sub class. */
	class _OgreRTSSExport SGScriptTranslatorManager : public ScriptTranslatorManager
	{
	public:
		SGScriptTranslatorManager(ShaderGenerator* owner)
		{
			mOwner = owner;
		}

		/// Returns the number of translators being managed
		virtual size_t getNumTranslators() const
		{
			return mOwner->getNumTranslators();
		}
		
		/// Returns a manager for the given object abstract node, or null if it is not supported
		virtual ScriptTranslator *getTranslator(const AbstractNodePtr& node)
		{
			return mOwner->getTranslator(node);
		}

	protected:
		// The shader generator instance.
		ShaderGenerator* mOwner;
	};

	//-----------------------------------------------------------------------------
	typedef map<String, SubRenderStateFactory*>::type 		SubRenderStateFactoryMap;
	typedef SubRenderStateFactoryMap::iterator 				SubRenderStateFactoryIterator;
	typedef SubRenderStateFactoryMap::const_iterator		SubRenderStateFactoryConstIterator;

	//-----------------------------------------------------------------------------
	typedef map<String, SceneManager*>::type 				SceneManagerMap;
	typedef SceneManagerMap::iterator 						SceneManagerIterator;
	typedef SceneManagerMap::const_iterator					SceneManagerConstIterator;

protected:
	/** Class default constructor */
	ShaderGenerator();

	/** Class destructor */
	~ShaderGenerator();

	/** Initialize the shader generator instance. */
	bool _initialize();
	
	/** Finalize the shader generator instance. */
	void _finalize();

	/** Find source technique to generate shader based technique based on it. */
	Technique* findSourceTechnique(const String& materialName, const String& groupName, const String& srcTechniqueSchemeName);

	/** Checks if a given technique has passes with shaders. */
	bool isProgrammable(Technique* tech) const;
 
	/** Called from the sub class of the RenderObjectLister when single object is rendered. */
	void notifyRenderSingleObject(Renderable* rend, const Pass* pass,  const AutoParamDataSource* source, const LightList* pLightList, bool suppressRenderStateChanges);

	/** Called from the sub class of the SceneManager::Listener when finding visible object process starts. */
	void preFindVisibleObjects(SceneManager* source, SceneManager::IlluminationRenderStage irs, Viewport* v);

	/** Create sub render state core extensions factories */
	void createSubRenderStateExFactories();

	/** Destroy sub render state core extensions factories */
	void destroySubRenderStateExFactories();

	/** Create an instance of the SubRenderState based on script properties using the
	current sub render state factories.
	@see SubRenderStateFactory::createInstance	
	@param compiler The compiler instance.
	@param prop The abstract property node.
	@param pass The pass that is the parent context of this node.
	@param translator The translator for the specific SubRenderState
	*/
	SubRenderState* createSubRenderState(ScriptCompiler* compiler, PropertyAbstractNode* prop, Pass* pass, SGScriptTranslator* translator);
	
	/** Create an instance of the SubRenderState based on script properties using the
	current sub render state factories.
	@see SubRenderStateFactory::createInstance	
	@param compiler The compiler instance.
	@param prop The abstract property node.
	@param texState The texture unit state that is the parent context of this node.
	@param translator The translator for the specific SubRenderState
	*/
	SubRenderState* createSubRenderState(ScriptCompiler* compiler, PropertyAbstractNode* prop, TextureUnitState* texState, SGScriptTranslator* translator);

	/** 
	Add custom script translator. 
	Return true upon success.
	@param key The key name of the given translator.
	@param translator The translator to associate with the given key.
	*/
	bool addCustomScriptTranslator(const String& key, ScriptTranslator* translator);

	/** 
	Remove custom script translator. 
	Return true upon success.
	@param key The key name of the translator to remove.	
	*/
	bool removeCustomScriptTranslator(const String& key);

	/** Return number of script translators. */
	size_t getNumTranslators() const;

	/** Return a matching script translator. */
	ScriptTranslator* getTranslator(const AbstractNodePtr& node);


	/** This method called by instance of SGMaterialSerializerListener and 
	serialize a given pass entry attributes.
	@param ser The material serializer.
	@param passEntry The SGPass instance.
	*/
	void serializePassAttributes(MaterialSerializer* ser, SGPass* passEntry);

	/** This method called by instance of SGMaterialSerializerListener and 
	serialize a given textureUnitState entry attributes.
	@param ser The material serializer.
	@param passEntry The SGPass instance.
	@param srcTextureUnit The TextureUnitState being serialized.
	*/
	void serializeTextureUnitStateAttributes(MaterialSerializer* ser, SGPass* passEntry, const TextureUnitState* srcTextureUnit);

	/** Finds an entry iterator in the mMaterialEntriesMap map.
	This function is able to find materials with group specified as 
	AUTODETECT_RESOURCE_GROUP_NAME 
	*/
	SGMaterialIterator findMaterialEntryIt(const String& materialName, const String& groupName);
	SGMaterialConstIterator findMaterialEntryIt(const String& materialName, const String& groupName) const;


	typedef std::pair<SGScheme*, bool> SchemeCreateOrRetrieveResult;
	/** 
	Returns a requested scheme. If the scheme does not exist this function creates it.
	@param schemeName The scheme name to retrieve.
	*/
	SchemeCreateOrRetrieveResult createOrRetrieveScheme(const String& schemeName);

    /** Used to check if finalizing */
    bool getIsFinalizing() const;
protected:	
	OGRE_AUTO_MUTEX													// Auto mutex.
	// The active scene manager.
	SceneManager* mActiveSceneMgr;
	// A map of all scene managers this generator is bound to.
	SceneManagerMap mSceneManagerMap;
	// Render object listener.
	SGRenderObjectListener* mRenderObjectListener;
	// Scene manager listener.
	SGSceneManagerListener* mSceneManagerListener;
	// Script translator manager.
	SGScriptTranslatorManager* mScriptTranslatorManager;
	// Custom material Serializer listener - allows exporting material that contains shader generated techniques.
	SGMaterialSerializerListener* mMaterialSerializerListener;
	// A map of the registered custom script translators.
	SGScriptTranslatorMap mScriptTranslatorsMap;
	// The core translator of the RT Shader System.
	SGScriptTranslator mCoreScriptTranslator;
	// The target shader language (currently only cg supported).
	String mShaderLanguage;
	// The target vertex shader profile. Will be used as argument for program compilation.
	String mVertexShaderProfiles;
	// List of target vertex shader profiles.
	StringVector mVertexShaderProfilesList;
	// The target fragment shader profile. Will be used as argument for program compilation.
	String mFragmentShaderProfiles;
	// List of target fragment shader profiles..
	StringVector mFragmentShaderProfilesList;
	// Path for caching the generated shaders.
	String mShaderCachePath;
	// Shader program manager.
	ProgramManager* mProgramManager;
	// Shader program writer manager.
	ProgramWriterManager* mProgramWriterManager;
	// Fixed Function Render state builder.
	FFPRenderStateBuilder* mFFPRenderStateBuilder;
	// Material entries map.
	SGMaterialMap mMaterialEntriesMap;
	// Scheme entries map.
	SGSchemeMap mSchemeEntriesMap;
	// All technique entries map.
	SGTechniqueMap mTechniqueEntriesMap;
	// Sub render state registered factories.
	SubRenderStateFactoryMap mSubRenderStateFactories;
	// Sub render state core extension factories.
	SubRenderStateFactoryMap mSubRenderStateExFactories;
	// True if active view port use a valid SGScheme.
	bool mActiveViewportValid;
	// Light count per light type.
	int mLightCount[3];
	// Vertex shader outputs compact policy.
	VSOutputCompactPolicy mVSOutputCompactPolicy;
	// Tells whether shaders are created for passes with shaders
	bool mCreateShaderOverProgrammablePass;
    // a flag to indicate finalizing
    bool mIsFinalizing;
private:
	friend class SGPass;
	friend class FFPRenderStateBuilder;
	friend class SGScriptTranslatorManager;
	friend class SGScriptTranslator;
	friend class SGMaterialSerializerListener;
	
};

/** @} */
/** @} */

}
}

#endif
<|MERGE_RESOLUTION|>--- conflicted
+++ resolved
@@ -216,7 +216,6 @@
 	@param materialName The specific material name.
 	@param passIndex The pass index.
 	*/
-<<<<<<< HEAD
 	RenderState*	getRenderState				(const String& schemeName, const String& materialName, unsigned short passIndex);
     /** 
 	Get render state of specific pass.
@@ -226,11 +225,8 @@
 	@param groupName The specific material name.
 	@param passIndex The pass index.
 	*/
-	RenderState*	getRenderState				(const String& schemeName, const String& materialName, const String& groupName, unsigned short passIndex);
-=======
 	RenderState* getRenderState(const String& schemeName, const String& materialName, unsigned short passIndex);
 	RenderState* getRenderState(const String& schemeName, const String& materialName, const String& groupName, unsigned short passIndex);
->>>>>>> b9d29143
 
 	/** 
 	Add sub render state factory. Plugins or 3d party applications may implement sub classes of
@@ -283,7 +279,6 @@
 	@param srcTechniqueSchemeName The source technique scheme name.
 	@param dstTechniqueSchemeName The destination shader based technique scheme name.
 	*/
-<<<<<<< HEAD
 	bool			hasShaderBasedTechnique	(const String& materialName, const String& srcTechniqueSchemeName, const String& dstTechniqueSchemeName) const;
     /** 
 	Checks if a shader based technique has been created for a given technique. 
@@ -293,11 +288,8 @@
 	@param srcTechniqueSchemeName The source technique scheme name.
 	@param dstTechniqueSchemeName The destination shader based technique scheme name.
 	*/
-	bool			hasShaderBasedTechnique	(const String& materialName, const String& groupName, const String& srcTechniqueSchemeName, const String& dstTechniqueSchemeName) const;
-=======
 	bool hasShaderBasedTechnique(const String& materialName, const String& srcTechniqueSchemeName, const String& dstTechniqueSchemeName) const;
 	bool hasShaderBasedTechnique(const String& materialName, const String& groupName, const String& srcTechniqueSchemeName, const String& dstTechniqueSchemeName) const;
->>>>>>> b9d29143
 
 	/** 
 	Create shader based technique from a given technique. 
@@ -308,7 +300,6 @@
 	@param dstTechniqueSchemeName The destination shader based technique scheme name.
 	@param overProgrammable If true a shader will be created even if the material has shaders
 	*/
-<<<<<<< HEAD
 	bool			createShaderBasedTechnique	(const String& materialName, const String& srcTechniqueSchemeName, const String& dstTechniqueSchemeName, bool overProgrammable = false);
     /** 
 	Create shader based technique from a given technique. 
@@ -320,11 +311,8 @@
 	@param dstTechniqueSchemeName The destination shader based technique scheme name.
 	@param overProgrammable If true a shader will be created even if the material has shaders
 	*/
-	bool			createShaderBasedTechnique	(const String& materialName, const String& groupName, const String& srcTechniqueSchemeName, const String& dstTechniqueSchemeName, bool overProgrammable = false);
-=======
 	bool createShaderBasedTechnique(const String& materialName, const String& srcTechniqueSchemeName, const String& dstTechniqueSchemeName, bool overProgrammable = false);
 	bool createShaderBasedTechnique(const String& materialName, const String& groupName, const String& srcTechniqueSchemeName, const String& dstTechniqueSchemeName, bool overProgrammable = false);
->>>>>>> b9d29143
 
 
 	/** 
@@ -335,7 +323,6 @@
 	@param srcTechniqueSchemeName The source technique scheme name.
 	@param dstTechniqueSchemeName The destination shader based technique scheme name.
 	*/
-<<<<<<< HEAD
 	bool			removeShaderBasedTechnique	(const String& materialName, const String& srcTechniqueSchemeName, const String& dstTechniqueSchemeName);
     /** 
 	Remove shader based technique from a given technique. 
@@ -346,11 +333,8 @@
 	@param srcTechniqueSchemeName The source technique scheme name.
 	@param dstTechniqueSchemeName The destination shader based technique scheme name.
 	*/
-	bool			removeShaderBasedTechnique	(const String& materialName, const String& groupName, const String& srcTechniqueSchemeName, const String& dstTechniqueSchemeName);
-=======
 	bool removeShaderBasedTechnique(const String& materialName, const String& srcTechniqueSchemeName, const String& dstTechniqueSchemeName);
 	bool removeShaderBasedTechnique(const String& materialName, const String& groupName, const String& srcTechniqueSchemeName, const String& dstTechniqueSchemeName);
->>>>>>> b9d29143
 
 
 	/** 
