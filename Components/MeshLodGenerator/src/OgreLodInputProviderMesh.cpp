--- conflicted
+++ resolved
@@ -123,13 +123,8 @@
         VertexLookupList& lookup = useSharedVertexLookup ? mSharedVertexLookup : mVertexLookup;
         lookup.clear();
 
-<<<<<<< HEAD
         v1::HardwareVertexBufferSharedPtr vNormalBuf;
-        unsigned char* vNormal;
-=======
-        HardwareVertexBufferSharedPtr vNormalBuf;
         unsigned char* vNormal = NULL;
->>>>>>> f0a34a8a
         size_t vNormSize;
         const v1::VertexElement* elemNormal = vertexData->vertexDeclaration->
                                                 findElementBySemantic(VES_NORMAL);
