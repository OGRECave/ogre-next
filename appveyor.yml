--- conflicted
+++ resolved
@@ -1,14 +1,4 @@
-<<<<<<< HEAD
 version: 2.2.{build}
-
-branches:
-   only:
-     - master
-     - v2-2-irradiance-field
-     - v2-1
-=======
-version: 2.1.{build}
->>>>>>> e72c5a14
 
 environment:
   matrix:
