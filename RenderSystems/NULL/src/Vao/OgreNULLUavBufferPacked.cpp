/*
-----------------------------------------------------------------------------
This source file is part of OGRE
(Object-oriented Graphics Rendering Engine)
For the latest info, see http://www.ogre3d.org

Copyright (c) 2000-2014 Torus Knot Software Ltd

Permission is hereby granted, free of charge, to any person obtaining a copy
of this software and associated documentation files (the "Software"), to deal
in the Software without restriction, including without limitation the rights
to use, copy, modify, merge, publish, distribute, sublicense, and/or sell
copies of the Software, and to permit persons to whom the Software is
furnished to do so, subject to the following conditions:

The above copyright notice and this permission notice shall be included in
all copies or substantial portions of the Software.

THE SOFTWARE IS PROVIDED "AS IS", WITHOUT WARRANTY OF ANY KIND, EXPRESS OR
IMPLIED, INCLUDING BUT NOT LIMITED TO THE WARRANTIES OF MERCHANTABILITY,
FITNESS FOR A PARTICULAR PURPOSE AND NONINFRINGEMENT. IN NO EVENT SHALL THE
AUTHORS OR COPYRIGHT HOLDERS BE LIABLE FOR ANY CLAIM, DAMAGES OR OTHER
LIABILITY, WHETHER IN AN ACTION OF CONTRACT, TORT OR OTHERWISE, ARISING FROM,
OUT OF OR IN CONNECTION WITH THE SOFTWARE OR THE USE OR OTHER DEALINGS IN
THE SOFTWARE.
-----------------------------------------------------------------------------
*/

#include "Vao/OgreNULLUavBufferPacked.h"
#include "Vao/OgreNULLBufferInterface.h"
#include "Vao/OgreNULLTexBufferPacked.h"

namespace Ogre
{
    NULLUavBufferPacked::NULLUavBufferPacked(
                size_t internalBufStartBytes, size_t numElements, uint32 bytesPerElement,
                uint32 bindFlags, void *initialData, bool keepAsShadow,
                VaoManager *vaoManager, NULLBufferInterface *bufferInterface) :
        UavBufferPacked( internalBufStartBytes, numElements, bytesPerElement,
                         bindFlags, initialData, keepAsShadow, vaoManager, bufferInterface )
    {
    }
    //-----------------------------------------------------------------------------------
    NULLUavBufferPacked::~NULLUavBufferPacked()
    {
    }
    //-----------------------------------------------------------------------------------
    TexBufferPacked* NULLUavBufferPacked::getAsTexBufferImpl( PixelFormatGpu pixelFormat )
    {
        OGRE_ASSERT_HIGH( dynamic_cast<NULLBufferInterface*>( mBufferInterface ) );

        NULLBufferInterface *bufferInterface = static_cast<NULLBufferInterface*>( mBufferInterface );


        TexBufferPacked *retVal = OGRE_NEW NULLTexBufferPacked(
                                                        mInternalBufferStart * mBytesPerElement,
                                                        mNumElements, mBytesPerElement, 0,
                                                        mBufferType, (void*)0, false,
                                                        (VaoManager*)0, bufferInterface, pixelFormat );
        //We were overriden by the BufferPacked we just created. Restore this back!
        bufferInterface->_notifyBuffer( this );

<<<<<<< HEAD
=======
        return retVal;
    }
    //-----------------------------------------------------------------------------------
    ReadOnlyBufferPacked *NULLUavBufferPacked::getAsReadOnlyBufferImpl( void )
    {
        OGRE_ASSERT_HIGH( dynamic_cast<NULLBufferInterface *>( mBufferInterface ) );

        NULLBufferInterface *bufferInterface = static_cast<NULLBufferInterface *>( mBufferInterface );

        ReadOnlyBufferPacked *retVal = OGRE_NEW NULLReadOnlyBufferPacked(
            mInternalBufferStart * mBytesPerElement, mNumElements, mBytesPerElement, 0, mBufferType,
            (void *)0, false, (VaoManager *)0, bufferInterface, PFG_NULL );
        // We were overriden by the BufferPacked we just created. Restore this back!
        bufferInterface->_notifyBuffer( this );

>>>>>>> aa89a12a
        return retVal;
    }
}<|MERGE_RESOLUTION|>--- conflicted
+++ resolved
@@ -60,8 +60,6 @@
         //We were overriden by the BufferPacked we just created. Restore this back!
         bufferInterface->_notifyBuffer( this );
 
-<<<<<<< HEAD
-=======
         return retVal;
     }
     //-----------------------------------------------------------------------------------
@@ -77,7 +75,6 @@
         // We were overriden by the BufferPacked we just created. Restore this back!
         bufferInterface->_notifyBuffer( this );
 
->>>>>>> aa89a12a
         return retVal;
     }
 }