/*
-----------------------------------------------------------------------------
This source file is part of OGRE
(Object-oriented Graphics Rendering Engine)
For the latest info, see http://www.ogre3d.org

Copyright (c) 2000-2014 Torus Knot Software Ltd

Permission is hereby granted, free of charge, to any person obtaining a copy
of this software and associated documentation files (the "Software"), to deal
in the Software without restriction, including without limitation the rights
to use, copy, modify, merge, publish, distribute, sublicense, and/or sell
copies of the Software, and to permit persons to whom the Software is
furnished to do so, subject to the following conditions:

The above copyright notice and this permission notice shall be included in
all copies or substantial portions of the Software.

THE SOFTWARE IS PROVIDED "AS IS", WITHOUT WARRANTY OF ANY KIND, EXPRESS OR
IMPLIED, INCLUDING BUT NOT LIMITED TO THE WARRANTIES OF MERCHANTABILITY,
FITNESS FOR A PARTICULAR PURPOSE AND NONINFRINGEMENT. IN NO EVENT SHALL THE
AUTHORS OR COPYRIGHT HOLDERS BE LIABLE FOR ANY CLAIM, DAMAGES OR OTHER
LIABILITY, WHETHER IN AN ACTION OF CONTRACT, TORT OR OTHERWISE, ARISING FROM,
OUT OF OR IN CONNECTION WITH THE SOFTWARE OR THE USE OR OTHER DEALINGS IN
THE SOFTWARE.
-----------------------------------------------------------------------------
*/

#include "Vao/OgreNULLStagingBuffer.h"
#include "Vao/OgreNULLVaoManager.h"
#include "Vao/OgreNULLBufferInterface.h"

#include "OgreStringConverter.h"

namespace Ogre
{
    NULLStagingBuffer::NULLStagingBuffer( size_t internalBufferStart, size_t sizeBytes,
                                                VaoManager *vaoManager, bool uploadOnly ) :
        StagingBuffer( internalBufferStart, sizeBytes, vaoManager, uploadOnly ),
        mMappedPtr( 0 ),
        mNullDataPtr( 0 )
    {
        mNullDataPtr = reinterpret_cast<uint8*>( OGRE_MALLOC_SIMD( sizeBytes, MEMCATEGORY_RENDERSYS ) );
    }
    //-----------------------------------------------------------------------------------
    NULLStagingBuffer::~NULLStagingBuffer()
    {
        OGRE_FREE_SIMD( mNullDataPtr, MEMCATEGORY_RENDERSYS );
        mNullDataPtr = 0;
    }
    //-----------------------------------------------------------------------------------
    void* NULLStagingBuffer::mapImpl( size_t sizeBytes )
    {
        assert( mUploadOnly );

        mMappingStart = 0;
        mMappingCount = sizeBytes;

        mMappedPtr = mNullDataPtr + mInternalBufferStart + mMappingStart;

        return mMappedPtr;
    }
    //-----------------------------------------------------------------------------------
    void NULLStagingBuffer::unmapImpl( const Destination *destinations, size_t numDestinations )
    {
        mMappedPtr = 0;

        for( size_t i=0; i<numDestinations; ++i )
        {
            const Destination &dst = destinations[i];

            NULLBufferInterface *bufferInterface = static_cast<NULLBufferInterface*>(
                                                        dst.destination->getBufferInterface() );

            assert( dst.destination->getBufferType() == BT_DEFAULT );

            size_t dstOffset = dst.dstOffset + dst.destination->_getInternalBufferStart() *
                                                        dst.destination->getBytesPerElement();

            uint8 *dstPtr = bufferInterface->getNullDataPtr();

            memcpy( dstPtr + dstOffset,
                    mNullDataPtr + mInternalBufferStart + mMappingStart + dst.srcOffset,
                    dst.length );
        }
    }
    //-----------------------------------------------------------------------------------
    StagingStallType NULLStagingBuffer::uploadWillStall( size_t sizeBytes )
    {
        assert( mUploadOnly );
        return STALL_NONE;
    }
    //-----------------------------------------------------------------------------------
    //
    //  DOWNLOADS
    //
    //-----------------------------------------------------------------------------------
    size_t NULLStagingBuffer::_asyncDownload( BufferPacked *source, size_t srcOffset,
                                                 size_t srcLength )
    {
        size_t freeRegionOffset = getFreeDownloadRegion( srcLength );
        size_t errorCode = -1; // dodge comile error about signed/unsigned compare

<<<<<<< HEAD
        if( freeRegionOffset == (size_t)-1u )
=======
        if( freeRegionOffset == errorCode )
>>>>>>> bd9cfa71
        {
            OGRE_EXCEPT( Exception::ERR_INVALIDPARAMS,
                         "Cannot download the request amount of " +
                         StringConverter::toString( srcLength ) + " bytes to this staging buffer. "
                         "Try another one (we're full of requests that haven't been read by CPU yet)",
                         "NULLStagingBuffer::_asyncDownload" );
        }

        assert( !mUploadOnly );
        assert( dynamic_cast<NULLBufferInterface*>( source->getBufferInterface() ) );
        assert( (srcOffset + srcLength) <= source->getTotalSizeBytes() );

        NULLBufferInterface *bufferInterface = static_cast<NULLBufferInterface*>(
                                                            source->getBufferInterface() );

        uint8 *srcPtr = bufferInterface->getNullDataPtr();

        memcpy( mNullDataPtr + mInternalBufferStart + freeRegionOffset,
                srcPtr + source->_getFinalBufferStart() * source->getBytesPerElement() + srcOffset,
                srcLength );

        return freeRegionOffset;
    }
    //-----------------------------------------------------------------------------------
    const void* NULLStagingBuffer::_mapForReadImpl( size_t offset, size_t sizeBytes )
    {
        assert( !mUploadOnly );

        mMappingStart = offset;
        mMappingCount = sizeBytes;

        mMappedPtr = mNullDataPtr + mInternalBufferStart + mMappingStart;

        //Put the mapped region back to our records as "available" for subsequent _asyncDownload
        _cancelDownload( offset, sizeBytes );

        return mMappedPtr;
    }
}<|MERGE_RESOLUTION|>--- conflicted
+++ resolved
@@ -101,11 +101,7 @@
         size_t freeRegionOffset = getFreeDownloadRegion( srcLength );
         size_t errorCode = -1; // dodge comile error about signed/unsigned compare
 
-<<<<<<< HEAD
-        if( freeRegionOffset == (size_t)-1u )
-=======
         if( freeRegionOffset == errorCode )
->>>>>>> bd9cfa71
         {
             OGRE_EXCEPT( Exception::ERR_INVALIDPARAMS,
                          "Cannot download the request amount of " +
