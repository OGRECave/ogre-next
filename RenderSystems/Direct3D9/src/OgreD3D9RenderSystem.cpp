/*
-----------------------------------------------------------------------------
This source file is part of OGRE
(Object-oriented Graphics Rendering Engine)
For the latest info, see http://www.ogre3d.org

Copyright (c) 2000-2009 Torus Knot Software Ltd

Permission is hereby granted, free of charge, to any person obtaining a copy
of this software and associated documentation files (the "Software"), to deal
in the Software without restriction, including without limitation the rights
to use, copy, modify, merge, publish, distribute, sublicense, and/or sell
copies of the Software, and to permit persons to whom the Software is
furnished to do so, subject to the following conditions:

The above copyright notice and this permission notice shall be included in
all copies or substantial portions of the Software.

THE SOFTWARE IS PROVIDED "AS IS", WITHOUT WARRANTY OF ANY KIND, EXPRESS OR
IMPLIED, INCLUDING BUT NOT LIMITED TO THE WARRANTIES OF MERCHANTABILITY,
FITNESS FOR A PARTICULAR PURPOSE AND NONINFRINGEMENT. IN NO EVENT SHALL THE
AUTHORS OR COPYRIGHT HOLDERS BE LIABLE FOR ANY CLAIM, DAMAGES OR OTHER
LIABILITY, WHETHER IN AN ACTION OF CONTRACT, TORT OR OTHERWISE, ARISING FROM,
OUT OF OR IN CONNECTION WITH THE SOFTWARE OR THE USE OR OTHER DEALINGS IN
THE SOFTWARE.
-----------------------------------------------------------------------------
*/
#include "OgreD3D9RenderSystem.h"
#include "OgreD3D9Prerequisites.h"
#include "OgreD3D9DriverList.h"
#include "OgreD3D9Driver.h"
#include "OgreD3D9VideoModeList.h"
#include "OgreD3D9VideoMode.h"
#include "OgreD3D9RenderWindow.h"
#include "OgreD3D9TextureManager.h"
#include "OgreD3D9Texture.h"
#include "OgreLogManager.h"
#include "OgreLight.h"
#include "OgreMath.h"
#include "OgreD3D9HardwareBufferManager.h"
#include "OgreD3D9HardwareIndexBuffer.h"
#include "OgreD3D9HardwareVertexBuffer.h"
#include "OgreD3D9VertexDeclaration.h"
#include "OgreD3D9GpuProgram.h"
#include "OgreD3D9GpuProgramManager.h"
#include "OgreD3D9HLSLProgramFactory.h"
#include "OgreHighLevelGpuProgramManager.h"
#include "OgreD3D9HardwareOcclusionQuery.h"
#include "OgreFrustum.h"
#include "OgreD3D9MultiRenderTarget.h"
#include "OgreCompositorManager.h"
#include "OgreD3D9DeviceManager.h"
#include "OgreD3D9ResourceManager.h"

#define FLOAT2DWORD(f) *((DWORD*)&f)

namespace Ogre 
{
	D3D9RenderSystem* D3D9RenderSystem::msD3D9RenderSystem = NULL;

	//---------------------------------------------------------------------
	D3D9RenderSystem::D3D9RenderSystem( HINSTANCE hInstance )
	{
		LogManager::getSingleton().logMessage( "D3D9 : " + getName() + " created." );

		// update singleton access pointer.
		msD3D9RenderSystem = this;

		// set the instance being passed 
		mhInstance = hInstance;

		// set pointers to NULL
		mpD3D = NULL;		
		mDriverList = NULL;
		mActiveD3DDriver = NULL;
		mTextureManager = NULL;
		mHardwareBufferManager = NULL;
		mGpuProgramManager = NULL;			
		mUseNVPerfHUD = false;
		mHLSLProgramFactory = NULL;		
		mDeviceManager = NULL;	

		// Create the resource manager.
		mResourceManager = new D3D9ResourceManager();

		
		// init lights
		for(int i = 0; i < MAX_LIGHTS; i++ )
			mLights[i] = 0;

		// Create our Direct3D object
		if( NULL == (mpD3D = Direct3DCreate9(D3D_SDK_VERSION)) )
			OGRE_EXCEPT( Exception::ERR_INTERNAL_ERROR, "Failed to create Direct3D9 object", "D3D9RenderSystem::D3D9RenderSystem" );

		// set config options defaults
		initConfigOptions();

		// fsaa options
		mFSAAHint = "";
		mFSAASamples = 0;
		
		// set stages desc. to defaults
		for (size_t n = 0; n < OGRE_MAX_TEXTURE_LAYERS; n++)
		{
			mTexStageDesc[n].autoTexCoordType = TEXCALC_NONE;
			mTexStageDesc[n].coordIndex = 0;
			mTexStageDesc[n].texType = D3D9Mappings::D3D_TEX_TYPE_NORMAL;
			mTexStageDesc[n].pTex = 0;
			mTexStageDesc[n].pVertexTex = 0;
		}

		mLastVertexSourceCount = 0;

		mCurrentLights = 0;

		// Enumerate events
		mEventNames.push_back("DeviceLost");
		mEventNames.push_back("DeviceRestored");			
	}
	//---------------------------------------------------------------------
	D3D9RenderSystem::~D3D9RenderSystem()
	{		
		shutdown();

		// Deleting the HLSL program factory
		if (mHLSLProgramFactory)
		{
			// Remove from manager safely
			if (HighLevelGpuProgramManager::getSingletonPtr())
				HighLevelGpuProgramManager::getSingleton().removeFactory(mHLSLProgramFactory);
			delete mHLSLProgramFactory;
			mHLSLProgramFactory = 0;
		}
		
		SAFE_RELEASE( mpD3D );
		SAFE_DELETE ( mResourceManager );

		LogManager::getSingleton().logMessage( "D3D9 : " + getName() + " destroyed." );

		msD3D9RenderSystem = NULL;
	}
	//---------------------------------------------------------------------
	const String& D3D9RenderSystem::getName() const
	{
		static String strName( "Direct3D9 Rendering Subsystem");
		return strName;
	}
	//---------------------------------------------------------------------
	D3D9DriverList* D3D9RenderSystem::getDirect3DDrivers()
	{
		if( !mDriverList )
			mDriverList = new D3D9DriverList();

		return mDriverList;
	}
	//---------------------------------------------------------------------
	bool D3D9RenderSystem::_checkMultiSampleQuality(D3DMULTISAMPLE_TYPE type, DWORD *outQuality, D3DFORMAT format, UINT adapterNum, D3DDEVTYPE deviceType, BOOL fullScreen)
	{
		HRESULT hr;
		hr = mpD3D->CheckDeviceMultiSampleType( 
			adapterNum, 
			deviceType, 
			format, 
			fullScreen, 
			type, 
			outQuality);

		if (SUCCEEDED(hr))
			return true;
		else
			return false;
	}
	//---------------------------------------------------------------------
	void D3D9RenderSystem::initConfigOptions()
	{
		D3D9DriverList* driverList;
		D3D9Driver* driver;

		ConfigOption optDevice;
		ConfigOption optVideoMode;
		ConfigOption optFullScreen;
		ConfigOption optVSync;
		ConfigOption optVSyncInterval;
		ConfigOption optAA;
		ConfigOption optFPUMode;
		ConfigOption optNVPerfHUD;
		ConfigOption optSRGB;
		ConfigOption optResourceCeationPolicy;

		driverList = this->getDirect3DDrivers();

		optDevice.name = "Rendering Device";
		optDevice.currentValue.clear();
		optDevice.possibleValues.clear();
		optDevice.immutable = false;

		optVideoMode.name = "Video Mode";
		optVideoMode.currentValue = "800 x 600 @ 32-bit colour";
		optVideoMode.immutable = false;

		optFullScreen.name = "Full Screen";
		optFullScreen.possibleValues.push_back( "Yes" );
		optFullScreen.possibleValues.push_back( "No" );
		optFullScreen.currentValue = "Yes";
		optFullScreen.immutable = false;

		optResourceCeationPolicy.name = "Resource Creation Policy";		
		optResourceCeationPolicy.possibleValues.push_back( "Create on all devices" );
		optResourceCeationPolicy.possibleValues.push_back( "Create on active device" );

		if (mResourceManager->getCreationPolicy() == RCP_CREATE_ON_ACTIVE_DEVICE)
			optResourceCeationPolicy.currentValue = "Create on active device";			
		else if (mResourceManager->getCreationPolicy() == RCP_CREATE_ON_ALL_DEVICES)
			optResourceCeationPolicy.currentValue = "Create on all devices";
		else
			optResourceCeationPolicy.currentValue = "N/A";
		optResourceCeationPolicy.immutable = false;

		for( unsigned j=0; j < driverList->count(); j++ )
		{
			driver = driverList->item(j);
			optDevice.possibleValues.push_back( driver->DriverDescription() );
			// Make first one default
			if( j==0 )
				optDevice.currentValue = driver->DriverDescription();
		}

		optVSync.name = "VSync";
		optVSync.immutable = false;
		optVSync.possibleValues.push_back( "Yes" );
		optVSync.possibleValues.push_back( "No" );
		optVSync.currentValue = "No";

		optVSyncInterval.name = "VSync Interval";
		optVSyncInterval.immutable = false;
		optVSyncInterval.possibleValues.push_back( "1" );
		optVSyncInterval.possibleValues.push_back( "2" );
		optVSyncInterval.possibleValues.push_back( "3" );
		optVSyncInterval.possibleValues.push_back( "4" );
		optVSyncInterval.currentValue = "1";

		optAA.name = "FSAA";
		optAA.immutable = false;
		optAA.possibleValues.push_back( "None" );
		optAA.currentValue = "None";

		optFPUMode.name = "Floating-point mode";
#if OGRE_DOUBLE_PRECISION
		optFPUMode.currentValue = "Consistent";
#else
		optFPUMode.currentValue = "Fastest";
#endif
		optFPUMode.possibleValues.clear();
		optFPUMode.possibleValues.push_back("Fastest");
		optFPUMode.possibleValues.push_back("Consistent");
		optFPUMode.immutable = false;

		optNVPerfHUD.currentValue = "No";
		optNVPerfHUD.immutable = false;
		optNVPerfHUD.name = "Allow NVPerfHUD";
		optNVPerfHUD.possibleValues.push_back( "Yes" );
		optNVPerfHUD.possibleValues.push_back( "No" );


		// SRGB on auto window
		optSRGB.name = "sRGB Gamma Conversion";
		optSRGB.possibleValues.push_back("Yes");
		optSRGB.possibleValues.push_back("No");
		optSRGB.currentValue = "No";
		optSRGB.immutable = false;

		mOptions[optDevice.name] = optDevice;
		mOptions[optVideoMode.name] = optVideoMode;
		mOptions[optFullScreen.name] = optFullScreen;
		mOptions[optVSync.name] = optVSync;
		mOptions[optVSyncInterval.name] = optVSyncInterval;
		mOptions[optAA.name] = optAA;
		mOptions[optFPUMode.name] = optFPUMode;
		mOptions[optNVPerfHUD.name] = optNVPerfHUD;
		mOptions[optSRGB.name] = optSRGB;
		mOptions[optResourceCeationPolicy.name] = optResourceCeationPolicy;

		refreshD3DSettings();

	}
	//---------------------------------------------------------------------
	void D3D9RenderSystem::refreshD3DSettings()
	{
		ConfigOption* optVideoMode;
		D3D9Driver* driver = 0;
		D3D9VideoMode* videoMode;

		ConfigOptionMap::iterator opt = mOptions.find( "Rendering Device" );
		if( opt != mOptions.end() )
		{
			for( unsigned j=0; j < getDirect3DDrivers()->count(); j++ )
			{
				driver = getDirect3DDrivers()->item(j);
				if( driver->DriverDescription() == opt->second.currentValue )
					break;
			}

			if (driver)
			{
				opt = mOptions.find( "Video Mode" );
				optVideoMode = &opt->second;
				optVideoMode->possibleValues.clear();
				// get vide modes for this device
				for( unsigned k=0; k < driver->getVideoModeList()->count(); k++ )
				{
					videoMode = driver->getVideoModeList()->item( k );
					optVideoMode->possibleValues.push_back( videoMode->getDescription() );
				}

				// Reset video mode to default if previous doesn't avail in new possible values
				StringVector::const_iterator itValue =
					std::find(optVideoMode->possibleValues.begin(),
					optVideoMode->possibleValues.end(),
					optVideoMode->currentValue);
				if (itValue == optVideoMode->possibleValues.end())
				{
					optVideoMode->currentValue = "800 x 600 @ 32-bit colour";
				}

				// Also refresh FSAA options
				refreshFSAAOptions();
			}
		}

	}
	//---------------------------------------------------------------------
	void D3D9RenderSystem::setConfigOption( const String &name, const String &value )
	{

		LogManager::getSingleton().stream()
			<< "D3D9 : RenderSystem Option: " << name << " = " << value;

		bool viewModeChanged = false;

		// Find option
		ConfigOptionMap::iterator it = mOptions.find( name );

		// Update
		if( it != mOptions.end() )
			it->second.currentValue = value;
		else
		{
			StringUtil::StrStreamType str;
			str << "Option named '" << name << "' does not exist.";
			OGRE_EXCEPT( Exception::ERR_INVALIDPARAMS, str.str(), "D3D9RenderSystem::setConfigOption" );
		}

		// Refresh other options if D3DDriver changed
		if( name == "Rendering Device" )
			refreshD3DSettings();

		if( name == "Full Screen" )
		{
			// Video mode is applicable
			it = mOptions.find( "Video Mode" );
			if (it->second.currentValue.empty())
			{
				it->second.currentValue = "800 x 600 @ 32-bit colour";
				viewModeChanged = true;
			}
		}

		if( name == "FSAA" )
		{
			StringVector values = StringUtil::split(value, " ", 1);
			mFSAASamples = StringConverter::parseUnsignedInt(values[0]);
			if (values.size() > 1)
				mFSAAHint = values[1];

		}

		if( name == "VSync" )
		{
			if (value == "Yes")
				mVSync = true;
			else
				mVSync = false;
		}

		if( name == "VSync Interval" )
		{
			mVSyncInterval = StringConverter::parseUnsignedInt(value);
		}

		if( name == "Allow NVPerfHUD" )
		{
			if (value == "Yes")
				mUseNVPerfHUD = true;
			else
				mUseNVPerfHUD = false;
		}

		if (viewModeChanged || name == "Video Mode")
		{
			refreshFSAAOptions();
		}

		if (name == "Resource Creation Policy")
		{
			if (value == "Create on active device")
				mResourceManager->setCreationPolicy(RCP_CREATE_ON_ACTIVE_DEVICE);
			else if (value == "Create on all devices")
				mResourceManager->setCreationPolicy(RCP_CREATE_ON_ALL_DEVICES);		
		}
	}
	//---------------------------------------------------------------------
	void D3D9RenderSystem::refreshFSAAOptions()
	{

		ConfigOptionMap::iterator it = mOptions.find( "FSAA" );
		ConfigOption* optFSAA = &it->second;
		optFSAA->possibleValues.clear();
		optFSAA->possibleValues.push_back("0");

		it = mOptions.find("Rendering Device");
		D3D9Driver *driver = getDirect3DDrivers()->item(it->second.currentValue);
		if (driver)
		{
			it = mOptions.find("Video Mode");
			D3D9VideoMode *videoMode = driver->getVideoModeList()->item(it->second.currentValue);
			if (videoMode)
			{
				DWORD numLevels = 0;
				bool bOK;

				for (unsigned int n = 2; n < 25; n++)
				{
					bOK = this->_checkMultiSampleQuality(
						(D3DMULTISAMPLE_TYPE)n, 
						&numLevels, 
						videoMode->getFormat(), 
						driver->getAdapterNumber(),
						D3DDEVTYPE_HAL,
						TRUE);
					if (bOK)
					{
						optFSAA->possibleValues.push_back(StringConverter::toString(n));
						if (n >= 8)
							optFSAA->possibleValues.push_back(StringConverter::toString(n) + " [Quality]");
					}
				}

			}
		}

		// Reset FSAA to none if previous doesn't avail in new possible values
		StringVector::const_iterator itValue =
			std::find(optFSAA->possibleValues.begin(),
			optFSAA->possibleValues.end(),
			optFSAA->currentValue);
		if (itValue == optFSAA->possibleValues.end())
		{
			optFSAA->currentValue = "0";
		}

	}
	//---------------------------------------------------------------------
	String D3D9RenderSystem::validateConfigOptions()
	{
		ConfigOptionMap::iterator it;

		// check if video mode is selected
		it = mOptions.find( "Video Mode" );
		if (it->second.currentValue.empty())
			return "A video mode must be selected.";

		it = mOptions.find( "Rendering Device" );
		bool foundDriver = false;
		D3D9DriverList* driverList = getDirect3DDrivers();
		for( ushort j=0; j < driverList->count(); j++ )
		{
			if( driverList->item(j)->DriverDescription() == it->second.currentValue )
			{
				foundDriver = true;
				break;
			}
		}

		if (!foundDriver)
		{
			// Just pick the first driver
			setConfigOption("Rendering Device", driverList->item(0)->DriverDescription());
			return "Your DirectX driver name has changed since the last time you ran OGRE; "
				"the 'Rendering Device' has been changed.";
		}

		it = mOptions.find( "VSync" );
		if( it->second.currentValue == "Yes" )
			mVSync = true;
		else
			mVSync = false;

		return StringUtil::BLANK;
	}
	//---------------------------------------------------------------------
	ConfigOptionMap& D3D9RenderSystem::getConfigOptions()
	{
		// return a COPY of the current config options
		return mOptions;
	}
	//---------------------------------------------------------------------
	RenderWindow* D3D9RenderSystem::_initialise( bool autoCreateWindow, const String& windowTitle )
	{
		RenderWindow* autoWindow = NULL;
		LogManager::getSingleton().logMessage( "D3D9 : Subsystem Initialising" );

		// Init using current settings
		mActiveD3DDriver = NULL;
		ConfigOptionMap::iterator opt = mOptions.find( "Rendering Device" );
		for( uint j=0; j < getDirect3DDrivers()->count(); j++ )
		{
			if( getDirect3DDrivers()->item(j)->DriverDescription() == opt->second.currentValue )
			{
				mActiveD3DDriver = getDirect3DDrivers()->item(j);
				break;
			}
		}

		if( !mActiveD3DDriver )
			OGRE_EXCEPT( Exception::ERR_INVALIDPARAMS, "Problems finding requested Direct3D driver!", "D3D9RenderSystem::initialise" );

		// get driver version
		mDriverVersion.major = HIWORD(mActiveD3DDriver->getAdapterIdentifier().DriverVersion.HighPart);
		mDriverVersion.minor = LOWORD(mActiveD3DDriver->getAdapterIdentifier().DriverVersion.HighPart);
		mDriverVersion.release = HIWORD(mActiveD3DDriver->getAdapterIdentifier().DriverVersion.LowPart);
		mDriverVersion.build = LOWORD(mActiveD3DDriver->getAdapterIdentifier().DriverVersion.LowPart);

		// Create the device manager.
		mDeviceManager = new D3D9DeviceManager();

		// Create the texture manager for use by others		
		mTextureManager = new D3D9TextureManager();

		// Also create hardware buffer manager		
		mHardwareBufferManager = new D3D9HardwareBufferManager();

		// Create the GPU program manager		
		mGpuProgramManager = new D3D9GpuProgramManager();

		// Create & register HLSL factory		
		mHLSLProgramFactory = new D3D9HLSLProgramFactory();
		
		if( autoCreateWindow )
		{
			bool fullScreen;
			opt = mOptions.find( "Full Screen" );
			if( opt == mOptions.end() )
				OGRE_EXCEPT( Exception::ERR_INTERNAL_ERROR, "Can't find full screen option!", "D3D9RenderSystem::initialise" );
			fullScreen = opt->second.currentValue == "Yes";

			D3D9VideoMode* videoMode = NULL;
			unsigned int width, height;
			String temp;

			opt = mOptions.find( "Video Mode" );
			if( opt == mOptions.end() )
				OGRE_EXCEPT( Exception::ERR_INTERNAL_ERROR, "Can't find Video Mode option!", "D3D9RenderSystem::initialise" );

			// The string we are manipulating looks like this :width x height @ colourDepth
			// Pull out the colour depth by getting what comes after the @ and a space
			String colourDepth = opt->second.currentValue.substr(opt->second.currentValue.rfind('@')+1);
			// Now we know that the width starts a 0, so if we can find the end we can parse that out
			String::size_type widthEnd = opt->second.currentValue.find(' ');
			// we know that the height starts 3 characters after the width and goes until the next space
			String::size_type heightEnd = opt->second.currentValue.find(' ', widthEnd+3);
			// Now we can parse out the values
			width = StringConverter::parseInt(opt->second.currentValue.substr(0, widthEnd));
			height = StringConverter::parseInt(opt->second.currentValue.substr(widthEnd+3, heightEnd));

			for( unsigned j=0; j < mActiveD3DDriver->getVideoModeList()->count(); j++ )
			{
				temp = mActiveD3DDriver->getVideoModeList()->item(j)->getDescription();

				// In full screen we only want to allow supported resolutions, so temp and opt->second.currentValue need to 
				// match exactly, but in windowed mode we can allow for arbitrary window sized, so we only need
				// to match the colour values
				if(fullScreen && (temp == opt->second.currentValue) ||
					!fullScreen && (temp.substr(temp.rfind('@')+1) == colourDepth))
				{
					videoMode = mActiveD3DDriver->getVideoModeList()->item(j);
					break;
				}
			}

			if( !videoMode )
				OGRE_EXCEPT( Exception::ERR_INTERNAL_ERROR, "Can't find requested video mode.", "D3D9RenderSystem::initialise" );

			// sRGB window option
			bool hwGamma = false;
			opt = mOptions.find( "sRGB Gamma Conversion" );
			if( opt == mOptions.end() )
				OGRE_EXCEPT( Exception::ERR_INTERNAL_ERROR, "Can't find sRGB option!", "D3D9RenderSystem::initialise" );
			hwGamma = opt->second.currentValue == "Yes";

			

			NameValuePairList miscParams;
			miscParams["colourDepth"] = StringConverter::toString(videoMode->getColourDepth());
			miscParams["FSAA"] = StringConverter::toString(mFSAASamples);
			miscParams["FSAAHint"] = mFSAAHint;
			miscParams["vsync"] = StringConverter::toString(mVSync);
			miscParams["vsyncInterval"] = StringConverter::toString(mVSyncInterval);
			miscParams["useNVPerfHUD"] = StringConverter::toString(mUseNVPerfHUD);
			miscParams["gamma"] = StringConverter::toString(hwGamma);
			miscParams["monitorIndex"] = StringConverter::toString(static_cast<int>(mActiveD3DDriver->getAdapterNumber()));

			autoWindow = _createRenderWindow( windowTitle, width, height, 
				fullScreen, &miscParams );

			// If we have 16bit depth buffer enable w-buffering.
			assert( autoWindow );
			if ( autoWindow->getColourDepth() == 16 ) 
			{ 
				mWBuffer = true;
			} 
			else 
			{
				mWBuffer = false;
			}
		}	

		LogManager::getSingleton().logMessage("***************************************");
		LogManager::getSingleton().logMessage("*** D3D9 : Subsystem Initialised OK ***");
		LogManager::getSingleton().logMessage("***************************************");

		// call superclass method
		RenderSystem::_initialise( autoCreateWindow );


		return autoWindow;
	}
	//---------------------------------------------------------------------
	void D3D9RenderSystem::reinitialise()
	{
		LogManager::getSingleton().logMessage( "D3D9 : Reinitialising" );
		this->shutdown();
		this->_initialise( true );
	}
	//---------------------------------------------------------------------
	void D3D9RenderSystem::shutdown()
	{
		RenderSystem::shutdown();
		
		SAFE_DELETE( mDeviceManager );

		SAFE_DELETE( mDriverList );
		mActiveD3DDriver = NULL;	
						
		LogManager::getSingleton().logMessage("D3D9 : Shutting down cleanly.");
		SAFE_DELETE( mTextureManager );
		SAFE_DELETE( mHardwareBufferManager );
		SAFE_DELETE( mGpuProgramManager );			
	}
	//---------------------------------------------------------------------
	RenderWindow* D3D9RenderSystem::_createRenderWindow(const String &name, 
		unsigned int width, unsigned int height, bool fullScreen,
		const NameValuePairList *miscParams)
	{		
		// Log a message
		StringStream ss;
		ss << "D3D9RenderSystem::_createRenderWindow \"" << name << "\", " <<
			width << "x" << height << " ";
		if(fullScreen)
			ss << "fullscreen ";
		else
			ss << "windowed ";
		if(miscParams)
		{
			ss << " miscParams: ";
			NameValuePairList::const_iterator it;
			for(it=miscParams->begin(); it!=miscParams->end(); ++it)
			{
				ss << it->first << "=" << it->second << " ";
			}
			LogManager::getSingleton().logMessage(ss.str());
		}

		String msg;

		// Make sure we don't already have a render target of the 
		// same name as the one supplied
		if( mRenderTargets.find( name ) != mRenderTargets.end() )
		{
			msg = "A render target of the same name '" + name + "' already "
				"exists.  You cannot create a new window with this name.";
			OGRE_EXCEPT( Exception::ERR_INTERNAL_ERROR, msg, "D3D9RenderSystem::_createRenderWindow" );
		}
				
		D3D9RenderWindow* renderWindow = new D3D9RenderWindow(mhInstance);
		
		renderWindow->create(name, width, height, fullScreen, miscParams);

		mResourceManager->lockDeviceAccess();

		mDeviceManager->linkRenderWindow(renderWindow);

		mResourceManager->unlockDeviceAccess();
	
		mRenderWindows.push_back(renderWindow);		
		
		updateRenderSystemCapabilities(renderWindow);

		attachRenderTarget( *renderWindow );


		return renderWindow;
	}	
	//---------------------------------------------------------------------
	bool D3D9RenderSystem::_createRenderWindows(const RenderWindowDescriptionList& renderWindowDescriptions, 
		RenderWindowList& createdWindows)
	{
		// Call base render system method.
		if (false == RenderSystem::_createRenderWindows(renderWindowDescriptions, createdWindows))
			return false;

		// Simply call _createRenderWindow in a loop.
		for (size_t i = 0; i < renderWindowDescriptions.size(); ++i)
		{
			const RenderWindowDescription& curRenderWindowDescription = renderWindowDescriptions[i];			
			RenderWindow* curWindow = NULL;

			curWindow = _createRenderWindow(curRenderWindowDescription.name, 
				curRenderWindowDescription.width, 
				curRenderWindowDescription.height, 
				curRenderWindowDescription.useFullScreen, 
				&curRenderWindowDescription.miscParams);
							
			createdWindows.push_back(curWindow);											
		}
		
		return true;
	}

	//---------------------------------------------------------------------
	RenderSystemCapabilities* D3D9RenderSystem::updateRenderSystemCapabilities(D3D9RenderWindow* renderWindow)
	{			
		RenderSystemCapabilities* rsc = mRealCapabilities;
		if (rsc == NULL)
			rsc = new RenderSystemCapabilities();

		rsc->setCategoryRelevant(CAPS_CATEGORY_D3D9, true);
		rsc->setDriverVersion(mDriverVersion);
		rsc->setDeviceName(mActiveD3DDriver->DriverDescription());
		rsc->setRenderSystemName(getName());

		// Supports fixed-function
		rsc->setCapability(RSC_FIXED_FUNCTION);
			
				
		// Init caps to maximum.		
		rsc->setNumTextureUnits(1024);
		rsc->setCapability(RSC_ANISOTROPY);
		rsc->setCapability(RSC_AUTOMIPMAP);
		rsc->setCapability(RSC_DOT3);
		rsc->setCapability(RSC_CUBEMAPPING);		
		rsc->setCapability(RSC_SCISSOR_TEST);		
		rsc->setCapability(RSC_TWO_SIDED_STENCIL);		
		rsc->setCapability(RSC_STENCIL_WRAP);
		rsc->setCapability(RSC_HWOCCLUSION);		
		rsc->setCapability(RSC_USER_CLIP_PLANES);			
		rsc->setCapability(RSC_VERTEX_FORMAT_UBYTE4);			
		rsc->setCapability(RSC_TEXTURE_3D);			
		rsc->setCapability(RSC_NON_POWER_OF_2_TEXTURES);
		rsc->setNonPOW2TexturesLimited(false);
		rsc->setNumMultiRenderTargets(OGRE_MAX_MULTIPLE_RENDER_TARGETS);
		rsc->setCapability(RSC_MRT_DIFFERENT_BIT_DEPTHS);		
		rsc->setCapability(RSC_POINT_SPRITES);			
		rsc->setCapability(RSC_POINT_EXTENDED_PARAMETERS);								
		rsc->setMaxPointSize(10.0);
		rsc->setCapability(RSC_MIPMAP_LOD_BIAS);				
		rsc->setCapability(RSC_PERSTAGECONSTANT);
		rsc->setCapability(RSC_HWSTENCIL);
		rsc->setStencilBufferBitDepth(8);

		for (uint i=0; i < mDeviceManager->getDeviceCount(); ++i)
		{
			D3D9Device* device			 = mDeviceManager->getDevice(i);
			IDirect3DDevice9* d3d9Device = device->getD3D9Device();

			IDirect3DSurface9* pSurf;
			

			// Check for hardware stencil support
			d3d9Device->GetDepthStencilSurface(&pSurf);

			if (pSurf != NULL)
			{
				D3DSURFACE_DESC surfDesc;

				pSurf->GetDesc(&surfDesc);
				pSurf->Release();

				if (surfDesc.Format != D3DFMT_D15S1 &&
					surfDesc.Format != D3DFMT_D24S8 && 				
					surfDesc.Format != D3DFMT_D24X4S4 && 
					surfDesc.Format != D3DFMT_D24FS8)			
					rsc->unsetCapability(RSC_HWSTENCIL);	
			}																	

			// Check for hardware occlusion support
			HRESULT hr = d3d9Device->CreateQuery(D3DQUERYTYPE_OCCLUSION,  NULL);

			if (FAILED(hr))
				rsc->unsetCapability(RSC_HWOCCLUSION);
		}
		
		// Update RS caps using the minimum value found in adapter list.
		for (unsigned int i=0; i < mDriverList->count(); ++i)
		{
			D3D9Driver* pCurDriver       = mDriverList->item(i);			
			const D3DCAPS9& rkCurCaps    = pCurDriver->getD3D9DeviceCaps();

			if (rkCurCaps.MaxSimultaneousTextures < rsc->getNumTextureUnits())
			{
				rsc->setNumTextureUnits(rkCurCaps.MaxSimultaneousTextures);
			}

			// Check for Anisotropy.
			if (rkCurCaps.MaxAnisotropy <= 1)
				rsc->unsetCapability(RSC_ANISOTROPY);

			// Check automatic mipmap generation.
			if ((rkCurCaps.Caps2 & D3DCAPS2_CANAUTOGENMIPMAP) == 0)
				rsc->unsetCapability(RSC_AUTOMIPMAP);

			// Check Dot product 3.
			if ((rkCurCaps.TextureOpCaps & D3DTEXOPCAPS_DOTPRODUCT3) == 0)
				rsc->unsetCapability(RSC_DOT3);

			// Check cube map support.
			if ((rkCurCaps.TextureOpCaps & D3DPTEXTURECAPS_CUBEMAP) == 0)
				rsc->unsetCapability(RSC_CUBEMAPPING);
			
			// Scissor test
			if ((rkCurCaps.RasterCaps & D3DPRASTERCAPS_SCISSORTEST) == 0)
				rsc->unsetCapability(RSC_SCISSOR_TEST);


			// Two-sided stencil
			if ((rkCurCaps.StencilCaps & D3DSTENCILCAPS_TWOSIDED) == 0)
				rsc->unsetCapability(RSC_TWO_SIDED_STENCIL);

			// stencil wrap
			if ((rkCurCaps.StencilCaps & D3DSTENCILCAPS_INCR) == 0 ||
				(rkCurCaps.StencilCaps & D3DSTENCILCAPS_DECR) == 0)
				rsc->unsetCapability(RSC_STENCIL_WRAP);

			// User clip planes
			if (rkCurCaps.MaxUserClipPlanes == 0)			
				rsc->unsetCapability(RSC_USER_CLIP_PLANES);			

			// UBYTE4 type?
			if ((rkCurCaps.DeclTypes & D3DDTCAPS_UBYTE4) == 0)			
				rsc->unsetCapability(RSC_VERTEX_FORMAT_UBYTE4);	

			// 3D textures?
			if ((rkCurCaps.TextureCaps & D3DPTEXTURECAPS_VOLUMEMAP) == 0)			
				rsc->unsetCapability(RSC_TEXTURE_3D);			

			if (rkCurCaps.TextureCaps & D3DPTEXTURECAPS_POW2)
			{
				// Conditional support for non POW2
				if (rkCurCaps.TextureCaps & D3DPTEXTURECAPS_NONPOW2CONDITIONAL)				
					rsc->setNonPOW2TexturesLimited(true);				

				// Only power of 2 supported.
				else					
					rsc->unsetCapability(RSC_NON_POWER_OF_2_TEXTURES);				
			}	

			// Number of render targets
			if (rkCurCaps.NumSimultaneousRTs < rsc->getNumMultiRenderTargets())
			{
				rsc->setNumMultiRenderTargets(std::min((ushort)rkCurCaps.NumSimultaneousRTs, (ushort)OGRE_MAX_MULTIPLE_RENDER_TARGETS));
			}	

			if((rkCurCaps.PrimitiveMiscCaps & D3DPMISCCAPS_MRTINDEPENDENTBITDEPTHS) == 0)
			{
				rsc->unsetCapability(RSC_MRT_DIFFERENT_BIT_DEPTHS);
			}

			// Point sprites 
			if (rkCurCaps.MaxPointSize <= 1.0f)
			{
				rsc->unsetCapability(RSC_POINT_SPRITES);
				// sprites and extended parameters go together in D3D
				rsc->unsetCapability(RSC_POINT_EXTENDED_PARAMETERS);				
			}
			
			// Take the minimum point size.
			if (rkCurCaps.MaxPointSize < rsc->getMaxPointSize())
				rsc->setMaxPointSize(rkCurCaps.MaxPointSize);	

			// Mipmap LOD biasing?
			if ((rkCurCaps.RasterCaps & D3DPRASTERCAPS_MIPMAPLODBIAS) == 0)			
				rsc->unsetCapability(RSC_MIPMAP_LOD_BIAS);			


			// Do we support per-stage src_manual constants?
			// HACK - ATI drivers seem to be buggy and don't support per-stage constants properly?
			// TODO: move this to RSC
			if((rkCurCaps.PrimitiveMiscCaps & D3DPMISCCAPS_PERSTAGECONSTANT) == 0)
				rsc->unsetCapability(RSC_PERSTAGECONSTANT);
		}				
									
		// Blending between stages supported
		rsc->setCapability(RSC_BLENDING);
		

		// We always support compression, D3DX will decompress if device does not support
		rsc->setCapability(RSC_TEXTURE_COMPRESSION);
		rsc->setCapability(RSC_TEXTURE_COMPRESSION_DXT);

		// We always support VBOs
		rsc->setCapability(RSC_VBO);

			
		convertVertexShaderCaps(rsc);
		convertPixelShaderCaps(rsc);

		// Adapter details
		const D3DADAPTER_IDENTIFIER9& adapterID = mActiveD3DDriver->getAdapterIdentifier();

		// determine vendor
		// Full list of vendors here: http://www.pcidatabase.com/vendors.php?sort=id
		switch(adapterID.VendorId)
		{
		case 0x10DE:
			rsc->setVendor(GPU_NVIDIA);
			break;
		case 0x1002:
			rsc->setVendor(GPU_ATI);
			break;
		case 0x163C:
		case 0x8086:
			rsc->setVendor(GPU_INTEL);
			break;
		case 0x5333:
			rsc->setVendor(GPU_S3);
			break;
		case 0x3D3D:
			rsc->setVendor(GPU_3DLABS);
			break;
		case 0x102B:
			rsc->setVendor(GPU_MATROX);
			break;
		case 0x1039:
			rsc->setVendor(GPU_SIS);
			break;
		default:
			rsc->setVendor(GPU_UNKNOWN);
			break;
		};

		// Infinite projection?
		// We have no capability for this, so we have to base this on our
		// experience and reports from users
		// Non-vertex program capable hardware does not appear to support it
		if (rsc->hasCapability(RSC_VERTEX_PROGRAM))
		{
			// GeForce4 Ti (and presumably GeForce3) does not
			// render infinite projection properly, even though it does in GL
			// So exclude all cards prior to the FX range from doing infinite
			if (rsc->getVendor() != GPU_NVIDIA || // not nVidia
				!((adapterID.DeviceId >= 0x200 && adapterID.DeviceId <= 0x20F) || //gf3
				(adapterID.DeviceId >= 0x250 && adapterID.DeviceId <= 0x25F) || //gf4ti
				(adapterID.DeviceId >= 0x280 && adapterID.DeviceId <= 0x28F) || //gf4ti
				(adapterID.DeviceId >= 0x170 && adapterID.DeviceId <= 0x18F) || //gf4 go
				(adapterID.DeviceId >= 0x280 && adapterID.DeviceId <= 0x28F)))  //gf4ti go
			{
				rsc->setCapability(RSC_INFINITE_FAR_PLANE);
			}

		}
	
		// We always support rendertextures bigger than the frame buffer
		rsc->setCapability(RSC_HWRENDER_TO_TEXTURE);

		// Determine if any floating point texture format is supported
		D3DFORMAT floatFormats[6] = {D3DFMT_R16F, D3DFMT_G16R16F, 
			D3DFMT_A16B16G16R16F, D3DFMT_R32F, D3DFMT_G32R32F, 
			D3DFMT_A32B32G32R32F};
		IDirect3DSurface9* bbSurf;
		renderWindow->getCustomAttribute("DDBACKBUFFER", &bbSurf);
		D3DSURFACE_DESC bbSurfDesc;
		bbSurf->GetDesc(&bbSurfDesc);

		for (int i = 0; i < 6; ++i)
		{
			if (SUCCEEDED(mpD3D->CheckDeviceFormat(mActiveD3DDriver->getAdapterNumber(), 
				D3DDEVTYPE_HAL, bbSurfDesc.Format, 
				0, D3DRTYPE_TEXTURE, floatFormats[i])))
			{
				rsc->setCapability(RSC_TEXTURE_FLOAT);
				break;
			}

		}

	
		// TODO: make convertVertex/Fragment fill in rsc
		// TODO: update the below line to use rsc
		// Vertex textures
		if (rsc->isShaderProfileSupported("vs_3_0"))
		{
			// Run through all the texture formats looking for any which support
			// vertex texture fetching. Must have at least one!
			// All ATI Radeon up to X1n00 say they support vs_3_0, 
			// but they support no texture formats for vertex texture fetch (cheaters!)
			if (checkVertexTextureFormats(renderWindow))
			{
				rsc->setCapability(RSC_VERTEX_TEXTURE_FETCH);
				// always 4 vertex texture units in vs_3_0, and never shared
				rsc->setNumVertexTextureUnits(4);
				rsc->setVertexTextureUnitsShared(false);
			}
		}		

		// Check alpha to coverage support
		// this varies per vendor! But at least SM3 is required
		if (rsc->isShaderProfileSupported("ps_3_0"))
		{
			// NVIDIA needs a separate check
			if (rsc->getVendor() == GPU_NVIDIA)
			{
				if (mpD3D->CheckDeviceFormat(
						D3DADAPTER_DEFAULT, D3DDEVTYPE_HAL, D3DFMT_X8R8G8B8, 0,D3DRTYPE_SURFACE, 
						(D3DFORMAT)MAKEFOURCC('A', 'T', 'O', 'C')) == S_OK)
				{
					rsc->setCapability(RSC_ALPHA_TO_COVERAGE);
				}

			}
			else if (rsc->getVendor() == GPU_ATI)
			{
				// There is no check on ATI, we have to assume SM3 == support
				rsc->setCapability(RSC_ALPHA_TO_COVERAGE);
			}

			// no other cards have Dx9 hacks for alpha to coverage, as far as I know
		}


		if (mRealCapabilities == NULL)
		{		
			mRealCapabilities = rsc;
			mRealCapabilities->addShaderProfile("hlsl");

			// if we are using custom capabilities, then 
			// mCurrentCapabilities has already been loaded
			if(!mUseCustomCapabilities)
				mCurrentCapabilities = mRealCapabilities;

			initialiseFromRenderSystemCapabilities(mCurrentCapabilities, renderWindow);
		}

		return rsc;
	}
	//---------------------------------------------------------------------
	void D3D9RenderSystem::convertVertexShaderCaps(RenderSystemCapabilities* rsc) const
	{
		ushort major = 0xFF;
		ushort minor = 0xFF;
		D3DCAPS9 minVSCaps;

		// Find the device with the lowest vertex shader caps.
		for (unsigned int i=0; i < mDriverList->count(); ++i)
		{
			D3D9Driver* pCurDriver      = mDriverList->item(i);			
			const D3DCAPS9& rkCurCaps   = pCurDriver->getD3D9DeviceCaps();
			ushort currMajor			= static_cast<ushort>((rkCurCaps.VertexShaderVersion & 0x0000FF00) >> 8);
			ushort currMinor			= static_cast<ushort>(rkCurCaps.VertexShaderVersion & 0x000000FF);

			if (currMajor < major)	
			{
				major = currMajor;
				minor = currMinor;
				minVSCaps = rkCurCaps;
			}
			else if (currMajor == major && currMinor < minor)
			{
				minor = currMinor;
				minVSCaps = rkCurCaps;
			}			
		}

		
		bool vs2x = false;
		bool vs2a = false;

		// Special case detection for vs_2_x/a support
		if (major >= 2)
		{
			if ((minVSCaps.VS20Caps.Caps & D3DVS20CAPS_PREDICATION) &&
				(minVSCaps.VS20Caps.DynamicFlowControlDepth > 0) &&
				(minVSCaps.VS20Caps.NumTemps >= 12))
			{
				vs2x = true;
			}

			if ((minVSCaps.VS20Caps.Caps & D3DVS20CAPS_PREDICATION) &&
				(minVSCaps.VS20Caps.DynamicFlowControlDepth > 0) &&
				(minVSCaps.VS20Caps.NumTemps >= 13))
			{
				vs2a = true;
			}
		}

		// Populate max param count
		switch (major)
		{
		case 1:
			// No boolean params allowed
			rsc->setVertexProgramConstantBoolCount(0);
			// No integer params allowed
			rsc->setVertexProgramConstantIntCount(0);
			// float params, always 4D
			rsc->setVertexProgramConstantFloatCount(minVSCaps.MaxVertexShaderConst);

			break;
		case 2:
			// 16 boolean params allowed
			rsc->setVertexProgramConstantBoolCount(16);
			// 16 integer params allowed, 4D
			rsc->setVertexProgramConstantIntCount(16);
			// float params, always 4D
			rsc->setVertexProgramConstantFloatCount(minVSCaps.MaxVertexShaderConst);
			break;
		case 3:
			// 16 boolean params allowed
			rsc->setVertexProgramConstantBoolCount(16);
			// 16 integer params allowed, 4D
			rsc->setVertexProgramConstantIntCount(16);
			// float params, always 4D
			rsc->setVertexProgramConstantFloatCount(minVSCaps.MaxVertexShaderConst);
			break;
		}

		// populate syntax codes in program manager (no breaks in this one so it falls through)
		switch(major)
		{
		case 3:
			rsc->addShaderProfile("vs_3_0");
		case 2:
			if (vs2x)
				rsc->addShaderProfile("vs_2_x");
			if (vs2a)
				rsc->addShaderProfile("vs_2_a");

			rsc->addShaderProfile("vs_2_0");
		case 1:
			rsc->addShaderProfile("vs_1_1");
			rsc->setCapability(RSC_VERTEX_PROGRAM);
		}
	}
	//---------------------------------------------------------------------
	void D3D9RenderSystem::convertPixelShaderCaps(RenderSystemCapabilities* rsc) const
	{
		ushort major = 0xFF;
		ushort minor = 0xFF;
		D3DCAPS9 minPSCaps;

		// Find the device with the lowest pixel shader caps.
		for (unsigned int i=0; i < mDriverList->count(); ++i)
		{
			D3D9Driver* pCurDriver      = mDriverList->item(i);			
			const D3DCAPS9& currCaps    = pCurDriver->getD3D9DeviceCaps();
			ushort currMajor			= static_cast<ushort>((currCaps.PixelShaderVersion & 0x0000FF00) >> 8);
			ushort currMinor			= static_cast<ushort>(currCaps.PixelShaderVersion & 0x000000FF);

			if (currMajor < major)	
			{
				major = currMajor;
				minor = currMinor;
				minPSCaps = currCaps;
			}
			else if (currMajor == major && currMinor < minor)
			{
				minor = currMinor;
				minPSCaps = currCaps;
			}			
		}
		
		bool ps2a = false;
		bool ps2b = false;
		bool ps2x = false;

		// Special case detection for ps_2_x/a/b support
		if (major >= 2)
		{
			if ((minPSCaps.PS20Caps.Caps & D3DPS20CAPS_NOTEXINSTRUCTIONLIMIT) &&
				(minPSCaps.PS20Caps.NumTemps >= 32))
			{
				ps2b = true;
			}

			if ((minPSCaps.PS20Caps.Caps & D3DPS20CAPS_NOTEXINSTRUCTIONLIMIT) &&
				(minPSCaps.PS20Caps.Caps & D3DPS20CAPS_NODEPENDENTREADLIMIT) &&
				(minPSCaps.PS20Caps.Caps & D3DPS20CAPS_ARBITRARYSWIZZLE) &&
				(minPSCaps.PS20Caps.Caps & D3DPS20CAPS_GRADIENTINSTRUCTIONS) &&
				(minPSCaps.PS20Caps.Caps & D3DPS20CAPS_PREDICATION) &&
				(minPSCaps.PS20Caps.NumTemps >= 22))
			{
				ps2a = true;
			}

			// Does this enough?
			if (ps2a || ps2b)
			{
				ps2x = true;
			}
		}

		switch (major)
		{
		case 1:
			// no boolean params allowed
			rsc->setFragmentProgramConstantBoolCount(0);
			// no integer params allowed
			rsc->setFragmentProgramConstantIntCount(0);
			// float params, always 4D
			// NB in ps_1_x these are actually stored as fixed point values,
			// but they are entered as floats
			rsc->setFragmentProgramConstantFloatCount(8);
			break;
		case 2:
			// 16 boolean params allowed
			rsc->setFragmentProgramConstantBoolCount(16);
			// 16 integer params allowed, 4D
			rsc->setFragmentProgramConstantIntCount(16);
			// float params, always 4D
			rsc->setFragmentProgramConstantFloatCount(32);
			break;
		case 3:
			// 16 boolean params allowed
			rsc->setFragmentProgramConstantBoolCount(16);
			// 16 integer params allowed, 4D
			rsc->setFragmentProgramConstantIntCount(16);
			// float params, always 4D
			rsc->setFragmentProgramConstantFloatCount(224);
			break;
		}

		// populate syntax codes in program manager (no breaks in this one so it falls through)
		switch(major)
		{
		case 3:
			if (minor > 0)
				rsc->addShaderProfile("ps_3_x");

			rsc->addShaderProfile("ps_3_0");
		case 2:
			if (ps2x)
				rsc->addShaderProfile("ps_2_x");
			if (ps2a)
				rsc->addShaderProfile("ps_2_a");
			if (ps2b)
				rsc->addShaderProfile("ps_2_b");

			rsc->addShaderProfile("ps_2_0");
		case 1:
			if (major > 1 || minor >= 4)
				rsc->addShaderProfile("ps_1_4");
			if (major > 1 || minor >= 3)
				rsc->addShaderProfile("ps_1_3");
			if (major > 1 || minor >= 2)
				rsc->addShaderProfile("ps_1_2");

			rsc->addShaderProfile("ps_1_1");
			rsc->setCapability(RSC_FRAGMENT_PROGRAM);
		}
	}
	//-----------------------------------------------------------------------
	bool D3D9RenderSystem::checkVertexTextureFormats(D3D9RenderWindow* renderWindow) const
	{
		bool anySupported = false;

		IDirect3DSurface9* bbSurf;
		renderWindow->getCustomAttribute("DDBACKBUFFER", &bbSurf);
		D3DSURFACE_DESC bbSurfDesc;
		bbSurf->GetDesc(&bbSurfDesc);

		for (uint ipf = static_cast<uint>(PF_L8); ipf < static_cast<uint>(PF_COUNT); ++ipf)
		{
			PixelFormat pf = (PixelFormat)ipf;

			D3DFORMAT fmt = 
				D3D9Mappings::_getPF(D3D9Mappings::_getClosestSupportedPF(pf));

			if (SUCCEEDED(mpD3D->CheckDeviceFormat(
				mActiveD3DDriver->getAdapterNumber(), D3DDEVTYPE_HAL, bbSurfDesc.Format, 
				D3DUSAGE_QUERY_VERTEXTEXTURE, D3DRTYPE_TEXTURE, fmt)))
			{
				// cool, at least one supported
				anySupported = true;
				LogManager::getSingleton().stream()
					<< "D3D9: Vertex texture format supported - "
					<< PixelUtil::getFormatName(pf);
			}
		}

		return anySupported;

	}
	//-----------------------------------------------------------------------
	void D3D9RenderSystem::initialiseFromRenderSystemCapabilities(RenderSystemCapabilities* caps, RenderTarget* primary)
	{
		if (caps->getRenderSystemName() != getName())
		{
			OGRE_EXCEPT(Exception::ERR_INVALIDPARAMS, 
				"Trying to initialize GLRenderSystem from RenderSystemCapabilities that do not support Direct3D9",
				"D3D9RenderSystem::initialiseFromRenderSystemCapabilities");
		}
		if (caps->isShaderProfileSupported("hlsl"))
			HighLevelGpuProgramManager::getSingleton().addFactory(mHLSLProgramFactory);

		Log* defaultLog = LogManager::getSingleton().getDefaultLog();
		if (defaultLog)
		{
			caps->log(defaultLog);
		}
	}

	//-----------------------------------------------------------------------
	bool D3D9RenderSystem::_checkTextureFilteringSupported(TextureType ttype, PixelFormat format, int usage)
	{
		// Gets D3D format
		D3DFORMAT d3dPF = D3D9Mappings::_getPF(format);
		if (d3dPF == D3DFMT_UNKNOWN)
			return false;

		for (uint i = 0; i < mDeviceManager->getDeviceCount(); ++i)
		{
			D3D9Device* currDevice = mDeviceManager->getDevice(i);
			D3D9RenderWindow* currDevicePrimaryWindow = currDevice->getPrimaryWindow();
			IDirect3DSurface9* pSurface = currDevicePrimaryWindow->getRenderSurface();
			D3DSURFACE_DESC srfDesc;
			
			// Get surface desc
			if (FAILED(pSurface->GetDesc(&srfDesc)))
				return false;

			// Calculate usage
			DWORD d3dusage = D3DUSAGE_QUERY_FILTER;
			if (usage & TU_RENDERTARGET) 
				d3dusage |= D3DUSAGE_RENDERTARGET;
			if (usage & TU_DYNAMIC)
				d3dusage |= D3DUSAGE_DYNAMIC;

			// Detect resource type
			D3DRESOURCETYPE rtype;
			switch(ttype)
			{
			case TEX_TYPE_1D:
			case TEX_TYPE_2D:
				rtype = D3DRTYPE_TEXTURE;
				break;
			case TEX_TYPE_3D:
				rtype = D3DRTYPE_VOLUMETEXTURE;
				break;
			case TEX_TYPE_CUBE_MAP:
				rtype = D3DRTYPE_CUBETEXTURE;
				break;
			default:
				return false;
			}

			HRESULT hr = mpD3D->CheckDeviceFormat(
				currDevice->getAdapterNumber(),
				currDevice->getDeviceType(),
				srfDesc.Format,
				d3dusage,
				rtype,
				d3dPF);

			if (FAILED(hr))
				return false;
		}
		
		return true;		
	}
	//-----------------------------------------------------------------------
	MultiRenderTarget * D3D9RenderSystem::createMultiRenderTarget(const String & name)
	{
		MultiRenderTarget *retval;
		retval = new D3D9MultiRenderTarget(name);
		attachRenderTarget(*retval);

		return retval;
	}
	//---------------------------------------------------------------------
	void D3D9RenderSystem::destroyRenderTarget(const String& name)
	{		
		D3D9RenderWindow* renderWindow = NULL;

	
		// Check render windows
		D3D9RenderWindowList::iterator sw;
		for (sw = mRenderWindows.begin(); sw != mRenderWindows.end(); ++sw)
		{
			if ((*sw)->getName() == name)
			{
				renderWindow = (*sw);					
				mRenderWindows.erase(sw);
				break;
			}
		}
		

		// Do the real removal
		RenderSystem::destroyRenderTarget(name);	
	}

	//---------------------------------------------------------------------
	String D3D9RenderSystem::getErrorDescription( long errorNumber ) const
	{
		const String errMsg = DXGetErrorDescription( errorNumber );
		return errMsg;
	}
	//---------------------------------------------------------------------
	VertexElementType D3D9RenderSystem::getColourVertexElementType() const
	{
		return VET_COLOUR_ARGB;
	}
	//---------------------------------------------------------------------
	void D3D9RenderSystem::_convertProjectionMatrix(const Matrix4& matrix,
		Matrix4& dest, bool forGpuProgram)
	{
		dest = matrix;

		// Convert depth range from [-1,+1] to [0,1]
		dest[2][0] = (dest[2][0] + dest[3][0]) / 2;
		dest[2][1] = (dest[2][1] + dest[3][1]) / 2;
		dest[2][2] = (dest[2][2] + dest[3][2]) / 2;
		dest[2][3] = (dest[2][3] + dest[3][3]) / 2;

		if (!forGpuProgram)
		{
			// Convert right-handed to left-handed
			dest[0][2] = -dest[0][2];
			dest[1][2] = -dest[1][2];
			dest[2][2] = -dest[2][2];
			dest[3][2] = -dest[3][2];
		}
	}
	//---------------------------------------------------------------------
	void D3D9RenderSystem::_makeProjectionMatrix(const Radian& fovy, Real aspect, Real nearPlane, 
		Real farPlane, Matrix4& dest, bool forGpuProgram)
	{
		Radian theta ( fovy * 0.5 );
		Real h = 1 / Math::Tan(theta);
		Real w = h / aspect;
		Real q, qn;
		if (farPlane == 0)
		{
			q = 1 - Frustum::INFINITE_FAR_PLANE_ADJUST;
			qn = nearPlane * (Frustum::INFINITE_FAR_PLANE_ADJUST - 1);
		}
		else
		{
			q = farPlane / ( farPlane - nearPlane );
			qn = -q * nearPlane;
		}

		dest = Matrix4::ZERO;
		dest[0][0] = w;
		dest[1][1] = h;

		if (forGpuProgram)
		{
			dest[2][2] = -q;
			dest[3][2] = -1.0f;
		}
		else
		{
			dest[2][2] = q;
			dest[3][2] = 1.0f;
		}

		dest[2][3] = qn;
	}
	//---------------------------------------------------------------------
	void D3D9RenderSystem::_makeOrthoMatrix(const Radian& fovy, Real aspect, Real nearPlane, Real farPlane, 
		Matrix4& dest, bool forGpuProgram )
	{
		Radian thetaY (fovy / 2.0f);
		Real tanThetaY = Math::Tan(thetaY);

		//Real thetaX = thetaY * aspect;
		Real tanThetaX = tanThetaY * aspect; //Math::Tan(thetaX);
		Real half_w = tanThetaX * nearPlane;
		Real half_h = tanThetaY * nearPlane;
		Real iw = 1.0 / half_w;
		Real ih = 1.0 / half_h;
		Real q;
		if (farPlane == 0)
		{
			q = 0;
		}
		else
		{
			q = 1.0 / (farPlane - nearPlane);
		}

		dest = Matrix4::ZERO;
		dest[0][0] = iw;
		dest[1][1] = ih;
		dest[2][2] = q;
		dest[2][3] = -nearPlane / (farPlane - nearPlane);
		dest[3][3] = 1;

		if (forGpuProgram)
		{
			dest[2][2] = -dest[2][2];
		}
	}
	//---------------------------------------------------------------------
	void D3D9RenderSystem::setAmbientLight( float r, float g, float b )
	{
		HRESULT hr = __SetRenderState( D3DRS_AMBIENT, D3DCOLOR_COLORVALUE( r, g, b, 1.0f ) );
		if( FAILED( hr ) )
			OGRE_EXCEPT( Exception::ERR_RENDERINGAPI_ERROR, 
			"Failed to set render stat D3DRS_AMBIENT", "D3D9RenderSystem::setAmbientLight" );
	}
	//---------------------------------------------------------------------
	void D3D9RenderSystem::_useLights(const LightList& lights, unsigned short limit)
	{
		LightList::const_iterator i, iend;
		iend = lights.end();
		unsigned short num = 0;
		for (i = lights.begin(); i != iend && num < limit; ++i, ++num)
		{
			setD3D9Light(num, *i);
		}
		// Disable extra lights
		for (; num < mCurrentLights; ++num)
		{
			setD3D9Light(num, NULL);
		}
		mCurrentLights = std::min(limit, static_cast<unsigned short>(lights.size()));

	}
	//---------------------------------------------------------------------
	void D3D9RenderSystem::setShadingType( ShadeOptions so )
	{
		HRESULT hr = __SetRenderState( D3DRS_SHADEMODE, D3D9Mappings::get(so) );
		if( FAILED( hr ) )
			OGRE_EXCEPT(Exception::ERR_RENDERINGAPI_ERROR, 
			"Failed to set render stat D3DRS_SHADEMODE", "D3D9RenderSystem::setShadingType" );
	}
	//---------------------------------------------------------------------
	void D3D9RenderSystem::setLightingEnabled( bool enabled )
	{
		HRESULT hr;
		if( FAILED( hr = __SetRenderState( D3DRS_LIGHTING, enabled ) ) )
			OGRE_EXCEPT(Exception::ERR_RENDERINGAPI_ERROR, 
			"Failed to set render state D3DRS_LIGHTING", "D3D9RenderSystem::setLightingEnabled" );
	}
	//---------------------------------------------------------------------
	void D3D9RenderSystem::setD3D9Light( size_t index, Light* lt )
	{
		HRESULT hr;

		D3DLIGHT9 d3dLight;
		ZeroMemory( &d3dLight, sizeof(d3dLight) );

		if (!lt)
		{
			if( FAILED( hr = getActiveD3D9Device()->LightEnable( static_cast<DWORD>(index), FALSE) ) )
				OGRE_EXCEPT(Exception::ERR_RENDERINGAPI_ERROR, 
				"Unable to disable light", "D3D9RenderSystem::setD3D9Light" );
		}
		else
		{
			switch( lt->getType() )
			{
			case Light::LT_POINT:
				d3dLight.Type = D3DLIGHT_POINT;
				break;

			case Light::LT_DIRECTIONAL:
				d3dLight.Type = D3DLIGHT_DIRECTIONAL;
				break;

			case Light::LT_SPOTLIGHT:
				d3dLight.Type = D3DLIGHT_SPOT;
				d3dLight.Falloff = lt->getSpotlightFalloff();
				d3dLight.Theta = lt->getSpotlightInnerAngle().valueRadians();
				d3dLight.Phi = lt->getSpotlightOuterAngle().valueRadians();
				break;
			}

			ColourValue col;
			col = lt->getDiffuseColour();
			d3dLight.Diffuse = D3DXCOLOR( col.r, col.g, col.b, col.a );

			col = lt->getSpecularColour();
			d3dLight.Specular = D3DXCOLOR( col.r, col.g, col.b, col.a );

			Vector3 vec;
			if( lt->getType() != Light::LT_DIRECTIONAL )
			{
				vec = lt->getDerivedPosition(true);
				d3dLight.Position = D3DXVECTOR3( vec.x, vec.y, vec.z );
			}
			if( lt->getType() != Light::LT_POINT )
			{
				vec = lt->getDerivedDirection();
				d3dLight.Direction = D3DXVECTOR3( vec.x, vec.y, vec.z );
			}

			d3dLight.Range = lt->getAttenuationRange();
			d3dLight.Attenuation0 = lt->getAttenuationConstant();
			d3dLight.Attenuation1 = lt->getAttenuationLinear();
			d3dLight.Attenuation2 = lt->getAttenuationQuadric();

			if( FAILED( hr = getActiveD3D9Device()->SetLight( static_cast<DWORD>(index), &d3dLight ) ) )
				OGRE_EXCEPT(Exception::ERR_RENDERINGAPI_ERROR, "Unable to set light details", "D3D9RenderSystem::setD3D9Light" );

			if( FAILED( hr = getActiveD3D9Device()->LightEnable( static_cast<DWORD>(index), TRUE ) ) )
				OGRE_EXCEPT(Exception::ERR_RENDERINGAPI_ERROR, "Unable to enable light", "D3D9RenderSystem::setD3D9Light" );
		}


	}
	//---------------------------------------------------------------------
	void D3D9RenderSystem::_setViewMatrix( const Matrix4 &m )
	{
		// save latest view matrix
		mViewMatrix = m;
		mViewMatrix[2][0] = -mViewMatrix[2][0];
		mViewMatrix[2][1] = -mViewMatrix[2][1];
		mViewMatrix[2][2] = -mViewMatrix[2][2];
		mViewMatrix[2][3] = -mViewMatrix[2][3];

		mDxViewMat = D3D9Mappings::makeD3DXMatrix( mViewMatrix );

		HRESULT hr;
		if( FAILED( hr = getActiveD3D9Device()->SetTransform( D3DTS_VIEW, &mDxViewMat ) ) )
			OGRE_EXCEPT(Exception::ERR_RENDERINGAPI_ERROR, "Cannot set D3D9 view matrix", "D3D9RenderSystem::_setViewMatrix" );

		// also mark clip planes dirty
		if (!mClipPlanes.empty())
			mClipPlanesDirty = true;
	}
	//---------------------------------------------------------------------
	void D3D9RenderSystem::_setProjectionMatrix( const Matrix4 &m )
	{
		// save latest matrix
		mDxProjMat = D3D9Mappings::makeD3DXMatrix( m );

		if( mActiveRenderTarget->requiresTextureFlipping() )
		{
			// Invert transformed y
			mDxProjMat._12 = - mDxProjMat._12;
			mDxProjMat._22 = - mDxProjMat._22;
			mDxProjMat._32 = - mDxProjMat._32;
			mDxProjMat._42 = - mDxProjMat._42;
		}

		HRESULT hr;
		if( FAILED( hr = getActiveD3D9Device()->SetTransform( D3DTS_PROJECTION, &mDxProjMat ) ) )
			OGRE_EXCEPT(Exception::ERR_RENDERINGAPI_ERROR, "Cannot set D3D9 projection matrix", "D3D9RenderSystem::_setProjectionMatrix" );

		// also mark clip planes dirty
		if (!mClipPlanes.empty())
			mClipPlanesDirty = true;

	}
	//---------------------------------------------------------------------
	void D3D9RenderSystem::_setWorldMatrix( const Matrix4 &m )
	{
		// save latest matrix
		mDxWorldMat = D3D9Mappings::makeD3DXMatrix( m );

		HRESULT hr;
		if( FAILED( hr = getActiveD3D9Device()->SetTransform( D3DTS_WORLD, &mDxWorldMat ) ) )
			OGRE_EXCEPT(Exception::ERR_RENDERINGAPI_ERROR, "Cannot set D3D9 world matrix", "D3D9RenderSystem::_setWorldMatrix" );
	}
	//---------------------------------------------------------------------
	void D3D9RenderSystem::_setSurfaceParams( const ColourValue &ambient, const ColourValue &diffuse,
		const ColourValue &specular, const ColourValue &emissive, Real shininess,
		TrackVertexColourType tracking )
	{

		D3DMATERIAL9 material;
		material.Diffuse = D3DXCOLOR( diffuse.r, diffuse.g, diffuse.b, diffuse.a );
		material.Ambient = D3DXCOLOR( ambient.r, ambient.g, ambient.b, ambient.a );
		material.Specular = D3DXCOLOR( specular.r, specular.g, specular.b, specular.a );
		material.Emissive = D3DXCOLOR( emissive.r, emissive.g, emissive.b, emissive.a );
		material.Power = shininess;

		HRESULT hr = getActiveD3D9Device()->SetMaterial( &material );
		if( FAILED( hr ) )
			OGRE_EXCEPT(Exception::ERR_RENDERINGAPI_ERROR, "Error setting D3D material", "D3D9RenderSystem::_setSurfaceParams" );


		if(tracking != TVC_NONE) 
		{
			__SetRenderState(D3DRS_COLORVERTEX, TRUE);
			__SetRenderState(D3DRS_AMBIENTMATERIALSOURCE, (tracking&TVC_AMBIENT)?D3DMCS_COLOR1:D3DMCS_MATERIAL);
			__SetRenderState(D3DRS_DIFFUSEMATERIALSOURCE, (tracking&TVC_DIFFUSE)?D3DMCS_COLOR1:D3DMCS_MATERIAL);
			__SetRenderState(D3DRS_SPECULARMATERIALSOURCE, (tracking&TVC_SPECULAR)?D3DMCS_COLOR1:D3DMCS_MATERIAL);
			__SetRenderState(D3DRS_EMISSIVEMATERIALSOURCE, (tracking&TVC_EMISSIVE)?D3DMCS_COLOR1:D3DMCS_MATERIAL);
		} 
		else 
		{
			__SetRenderState(D3DRS_COLORVERTEX, FALSE);               
		}

	}
	//---------------------------------------------------------------------
	void D3D9RenderSystem::_setPointParameters(Real size, 
		bool attenuationEnabled, Real constant, Real linear, Real quadratic,
		Real minSize, Real maxSize)
	{
		if(attenuationEnabled)
		{
			// scaling required
			__SetRenderState(D3DRS_POINTSCALEENABLE, TRUE);
			__SetFloatRenderState(D3DRS_POINTSCALE_A, constant);
			__SetFloatRenderState(D3DRS_POINTSCALE_B, linear);
			__SetFloatRenderState(D3DRS_POINTSCALE_C, quadratic);
		}
		else
		{
			// no scaling required
			__SetRenderState(D3DRS_POINTSCALEENABLE, FALSE);
		}
		__SetFloatRenderState(D3DRS_POINTSIZE, size);
		__SetFloatRenderState(D3DRS_POINTSIZE_MIN, minSize);
		if (maxSize == 0.0f)
			maxSize = mCurrentCapabilities->getMaxPointSize();
		__SetFloatRenderState(D3DRS_POINTSIZE_MAX, maxSize);


	}
	//---------------------------------------------------------------------
	void D3D9RenderSystem::_setPointSpritesEnabled(bool enabled)
	{
		if (enabled)
		{
			__SetRenderState(D3DRS_POINTSPRITEENABLE, TRUE);
		}
		else
		{
			__SetRenderState(D3DRS_POINTSPRITEENABLE, FALSE);
		}
	}
	//---------------------------------------------------------------------
	void D3D9RenderSystem::_setTexture( size_t stage, bool enabled, const TexturePtr& tex )
	{
		HRESULT hr;
		D3D9TexturePtr dt = tex;
		if (enabled && !dt.isNull())
		{
			// note used
			dt->touch();

			IDirect3DBaseTexture9 *pTex = dt->getTexture();
			if (mTexStageDesc[stage].pTex != pTex)
			{
				hr = getActiveD3D9Device()->SetTexture(static_cast<DWORD>(stage), pTex);
				if( hr != S_OK )
				{
					String str = "Unable to set texture '" + tex->getName() + "' in D3D9";
					OGRE_EXCEPT(Exception::ERR_RENDERINGAPI_ERROR, str, "D3D9RenderSystem::_setTexture" );
				}

				// set stage desc.
				mTexStageDesc[stage].pTex = pTex;
				mTexStageDesc[stage].texType = D3D9Mappings::get(dt->getTextureType());

				// Set gamma now too
				if (dt->isHardwareGammaReadToBeUsed())
				{
					__SetSamplerState(static_cast<DWORD>(stage), D3DSAMP_SRGBTEXTURE, TRUE);
				}
				else
				{
					__SetSamplerState(static_cast<DWORD>(stage), D3DSAMP_SRGBTEXTURE, FALSE);
				}
			}
		}
		else
		{
			if (mTexStageDesc[stage].pTex != 0)
			{
				hr = getActiveD3D9Device()->SetTexture(static_cast<DWORD>(stage), 0);
				if( hr != S_OK )
				{
					String str = "Unable to disable texture '" + StringConverter::toString(stage) + "' in D3D9";
					OGRE_EXCEPT(Exception::ERR_RENDERINGAPI_ERROR, str, "D3D9RenderSystem::_setTexture" );
				}
			}

			hr = __SetTextureStageState(static_cast<DWORD>(stage), D3DTSS_COLOROP, D3DTOP_DISABLE);
			if( hr != S_OK )
			{
				String str = "Unable to disable texture '" + StringConverter::toString(stage) + "' in D3D9";
				OGRE_EXCEPT(Exception::ERR_RENDERINGAPI_ERROR, str, "D3D9RenderSystem::_setTexture" );
			}

			// set stage desc. to defaults
			mTexStageDesc[stage].pTex = 0;
			mTexStageDesc[stage].autoTexCoordType = TEXCALC_NONE;
			mTexStageDesc[stage].coordIndex = 0;
			mTexStageDesc[stage].texType = D3D9Mappings::D3D_TEX_TYPE_NORMAL;
		}
	}
	//---------------------------------------------------------------------
	void D3D9RenderSystem::_setVertexTexture(size_t stage, const TexturePtr& tex)
	{
		if (tex.isNull())
		{

			if (mTexStageDesc[stage].pVertexTex != 0)
			{
				HRESULT hr = getActiveD3D9Device()->SetTexture(D3DVERTEXTEXTURESAMPLER0 + static_cast<DWORD>(stage), 0);
				if( hr != S_OK )
				{
					String str = "Unable to disable vertex texture '" 
						+ StringConverter::toString(stage) + "' in D3D9";
					OGRE_EXCEPT(Exception::ERR_RENDERINGAPI_ERROR, str, "D3D9RenderSystem::_setVertexTexture" );
				}
			}

			// set stage desc. to defaults
			mTexStageDesc[stage].pVertexTex = 0;
		}
		else
		{
			D3D9TexturePtr dt = tex;
			// note used
			dt->touch();

			IDirect3DBaseTexture9 *pTex = dt->getTexture();
			if (mTexStageDesc[stage].pVertexTex != pTex)
			{
				HRESULT hr = getActiveD3D9Device()->SetTexture(D3DVERTEXTEXTURESAMPLER0 + static_cast<DWORD>(stage), pTex);
				if( hr != S_OK )
				{
					String str = "Unable to set vertex texture '" + tex->getName() + "' in D3D9";
					OGRE_EXCEPT(Exception::ERR_RENDERINGAPI_ERROR, str, "D3D9RenderSystem::_setVertexTexture" );
				}

				// set stage desc.
				mTexStageDesc[stage].pVertexTex = pTex;
			}

		}

	}
	//---------------------------------------------------------------------
	void D3D9RenderSystem::_disableTextureUnit(size_t texUnit)
	{
		RenderSystem::_disableTextureUnit(texUnit);
		// also disable vertex texture unit
		static TexturePtr nullPtr;
		_setVertexTexture(texUnit, nullPtr);
	}
	//---------------------------------------------------------------------
	void D3D9RenderSystem::_setTextureCoordSet( size_t stage, size_t index )
	{
		// if vertex shader is being used, stage and index must match
		if (mVertexProgramBound)
			index = stage;

		HRESULT hr;
		// Record settings
		mTexStageDesc[stage].coordIndex = index;

		hr = __SetTextureStageState( static_cast<DWORD>(stage), D3DTSS_TEXCOORDINDEX, D3D9Mappings::get(mTexStageDesc[stage].autoTexCoordType, mDeviceManager->getActiveDevice()->getD3D9DeviceCaps()) | index );
		if( FAILED( hr ) )
			OGRE_EXCEPT(Exception::ERR_RENDERINGAPI_ERROR, "Unable to set texture coord. set index", "D3D9RenderSystem::_setTextureCoordSet" );
	}
	//---------------------------------------------------------------------
	void D3D9RenderSystem::_setTextureCoordCalculation( size_t stage, TexCoordCalcMethod m,
		const Frustum* frustum)
	{
		HRESULT hr;
		// record the stage state
		mTexStageDesc[stage].autoTexCoordType = m;
		mTexStageDesc[stage].frustum = frustum;

		hr = __SetTextureStageState( static_cast<DWORD>(stage), D3DTSS_TEXCOORDINDEX, D3D9Mappings::get(m, mDeviceManager->getActiveDevice()->getD3D9DeviceCaps()) | mTexStageDesc[stage].coordIndex );
		if(FAILED(hr))
			OGRE_EXCEPT(Exception::ERR_RENDERINGAPI_ERROR, "Unable to set texture auto tex.coord. generation mode", "D3D9RenderSystem::_setTextureCoordCalculation" );
	}
	//---------------------------------------------------------------------
	void D3D9RenderSystem::_setTextureMipmapBias(size_t unit, float bias)
	{
		if (mCurrentCapabilities->hasCapability(RSC_MIPMAP_LOD_BIAS))
		{
			// ugh - have to pass float data through DWORD with no conversion
			HRESULT hr = __SetSamplerState(static_cast<DWORD>(unit), D3DSAMP_MIPMAPLODBIAS, 
				*(DWORD*)&bias);
			if(FAILED(hr))
				OGRE_EXCEPT(Exception::ERR_RENDERINGAPI_ERROR, "Unable to set texture mipmap bias", 
				"D3D9RenderSystem::_setTextureMipmapBias" );

		}
	}
	//---------------------------------------------------------------------
	void D3D9RenderSystem::_setTextureMatrix( size_t stage, const Matrix4& xForm )
	{
		HRESULT hr;
		D3DXMATRIX d3dMat; // the matrix we'll maybe apply
		Matrix4 newMat = xForm; // the matrix we'll apply after conv. to D3D format
		// Cache texcoord calc method to register
		TexCoordCalcMethod autoTexCoordType = mTexStageDesc[stage].autoTexCoordType;

		// if a vertex program is bound, we mustn't set texture transforms
		if (mVertexProgramBound)
		{
			hr = __SetTextureStageState( static_cast<DWORD>(stage), D3DTSS_TEXTURETRANSFORMFLAGS, D3DTTFF_DISABLE );
			if( FAILED( hr ) )
				OGRE_EXCEPT(Exception::ERR_RENDERINGAPI_ERROR, "Unable to disable texture coordinate transform", "D3D9RenderSystem::_setTextureMatrix" );
			return;
		}


		if (autoTexCoordType == TEXCALC_ENVIRONMENT_MAP)
		{
			if (mDeviceManager->getActiveDevice()->getD3D9DeviceCaps().VertexProcessingCaps & D3DVTXPCAPS_TEXGEN_SPHEREMAP)
			{
				/** Invert the texture for the spheremap */
				Matrix4 ogreMatEnvMap = Matrix4::IDENTITY;
				// set env_map values
				ogreMatEnvMap[1][1] = -1.0f;
				// concatenate with the xForm
				newMat = newMat.concatenate(ogreMatEnvMap);
			}
			else
			{
				/* If envmap is applied, but device doesn't support spheremap,
				then we have to use texture transform to make the camera space normal
				reference the envmap properly. This isn't exactly the same as spheremap
				(it looks nasty on flat areas because the camera space normals are the same)
				but it's the best approximation we have in the absence of a proper spheremap */
				// concatenate with the xForm
				newMat = newMat.concatenate(Matrix4::CLIPSPACE2DTOIMAGESPACE);
			}
		}

		// If this is a cubic reflection, we need to modify using the view matrix
		if (autoTexCoordType == TEXCALC_ENVIRONMENT_MAP_REFLECTION)
		{
			// Get transposed 3x3
			// We want to transpose since that will invert an orthonormal matrix ie rotation
			Matrix4 ogreViewTransposed;
			ogreViewTransposed[0][0] = mViewMatrix[0][0];
			ogreViewTransposed[0][1] = mViewMatrix[1][0];
			ogreViewTransposed[0][2] = mViewMatrix[2][0];
			ogreViewTransposed[0][3] = 0.0f;

			ogreViewTransposed[1][0] = mViewMatrix[0][1];
			ogreViewTransposed[1][1] = mViewMatrix[1][1];
			ogreViewTransposed[1][2] = mViewMatrix[2][1];
			ogreViewTransposed[1][3] = 0.0f;

			ogreViewTransposed[2][0] = mViewMatrix[0][2];
			ogreViewTransposed[2][1] = mViewMatrix[1][2];
			ogreViewTransposed[2][2] = mViewMatrix[2][2];
			ogreViewTransposed[2][3] = 0.0f;

			ogreViewTransposed[3][0] = 0.0f;
			ogreViewTransposed[3][1] = 0.0f;
			ogreViewTransposed[3][2] = 0.0f;
			ogreViewTransposed[3][3] = 1.0f;

			newMat = newMat.concatenate(ogreViewTransposed);
		}

		if (autoTexCoordType == TEXCALC_PROJECTIVE_TEXTURE)
		{
			// Derive camera space to projector space transform
			// To do this, we need to undo the camera view matrix, then 
			// apply the projector view & projection matrices
			newMat = mViewMatrix.inverse();
			if(mTexProjRelative)
			{
				Matrix4 viewMatrix;
				mTexStageDesc[stage].frustum->calcViewMatrixRelative(mTexProjRelativeOrigin, viewMatrix);
				newMat = viewMatrix * newMat;
			}
			else
			{
				newMat = mTexStageDesc[stage].frustum->getViewMatrix() * newMat;
			}
			newMat = mTexStageDesc[stage].frustum->getProjectionMatrix() * newMat;
			newMat = Matrix4::CLIPSPACE2DTOIMAGESPACE * newMat;
			newMat = xForm * newMat;
		}

		// need this if texture is a cube map, to invert D3D's z coord
		if (autoTexCoordType != TEXCALC_NONE &&
			autoTexCoordType != TEXCALC_PROJECTIVE_TEXTURE)
		{
			newMat[2][0] = -newMat[2][0];
			newMat[2][1] = -newMat[2][1];
			newMat[2][2] = -newMat[2][2];
			newMat[2][3] = -newMat[2][3];
		}

		// convert our matrix to D3D format
		d3dMat = D3D9Mappings::makeD3DXMatrix(newMat);

		// set the matrix if it's not the identity
		if (!D3DXMatrixIsIdentity(&d3dMat))
		{
			/* It's seems D3D automatically add a texture coordinate with value 1,
			and fill up the remaining texture coordinates with 0 for the input
			texture coordinates before pass to texture coordinate transformation.

			NOTE: It's difference with D3DDECLTYPE enumerated type expand in
			DirectX SDK documentation!

			So we should prepare the texcoord transform, make the transformation
			just like standardized vector expand, thus, fill w with value 1 and
			others with 0.
			*/
			if (autoTexCoordType == TEXCALC_NONE)
			{
				/* FIXME: The actually input texture coordinate dimensions should
				be determine by texture coordinate vertex element. Now, just trust
				user supplied texture type matchs texture coordinate vertex element.
				*/
				if (mTexStageDesc[stage].texType == D3D9Mappings::D3D_TEX_TYPE_NORMAL)
				{
					/* It's 2D input texture coordinate:

					texcoord in vertex buffer     D3D expanded to     We are adjusted to
					-->                 -->
					(u, v)               (u, v, 1, 0)          (u, v, 0, 1)
					*/
					std::swap(d3dMat._31, d3dMat._41);
					std::swap(d3dMat._32, d3dMat._42);
					std::swap(d3dMat._33, d3dMat._43);
					std::swap(d3dMat._34, d3dMat._44);
				}
			}
			else
			{
				// All texgen generate 3D input texture coordinates.
			}

			// tell D3D the dimension of tex. coord.
			int texCoordDim = D3DTTFF_COUNT2;
			if (mTexStageDesc[stage].autoTexCoordType == TEXCALC_PROJECTIVE_TEXTURE)
			{
				/* We want texcoords (u, v, w, q) always get divided by q, but D3D
				projected texcoords is divided by the last element (in the case of
				2D texcoord, is w). So we tweak the transform matrix, transform the
				texcoords with w and q swapped: (u, v, q, w), and then D3D will
				divide u, v by q. The w and q just ignored as it wasn't used by
				rasterizer.
				*/
				switch (mTexStageDesc[stage].texType)
				{
				case D3D9Mappings::D3D_TEX_TYPE_NORMAL:
					std::swap(d3dMat._13, d3dMat._14);
					std::swap(d3dMat._23, d3dMat._24);
					std::swap(d3dMat._33, d3dMat._34);
					std::swap(d3dMat._43, d3dMat._44);

					texCoordDim = D3DTTFF_PROJECTED | D3DTTFF_COUNT3;
					break;

				case D3D9Mappings::D3D_TEX_TYPE_CUBE:
				case D3D9Mappings::D3D_TEX_TYPE_VOLUME:
					// Yes, we support 3D projective texture.
					texCoordDim = D3DTTFF_PROJECTED | D3DTTFF_COUNT4;
					break;
				}
			}
			else
			{
				switch (mTexStageDesc[stage].texType)
				{
				case D3D9Mappings::D3D_TEX_TYPE_NORMAL:
					texCoordDim = D3DTTFF_COUNT2;
					break;
				case D3D9Mappings::D3D_TEX_TYPE_CUBE:
				case D3D9Mappings::D3D_TEX_TYPE_VOLUME:
					texCoordDim = D3DTTFF_COUNT3;
					break;
				}
			}

			hr = __SetTextureStageState( static_cast<DWORD>(stage), D3DTSS_TEXTURETRANSFORMFLAGS, texCoordDim );
			if (FAILED(hr))
				OGRE_EXCEPT(Exception::ERR_RENDERINGAPI_ERROR, "Unable to set texture coord. dimension", "D3D9RenderSystem::_setTextureMatrix" );

			hr = getActiveD3D9Device()->SetTransform( (D3DTRANSFORMSTATETYPE)(D3DTS_TEXTURE0 + stage), &d3dMat );
			if (FAILED(hr))
				OGRE_EXCEPT(Exception::ERR_RENDERINGAPI_ERROR, "Unable to set texture matrix", "D3D9RenderSystem::_setTextureMatrix" );
		}
		else
		{
			// disable all of this
			hr = __SetTextureStageState( static_cast<DWORD>(stage), D3DTSS_TEXTURETRANSFORMFLAGS, D3DTTFF_DISABLE );
			if( FAILED( hr ) )
				OGRE_EXCEPT(Exception::ERR_RENDERINGAPI_ERROR, "Unable to disable texture coordinate transform", "D3D9RenderSystem::_setTextureMatrix" );

			// Needless to sets texture transform here, it's never used at all
		}
	}
	//---------------------------------------------------------------------
	void D3D9RenderSystem::_setTextureAddressingMode( size_t stage, 
		const TextureUnitState::UVWAddressingMode& uvw )
	{
		HRESULT hr;
		if( FAILED( hr = __SetSamplerState( static_cast<DWORD>(stage), D3DSAMP_ADDRESSU, D3D9Mappings::get(uvw.u, mDeviceManager->getActiveDevice()->getD3D9DeviceCaps()) ) ) )
			OGRE_EXCEPT(Exception::ERR_RENDERINGAPI_ERROR, "Failed to set texture addressing mode for U", "D3D9RenderSystem::_setTextureAddressingMode" );
		if( FAILED( hr = __SetSamplerState( static_cast<DWORD>(stage), D3DSAMP_ADDRESSV, D3D9Mappings::get(uvw.v, mDeviceManager->getActiveDevice()->getD3D9DeviceCaps()) ) ) )
			OGRE_EXCEPT(Exception::ERR_RENDERINGAPI_ERROR, "Failed to set texture addressing mode for V", "D3D9RenderSystem::_setTextureAddressingMode" );
		if( FAILED( hr = __SetSamplerState( static_cast<DWORD>(stage), D3DSAMP_ADDRESSW, D3D9Mappings::get(uvw.w, mDeviceManager->getActiveDevice()->getD3D9DeviceCaps()) ) ) )
			OGRE_EXCEPT(Exception::ERR_RENDERINGAPI_ERROR, "Failed to set texture addressing mode for W", "D3D9RenderSystem::_setTextureAddressingMode" );
	}
	//-----------------------------------------------------------------------------
	void D3D9RenderSystem::_setTextureBorderColour(size_t stage,
		const ColourValue& colour)
	{
		HRESULT hr;
		if( FAILED( hr = __SetSamplerState( static_cast<DWORD>(stage), D3DSAMP_BORDERCOLOR, colour.getAsARGB()) ) )
			OGRE_EXCEPT(Exception::ERR_RENDERINGAPI_ERROR, "Failed to set texture border colour", "D3D9RenderSystem::_setTextureBorderColour" );
	}
	//---------------------------------------------------------------------
	void D3D9RenderSystem::_setTextureBlendMode( size_t stage, const LayerBlendModeEx& bm )
	{
		HRESULT hr = S_OK;
		D3DTEXTURESTAGESTATETYPE tss;
		D3DCOLOR manualD3D;

		// choose type of blend.
		if( bm.blendType == LBT_COLOUR )
			tss = D3DTSS_COLOROP;
		else if( bm.blendType == LBT_ALPHA )
			tss = D3DTSS_ALPHAOP;
		else
			OGRE_EXCEPT(Exception::ERR_INVALIDPARAMS, 
			"Invalid blend type", "D3D9RenderSystem::_setTextureBlendMode");

		// set manual factor if required by operation
		if (bm.operation == LBX_BLEND_MANUAL)
		{
			hr = __SetRenderState( D3DRS_TEXTUREFACTOR, D3DXCOLOR(0.0, 0.0, 0.0,  bm.factor) );
			if (FAILED(hr))
				OGRE_EXCEPT(Exception::ERR_RENDERINGAPI_ERROR, "Failed to set manual factor", "D3D9RenderSystem::_setTextureBlendMode" );
		}
		// set operation
		hr = __SetTextureStageState( static_cast<DWORD>(stage), tss, D3D9Mappings::get(bm.operation, mDeviceManager->getActiveDevice()->getD3D9DeviceCaps()) );
		if (FAILED(hr))
			OGRE_EXCEPT(Exception::ERR_RENDERINGAPI_ERROR, "Failed to set operation", "D3D9RenderSystem::_setTextureBlendMode" );

		// choose source 1
		if( bm.blendType == LBT_COLOUR )
		{
			tss = D3DTSS_COLORARG1;
			manualD3D = D3DXCOLOR( bm.colourArg1.r, bm.colourArg1.g, bm.colourArg1.b, bm.colourArg1.a );
			mManualBlendColours[stage][0] = bm.colourArg1;
		}
		else if( bm.blendType == LBT_ALPHA )
		{
			tss = D3DTSS_ALPHAARG1;
			manualD3D = D3DXCOLOR( mManualBlendColours[stage][0].r, 
				mManualBlendColours[stage][0].g, 
				mManualBlendColours[stage][0].b, bm.alphaArg1 );
		}
		else
		{
			OGRE_EXCEPT(Exception::ERR_INVALIDPARAMS, 
				"Invalid blend type", "D3D9RenderSystem::_setTextureBlendMode");
		}
		// Set manual factor if required
		if (bm.source1 == LBS_MANUAL)
		{
			if (mCurrentCapabilities->hasCapability(RSC_PERSTAGECONSTANT))
			{
				// Per-stage state
				hr = __SetTextureStageState(static_cast<DWORD>(stage), D3DTSS_CONSTANT, manualD3D);
			}
			else
			{
				// Global state
				hr = __SetRenderState( D3DRS_TEXTUREFACTOR, manualD3D );
			}
			if (FAILED(hr))
				OGRE_EXCEPT(Exception::ERR_RENDERINGAPI_ERROR, "Failed to set manual factor", "D3D9RenderSystem::_setTextureBlendMode" );
		}
		// set source 1
		hr = __SetTextureStageState( static_cast<DWORD>(stage), tss, D3D9Mappings::get(bm.source1, mCurrentCapabilities->hasCapability(RSC_PERSTAGECONSTANT)) );
		if (FAILED(hr))
			OGRE_EXCEPT(Exception::ERR_RENDERINGAPI_ERROR, "Failed to set source1", "D3D9RenderSystem::_setTextureBlendMode" );

		// choose source 2
		if( bm.blendType == LBT_COLOUR )
		{
			tss = D3DTSS_COLORARG2;
			manualD3D = D3DXCOLOR( bm.colourArg2.r, bm.colourArg2.g, bm.colourArg2.b, bm.colourArg2.a );
			mManualBlendColours[stage][1] = bm.colourArg2;
		}
		else if( bm.blendType == LBT_ALPHA )
		{
			tss = D3DTSS_ALPHAARG2;
			manualD3D = D3DXCOLOR( mManualBlendColours[stage][1].r, 
				mManualBlendColours[stage][1].g, 
				mManualBlendColours[stage][1].b, 
				bm.alphaArg2 );
		}
		// Set manual factor if required
		if (bm.source2 == LBS_MANUAL)
		{
			if (mCurrentCapabilities->hasCapability(RSC_PERSTAGECONSTANT))
			{
				// Per-stage state
				hr = __SetTextureStageState(static_cast<DWORD>(stage), D3DTSS_CONSTANT, manualD3D);
			}
			else
			{
				hr = __SetRenderState( D3DRS_TEXTUREFACTOR, manualD3D );
			}
			if (FAILED(hr))
				OGRE_EXCEPT(Exception::ERR_RENDERINGAPI_ERROR, "Failed to set manual factor", "D3D9RenderSystem::_setTextureBlendMode" );
		}
		// Now set source 2
		hr = __SetTextureStageState( static_cast<DWORD>(stage), tss, D3D9Mappings::get(bm.source2, mCurrentCapabilities->hasCapability(RSC_PERSTAGECONSTANT)) );
		if (FAILED(hr))
			OGRE_EXCEPT(Exception::ERR_RENDERINGAPI_ERROR, "Failed to set source 2", "D3D9RenderSystem::_setTextureBlendMode" );

		// Set interpolation factor if lerping
		if (bm.operation == LBX_BLEND_DIFFUSE_COLOUR && 
			mDeviceManager->getActiveDevice()->getD3D9DeviceCaps().TextureOpCaps & D3DTEXOPCAPS_LERP)
		{
			// choose source 0 (lerp factor)
			if( bm.blendType == LBT_COLOUR )
			{
				tss = D3DTSS_COLORARG0;
			}
			else if( bm.blendType == LBT_ALPHA )
			{
				tss = D3DTSS_ALPHAARG0;
			}
			hr = __SetTextureStageState(static_cast<DWORD>(stage), tss, D3DTA_DIFFUSE);

			if (FAILED(hr))
				OGRE_EXCEPT(Exception::ERR_RENDERINGAPI_ERROR, "Failed to set lerp source 0", 
				"D3D9RenderSystem::_setTextureBlendMode" );

		}
	}
	//---------------------------------------------------------------------
	void D3D9RenderSystem::_setSceneBlending( SceneBlendFactor sourceFactor, SceneBlendFactor destFactor, SceneBlendOperation op )
	{
		HRESULT hr;
		if( sourceFactor == SBF_ONE && destFactor == SBF_ZERO)
		{
			if (FAILED(hr = __SetRenderState(D3DRS_ALPHABLENDENABLE, FALSE)))
				OGRE_EXCEPT(Exception::ERR_RENDERINGAPI_ERROR, "Failed to set alpha blending option", "D3D9RenderSystem::_setSceneBlending" );
		}
		else
		{
			if (FAILED(hr = __SetRenderState(D3DRS_ALPHABLENDENABLE, TRUE)))
				OGRE_EXCEPT(Exception::ERR_RENDERINGAPI_ERROR, "Failed to set alpha blending option", "D3D9RenderSystem::_setSceneBlending" );
			if (FAILED(hr = __SetRenderState(D3DRS_SEPARATEALPHABLENDENABLE, FALSE)))
				OGRE_EXCEPT(Exception::ERR_RENDERINGAPI_ERROR, "Failed to set separate alpha blending option", "D3D9RenderSystem::_setSceneBlending" );
			if( FAILED( hr = __SetRenderState( D3DRS_SRCBLEND, D3D9Mappings::get(sourceFactor) ) ) )
				OGRE_EXCEPT(Exception::ERR_RENDERINGAPI_ERROR, "Failed to set source blend", "D3D9RenderSystem::_setSceneBlending" );
			if( FAILED( hr = __SetRenderState( D3DRS_DESTBLEND, D3D9Mappings::get(destFactor) ) ) )
				OGRE_EXCEPT(Exception::ERR_RENDERINGAPI_ERROR, "Failed to set destination blend", "D3D9RenderSystem::_setSceneBlending" );
		}

		if (FAILED(hr = __SetRenderState(D3DRS_BLENDOP, D3D9Mappings::get(op))))
			OGRE_EXCEPT(Exception::ERR_RENDERINGAPI_ERROR, "Failed to set scene blending operation option", "D3D9RenderSystem::_setSceneBlendingOperation" );
		if (FAILED(hr = __SetRenderState(D3DRS_BLENDOPALPHA, D3D9Mappings::get(op))))
			OGRE_EXCEPT(Exception::ERR_RENDERINGAPI_ERROR, "Failed to set scene blending operation option", "D3D9RenderSystem::_setSceneBlendingOperation" );
	}
	//---------------------------------------------------------------------
	void D3D9RenderSystem::_setSeparateSceneBlending( SceneBlendFactor sourceFactor, SceneBlendFactor destFactor, SceneBlendFactor sourceFactorAlpha, 
		SceneBlendFactor destFactorAlpha, SceneBlendOperation op, SceneBlendOperation alphaOp )
	{
		HRESULT hr;
		if( sourceFactor == SBF_ONE && destFactor == SBF_ZERO && 
			sourceFactorAlpha == SBF_ONE && destFactorAlpha == SBF_ZERO)
		{
			if (FAILED(hr = __SetRenderState(D3DRS_ALPHABLENDENABLE, FALSE)))
				OGRE_EXCEPT(Exception::ERR_RENDERINGAPI_ERROR, "Failed to set alpha blending option", "D3D9RenderSystem::_setSceneBlending" );
		}
		else
		{
			if (FAILED(hr = __SetRenderState(D3DRS_ALPHABLENDENABLE, TRUE)))
				OGRE_EXCEPT(Exception::ERR_RENDERINGAPI_ERROR, "Failed to set alpha blending option", "D3D9RenderSystem::_setSeperateSceneBlending" );
			if (FAILED(hr = __SetRenderState(D3DRS_SEPARATEALPHABLENDENABLE, TRUE)))
				OGRE_EXCEPT(Exception::ERR_RENDERINGAPI_ERROR, "Failed to set separate alpha blending option", "D3D9RenderSystem::_setSeperateSceneBlending" );
			if( FAILED( hr = __SetRenderState( D3DRS_SRCBLEND, D3D9Mappings::get(sourceFactor) ) ) )
				OGRE_EXCEPT(Exception::ERR_RENDERINGAPI_ERROR, "Failed to set source blend", "D3D9RenderSystem::_setSeperateSceneBlending" );
			if( FAILED( hr = __SetRenderState( D3DRS_DESTBLEND, D3D9Mappings::get(destFactor) ) ) )
				OGRE_EXCEPT(Exception::ERR_RENDERINGAPI_ERROR, "Failed to set destination blend", "D3D9RenderSystem::_setSeperateSceneBlending" );
			if( FAILED( hr = __SetRenderState( D3DRS_SRCBLENDALPHA, D3D9Mappings::get(sourceFactorAlpha) ) ) )
				OGRE_EXCEPT(Exception::ERR_RENDERINGAPI_ERROR, "Failed to set alpha source blend", "D3D9RenderSystem::_setSeperateSceneBlending" );
			if( FAILED( hr = __SetRenderState( D3DRS_DESTBLENDALPHA, D3D9Mappings::get(destFactorAlpha) ) ) )
				OGRE_EXCEPT(Exception::ERR_RENDERINGAPI_ERROR, "Failed to set alpha destination blend", "D3D9RenderSystem::_setSeperateSceneBlending" );
		}

		if (FAILED(hr = __SetRenderState(D3DRS_BLENDOP, D3D9Mappings::get(op))))
			OGRE_EXCEPT(Exception::ERR_RENDERINGAPI_ERROR, "Failed to set scene blending operation option", "D3D9RenderSystem::_setSceneBlendingOperation" );
		if (FAILED(hr = __SetRenderState(D3DRS_BLENDOPALPHA, D3D9Mappings::get(alphaOp))))
			OGRE_EXCEPT(Exception::ERR_RENDERINGAPI_ERROR, "Failed to set alpha scene blending operation option", "D3D9RenderSystem::_setSceneBlendingOperation" );
	}
	//---------------------------------------------------------------------
	void D3D9RenderSystem::_setAlphaRejectSettings( CompareFunction func, unsigned char value, bool alphaToCoverage )
	{
		HRESULT hr;
		bool a2c = false;
		static bool lasta2c = false;

		if (func != CMPF_ALWAYS_PASS)
		{
			if( FAILED( hr = __SetRenderState( D3DRS_ALPHATESTENABLE,  TRUE ) ) )
				OGRE_EXCEPT(Exception::ERR_RENDERINGAPI_ERROR, "Failed to enable alpha testing", 
				"D3D9RenderSystem::_setAlphaRejectSettings" );

			a2c = alphaToCoverage;
		}
		else
		{
			if( FAILED( hr = __SetRenderState( D3DRS_ALPHATESTENABLE,  FALSE ) ) )
				OGRE_EXCEPT(Exception::ERR_RENDERINGAPI_ERROR, "Failed to disable alpha testing", 
				"D3D9RenderSystem::_setAlphaRejectSettings" );
		}
		// Set always just be sure
		if( FAILED( hr = __SetRenderState( D3DRS_ALPHAFUNC, D3D9Mappings::get(func) ) ) )
			OGRE_EXCEPT(Exception::ERR_RENDERINGAPI_ERROR, "Failed to set alpha reject function", "D3D9RenderSystem::_setAlphaRejectSettings" );
		if( FAILED( hr = __SetRenderState( D3DRS_ALPHAREF, value ) ) )
			OGRE_EXCEPT(Exception::ERR_RENDERINGAPI_ERROR, "Failed to set render state D3DRS_ALPHAREF", "D3D9RenderSystem::_setAlphaRejectSettings" );

		// Alpha to coverage
		if (getCapabilities()->hasCapability(RSC_ALPHA_TO_COVERAGE))
		{
			// Vendor-specific hacks on renderstate, gotta love 'em
			if (getCapabilities()->getVendor() == GPU_NVIDIA)
			{
				if (a2c)
				{
					if( FAILED( hr = __SetRenderState( D3DRS_ADAPTIVETESS_Y,  (D3DFORMAT)MAKEFOURCC('A', 'T', 'O', 'C') ) ) )
						OGRE_EXCEPT(Exception::ERR_RENDERINGAPI_ERROR, "Failed to set alpha to coverage option", "D3D9RenderSystem::_setAlphaRejectSettings" );
				}
				else
				{
					if( FAILED( hr = __SetRenderState( D3DRS_ADAPTIVETESS_Y,  D3DFMT_UNKNOWN ) ) )
						OGRE_EXCEPT(Exception::ERR_RENDERINGAPI_ERROR, "Failed to set alpha to coverage option", "D3D9RenderSystem::_setAlphaRejectSettings" );
				}

			}
			else if ((getCapabilities()->getVendor() == GPU_ATI))
			{
				if (a2c)
				{
					if( FAILED( hr = __SetRenderState( D3DRS_POINTSIZE,  MAKEFOURCC('A','2','M','1') ) ) )
						OGRE_EXCEPT(Exception::ERR_RENDERINGAPI_ERROR, "Failed to set alpha to coverage option", "D3D9RenderSystem::_setAlphaRejectSettings" );
				}
				else
				{
					// discovered this through trial and error, seems to work
					if( FAILED( hr = __SetRenderState( D3DRS_POINTSIZE,  MAKEFOURCC('A','2','M','0') ) ) )
						OGRE_EXCEPT(Exception::ERR_RENDERINGAPI_ERROR, "Failed to set alpha to coverage option", "D3D9RenderSystem::_setAlphaRejectSettings" );
				}
			}
			// no hacks available for any other vendors?
			lasta2c = a2c;
		}

	}
	//---------------------------------------------------------------------
	void D3D9RenderSystem::_setCullingMode( CullingMode mode )
	{
		mCullingMode = mode;
		HRESULT hr;
		bool flip = ((mActiveRenderTarget->requiresTextureFlipping() && !mInvertVertexWinding) ||
			(!mActiveRenderTarget->requiresTextureFlipping() && mInvertVertexWinding));

		if( FAILED (hr = __SetRenderState(D3DRS_CULLMODE, 
			D3D9Mappings::get(mode, flip))) )
			OGRE_EXCEPT(Exception::ERR_RENDERINGAPI_ERROR, "Failed to set culling mode", "D3D9RenderSystem::_setCullingMode" );
	}
	//---------------------------------------------------------------------
	void D3D9RenderSystem::_setDepthBufferParams( bool depthTest, bool depthWrite, CompareFunction depthFunction )
	{
		_setDepthBufferCheckEnabled( depthTest );
		_setDepthBufferWriteEnabled( depthWrite );
		_setDepthBufferFunction( depthFunction );
	}
	//---------------------------------------------------------------------
	void D3D9RenderSystem::_setDepthBufferCheckEnabled( bool enabled )
	{
		HRESULT hr;

		if( enabled )
		{
			// Use w-buffer if available and enabled
			if( mWBuffer && mDeviceManager->getActiveDevice()->getD3D9DeviceCaps().RasterCaps & D3DPRASTERCAPS_WBUFFER )
				hr = __SetRenderState( D3DRS_ZENABLE, D3DZB_USEW );
			else
				hr = __SetRenderState( D3DRS_ZENABLE, D3DZB_TRUE );
		}
		else
			hr = __SetRenderState( D3DRS_ZENABLE, D3DZB_FALSE );

		if( FAILED( hr ) )
			OGRE_EXCEPT(Exception::ERR_RENDERINGAPI_ERROR, "Error setting depth buffer test state", "D3D9RenderSystem::_setDepthBufferCheckEnabled" );
	}
	//---------------------------------------------------------------------
	void D3D9RenderSystem::_setDepthBufferWriteEnabled( bool enabled )
	{
		HRESULT hr;

		if( FAILED( hr = __SetRenderState( D3DRS_ZWRITEENABLE, enabled ) ) )
			OGRE_EXCEPT(Exception::ERR_RENDERINGAPI_ERROR, "Error setting depth buffer write state", "D3D9RenderSystem::_setDepthBufferWriteEnabled" );
	}
	//---------------------------------------------------------------------
	void D3D9RenderSystem::_setDepthBufferFunction( CompareFunction func )
	{
		HRESULT hr;
		if( FAILED( hr = __SetRenderState( D3DRS_ZFUNC, D3D9Mappings::get(func) ) ) )
			OGRE_EXCEPT(Exception::ERR_RENDERINGAPI_ERROR, "Error setting depth buffer test function", "D3D9RenderSystem::_setDepthBufferFunction" );
	}
	//---------------------------------------------------------------------
	void D3D9RenderSystem::_setDepthBias(float constantBias, float slopeScaleBias)
	{

		if ((mDeviceManager->getActiveDevice()->getD3D9DeviceCaps().RasterCaps & D3DPRASTERCAPS_DEPTHBIAS) != 0)
		{
			// Negate bias since D3D is backward
			// D3D also expresses the constant bias as an absolute value, rather than 
			// relative to minimum depth unit, so scale to fit
			constantBias = -constantBias / 250000.0f;
			HRESULT hr = __SetRenderState(D3DRS_DEPTHBIAS, FLOAT2DWORD(constantBias));
			if (FAILED(hr))
				OGRE_EXCEPT(Exception::ERR_RENDERINGAPI_ERROR, "Error setting constant depth bias", 
				"D3D9RenderSystem::_setDepthBias");
		}

		if ((mDeviceManager->getActiveDevice()->getD3D9DeviceCaps().RasterCaps & D3DPRASTERCAPS_SLOPESCALEDEPTHBIAS) != 0)
		{
			// Negate bias since D3D is backward
			slopeScaleBias = -slopeScaleBias;
			HRESULT hr = __SetRenderState(D3DRS_SLOPESCALEDEPTHBIAS, FLOAT2DWORD(slopeScaleBias));
			if (FAILED(hr))
				OGRE_EXCEPT(Exception::ERR_RENDERINGAPI_ERROR, "Error setting slope scale depth bias", 
				"D3D9RenderSystem::_setDepthBias");
		}


	}
	//---------------------------------------------------------------------
	void D3D9RenderSystem::_setColourBufferWriteEnabled(bool red, bool green, 
		bool blue, bool alpha)
	{
		DWORD val = 0;
		if (red) 
			val |= D3DCOLORWRITEENABLE_RED;
		if (green)
			val |= D3DCOLORWRITEENABLE_GREEN;
		if (blue)
			val |= D3DCOLORWRITEENABLE_BLUE;
		if (alpha)
			val |= D3DCOLORWRITEENABLE_ALPHA;
		HRESULT hr = __SetRenderState(D3DRS_COLORWRITEENABLE, val); 
		if (FAILED(hr))
			OGRE_EXCEPT(Exception::ERR_RENDERINGAPI_ERROR, "Error setting colour write enable flags", 
			"D3D9RenderSystem::_setColourBufferWriteEnabled");
	}
	//---------------------------------------------------------------------
	void D3D9RenderSystem::_setFog( FogMode mode, const ColourValue& colour, Real densitiy, Real start, Real end )
	{
		HRESULT hr;

		D3DRENDERSTATETYPE fogType, fogTypeNot;

		if (mDeviceManager->getActiveDevice()->getD3D9DeviceCaps().RasterCaps & D3DPRASTERCAPS_FOGTABLE)
		{
			fogType = D3DRS_FOGTABLEMODE;
			fogTypeNot = D3DRS_FOGVERTEXMODE;
		}
		else
		{
			fogType = D3DRS_FOGVERTEXMODE;
			fogTypeNot = D3DRS_FOGTABLEMODE;
		}

		if( mode == FOG_NONE)
		{
			// just disable
			hr = __SetRenderState(fogType, D3DFOG_NONE );
			hr = __SetRenderState(D3DRS_FOGENABLE, FALSE);
		}
		else
		{
			// Allow fog
			hr = __SetRenderState( D3DRS_FOGENABLE, TRUE );
			hr = __SetRenderState( fogTypeNot, D3DFOG_NONE );
			hr = __SetRenderState( fogType, D3D9Mappings::get(mode) );

			hr = __SetRenderState( D3DRS_FOGCOLOR, colour.getAsARGB() );
			hr = __SetFloatRenderState( D3DRS_FOGSTART, start );
			hr = __SetFloatRenderState( D3DRS_FOGEND, end );
			hr = __SetFloatRenderState( D3DRS_FOGDENSITY, densitiy );
		}

		if( FAILED( hr ) )
			OGRE_EXCEPT(Exception::ERR_RENDERINGAPI_ERROR, "Error setting render state", "D3D9RenderSystem::_setFog" );
	}
	//---------------------------------------------------------------------
	void D3D9RenderSystem::_setPolygonMode(PolygonMode level)
	{
		HRESULT hr = __SetRenderState(D3DRS_FILLMODE, D3D9Mappings::get(level));
		if (FAILED(hr))
			OGRE_EXCEPT(Exception::ERR_RENDERINGAPI_ERROR, "Error setting polygon mode.", "D3D9RenderSystem::setPolygonMode");
	}
	//---------------------------------------------------------------------
	void D3D9RenderSystem::setStencilCheckEnabled(bool enabled)
	{
		// Allow stencilling
		HRESULT hr = __SetRenderState(D3DRS_STENCILENABLE, enabled);
		if (FAILED(hr))
			OGRE_EXCEPT(Exception::ERR_RENDERINGAPI_ERROR, "Error enabling / disabling stencilling.",
			"D3D9RenderSystem::setStencilCheckEnabled");
	}
	//---------------------------------------------------------------------
	void D3D9RenderSystem::setStencilBufferParams(CompareFunction func, 
		uint32 refValue, uint32 mask, StencilOperation stencilFailOp, 
		StencilOperation depthFailOp, StencilOperation passOp, 
		bool twoSidedOperation)
	{
		HRESULT hr;
		bool flip;

		// 2-sided operation
		if (twoSidedOperation)
		{
			if (!mCurrentCapabilities->hasCapability(RSC_TWO_SIDED_STENCIL))
				OGRE_EXCEPT(Exception::ERR_INVALIDPARAMS, "2-sided stencils are not supported",
				"D3D9RenderSystem::setStencilBufferParams");
			hr = __SetRenderState(D3DRS_TWOSIDEDSTENCILMODE, TRUE);
			if (FAILED(hr))
				OGRE_EXCEPT(Exception::ERR_RENDERINGAPI_ERROR, "Error setting 2-sided stencil mode.",
				"D3D9RenderSystem::setStencilBufferParams");
			// NB: We should always treat CCW as front face for consistent with default
			// culling mode. Therefore, we must take care with two-sided stencil settings.
			flip = (mInvertVertexWinding && mActiveRenderTarget->requiresTextureFlipping()) ||
				(!mInvertVertexWinding && !mActiveRenderTarget->requiresTextureFlipping());

			// Set alternative versions of ops
			// fail op
			hr = __SetRenderState(D3DRS_CCW_STENCILFAIL, D3D9Mappings::get(stencilFailOp, !flip));
			if (FAILED(hr))
				OGRE_EXCEPT(Exception::ERR_RENDERINGAPI_ERROR, "Error setting stencil fail operation (2-sided).",
				"D3D9RenderSystem::setStencilBufferParams");

			// depth fail op
			hr = __SetRenderState(D3DRS_CCW_STENCILZFAIL, D3D9Mappings::get(depthFailOp, !flip));
			if (FAILED(hr))
				OGRE_EXCEPT(Exception::ERR_RENDERINGAPI_ERROR, "Error setting stencil depth fail operation (2-sided).",
				"D3D9RenderSystem::setStencilBufferParams");

			// pass op
			hr = __SetRenderState(D3DRS_CCW_STENCILPASS, D3D9Mappings::get(passOp, !flip));
			if (FAILED(hr))
				OGRE_EXCEPT(Exception::ERR_RENDERINGAPI_ERROR, "Error setting stencil pass operation (2-sided).",
				"D3D9RenderSystem::setStencilBufferParams");
		}
		else
		{
			hr = __SetRenderState(D3DRS_TWOSIDEDSTENCILMODE, FALSE);
			if (FAILED(hr))
				OGRE_EXCEPT(Exception::ERR_RENDERINGAPI_ERROR, "Error setting 1-sided stencil mode.",
				"D3D9RenderSystem::setStencilBufferParams");
			flip = false;
		}

		// func
		hr = __SetRenderState(D3DRS_STENCILFUNC, D3D9Mappings::get(func));
		if (FAILED(hr))
			OGRE_EXCEPT(Exception::ERR_RENDERINGAPI_ERROR, "Error setting stencil buffer test function.",
			"D3D9RenderSystem::setStencilBufferParams");

		// reference value
		hr = __SetRenderState(D3DRS_STENCILREF, refValue);
		if (FAILED(hr))
			OGRE_EXCEPT(Exception::ERR_RENDERINGAPI_ERROR, "Error setting stencil buffer reference value.",
			"D3D9RenderSystem::setStencilBufferParams");

		// mask
		hr = __SetRenderState(D3DRS_STENCILMASK, mask);
		if (FAILED(hr))
			OGRE_EXCEPT(Exception::ERR_RENDERINGAPI_ERROR, "Error setting stencil buffer mask.",
			"D3D9RenderSystem::setStencilBufferParams");

		// fail op
		hr = __SetRenderState(D3DRS_STENCILFAIL, D3D9Mappings::get(stencilFailOp, flip));
		if (FAILED(hr))
			OGRE_EXCEPT(Exception::ERR_RENDERINGAPI_ERROR, "Error setting stencil fail operation.",
			"D3D9RenderSystem::setStencilBufferParams");

		// depth fail op
		hr = __SetRenderState(D3DRS_STENCILZFAIL, D3D9Mappings::get(depthFailOp, flip));
		if (FAILED(hr))
			OGRE_EXCEPT(Exception::ERR_RENDERINGAPI_ERROR, "Error setting stencil depth fail operation.",
			"D3D9RenderSystem::setStencilBufferParams");

		// pass op
		hr = __SetRenderState(D3DRS_STENCILPASS, D3D9Mappings::get(passOp, flip));
		if (FAILED(hr))
			OGRE_EXCEPT(Exception::ERR_RENDERINGAPI_ERROR, "Error setting stencil pass operation.",
			"D3D9RenderSystem::setStencilBufferParams");
	}
	//---------------------------------------------------------------------
	void D3D9RenderSystem::_setTextureUnitFiltering(size_t unit, FilterType ftype, 
		FilterOptions filter)
	{
		HRESULT hr;
		D3D9Mappings::eD3DTexType texType = mTexStageDesc[unit].texType;
		hr = __SetSamplerState( static_cast<DWORD>(unit), D3D9Mappings::get(ftype), 
			D3D9Mappings::get(ftype, filter, mDeviceManager->getActiveDevice()->getD3D9DeviceCaps(), texType));
		if (FAILED(hr))
			OGRE_EXCEPT(Exception::ERR_RENDERINGAPI_ERROR, "Failed to set texture filter ", "D3D9RenderSystem::_setTextureUnitFiltering");
	}
	//---------------------------------------------------------------------
	DWORD D3D9RenderSystem::_getCurrentAnisotropy(size_t unit)
	{
		DWORD oldVal;
		getActiveD3D9Device()->GetSamplerState(static_cast<DWORD>(unit), D3DSAMP_MAXANISOTROPY, &oldVal);
		return oldVal;
	}
	//---------------------------------------------------------------------
	void D3D9RenderSystem::_setTextureLayerAnisotropy(size_t unit, unsigned int maxAnisotropy)
	{
		if (static_cast<DWORD>(maxAnisotropy) > mDeviceManager->getActiveDevice()->getD3D9DeviceCaps().MaxAnisotropy)
			maxAnisotropy = mDeviceManager->getActiveDevice()->getD3D9DeviceCaps().MaxAnisotropy;

		if (_getCurrentAnisotropy(unit) != maxAnisotropy)
			__SetSamplerState( static_cast<DWORD>(unit), D3DSAMP_MAXANISOTROPY, maxAnisotropy );
	}
	//---------------------------------------------------------------------
	HRESULT D3D9RenderSystem::__SetRenderState(D3DRENDERSTATETYPE state, DWORD value)
	{
		HRESULT hr;
		DWORD oldVal;

		if ( FAILED( hr = getActiveD3D9Device()->GetRenderState(state, &oldVal) ) )
			return hr;
		if ( oldVal == value )
			return D3D_OK;
		else
			return getActiveD3D9Device()->SetRenderState(state, value);
	}
	//---------------------------------------------------------------------
	HRESULT D3D9RenderSystem::__SetSamplerState(DWORD sampler, D3DSAMPLERSTATETYPE type, DWORD value)
	{
		HRESULT hr;
		DWORD oldVal;

		if ( FAILED( hr = getActiveD3D9Device()->GetSamplerState(sampler, type, &oldVal) ) )
			return hr;
		if ( oldVal == value )
			return D3D_OK;
		else
			return getActiveD3D9Device()->SetSamplerState(sampler, type, value);
	}
	//---------------------------------------------------------------------
	HRESULT D3D9RenderSystem::__SetTextureStageState(DWORD stage, D3DTEXTURESTAGESTATETYPE type, DWORD value)
	{
		HRESULT hr;
		DWORD oldVal;

		// can only set fixed-function texture stage state
		if (stage < 8)
		{
			if ( FAILED( hr = getActiveD3D9Device()->GetTextureStageState(stage, type, &oldVal) ) )
				return hr;
			if ( oldVal == value )
				return D3D_OK;
			else
				return getActiveD3D9Device()->SetTextureStageState(stage, type, value);
		}
		else
		{
			return D3D_OK;
		}
	}
	//---------------------------------------------------------------------
	void D3D9RenderSystem::_setRenderTarget(RenderTarget *target)
	{
		mActiveRenderTarget = target;

		HRESULT hr;


		// If this is called without going through RenderWindow::update, then 
		// the device will not have been set. Calling it twice is safe, the 
		// implementation ensures nothing happens if the same device is set twice
		if (std::find(mRenderWindows.begin(), mRenderWindows.end(), target) != mRenderWindows.end())
		{
			D3D9RenderWindow *window = static_cast<D3D9RenderWindow*>(target);
			mDeviceManager->setActiveRenderTargetDevice(window->getDevice());
		}

		// Retrieve render surfaces (up to OGRE_MAX_MULTIPLE_RENDER_TARGETS)
		IDirect3DSurface9* pBack[OGRE_MAX_MULTIPLE_RENDER_TARGETS];
		memset(pBack, 0, sizeof(pBack));
		target->getCustomAttribute( "DDBACKBUFFER", &pBack );
		if (!pBack[0])
			return;

		IDirect3DSurface9* pDepth = NULL;
		target->getCustomAttribute( "D3DZBUFFER", &pDepth );
		if (!pDepth)
		{
			/// No depth buffer provided, use our own
			/// Request a depth stencil that is compatible with the format, multisample type and
			/// dimensions of the render target.
			D3DSURFACE_DESC srfDesc;
			if(FAILED(pBack[0]->GetDesc(&srfDesc)))
				return; // ?
			pDepth = _getDepthStencilFor(srfDesc.Format, srfDesc.MultiSampleType, srfDesc.MultiSampleQuality, srfDesc.Width, srfDesc.Height);
		}
		// Bind render targets
		uint count = mCurrentCapabilities->getNumMultiRenderTargets();
		for(uint x=0; x<count; ++x)
		{
			hr = getActiveD3D9Device()->SetRenderTarget(x, pBack[x]);
			if (FAILED(hr))
			{
				String msg = DXGetErrorDescription9(hr);
				OGRE_EXCEPT(Exception::ERR_RENDERINGAPI_ERROR, "Failed to setRenderTarget : " + msg, "D3D9RenderSystem::_setViewport" );
			}
		}
		hr = getActiveD3D9Device()->SetDepthStencilSurface(pDepth);
		if (FAILED(hr))
		{
			String msg = DXGetErrorDescription9(hr);
			OGRE_EXCEPT(Exception::ERR_RENDERINGAPI_ERROR, "Failed to setDepthStencil : " + msg, "D3D9RenderSystem::_setViewport" );
		}
	}
	//---------------------------------------------------------------------
	void D3D9RenderSystem::_setViewport( Viewport *vp )
	{
		if( vp != mActiveViewport || vp->_isUpdated() )
		{
			mActiveViewport = vp;

			// ok, it's different, time to set render target and viewport params
			D3DVIEWPORT9 d3dvp;
			HRESULT hr;

			// Set render target
<<<<<<< HEAD
			RenderTarget* target = vp->getTarget();
			_setRenderTarget(target);

=======
			RenderTarget* target;
			target = vp->getTarget();

			// Retrieve render surfaces (up to OGRE_MAX_MULTIPLE_RENDER_TARGETS)
			LPDIRECT3DSURFACE9 pBack[OGRE_MAX_MULTIPLE_RENDER_TARGETS];
			memset(pBack, 0, sizeof(pBack));
			target->getCustomAttribute( "DDBACKBUFFER", &pBack );
			if (!pBack[0])
				return;

			LPDIRECT3DSURFACE9 pDepth = NULL;
			target->getCustomAttribute( "D3DZBUFFER", &pDepth );
			if (!pDepth)
			{
				/// No depth buffer provided, use our own
				/// Request a depth stencil that is compatible with the format, multisample type and
				/// dimensions of the render target.
				D3DSURFACE_DESC srfDesc;
				if(FAILED(pBack[0]->GetDesc(&srfDesc)))
					return; // ?
				pDepth = _getDepthStencilFor(srfDesc.Format, srfDesc.MultiSampleType, srfDesc.Width, srfDesc.Height);
			}
			// Bind render targets
			uint count = mCurrentCapabilities->getNumMultiRenderTargets();
			for(uint x=0; x<count; ++x)
			{
				hr = mpD3DDevice->SetRenderTarget(x, pBack[x]);
				if (FAILED(hr))
				{
					String msg = DXGetErrorDescription(hr);
					OGRE_EXCEPT(Exception::ERR_RENDERINGAPI_ERROR, "Failed to setRenderTarget : " + msg, "D3D9RenderSystem::_setViewport" );
				}
			}
			hr = mpD3DDevice->SetDepthStencilSurface(pDepth);
			if (FAILED(hr))
			{
				String msg = DXGetErrorDescription(hr);
				OGRE_EXCEPT(Exception::ERR_RENDERINGAPI_ERROR, "Failed to setDepthStencil : " + msg, "D3D9RenderSystem::_setViewport" );
			}
>>>>>>> 2abb708c

			_setCullingMode( mCullingMode );

			// set viewport dimensions
			d3dvp.X = vp->getActualLeft();
			d3dvp.Y = vp->getActualTop();
			d3dvp.Width = vp->getActualWidth();
			d3dvp.Height = vp->getActualHeight();
			if (target->requiresTextureFlipping())
			{
				// Convert "top-left" to "bottom-left"
				d3dvp.Y = target->getHeight() - d3dvp.Height - d3dvp.Y;
			}

			// Z-values from 0.0 to 1.0 (TODO: standardise with OpenGL)
			d3dvp.MinZ = 0.0f;
			d3dvp.MaxZ = 1.0f;

			if( FAILED( hr = getActiveD3D9Device()->SetViewport( &d3dvp ) ) )
				OGRE_EXCEPT(Exception::ERR_RENDERINGAPI_ERROR, "Failed to set viewport.", "D3D9RenderSystem::_setViewport" );

			// Set sRGB write mode
			__SetRenderState(D3DRS_SRGBWRITEENABLE, target->isHardwareGammaEnabled());

			vp->_clearUpdatedFlag();
		}
	}
	//---------------------------------------------------------------------
	void D3D9RenderSystem::_beginFrame()
	{
		HRESULT hr;

		if( !mActiveViewport )
			OGRE_EXCEPT( Exception::ERR_INTERNAL_ERROR, "Cannot begin frame - no viewport selected.", "D3D9RenderSystem::_beginFrame" );

		if( FAILED( hr = getActiveD3D9Device()->BeginScene() ) )
		{
			String msg = DXGetErrorDescription(hr);
			OGRE_EXCEPT(Exception::ERR_RENDERINGAPI_ERROR, "Error beginning frame :" + msg, "D3D9RenderSystem::_beginFrame" );
		}

<<<<<<< HEAD
		mLastVertexSourceCount = 0;
=======
		if(!mBasicStatesInitialised)
		{
			// First-time 
			// setup some defaults
			// Allow specular
			hr = __SetRenderState(D3DRS_SPECULARENABLE, TRUE);
			if (FAILED(hr))
			{
				String msg = DXGetErrorDescription(hr);
				OGRE_EXCEPT(Exception::ERR_RENDERINGAPI_ERROR, "Error enabling alpha blending option : " + msg, "D3D9RenderSystem::_beginFrame");
			}
			mBasicStatesInitialised = true;
		}
>>>>>>> 2abb708c

		// Clear left overs of previous viewport.
		// I.E: Viewport A can use 3 different textures and light states
		// When trying to render viewport B these settings should be cleared, otherwise 
		// graphical artifacts might occur.
 		mDeviceManager->getActiveDevice()->clearDeviceStreams();
	}
	//---------------------------------------------------------------------
	void D3D9RenderSystem::_endFrame()
	{
		HRESULT hr;
		if( FAILED( hr = getActiveD3D9Device()->EndScene() ) )
			OGRE_EXCEPT(Exception::ERR_RENDERINGAPI_ERROR, "Error ending frame", "D3D9RenderSystem::_endFrame" );

		mDeviceManager->destroyInactiveRenderDevices();
	}	
	//---------------------------------------------------------------------
	void D3D9RenderSystem::setVertexDeclaration(VertexDeclaration* decl)
	{
		HRESULT hr;

		D3D9VertexDeclaration* d3ddecl = 
			static_cast<D3D9VertexDeclaration*>(decl);

		if (FAILED(hr = getActiveD3D9Device()->SetVertexDeclaration(d3ddecl->getD3DVertexDeclaration())))
		{
			OGRE_EXCEPT(Exception::ERR_RENDERINGAPI_ERROR, "Unable to set D3D9 vertex declaration", 
				"D3D9RenderSystem::setVertexDeclaration");
		}

	}
	//---------------------------------------------------------------------
	void D3D9RenderSystem::setVertexBufferBinding(VertexBufferBinding* binding)
	{
		HRESULT hr;

		// TODO: attempt to detect duplicates
		const VertexBufferBinding::VertexBufferBindingMap& binds = binding->getBindings();
		VertexBufferBinding::VertexBufferBindingMap::const_iterator i, iend;
		size_t source = 0;
		iend = binds.end();
		for (i = binds.begin(); i != iend; ++i, ++source)
		{
			// Unbind gap sources
			for ( ; source < i->first; ++source)
			{
				hr = getActiveD3D9Device()->SetStreamSource(static_cast<UINT>(source), NULL, 0, 0);
				if (FAILED(hr))
				{
					OGRE_EXCEPT(Exception::ERR_RENDERINGAPI_ERROR, "Unable to reset unused D3D9 stream source", 
						"D3D9RenderSystem::setVertexBufferBinding");
				}
			}

			D3D9HardwareVertexBuffer* d3d9buf = 
				static_cast<D3D9HardwareVertexBuffer*>(i->second.get());
			hr = getActiveD3D9Device()->SetStreamSource(
				static_cast<UINT>(source),
				d3d9buf->getD3D9VertexBuffer(),
				0, // no stream offset, this is handled in _render instead
				static_cast<UINT>(d3d9buf->getVertexSize()) // stride
				);
			if (FAILED(hr))
			{
				OGRE_EXCEPT(Exception::ERR_RENDERINGAPI_ERROR, "Unable to set D3D9 stream source for buffer binding", 
					"D3D9RenderSystem::setVertexBufferBinding");
			}


		}

		// Unbind any unused sources
		for (size_t unused = source; unused < mLastVertexSourceCount; ++unused)
		{

			hr = getActiveD3D9Device()->SetStreamSource(static_cast<UINT>(unused), NULL, 0, 0);
			if (FAILED(hr))
			{
				OGRE_EXCEPT(Exception::ERR_RENDERINGAPI_ERROR, "Unable to reset unused D3D9 stream source", 
					"D3D9RenderSystem::setVertexBufferBinding");
			}

		}
		mLastVertexSourceCount = source;

	}
	//---------------------------------------------------------------------
	void D3D9RenderSystem::_render(const RenderOperation& op)
	{
		// Exit immediately if there is nothing to render
		// This caused a problem on FireGL 8800
		if (op.vertexData->vertexCount == 0)
			return;

		// Call super class
		RenderSystem::_render(op);

		// To think about: possibly remove setVertexDeclaration and 
		// setVertexBufferBinding from RenderSystem since the sequence is
		// a bit too D3D9-specific?
		setVertexDeclaration(op.vertexData->vertexDeclaration);
		setVertexBufferBinding(op.vertexData->vertexBufferBinding);

		// Determine rendering operation
		D3DPRIMITIVETYPE primType = D3DPT_TRIANGLELIST;
		DWORD primCount = 0;
		switch( op.operationType )
		{
		case RenderOperation::OT_POINT_LIST:
			primType = D3DPT_POINTLIST;
			primCount = static_cast<DWORD>(op.useIndexes ? op.indexData->indexCount : op.vertexData->vertexCount);
			break;

		case RenderOperation::OT_LINE_LIST:
			primType = D3DPT_LINELIST;
			primCount = static_cast<DWORD>(op.useIndexes ? op.indexData->indexCount : op.vertexData->vertexCount) / 2;
			break;

		case RenderOperation::OT_LINE_STRIP:
			primType = D3DPT_LINESTRIP;
			primCount = static_cast<DWORD>(op.useIndexes ? op.indexData->indexCount : op.vertexData->vertexCount) - 1;
			break;

		case RenderOperation::OT_TRIANGLE_LIST:
			primType = D3DPT_TRIANGLELIST;
			primCount = static_cast<DWORD>(op.useIndexes ? op.indexData->indexCount : op.vertexData->vertexCount) / 3;
			break;

		case RenderOperation::OT_TRIANGLE_STRIP:
			primType = D3DPT_TRIANGLESTRIP;
			primCount = static_cast<DWORD>(op.useIndexes ? op.indexData->indexCount : op.vertexData->vertexCount) - 2;
			break;

		case RenderOperation::OT_TRIANGLE_FAN:
			primType = D3DPT_TRIANGLEFAN;
			primCount = static_cast<DWORD>(op.useIndexes ? op.indexData->indexCount : op.vertexData->vertexCount) - 2;
			break;
		}

		if (!primCount)
			return;

		// Issue the op
		HRESULT hr;
		if( op.useIndexes )
		{
			D3D9HardwareIndexBuffer* d3dIdxBuf = 
				static_cast<D3D9HardwareIndexBuffer*>(op.indexData->indexBuffer.get());
			hr = getActiveD3D9Device()->SetIndices( d3dIdxBuf->getD3DIndexBuffer() );
			if (FAILED(hr))
			{
				OGRE_EXCEPT(Exception::ERR_RENDERINGAPI_ERROR, "Failed to set index buffer", "D3D9RenderSystem::_render" );
			}

			do
			{
				// Update derived depth bias
				if (mDerivedDepthBias && mCurrentPassIterationNum > 0)
				{
					_setDepthBias(mDerivedDepthBiasBase + 
						mDerivedDepthBiasMultiplier * mCurrentPassIterationNum, 
						mDerivedDepthBiasSlopeScale);
				}
				// do indexed draw operation
				hr = getActiveD3D9Device()->DrawIndexedPrimitive(
					primType, 
					static_cast<INT>(op.vertexData->vertexStart), 
					0, // Min vertex index - assume we can go right down to 0 
					static_cast<UINT>(op.vertexData->vertexCount), 
					static_cast<UINT>(op.indexData->indexStart), 
					static_cast<UINT>(primCount)
					);

			} while (updatePassIterationRenderState());
		}
		else
		{
			// nfz: gpu_iterate
			do
			{
				// Update derived depth bias
				if (mDerivedDepthBias && mCurrentPassIterationNum > 0)
				{
					_setDepthBias(mDerivedDepthBiasBase + 
						mDerivedDepthBiasMultiplier * mCurrentPassIterationNum, 
						mDerivedDepthBiasSlopeScale);
				}
				// Unindexed, a little simpler!
				hr = getActiveD3D9Device()->DrawPrimitive(
					primType, 
					static_cast<UINT>(op.vertexData->vertexStart), 
					static_cast<UINT>(primCount)
					); 

			} while (updatePassIterationRenderState());
		} 

		if( FAILED( hr ) )
		{
			String msg = DXGetErrorDescription(hr);
			OGRE_EXCEPT(Exception::ERR_RENDERINGAPI_ERROR, "Failed to DrawPrimitive : " + msg, "D3D9RenderSystem::_render" );
		}

	}
	//---------------------------------------------------------------------
	void D3D9RenderSystem::setNormaliseNormals(bool normalise)
	{
		__SetRenderState(D3DRS_NORMALIZENORMALS, 
			normalise ? TRUE : FALSE);
	}
	//---------------------------------------------------------------------
	void D3D9RenderSystem::bindGpuProgram(GpuProgram* prg)
	{
		HRESULT hr;
		switch (prg->getType())
		{
		case GPT_VERTEX_PROGRAM:
			hr = getActiveD3D9Device()->SetVertexShader(
				static_cast<D3D9GpuVertexProgram*>(prg)->getVertexShader());
			if (FAILED(hr))
			{
				OGRE_EXCEPT(Exception::ERR_RENDERINGAPI_ERROR, "Error calling SetVertexShader", "D3D9RenderSystem::bindGpuProgram");
			}
			break;
		case GPT_FRAGMENT_PROGRAM:
			hr = getActiveD3D9Device()->SetPixelShader(
				static_cast<D3D9GpuFragmentProgram*>(prg)->getPixelShader());
			if (FAILED(hr))
			{
				OGRE_EXCEPT(Exception::ERR_RENDERINGAPI_ERROR, "Error calling SetPixelShader", "D3D9RenderSystem::bindGpuProgram");
			}
			break;
		};

		// Make sure texcoord index is equal to stage value, As SDK Doc suggests:
		// "When rendering using vertex shaders, each stage's texture coordinate index must be set to its default value."
		// This solves such an errors when working with the Debug runtime -
		// "Direct3D9: (ERROR) :Stage 1 - Texture coordinate index in the stage must be equal to the stage index when programmable vertex pipeline is used".
		for (unsigned int nStage=0; nStage < 8; ++nStage)
			__SetTextureStageState(nStage, D3DTSS_TEXCOORDINDEX, nStage);

		RenderSystem::bindGpuProgram(prg);

	}
	//---------------------------------------------------------------------
	void D3D9RenderSystem::unbindGpuProgram(GpuProgramType gptype)
	{
		HRESULT hr;
		switch(gptype)
		{
		case GPT_VERTEX_PROGRAM:
			mActiveVertexGpuProgramParameters.setNull();
			hr = getActiveD3D9Device()->SetVertexShader(NULL);
			if (FAILED(hr))
			{
				OGRE_EXCEPT(Exception::ERR_RENDERINGAPI_ERROR, "Error resetting SetVertexShader to NULL", 
					"D3D9RenderSystem::unbindGpuProgram");
			}
			break;
		case GPT_FRAGMENT_PROGRAM:
			mActiveFragmentGpuProgramParameters.setNull();
			hr = getActiveD3D9Device()->SetPixelShader(NULL);
			if (FAILED(hr))
			{
				OGRE_EXCEPT(Exception::ERR_RENDERINGAPI_ERROR, "Error resetting SetPixelShader to NULL", 
					"D3D9RenderSystem::unbindGpuProgram");
			}
			break;
		};
		RenderSystem::unbindGpuProgram(gptype);
	}
	//---------------------------------------------------------------------
	void D3D9RenderSystem::bindGpuProgramParameters(GpuProgramType gptype, 
		GpuProgramParametersSharedPtr params, uint16 variability)
	{
		// special case pass iteration
		if (variability == (uint16)GPV_PASS_ITERATION_NUMBER)
		{
			bindGpuProgramPassIterationParameters(gptype);
			return;
		}
		
		if (variability & (uint16)GPV_GLOBAL)
		{
			// D3D9 doesn't support shared constant buffers, so use copy routine
			params->_copySharedParams();
		}

		HRESULT hr;
		GpuLogicalBufferStructPtr floatLogical = params->getFloatLogicalBufferStruct();
		GpuLogicalBufferStructPtr intLogical = params->getIntLogicalBufferStruct();

		switch(gptype)
		{
		case GPT_VERTEX_PROGRAM:
			mActiveVertexGpuProgramParameters = params;
			{
				OGRE_LOCK_MUTEX(floatLogical->mutex)

					for (GpuLogicalIndexUseMap::const_iterator i = floatLogical->map.begin();
						i != floatLogical->map.end(); ++i)
					{
						if (i->second.variability & variability)
						{
							size_t logicalIndex = i->first;
							const float* pFloat = params->getFloatPointer(i->second.physicalIndex);
							size_t slotCount = i->second.currentSize / 4;
							assert (i->second.currentSize % 4 == 0 && "Should not have any "
								"elements less than 4 wide for D3D9");

						if (FAILED(hr = getActiveD3D9Device()->SetVertexShaderConstantF(
							(UINT)logicalIndex, pFloat, (UINT)slotCount)))
							{
								OGRE_EXCEPT(Exception::ERR_RENDERINGAPI_ERROR, 
									"Unable to upload vertex shader float parameters", 
									"D3D9RenderSystem::bindGpuProgramParameters");
							}
						}

					}

			}
			// bind ints
			{
				OGRE_LOCK_MUTEX(intLogical->mutex)

					for (GpuLogicalIndexUseMap::const_iterator i = intLogical->map.begin();
						i != intLogical->map.end(); ++i)
					{
						if (i->second.variability & variability)
						{
							size_t logicalIndex = i->first;
							const int* pInt = params->getIntPointer(i->second.physicalIndex);
							size_t slotCount = i->second.currentSize / 4;
							assert (i->second.currentSize % 4 == 0 && "Should not have any "
								"elements less than 4 wide for D3D9");

						if (FAILED(hr = getActiveD3D9Device()->SetVertexShaderConstantI(
							static_cast<UINT>(logicalIndex), pInt, static_cast<UINT>(slotCount))))
							{
								OGRE_EXCEPT(Exception::ERR_RENDERINGAPI_ERROR, 
									"Unable to upload vertex shader int parameters", 
									"D3D9RenderSystem::bindGpuProgramParameters");
							}
						}
					}

			}

			break;
		case GPT_FRAGMENT_PROGRAM:
			mActiveFragmentGpuProgramParameters = params;
			{
				OGRE_LOCK_MUTEX(floatLogical->mutex)

					for (GpuLogicalIndexUseMap::const_iterator i = floatLogical->map.begin();
						i != floatLogical->map.end(); ++i)
					{
						if (i->second.variability & variability)
						{
							size_t logicalIndex = i->first;
							const float* pFloat = params->getFloatPointer(i->second.physicalIndex);
							size_t slotCount = i->second.currentSize / 4;
							assert (i->second.currentSize % 4 == 0 && "Should not have any "
								"elements less than 4 wide for D3D9");

						if (FAILED(hr = getActiveD3D9Device()->SetPixelShaderConstantF(
							static_cast<UINT>(logicalIndex), pFloat, static_cast<UINT>(slotCount))))
							{
								OGRE_EXCEPT(Exception::ERR_RENDERINGAPI_ERROR, 
									"Unable to upload pixel shader float parameters", 
									"D3D9RenderSystem::bindGpuProgramParameters");
							}
						}
					}

			}
			// bind ints
			{
				OGRE_LOCK_MUTEX(intLogical->mutex)

					for (GpuLogicalIndexUseMap::const_iterator i = intLogical->map.begin();
						i != intLogical->map.end(); ++i)
					{
						if (i->second.variability & variability)
						{
							size_t logicalIndex = i->first;
							const int* pInt = params->getIntPointer(i->second.physicalIndex);
							size_t slotCount = i->second.currentSize / 4;
							assert (i->second.currentSize % 4 == 0 && "Should not have any "
								"elements less than 4 wide for D3D9");

						if (FAILED(hr = getActiveD3D9Device()->SetPixelShaderConstantI(
							static_cast<UINT>(logicalIndex), pInt, static_cast<UINT>(slotCount))))
							{
								OGRE_EXCEPT(Exception::ERR_RENDERINGAPI_ERROR, 
									"Unable to upload pixel shader int parameters", 
									"D3D9RenderSystem::bindGpuProgramParameters");
							}
						}

					}

			}
			break;
		};
	}
	//---------------------------------------------------------------------
	void D3D9RenderSystem::bindGpuProgramPassIterationParameters(GpuProgramType gptype)
	{

		HRESULT hr;
		size_t physicalIndex = 0;
		size_t logicalIndex = 0;
		const float* pFloat;

		switch(gptype)
		{
		case GPT_VERTEX_PROGRAM:
			if (mActiveVertexGpuProgramParameters->hasPassIterationNumber())
			{
				physicalIndex = mActiveVertexGpuProgramParameters->getPassIterationNumberIndex();
				logicalIndex = mActiveVertexGpuProgramParameters->getFloatLogicalIndexForPhysicalIndex(physicalIndex);
				pFloat = mActiveVertexGpuProgramParameters->getFloatPointer(physicalIndex);

				if (FAILED(hr = getActiveD3D9Device()->SetVertexShaderConstantF(
					static_cast<UINT>(logicalIndex), pFloat, 1)))
				{
					OGRE_EXCEPT(Exception::ERR_RENDERINGAPI_ERROR, 
						"Unable to upload vertex shader multi pass parameters", 
						"D3D9RenderSystem::bindGpuProgramMultiPassParameters");
				}
			}
			break;

		case GPT_FRAGMENT_PROGRAM:
			if (mActiveFragmentGpuProgramParameters->hasPassIterationNumber())
			{
				physicalIndex = mActiveFragmentGpuProgramParameters->getPassIterationNumberIndex();
				logicalIndex = mActiveFragmentGpuProgramParameters->getFloatLogicalIndexForPhysicalIndex(physicalIndex);
				pFloat = mActiveFragmentGpuProgramParameters->getFloatPointer(physicalIndex);
				if (FAILED(hr = getActiveD3D9Device()->SetPixelShaderConstantF(
					static_cast<UINT>(logicalIndex), pFloat, 1)))
				{
					OGRE_EXCEPT(Exception::ERR_RENDERINGAPI_ERROR, 
						"Unable to upload pixel shader multi pass parameters", 
						"D3D9RenderSystem::bindGpuProgramMultiPassParameters");
				}
			}
			break;

		}
	}
	//---------------------------------------------------------------------
	void D3D9RenderSystem::setClipPlanesImpl(const PlaneList& clipPlanes)
	{
		size_t i;
		size_t numClipPlanes;
		D3DXPLANE dx9ClipPlane;
		DWORD mask = 0;
		HRESULT hr;

		numClipPlanes = clipPlanes.size();
		for (i = 0; i < numClipPlanes; ++i)
		{
			const Plane& plane = clipPlanes[i];

			dx9ClipPlane.a = plane.normal.x;
			dx9ClipPlane.b = plane.normal.y;
			dx9ClipPlane.c = plane.normal.z;
			dx9ClipPlane.d = plane.d;

			if (mVertexProgramBound)
			{
				// programmable clips in clip space (ugh)
				// must transform worldspace planes by view/proj
				D3DXMATRIX xform;
				D3DXMatrixMultiply(&xform, &mDxViewMat, &mDxProjMat);
				D3DXMatrixInverse(&xform, NULL, &xform);
				D3DXMatrixTranspose(&xform, &xform);
				D3DXPlaneTransform(&dx9ClipPlane, &dx9ClipPlane, &xform);
			}

			hr = getActiveD3D9Device()->SetClipPlane(static_cast<DWORD>(i), dx9ClipPlane);
			if (FAILED(hr))
			{
				OGRE_EXCEPT(Exception::ERR_RENDERINGAPI_ERROR, "Unable to set clip plane", 
					"D3D9RenderSystem::setClipPlanes");
			}

			mask |= (1 << i);
		}

		hr = __SetRenderState(D3DRS_CLIPPLANEENABLE, mask);
		if (FAILED(hr))
		{
			OGRE_EXCEPT(Exception::ERR_RENDERINGAPI_ERROR, "Unable to set render state for clip planes", 
				"D3D9RenderSystem::setClipPlanes");
		}
	}
	//---------------------------------------------------------------------
	void D3D9RenderSystem::setScissorTest(bool enabled, size_t left, size_t top, size_t right,
		size_t bottom)
	{
		HRESULT hr;
		if (enabled)
		{
			if (FAILED(hr = __SetRenderState(D3DRS_SCISSORTESTENABLE, TRUE)))
			{
				OGRE_EXCEPT(Exception::ERR_RENDERINGAPI_ERROR, "Unable to enable scissor rendering state; " + getErrorDescription(hr), 
					"D3D9RenderSystem::setScissorTest");
			}
			RECT rect;
			rect.left = static_cast<LONG>(left);
			rect.top = static_cast<LONG>(top);
			rect.bottom = static_cast<LONG>(bottom);
			rect.right = static_cast<LONG>(right);
			if (FAILED(hr = getActiveD3D9Device()->SetScissorRect(&rect)))
			{
				OGRE_EXCEPT(Exception::ERR_RENDERINGAPI_ERROR, "Unable to set scissor rectangle; " + getErrorDescription(hr), 
					"D3D9RenderSystem::setScissorTest");
			}
		}
		else
		{
			if (FAILED(hr = __SetRenderState(D3DRS_SCISSORTESTENABLE, FALSE)))
			{
				OGRE_EXCEPT(Exception::ERR_RENDERINGAPI_ERROR, "Unable to disable scissor rendering state; " + getErrorDescription(hr), 
					"D3D9RenderSystem::setScissorTest");
			}
		}
	}
	//---------------------------------------------------------------------
	void D3D9RenderSystem::clearFrameBuffer(unsigned int buffers, 
		const ColourValue& colour, Real depth, unsigned short stencil)
	{
		DWORD flags = 0;
		if (buffers & FBT_COLOUR)
		{
			flags |= D3DCLEAR_TARGET;
		}
		if (buffers & FBT_DEPTH)
		{
			flags |= D3DCLEAR_ZBUFFER;
		}
		// Only try to clear the stencil buffer if supported
		if (buffers & FBT_STENCIL && mCurrentCapabilities->hasCapability(RSC_HWSTENCIL))
		{
			flags |= D3DCLEAR_STENCIL;
		}
		HRESULT hr;
		if( FAILED( hr = getActiveD3D9Device()->Clear( 
			0, 
			NULL, 
			flags,
			colour.getAsARGB(), 
			depth, 
			stencil ) ) )
		{
			String msg = DXGetErrorDescription(hr);
			OGRE_EXCEPT(Exception::ERR_RENDERINGAPI_ERROR, "Error clearing frame buffer : " 
				+ msg, "D3D9RenderSystem::clearFrameBuffer" );
		}
	}
	//---------------------------------------------------------------------
	void D3D9RenderSystem::_makeProjectionMatrix(Real left, Real right, 
		Real bottom, Real top, Real nearPlane, Real farPlane, Matrix4& dest,
		bool forGpuProgram)
	{
		// Correct position for off-axis projection matrix
		if (!forGpuProgram)
		{
			Real offsetX = left + right;
			Real offsetY = top + bottom;

			left -= offsetX;
			right -= offsetX;
			top -= offsetY;
			bottom -= offsetY;
		}

		Real width = right - left;
		Real height = top - bottom;
		Real q, qn;
		if (farPlane == 0)
		{
			q = 1 - Frustum::INFINITE_FAR_PLANE_ADJUST;
			qn = nearPlane * (Frustum::INFINITE_FAR_PLANE_ADJUST - 1);
		}
		else
		{
			q = farPlane / ( farPlane - nearPlane );
			qn = -q * nearPlane;
		}
		dest = Matrix4::ZERO;
		dest[0][0] = 2 * nearPlane / width;
		dest[0][2] = (right+left) / width;
		dest[1][1] = 2 * nearPlane / height;
		dest[1][2] = (top+bottom) / height;
		if (forGpuProgram)
		{
			dest[2][2] = -q;
			dest[3][2] = -1.0f;
		}
		else
		{
			dest[2][2] = q;
			dest[3][2] = 1.0f;
		}
		dest[2][3] = qn;
	}

	// ------------------------------------------------------------------
	void D3D9RenderSystem::setClipPlane (ushort index, Real A, Real B, Real C, Real D)
	{
		float plane[4] = { A, B, C, D };
		getActiveD3D9Device()->SetClipPlane (index, plane);
	}

	// ------------------------------------------------------------------
	void D3D9RenderSystem::enableClipPlane (ushort index, bool enable)
	{
		DWORD prev;
		getActiveD3D9Device()->GetRenderState(D3DRS_CLIPPLANEENABLE, &prev);
		__SetRenderState(D3DRS_CLIPPLANEENABLE, enable?
			(prev | (1 << index)) : (prev & ~(1 << index)));
	}
	//---------------------------------------------------------------------
	HardwareOcclusionQuery* D3D9RenderSystem::createHardwareOcclusionQuery()
	{
		D3D9HardwareOcclusionQuery* ret = new D3D9HardwareOcclusionQuery(); 
		mHwOcclusionQueries.push_back(ret);
		return ret;
	}
	//---------------------------------------------------------------------
	Real D3D9RenderSystem::getHorizontalTexelOffset()
	{
		// D3D considers the origin to be in the center of a pixel
		return -0.5f;
	}
	//---------------------------------------------------------------------
	Real D3D9RenderSystem::getVerticalTexelOffset()
	{
		// D3D considers the origin to be in the center of a pixel
		return -0.5f;
	}
	//---------------------------------------------------------------------
	void D3D9RenderSystem::_applyObliqueDepthProjection(Matrix4& matrix, const Plane& plane, 
		bool forGpuProgram)
	{
		// Thanks to Eric Lenyel for posting this calculation at www.terathon.com

		// Calculate the clip-space corner point opposite the clipping plane
		// as (sgn(clipPlane.x), sgn(clipPlane.y), 1, 1) and
		// transform it into camera space by multiplying it
		// by the inverse of the projection matrix

		/* generalised version
		Vector4 q = matrix.inverse() * 
		Vector4(Math::Sign(plane.normal.x), Math::Sign(plane.normal.y), 1.0f, 1.0f);
		*/
		Vector4 q;
		q.x = Math::Sign(plane.normal.x) / matrix[0][0];
		q.y = Math::Sign(plane.normal.y) / matrix[1][1];
		q.z = 1.0F; 
		// flip the next bit from Lengyel since we're right-handed
		if (forGpuProgram)
		{
			q.w = (1.0F - matrix[2][2]) / matrix[2][3];
		}
		else
		{
			q.w = (1.0F + matrix[2][2]) / matrix[2][3];
		}

		// Calculate the scaled plane vector
		Vector4 clipPlane4d(plane.normal.x, plane.normal.y, plane.normal.z, plane.d);
		Vector4 c = clipPlane4d * (1.0F / (clipPlane4d.dotProduct(q)));

		// Replace the third row of the projection matrix
		matrix[2][0] = c.x;
		matrix[2][1] = c.y;
		// flip the next bit from Lengyel since we're right-handed
		if (forGpuProgram)
		{
			matrix[2][2] = c.z; 
		}
		else
		{
			matrix[2][2] = -c.z; 
		}
		matrix[2][3] = c.w;        
	}
	//---------------------------------------------------------------------
	Real D3D9RenderSystem::getMinimumDepthInputValue()
	{
		// Range [0.0f, 1.0f]
		return 0.0f;
	}
	//---------------------------------------------------------------------
	Real D3D9RenderSystem::getMaximumDepthInputValue()
	{
		// Range [0.0f, 1.0f]
		// D3D inverts even identity view matrices, so maximum INPUT is -1.0
		return -1.0f;
	}
	//---------------------------------------------------------------------
	IDirect3D9*	D3D9RenderSystem::getDirect3D9()
	{
		IDirect3D9* pDirect3D9 = msD3D9RenderSystem->mpD3D;

		if (pDirect3D9 == NULL)
		{
			OGRE_EXCEPT( Exception::ERR_INVALIDPARAMS, 
				"Direct3D9 interface is NULL !!!", 
				"D3D9RenderSystem::getDirect3D9" );
		}

		return pDirect3D9;
	}

	//---------------------------------------------------------------------
	UINT D3D9RenderSystem::getResourceCreationDeviceCount()
	{
		D3D9ResourceCreationPolicy creationPolicy = msD3D9RenderSystem->mResourceManager->getCreationPolicy();

		if (creationPolicy == RCP_CREATE_ON_ACTIVE_DEVICE)
		{
			return 1;
		}
		else if (creationPolicy == RCP_CREATE_ON_ALL_DEVICES)
		{
			return msD3D9RenderSystem->mDeviceManager->getDeviceCount();
		}

		OGRE_EXCEPT( Exception::ERR_INVALIDPARAMS, 
			"Invalid resource creation policy !!!", 
			"D3D9RenderSystem::getResourceCreationDeviceCount" );

		return 0;
	}

	//---------------------------------------------------------------------
	IDirect3DDevice9* D3D9RenderSystem::getResourceCreationDevice(UINT index)
	{
		D3D9ResourceCreationPolicy creationPolicy = msD3D9RenderSystem->mResourceManager->getCreationPolicy();
		IDirect3DDevice9* d3d9Device = NULL;

		if (creationPolicy == RCP_CREATE_ON_ACTIVE_DEVICE)
		{
			d3d9Device = msD3D9RenderSystem->getActiveD3D9Device();
		}
		else if (creationPolicy == RCP_CREATE_ON_ALL_DEVICES) 
		{
			d3d9Device = msD3D9RenderSystem->mDeviceManager->getDevice(index)->getD3D9Device();
		}
		else
		{
			OGRE_EXCEPT( Exception::ERR_INVALIDPARAMS, 
				"Invalid resource creation policy !!!", 
				"D3D9RenderSystem::getResourceCreationDevice" );
		}

		return d3d9Device;
	}

	//---------------------------------------------------------------------
	IDirect3DDevice9* D3D9RenderSystem::getActiveD3D9Device()
	{	
		D3D9Device* activeDevice = msD3D9RenderSystem->mDeviceManager->getActiveDevice();
		IDirect3DDevice9* d3d9Device;

		d3d9Device = activeDevice->getD3D9Device();

		if (d3d9Device == NULL)
		{
			OGRE_EXCEPT( Exception::ERR_INVALIDPARAMS, 
				"Current d3d9 device is NULL !!!", 
				"D3D9RenderSystem::getActiveD3D9Device" );
		}

		return d3d9Device;
	}	

	//---------------------------------------------------------------------
	// Formats to try, in decreasing order of preference
	D3DFORMAT ddDepthStencilFormats[]={
		D3DFMT_D24FS8,
		D3DFMT_D24S8,
		D3DFMT_D24X4S4,
		D3DFMT_D24X8,
		D3DFMT_D15S1,
		D3DFMT_D16,
		D3DFMT_D32
	};
#define NDSFORMATS (sizeof(ddDepthStencilFormats)/sizeof(D3DFORMAT))

	D3DFORMAT D3D9RenderSystem::_getDepthStencilFormatFor(D3DFORMAT fmt)
	{
		/// Check if result is cached
		DepthStencilHash::iterator i = mDepthStencilHash.find((unsigned int)fmt);
		if(i != mDepthStencilHash.end())
			return i->second;
		/// If not, probe with CheckDepthStencilMatch
		D3DFORMAT dsfmt = D3DFMT_UNKNOWN;

		/// Get description of primary render target
		D3D9Device* activeDevice = mDeviceManager->getActiveDevice();
		IDirect3DSurface9* mSurface = activeDevice->getPrimaryWindow()->getRenderSurface();
		D3DSURFACE_DESC srfDesc;

		if(!FAILED(mSurface->GetDesc(&srfDesc)))
		{
			/// Probe all depth stencil formats
			/// Break on first one that matches
			for(size_t x=0; x<NDSFORMATS; ++x)
			{
				// Verify that the depth format exists
				if (mpD3D->CheckDeviceFormat(
					activeDevice->getAdapterNumber(),
					activeDevice->getDeviceType(),
					srfDesc.Format,
					D3DUSAGE_DEPTHSTENCIL,
					D3DRTYPE_SURFACE,
					ddDepthStencilFormats[x]) != D3D_OK)
				{
					continue;
				}
				// Verify that the depth format is compatible
				if(mpD3D->CheckDepthStencilMatch(
					activeDevice->getAdapterNumber(),
					activeDevice->getDeviceType(), 
					srfDesc.Format,
					fmt, ddDepthStencilFormats[x]) == D3D_OK)
				{
					dsfmt = ddDepthStencilFormats[x];
					break;
				}
			}
		}
		/// Cache result
		mDepthStencilHash[(unsigned int)fmt] = dsfmt;
		return dsfmt;
	}
	IDirect3DSurface9* D3D9RenderSystem::_getDepthStencilFor(D3DFORMAT fmt, 
		D3DMULTISAMPLE_TYPE multisample, DWORD multisample_quality, size_t width, size_t height)
	{
		D3DFORMAT dsfmt = _getDepthStencilFormatFor(fmt);
		if(dsfmt == D3DFMT_UNKNOWN)
			return 0;
		IDirect3DSurface9 *surface = 0;

		/// Check if result is cached
		ZBufferIdentifier zBufferIdentifer;


		zBufferIdentifer.format = dsfmt;
		zBufferIdentifer.multisampleType = multisample;
		zBufferIdentifer.device = getActiveD3D9Device();

		ZBufferHash::iterator i = mZBufferHash.find(zBufferIdentifer);
		if(i != mZBufferHash.end())
		{
			/// Check if size is larger or equal
			if(i->second.width >= width && i->second.height >= height)
			{
				surface = i->second.surface;
			} 
			else
			{
				/// If not, destroy current buffer
				i->second.surface->Release();
				mZBufferHash.erase(i);
			}
		}
		if(!surface)
		{
			/// If not, create the depthstencil surface
			HRESULT hr = getActiveD3D9Device()->CreateDepthStencilSurface( 
				static_cast<UINT>(width), 
				static_cast<UINT>(height), 
				dsfmt, 
				multisample, 
				multisample_quality, 
				TRUE,  // discard true or false?
				&surface, 
				NULL);
			if(FAILED(hr))
			{
				String msg = DXGetErrorDescription(hr);
				OGRE_EXCEPT(Exception::ERR_RENDERINGAPI_ERROR, "Error CreateDepthStencilSurface : " + msg, "D3D9RenderSystem::_getDepthStencilFor" );
			}
			/// And cache it
			ZBufferRef zb;
			zb.surface = surface;
			zb.width = width;
			zb.height = height;
			mZBufferHash[zBufferIdentifer] = zb;
		}
		return surface;
	}

	//---------------------------------------------------------------------
	void D3D9RenderSystem::_cleanupDepthStencils(IDirect3DDevice9* d3d9Device)
	{
		for(ZBufferHash::iterator i = mZBufferHash.begin(); i != mZBufferHash.end();)
		{
			/// Release buffer
			if (i->first.device == d3d9Device)
			{
				i->second.surface->Release();
				i = mZBufferHash.erase(i);
			}			
			else
			{
				++i;
			}
		}		
	}
	//---------------------------------------------------------------------
	void D3D9RenderSystem::registerThread()
	{
		// nothing to do - D3D9 shares rendering context already
	}
	//---------------------------------------------------------------------
	void D3D9RenderSystem::unregisterThread()
	{
		// nothing to do - D3D9 shares rendering context already
	}
	//---------------------------------------------------------------------
	void D3D9RenderSystem::preExtraThreadsStarted()
	{
		// nothing to do - D3D9 shares rendering context already
	}
	//---------------------------------------------------------------------
	void D3D9RenderSystem::postExtraThreadsStarted()
	{
		// nothing to do - D3D9 shares rendering context already
	}
	//---------------------------------------------------------------------
	D3D9ResourceManager* D3D9RenderSystem::getResourceManager()
	{
		return msD3D9RenderSystem->mResourceManager;
	}

	//---------------------------------------------------------------------
	D3D9DeviceManager* D3D9RenderSystem::getDeviceManager()
	{
		return msD3D9RenderSystem->mDeviceManager;
	}

	//---------------------------------------------------------------------
	RenderSystemCapabilities* D3D9RenderSystem::createRenderSystemCapabilities() const
	{
		return mRealCapabilities;
	}

	//---------------------------------------------------------------------
	unsigned int D3D9RenderSystem::getDisplayMonitorCount() const
	{
		return mpD3D->GetAdapterCount();
	}

	//---------------------------------------------------------------------
	void D3D9RenderSystem::notifyOnDeviceLost(D3D9Device* device)
	{	
		std::stringstream ss;

		ss << "D3D9 Device 0x[" << device->getD3D9Device() << "] entered lost state";
		LogManager::getSingleton().logMessage(ss.str());


		// you need to stop the physics or game engines after this event
		fireEvent("DeviceLost");
	}

	//---------------------------------------------------------------------
	void D3D9RenderSystem::notifyOnDeviceReset(D3D9Device* device)
	{		
		// Reset state attributes.	
		mVertexProgramBound = false;
		mFragmentProgramBound = false;
		mLastVertexSourceCount = 0;

		
		// Force all compositors to reconstruct their internal resources
		// render textures will have been changed without their knowledge
		CompositorManager::getSingleton()._reconstructAllCompositorResources();
		
		// Restore previous active device.

		// Invalidate active view port.
		mActiveViewport = NULL;

		std::stringstream ss;

		// Reset the texture stages, they will need to be rebound
		for (size_t i = 0; i < OGRE_MAX_TEXTURE_LAYERS; ++i)
			_setTexture(i, false, TexturePtr());

		LogManager::getSingleton().logMessage("!!! Direct3D Device successfully restored.");

		ss << "D3D9 device: 0x[" << device->getD3D9Device() << "] was reset";
		LogManager::getSingleton().logMessage(ss.str());

		fireEvent("DeviceRestored");
	}
	
	//---------------------------------------------------------------------
	bool D3D9RenderSystem::ZBufferIdentifierComparator::operator()( const ZBufferIdentifier& z0, const ZBufferIdentifier& z1 ) const
	{
		if (z0.device < z1.device)
			return true;

		if (z0.device == z1.device)
		{
			if (z0.format < z1.format)
				return true;

			if (z0.format == z1.format)
			{
				if (z0.multisampleType < z1.multisampleType)
					return true;
			}
		}

		return false;
	}

	//---------------------------------------------------------------------
	void D3D9RenderSystem::determineFSAASettings(IDirect3DDevice9* d3d9Device,
		size_t fsaa, const String& fsaaHint, D3DFORMAT d3dPixelFormat, 
		bool fullScreen, D3DMULTISAMPLE_TYPE *outMultisampleType, DWORD *outMultisampleQuality)
	{
		bool ok = false;
		bool qualityHint = fsaaHint.find("Quality") != String::npos;
		size_t origFSAA = fsaa;

		D3D9DriverList* driverList = getDirect3DDrivers();
		D3D9Driver* deviceDriver = mActiveD3DDriver;
		D3D9Device* device = mDeviceManager->getDeviceFromD3D9Device(d3d9Device);

		for (uint i = 0; i < driverList->count(); ++i)
		{
			D3D9Driver* currDriver = driverList->item(i);

			if (currDriver->getAdapterNumber() == device->getAdapterNumber())
			{
				deviceDriver = currDriver;
				break;
			}
		}

		bool tryCSAA = false;
		// NVIDIA, prefer CSAA if available for 8+
		// it would be tempting to use getCapabilities()->getVendor() == GPU_NVIDIA but
		// if this is the first window, caps will not be initialised yet
		if (deviceDriver->getAdapterIdentifier().VendorId == 0x10DE && 
			fsaa >= 8)
		{
			tryCSAA	 = true;
		}

		while (!ok)
		{
			// Deal with special cases
			if (tryCSAA)
			{
				// see http://developer.nvidia.com/object/coverage-sampled-aa.html
				switch(fsaa)
				{
				case 8:
					if (qualityHint)
					{
						*outMultisampleType = D3DMULTISAMPLE_8_SAMPLES;
						*outMultisampleQuality = 0;
					}
					else
					{
						*outMultisampleType = D3DMULTISAMPLE_4_SAMPLES;
						*outMultisampleQuality = 2;
					}
					break;
				case 16:
					if (qualityHint)
					{
						*outMultisampleType = D3DMULTISAMPLE_8_SAMPLES;
						*outMultisampleQuality = 2;
					}
					else
					{
						*outMultisampleType = D3DMULTISAMPLE_4_SAMPLES;
						*outMultisampleQuality = 4;
					}
					break;
				}
			}
			else // !CSAA
			{
				*outMultisampleType = (D3DMULTISAMPLE_TYPE)fsaa;
				*outMultisampleQuality = 0;
			}


			HRESULT hr;
			DWORD outQuality;
			hr = mpD3D->CheckDeviceMultiSampleType( 
				deviceDriver->getAdapterNumber(), 
				D3DDEVTYPE_HAL, 
				d3dPixelFormat, 
				fullScreen, 
				*outMultisampleType, 
				&outQuality);

			if (SUCCEEDED(hr) && 
				(!tryCSAA || outQuality > *outMultisampleQuality))
			{
				ok = true;
			}
			else
			{
				// downgrade
				if (tryCSAA && fsaa == 8)
				{
					// for CSAA, we'll try downgrading with quality mode at all samples.
					// then try without quality, then drop CSAA
					if (qualityHint)
					{
						// drop quality first
						qualityHint = false;
					}
					else
					{
						// drop CSAA entirely 
						tryCSAA = false;
					}
					// return to original requested samples
					fsaa = origFSAA;
				}
				else
				{
					// drop samples
					--fsaa;

					if (fsaa == 1)
					{
						// ran out of options, no FSAA
						fsaa = 0;
						ok = true;
					}
				}
			}

		} // while !ok
	}


}<|MERGE_RESOLUTION|>--- conflicted
+++ resolved
@@ -2737,14 +2737,14 @@
 			hr = getActiveD3D9Device()->SetRenderTarget(x, pBack[x]);
 			if (FAILED(hr))
 			{
-				String msg = DXGetErrorDescription9(hr);
+				String msg = DXGetErrorDescription(hr);
 				OGRE_EXCEPT(Exception::ERR_RENDERINGAPI_ERROR, "Failed to setRenderTarget : " + msg, "D3D9RenderSystem::_setViewport" );
 			}
 		}
 		hr = getActiveD3D9Device()->SetDepthStencilSurface(pDepth);
 		if (FAILED(hr))
 		{
-			String msg = DXGetErrorDescription9(hr);
+			String msg = DXGetErrorDescription(hr);
 			OGRE_EXCEPT(Exception::ERR_RENDERINGAPI_ERROR, "Failed to setDepthStencil : " + msg, "D3D9RenderSystem::_setViewport" );
 		}
 	}
@@ -2760,51 +2760,9 @@
 			HRESULT hr;
 
 			// Set render target
-<<<<<<< HEAD
 			RenderTarget* target = vp->getTarget();
 			_setRenderTarget(target);
 
-=======
-			RenderTarget* target;
-			target = vp->getTarget();
-
-			// Retrieve render surfaces (up to OGRE_MAX_MULTIPLE_RENDER_TARGETS)
-			LPDIRECT3DSURFACE9 pBack[OGRE_MAX_MULTIPLE_RENDER_TARGETS];
-			memset(pBack, 0, sizeof(pBack));
-			target->getCustomAttribute( "DDBACKBUFFER", &pBack );
-			if (!pBack[0])
-				return;
-
-			LPDIRECT3DSURFACE9 pDepth = NULL;
-			target->getCustomAttribute( "D3DZBUFFER", &pDepth );
-			if (!pDepth)
-			{
-				/// No depth buffer provided, use our own
-				/// Request a depth stencil that is compatible with the format, multisample type and
-				/// dimensions of the render target.
-				D3DSURFACE_DESC srfDesc;
-				if(FAILED(pBack[0]->GetDesc(&srfDesc)))
-					return; // ?
-				pDepth = _getDepthStencilFor(srfDesc.Format, srfDesc.MultiSampleType, srfDesc.Width, srfDesc.Height);
-			}
-			// Bind render targets
-			uint count = mCurrentCapabilities->getNumMultiRenderTargets();
-			for(uint x=0; x<count; ++x)
-			{
-				hr = mpD3DDevice->SetRenderTarget(x, pBack[x]);
-				if (FAILED(hr))
-				{
-					String msg = DXGetErrorDescription(hr);
-					OGRE_EXCEPT(Exception::ERR_RENDERINGAPI_ERROR, "Failed to setRenderTarget : " + msg, "D3D9RenderSystem::_setViewport" );
-				}
-			}
-			hr = mpD3DDevice->SetDepthStencilSurface(pDepth);
-			if (FAILED(hr))
-			{
-				String msg = DXGetErrorDescription(hr);
-				OGRE_EXCEPT(Exception::ERR_RENDERINGAPI_ERROR, "Failed to setDepthStencil : " + msg, "D3D9RenderSystem::_setViewport" );
-			}
->>>>>>> 2abb708c
 
 			_setCullingMode( mCullingMode );
 
@@ -2846,23 +2804,7 @@
 			OGRE_EXCEPT(Exception::ERR_RENDERINGAPI_ERROR, "Error beginning frame :" + msg, "D3D9RenderSystem::_beginFrame" );
 		}
 
-<<<<<<< HEAD
 		mLastVertexSourceCount = 0;
-=======
-		if(!mBasicStatesInitialised)
-		{
-			// First-time 
-			// setup some defaults
-			// Allow specular
-			hr = __SetRenderState(D3DRS_SPECULARENABLE, TRUE);
-			if (FAILED(hr))
-			{
-				String msg = DXGetErrorDescription(hr);
-				OGRE_EXCEPT(Exception::ERR_RENDERINGAPI_ERROR, "Error enabling alpha blending option : " + msg, "D3D9RenderSystem::_beginFrame");
-			}
-			mBasicStatesInitialised = true;
-		}
->>>>>>> 2abb708c
 
 		// Clear left overs of previous viewport.
 		// I.E: Viewport A can use 3 different textures and light states
