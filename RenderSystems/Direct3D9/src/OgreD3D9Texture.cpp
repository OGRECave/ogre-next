--- conflicted
+++ resolved
@@ -1721,11 +1721,7 @@
         assert(textureResources != NULL);
         assert(textureResources->pBaseTex);
         // Make sure number of mips is right
-<<<<<<< HEAD
-        mNumMipmaps = (uint8)(textureResources->pBaseTex->GetLevelCount() - 1);
-=======
         mNumMipmaps = static_cast<uint8>(textureResources->pBaseTex->GetLevelCount() - 1);
->>>>>>> 6a259fee
         // Need to know static / dynamic
         unsigned int bufusage;
         if ((mUsage & TU_DYNAMIC) && mDynamicTextures)
