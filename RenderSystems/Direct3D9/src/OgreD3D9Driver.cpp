--- conflicted
+++ resolved
@@ -77,11 +77,7 @@
 
     String D3D9Driver::DriverDescription() const
     {       
-<<<<<<< HEAD
-        StringUtil::StrStreamType str;
-=======
         StringStream str;
->>>>>>> 83e497b5
         str << "Monitor-" << (mAdapterNumber+1) << "-" << mAdapterIdentifier.Description;
         String driverDescription(str.str());
         StringUtil::trim(driverDescription);
