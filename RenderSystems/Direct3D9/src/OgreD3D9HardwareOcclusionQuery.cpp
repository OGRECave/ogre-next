/*
-----------------------------------------------------------------------------
This source file is part of OGRE
(Object-oriented Graphics Rendering Engine)
For the latest info, see http://www.ogre3d.org

Copyright (c) 2000-2009 Torus Knot Software Ltd

Permission is hereby granted, free of charge, to any person obtaining a copy
of this software and associated documentation files (the "Software"), to deal
in the Software without restriction, including without limitation the rights
to use, copy, modify, merge, publish, distribute, sublicense, and/or sell
copies of the Software, and to permit persons to whom the Software is
furnished to do so, subject to the following conditions:

The above copyright notice and this permission notice shall be included in
all copies or substantial portions of the Software.

THE SOFTWARE IS PROVIDED "AS IS", WITHOUT WARRANTY OF ANY KIND, EXPRESS OR
IMPLIED, INCLUDING BUT NOT LIMITED TO THE WARRANTIES OF MERCHANTABILITY,
FITNESS FOR A PARTICULAR PURPOSE AND NONINFRINGEMENT. IN NO EVENT SHALL THE
AUTHORS OR COPYRIGHT HOLDERS BE LIABLE FOR ANY CLAIM, DAMAGES OR OTHER
LIABILITY, WHETHER IN AN ACTION OF CONTRACT, TORT OR OTHERWISE, ARISING FROM,
OUT OF OR IN CONNECTION WITH THE SOFTWARE OR THE USE OR OTHER DEALINGS IN
THE SOFTWARE.
-----------------------------------------------------------------------------
*/
#include "OgreD3D9HardwareOcclusionQuery.h"
#include "OgreRenderSystemCapabilities.h"
#include "OgreException.h"
#include "OgreD3D9RenderSystem.h"

namespace Ogre {

	/**
	* This is a class that is the DirectX9 implementation of 
	* hardware occlusion testing.
	*
	* @author Lee Sandberg
	*
	* Updated on 12/7/2004 by Chris McGuirk
	* Updated on 4/8/2005 by Tuan Kuranes email: tuan.kuranes@free.fr
	*/

	/**
	* Default object constructor
	*/
    D3D9HardwareOcclusionQuery::D3D9HardwareOcclusionQuery()
	{ 
		
	}

	/**
	* Object destructor
	*/
	D3D9HardwareOcclusionQuery::~D3D9HardwareOcclusionQuery() 
	{ 
		DeviceToQueryIterator it = mMapDeviceToQuery.begin();

		while (it != mMapDeviceToQuery.end())
		{
			SAFE_RELEASE(it->second);
			++it;
		}	
		mMapDeviceToQuery.clear();
	}

	//------------------------------------------------------------------
	// Occlusion query functions (see base class documentation for this)
	//--
	void D3D9HardwareOcclusionQuery::beginOcclusionQuery() 
	{	
		IDirect3DDevice9* pCurDevice  = D3D9RenderSystem::getActiveD3D9Device();				
		DeviceToQueryIterator it      = mMapDeviceToQuery.find(pCurDevice);

		// No resource exits for current device -> create it.
		if (it == mMapDeviceToQuery.end())		
			createQuery(pCurDevice);			
		

		// Grab the query of the current device.
		IDirect3DQuery9* pOccQuery = mMapDeviceToQuery[pCurDevice];

		
		if (pOccQuery != NULL)
		{
			pOccQuery->Issue(D3DISSUE_BEGIN); 
			mIsQueryResultStillOutstanding = true;
			mPixelCount = 0;
		}		
	}

	void D3D9HardwareOcclusionQuery::endOcclusionQuery() 
	{ 
		IDirect3DDevice9* pCurDevice  = D3D9RenderSystem::getActiveD3D9Device();				
		DeviceToQueryIterator it      = mMapDeviceToQuery.find(pCurDevice);
		
		if (it == mMapDeviceToQuery.end())
		{
			OGRE_EXCEPT(Exception::ERR_RENDERINGAPI_ERROR, 
				"End occlusion called without matching begin call !!", 
				"D3D9HardwareOcclusionQuery::endOcclusionQuery" );
		}

		IDirect3DQuery9* pOccQuery = mMapDeviceToQuery[pCurDevice];

		if (pOccQuery != NULL)
			pOccQuery->Issue(D3DISSUE_END); 
	}	

	//------------------------------------------------------------------
	bool D3D9HardwareOcclusionQuery::pullOcclusionQuery( unsigned int* NumOfFragments ) 
	{
		IDirect3DDevice9* pCurDevice = D3D9RenderSystem::getActiveD3D9Device();
		DeviceToQueryIterator it     = mMapDeviceToQuery.find(pCurDevice);

		if (it == mMapDeviceToQuery.end())		
			return false;

		if (it->second == NULL)
			return false;

        // in case you didn't check if query arrived and want the result now.
        if (mIsQueryResultStillOutstanding)
        {
            // Loop until the data becomes available
            DWORD pixels;
            const size_t dataSize = sizeof( DWORD );
			while (1)
            {
                const HRESULT hr = it->second->GetData((void *)&pixels, dataSize, D3DGETDATA_FLUSH);

                if  (hr == S_FALSE)
                    continue;
                if  (hr == S_OK)
                {
                    mPixelCount = pixels;
                    *NumOfFragments = pixels;
                    break;
                }
                if (hr == D3DERR_DEVICELOST)
                {
<<<<<<< HEAD
                    *NumOfFragments = 0;
                    mPixelCount = 0;
                    SAFE_RELEASE(it->second);
=======
                    *NumOfFragments = 100000;
                    mPixelCount = 100000;
					releaseResources();
					recreateResources();
>>>>>>> d4972005
                    break;
                }
            } 
            mIsQueryResultStillOutstanding = false;
        }
        else
        {
            // we already stored result from last frames.
            *NumOfFragments = mPixelCount;
        }		
		return true;
	}

	//------------------------------------------------------------------
	unsigned int D3D9HardwareOcclusionQuery::getLastQuerysPixelcount()
	{
		return mPixelCount;
	}

    //------------------------------------------------------------------
    bool D3D9HardwareOcclusionQuery::isStillOutstanding(void)
    {       
        // in case you already asked for this query
        if (!mIsQueryResultStillOutstanding)
            return false;

		IDirect3DDevice9* pCurDevice = D3D9RenderSystem::getActiveD3D9Device();
		DeviceToQueryIterator it     = mMapDeviceToQuery.find(pCurDevice);

		if (it == mMapDeviceToQuery.end())		
			return false;

		if (it->second == NULL)
			return false;


        DWORD pixels;
        const HRESULT hr = it->second->GetData( (void *) &pixels, sizeof( DWORD ), 0);

        if (hr  == S_FALSE)
            return true;

        if (hr == D3DERR_DEVICELOST)
        {
<<<<<<< HEAD
            mPixelCount = 100000;  
			SAFE_RELEASE(it->second);
=======
            mPixelCount = 100000;
			releaseResources();
			recreateResources();
>>>>>>> d4972005
        }

        mPixelCount = pixels;
        mIsQueryResultStillOutstanding = false;
        return false;
	}

	//------------------------------------------------------------------
	void D3D9HardwareOcclusionQuery::notifyOnDeviceCreate(IDirect3DDevice9* d3d9Device)
	{
		
	}

	//------------------------------------------------------------------
	void D3D9HardwareOcclusionQuery::notifyOnDeviceDestroy(IDirect3DDevice9* d3d9Device)
	{		
		releaseQuery(d3d9Device);
	}

	//------------------------------------------------------------------
	void D3D9HardwareOcclusionQuery::notifyOnDeviceLost(IDirect3DDevice9* d3d9Device)
	{		
		releaseQuery(d3d9Device);		
	}

	//------------------------------------------------------------------
	void D3D9HardwareOcclusionQuery::notifyOnDeviceReset(IDirect3DDevice9* d3d9Device)
	{		
		
	}

	//------------------------------------------------------------------
	void D3D9HardwareOcclusionQuery::createQuery(IDirect3DDevice9* d3d9Device)
	{
		HRESULT hr;

		// Check if query supported.
		hr = d3d9Device->CreateQuery(D3DQUERYTYPE_OCCLUSION, NULL);
		if (FAILED(hr))
		{
			mMapDeviceToQuery[d3d9Device] = NULL;
			return;
		}

		// create the occlusion query.
		IDirect3DQuery9*  pCurQuery;
		hr = d3d9Device->CreateQuery(D3DQUERYTYPE_OCCLUSION, &pCurQuery);
				
		mMapDeviceToQuery[d3d9Device] = pCurQuery;	
	}

	//------------------------------------------------------------------
	void D3D9HardwareOcclusionQuery::releaseQuery(IDirect3DDevice9* d3d9Device)
	{
		DeviceToQueryIterator it     = mMapDeviceToQuery.find(d3d9Device);

		// Remove from query resource map.
		if (it != mMapDeviceToQuery.end())		
		{
			SAFE_RELEASE(it->second);
			mMapDeviceToQuery.erase(it);
		}
	}
}<|MERGE_RESOLUTION|>--- conflicted
+++ resolved
@@ -74,7 +74,7 @@
 		DeviceToQueryIterator it      = mMapDeviceToQuery.find(pCurDevice);
 
 		// No resource exits for current device -> create it.
-		if (it == mMapDeviceToQuery.end())		
+		if (it == mMapDeviceToQuery.end() || it->second == NULL)		
 			createQuery(pCurDevice);			
 		
 
@@ -140,16 +140,9 @@
                 }
                 if (hr == D3DERR_DEVICELOST)
                 {
-<<<<<<< HEAD
                     *NumOfFragments = 0;
                     mPixelCount = 0;
                     SAFE_RELEASE(it->second);
-=======
-                    *NumOfFragments = 100000;
-                    mPixelCount = 100000;
-					releaseResources();
-					recreateResources();
->>>>>>> d4972005
                     break;
                 }
             } 
@@ -194,14 +187,8 @@
 
         if (hr == D3DERR_DEVICELOST)
         {
-<<<<<<< HEAD
             mPixelCount = 100000;  
 			SAFE_RELEASE(it->second);
-=======
-            mPixelCount = 100000;
-			releaseResources();
-			recreateResources();
->>>>>>> d4972005
         }
 
         mPixelCount = pixels;
