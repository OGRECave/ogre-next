--- conflicted
+++ resolved
@@ -391,44 +391,6 @@
 					firstDim = d3dDesc.RegisterCount / d3dDesc.Elements;
 					if (d3dDesc.Class == D3DXPC_MATRIX_ROWS)
 					{
-<<<<<<< HEAD
-					case 2:
-						def.constType = GCT_MATRIX_2X2;
-						break;
-					case 3:
-						def.constType = GCT_MATRIX_2X3;
-						break;
-					case 4:
-						def.constType = GCT_MATRIX_2X4;
-						break;
-					} // columns
-					break;
-				case 3:
-					switch(d3dDesc.Columns)
-					{
-					case 2:
-						def.constType = GCT_MATRIX_3X2;
-						break;
-					case 3:
-						def.constType = GCT_MATRIX_3X3;
-						break;
-					case 4:
-						def.constType = GCT_MATRIX_3X4;
-						break;
-					} // columns
-					break;
-				case 4:
-					switch(d3dDesc.Columns)
-					{
-					case 2:
-						def.constType = GCT_MATRIX_4X2;
-						break;
-					case 3:
-						def.constType = GCT_MATRIX_4X3;
-						break;
-					case 4:
-						def.constType = GCT_MATRIX_4X4;
-=======
 						secondDim = d3dDesc.Columns;
 					}
 					else
@@ -455,7 +417,7 @@
 						} // columns
 						break;
 					case 3:
-						switch(d3dDesc.Columns)
+						switch(secondDim)
 						{
 						case 2:
 							def.constType = GCT_MATRIX_3X2;
@@ -472,7 +434,7 @@
 						} // columns
 						break;
 					case 4:
-						switch(d3dDesc.Columns)
+						switch(secondDim)
 						{
 						case 2:
 							def.constType = GCT_MATRIX_4X2;
@@ -487,7 +449,6 @@
 							def.elementSize = 16; 
 							break;
 						} // secondDim
->>>>>>> 03aaeb63
 						break;
 
 					} // firstDim
