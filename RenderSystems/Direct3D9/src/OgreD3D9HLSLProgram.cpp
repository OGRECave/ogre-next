--- conflicted
+++ resolved
@@ -724,11 +724,7 @@
         mTarget = "";
         vector<String>::type profiles = StringUtil::split(target, " ");
 
-<<<<<<< HEAD
-        for(vector<String>::type::size_type i = 0 ; i < profiles.size() ; i++)
-=======
-        for(unsigned int i = 0 ; i < profiles.size() ; i++)
->>>>>>> 6a259fee
+        for(size_t i = 0 ; i < profiles.size() ; i++)
         {
             String & currentProfile = profiles[i];
             if(GpuProgramManager::getSingleton().isSyntaxSupported(currentProfile))
