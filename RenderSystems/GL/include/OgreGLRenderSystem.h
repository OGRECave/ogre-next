/*
-----------------------------------------------------------------------------
This source file is part of OGRE
    (Object-oriented Graphics Rendering Engine)
For the latest info, see http://www.ogre3d.org

Copyright (c) 2000-2013 Torus Knot Software Ltd

Permission is hereby granted, free of charge, to any person obtaining a copy
of this software and associated documentation files (the "Software"), to deal
in the Software without restriction, including without limitation the rights
to use, copy, modify, merge, publish, distribute, sublicense, and/or sell
copies of the Software, and to permit persons to whom the Software is
furnished to do so, subject to the following conditions:

The above copyright notice and this permission notice shall be included in
all copies or substantial portions of the Software.

THE SOFTWARE IS PROVIDED "AS IS", WITHOUT WARRANTY OF ANY KIND, EXPRESS OR
IMPLIED, INCLUDING BUT NOT LIMITED TO THE WARRANTIES OF MERCHANTABILITY,
FITNESS FOR A PARTICULAR PURPOSE AND NONINFRINGEMENT. IN NO EVENT SHALL THE
AUTHORS OR COPYRIGHT HOLDERS BE LIABLE FOR ANY CLAIM, DAMAGES OR OTHER
LIABILITY, WHETHER IN AN ACTION OF CONTRACT, TORT OR OTHERWISE, ARISING FROM,
OUT OF OR IN CONNECTION WITH THE SOFTWARE OR THE USE OR OTHER DEALINGS IN
THE SOFTWARE.
-----------------------------------------------------------------------------
*/
#ifndef __GLRenderSystem_H__
#define __GLRenderSystem_H__

#include "OgreGLPrerequisites.h"
#include "OgrePlatform.h"
#include "OgreRenderSystem.h"
#include "OgreGLHardwareBufferManager.h"
#include "OgreGLGpuProgramManager.h"
#include "OgreVector4.h"


namespace Ogre {
    
	class GLSLProgramFactory;

	/**
      Implementation of GL as a rendering system.
     */
    class _OgreGLExport GLRenderSystem : public RenderSystem
    {
    private:
        /// Rendering loop control
        bool mStopRendering;

        /** Array of up to 8 lights, indexed as per API
            Note that a null value indicates a free slot
          */ 
        #define MAX_LIGHTS 8
        Light* mLights[MAX_LIGHTS];

        /// View matrix to set world against
        Matrix4 mViewMatrix;
        Matrix4 mWorldMatrix;
        Matrix4 mTextureMatrix;

        /// Last min & mip filtering options, so we can combine them
        FilterOptions mMinFilter;
        FilterOptions mMipFilter;

        /// What texture coord set each texture unit is using
        size_t mTextureCoordIndex[OGRE_MAX_TEXTURE_LAYERS];

        /// Holds texture type settings for every stage
        GLenum mTextureTypes[OGRE_MAX_TEXTURE_LAYERS];

		/// Number of fixed-function texture units
		unsigned short mFixedFunctionTextureUnits;

        void initConfigOptions(void);
        void initInputDevices(void);
        void processInputDevices(void);

        void setGLLight(size_t index, Light* lt);
        void makeGLMatrix(GLfloat gl_matrix[16], const Matrix4& m);
 
        GLint getBlendMode(SceneBlendFactor ogreBlend) const;
		GLint getTextureAddressingMode(TextureUnitState::TextureAddressingMode tam) const;
				void initialiseContext(RenderWindow* primary);

        void setLights();

        /// Store last depth write state
        bool mDepthWrite;
		/// Store last stencil mask state
		uint32 mStencilWriteMask;
		/// Store last colour write state
		bool mColourWrite[4];

        GLint convertCompareFunction(CompareFunction func) const;
        GLint convertStencilOp(StencilOperation op, bool invert = false) const;

		/// Internal method for anisotropy validation
		GLfloat _getCurrentAnisotropy(size_t unit);
		
        /// GL support class, used for creating windows etc.
        GLSupport* mGLSupport;
        
        /// Internal method to set pos / direction of a light
        void setGLLightPositionDirection(Light* lt, GLenum lightindex);

        bool mUseAutoTextureMatrix;
        GLfloat mAutoTextureMatrix[16];

        /// Check if the GL system has already been initialised
        bool mGLInitialised;

        HardwareBufferManager* mHardwareBufferManager;
        GLGpuProgramManager* mGpuProgramManager;
		GLSLProgramFactory* mGLSLProgramFactory;

        unsigned short mCurrentLights;

        GLuint getCombinedMinMipFilter(void) const;

        GLGpuProgram* mCurrentVertexProgram;
        GLGpuProgram* mCurrentFragmentProgram;
		GLGpuProgram* mCurrentGeometryProgram;

		/* The main GL context - main thread only */
        GLContext *mMainContext;
        /* The current GL context  - main thread only */
        GLContext *mCurrentContext;
		typedef list<GLContext*>::type GLContextList;
		/// List of background thread contexts
		GLContextList mBackgroundContextList;

        /** Manager object for creating render textures.
            Direct render to texture via GL_EXT_framebuffer_object is preferable 
			to pbuffers, which depend on the GL support used and are generally 
			unwieldy and slow. However, FBO support for stencil buffers is poor.
        */
        GLRTTManager *mRTTManager;

		ushort mActiveTextureUnit;

        // local data members of _render that were moved here to improve performance
        // (save allocations)
        vector<GLuint>::type mRenderAttribsBound;
        vector<GLuint>::type mRenderInstanceAttribsBound;


	protected:
		void setClipPlanesImpl(const PlaneList& clipPlanes);
		bool activateGLTextureUnit(size_t unit);
        void bindVertexElementToGpu( const VertexElement &elem, HardwareVertexBufferSharedPtr vertexBuffer,
                const size_t vertexStart, 
                vector<GLuint>::type &attribsBound, vector<GLuint>::type &instanceAttribsBound );
    public:
        // Default constructor / destructor
        GLRenderSystem();
        ~GLRenderSystem();

        // ----------------------------------
        // Overridden RenderSystem functions
        // ----------------------------------
        /** See
          RenderSystem
         */
        const String& getName(void) const;
        /** See
          RenderSystem
         */
        ConfigOptionMap& getConfigOptions(void);
        /** See
          RenderSystem
         */
        void setConfigOption(const String &name, const String &value);
        /** See
          RenderSystem
         */
        String validateConfigOptions(void);
        /** See
          RenderSystem
         */
        RenderWindow* _initialise(bool autoCreateWindow, const String& windowTitle = "OGRE Render Window");
        /** See
          RenderSystem
         */
				virtual RenderSystemCapabilities* createRenderSystemCapabilities() const;
        /** See
          RenderSystem
         */
				void initialiseFromRenderSystemCapabilities(RenderSystemCapabilities* caps, RenderTarget* primary);
        /** See
          RenderSystem
         */
        void reinitialise(void); // Used if settings changed mid-rendering
        /** See
          RenderSystem
         */
        void shutdown(void);

        /** See
          RenderSystem
         */
        void setAmbientLight(float r, float g, float b);
        /** See
          RenderSystem
         */
        void setShadingType(ShadeOptions so);
        /** See
          RenderSystem
         */
        void setLightingEnabled(bool enabled);
        
		/// @copydoc RenderSystem::_createRenderWindow
		RenderWindow* _createRenderWindow(const String &name, unsigned int width, unsigned int height, 
			bool fullScreen, const NameValuePairList *miscParams = 0);

		/// @copydoc RenderSystem::_createRenderWindows
		bool _createRenderWindows(const RenderWindowDescriptionList& renderWindowDescriptions, 
			RenderWindowList& createdWindows);

		/// @copydoc RenderSystem::_createDepthBufferFor
		DepthBuffer* _createDepthBufferFor( RenderTarget *renderTarget );

		/// Mimics D3D9RenderSystem::_getDepthStencilFormatFor, if no FBO RTT manager, outputs GL_NONE
		void _getDepthStencilFormatFor( GLenum internalColourFormat, GLenum *depthFormat,
										GLenum *stencilFormat );
		
		/// @copydoc RenderSystem::createMultiRenderTarget
		virtual MultiRenderTarget * createMultiRenderTarget(const String & name); 
		
        /** See
          RenderSystem
         */
        void destroyRenderWindow(RenderWindow* pWin);
        /** See
          RenderSystem
         */
        String getErrorDescription(long errorNumber) const;

        /** See
          RenderSystem
         */
        VertexElementType getColourVertexElementType(void) const;
        /** See
          RenderSystem
         */
        void setNormaliseNormals(bool normalise);

        // -----------------------------
        // Low-level overridden members
        // -----------------------------
        /** See
          RenderSystem
         */
        void _useLights(const LightList& lights, unsigned short limit);
        /** See
          RenderSystem
         */
		bool areFixedFunctionLightsInViewSpace() const { return true; }
        /** See
          RenderSystem
         */
        void _setWorldMatrix(const Matrix4 &m);
        /** See
          RenderSystem
         */
        void _setViewMatrix(const Matrix4 &m);
        /** See
          RenderSystem
         */
        void _setProjectionMatrix(const Matrix4 &m);
        /** See
          RenderSystem
         */
        void _setSurfaceParams(const ColourValue &ambient,
            const ColourValue &diffuse, const ColourValue &specular,
            const ColourValue &emissive, Real shininess,
            TrackVertexColourType tracking);
        /** See
          RenderSystem
         */
		void _setPointParameters(Real size, bool attenuationEnabled, 
			Real constant, Real linear, Real quadratic, Real minSize, Real maxSize);
        /** See
          RenderSystem
         */
		void _setPointSpritesEnabled(bool enabled);
		/** See
          RenderSystem
         */
        void _setTexture(size_t unit, bool enabled, const TexturePtr &tex);
        /** See
          RenderSystem
         */
        void _setTextureCoordSet(size_t stage, size_t index);
        /** See
          RenderSystem
         */
        void _setTextureCoordCalculation(size_t stage, TexCoordCalcMethod m, 
            const Frustum* frustum = 0);
        /** See
          RenderSystem
         */
        void _setTextureBlendMode(size_t stage, const LayerBlendModeEx& bm);
        /** See
          RenderSystem
         */
        void _setTextureAddressingMode(size_t stage, const TextureUnitState::UVWAddressingMode& uvw);
        /** See
          RenderSystem
         */
        void _setTextureBorderColour(size_t stage, const ColourValue& colour);
		/** See
		  RenderSystem
		 */
		void _setTextureMipmapBias(size_t unit, float bias);
        /** See
          RenderSystem
         */
        void _setTextureMatrix(size_t stage, const Matrix4& xform);
        /** See
          RenderSystem
         */
        void _setSceneBlending(SceneBlendFactor sourceFactor, SceneBlendFactor destFactor, SceneBlendOperation op );
        /** See
          RenderSystem
         */
		void _setSeparateSceneBlending(SceneBlendFactor sourceFactor, SceneBlendFactor destFactor, SceneBlendFactor sourceFactorAlpha, SceneBlendFactor destFactorAlpha, SceneBlendOperation op, SceneBlendOperation alphaOp );
        /** See
          RenderSystem
         */
		void _setSceneBlendingOperation(SceneBlendOperation op);
		/** See
          RenderSystem
         */
		void _setSeparateSceneBlendingOperation(SceneBlendOperation op, SceneBlendOperation alphaOp);
		/** See
          RenderSystem
         */
        void _setAlphaRejectSettings(CompareFunction func, unsigned char value, bool alphaToCoverage);
        /** See
          RenderSystem
         */
        void _setViewport(Viewport *vp);
        /** See
          RenderSystem
         */
        void _beginFrame(void);
        /** See
          RenderSystem
         */
        void _endFrame(void);
        /** See
          RenderSystem
         */
        void _setCullingMode(CullingMode mode);
        /** See
          RenderSystem
         */
        void _setDepthBufferParams(bool depthTest = true, bool depthWrite = true, CompareFunction depthFunction = CMPF_LESS_EQUAL);
        /** See
          RenderSystem
         */
        void _setDepthBufferCheckEnabled(bool enabled = true);
        /** See
          RenderSystem
         */
        void _setDepthBufferWriteEnabled(bool enabled = true);
        /** See
          RenderSystem
         */
        void _setDepthBufferFunction(CompareFunction func = CMPF_LESS_EQUAL);
        /** See
          RenderSystem
         */
        void _setDepthBias(float constantBias, float slopeScaleBias);
        /** See
          RenderSystem
         */
        void _setColourBufferWriteEnabled(bool red, bool green, bool blue, bool alpha);
		/** See
          RenderSystem
         */
        void _setFog(FogMode mode, const ColourValue& colour, Real density, Real start, Real end);
        /** See
          RenderSystem
         */
        void _convertProjectionMatrix(const Matrix4& matrix,
            Matrix4& dest, bool forGpuProgram = false);
        /** See
          RenderSystem
         */
        void _makeProjectionMatrix(const Radian& fovy, Real aspect, Real nearPlane, Real farPlane, 
            Matrix4& dest, bool forGpuProgram = false);
        /** See
          RenderSystem
         */
        void _makeProjectionMatrix(Real left, Real right, Real bottom, Real top, 
            Real nearPlane, Real farPlane, Matrix4& dest, bool forGpuProgram = false);
        /** See
          RenderSystem
         */
		void _makeOrthoMatrix(const Radian& fovy, Real aspect, Real nearPlane, Real farPlane, 
            Matrix4& dest, bool forGpuProgram = false);
        /** See
        RenderSystem
        */
        void _applyObliqueDepthProjection(Matrix4& matrix, const Plane& plane, 
            bool forGpuProgram);
        /** See
          RenderSystem
         */
        void setClipPlane (ushort index, Real A, Real B, Real C, Real D);
        /** See
          RenderSystem
         */
        void enableClipPlane (ushort index, bool enable);
        /** See
          RenderSystem
         */
        void _setPolygonMode(PolygonMode level);
        /** See
          RenderSystem
         */
        void setStencilCheckEnabled(bool enabled);
        /** See
          RenderSystem.
         */
        void setStencilBufferParams(CompareFunction func = CMPF_ALWAYS_PASS, 
            uint32 refValue = 0, uint32 compareMask = 0xFFFFFFFF, uint32 writeMask = 0xFFFFFFFF,
			StencilOperation stencilFailOp = SOP_KEEP, 
            StencilOperation depthFailOp = SOP_KEEP,
            StencilOperation passOp = SOP_KEEP, 
            bool twoSidedOperation = false);
        /** See
          RenderSystem
         */
        void _setTextureUnitFiltering(size_t unit, FilterType ftype, FilterOptions filter);
		 /** See
          RenderSystem
         */
		void _setTextureUnitCompareFunction(size_t unit, CompareFunction function);
		 /** See
          RenderSystem
         */
		void _setTextureUnitCompareEnabled(size_t unit, bool compare);
        /** See
          RenderSystem
         */
		void _setTextureLayerAnisotropy(size_t unit, unsigned int maxAnisotropy);
        /** See
          RenderSystem
         */
		void setVertexDeclaration(VertexDeclaration* decl);
        /** See
          RenderSystem
         */
		void setVertexBufferBinding(VertexBufferBinding* binding);
        /** See
          RenderSystem
         */
        void _render(const RenderOperation& op);

        /** See
          RenderSystem
         */
        void bindGpuProgram(GpuProgram* prg);
        /** See
          RenderSystem
         */
        void unbindGpuProgram(GpuProgramType gptype);
        /** See
          RenderSystem
         */
		void bindGpuProgramParameters(GpuProgramType gptype, 
			GpuProgramParametersSharedPtr params, uint16 variabilityMask);
		/** See
		  RenderSystem
		 */
		void bindGpuProgramPassIterationParameters(GpuProgramType gptype);
        /** See
          RenderSystem
         */
        void setScissorTest(bool enabled, size_t left = 0, size_t top = 0, size_t right = 800, size_t bottom = 600) ;
        void clearFrameBuffer(unsigned int buffers, 
            const ColourValue& colour = ColourValue::Black, 
            Real depth = 1.0f, unsigned short stencil = 0);
        HardwareOcclusionQuery* createHardwareOcclusionQuery(void);
        Real getHorizontalTexelOffset(void);
        Real getVerticalTexelOffset(void);
        Real getMinimumDepthInputValue(void);
        Real getMaximumDepthInputValue(void);
		OGRE_MUTEX(mThreadInitMutex)
		void registerThread();
		void unregisterThread();
		void preExtraThreadsStarted();
		void postExtraThreadsStarted();

        // ----------------------------------
        // GLRenderSystem specific members
        // ----------------------------------
        /** One time initialization for the RenderState of a context. Things that
            only need to be set once, like the LightingModel can be defined here.
         */
        void _oneTimeContextInitialization();
        /** Switch GL context, dealing with involved internal cached states too
        */
        void _switchContext(GLContext *context);
        /**
         * Set current render target to target, enabling its GL context if needed
         */
        void _setRenderTarget(RenderTarget *target);
        /** Unregister a render target->context mapping. If the context of target 
            is the current context, change the context to the main context so it
            can be destroyed safely. 
            
            @note This is automatically called by the destructor of 
            GLContext.
         */
        void _unregisterContext(GLContext *context);
		/** Returns the main context */
		GLContext* _getMainContext() {return mMainContext;} 

		/// @copydoc RenderSystem::getDisplayMonitorCount
		unsigned int getDisplayMonitorCount() const;

		/// @copydoc RenderSystem::hasAnisotropicMipMapFilter
		virtual bool hasAnisotropicMipMapFilter() const { return false; }
        
		/// @copydoc RenderSystem::beginProfileEvent
        virtual void beginProfileEvent( const String &eventName );

		/// @copydoc RenderSystem::endProfileEvent
        virtual void endProfileEvent( void );

		/// @copydoc RenderSystem::markProfileEvent
        virtual void markProfileEvent( const String &eventName );
<<<<<<< HEAD

        /// @copydoc RenderSystem::hasAnisotropicMipMapFilter
        virtual bool hasAnisotropicMipMapFilter() const { return false; }  
=======
>>>>>>> a48f71b7
    };
}
#endif
<|MERGE_RESOLUTION|>--- conflicted
+++ resolved
@@ -535,12 +535,9 @@
 
 		/// @copydoc RenderSystem::markProfileEvent
         virtual void markProfileEvent( const String &eventName );
-<<<<<<< HEAD
 
         /// @copydoc RenderSystem::hasAnisotropicMipMapFilter
         virtual bool hasAnisotropicMipMapFilter() const { return false; }  
-=======
->>>>>>> a48f71b7
     };
 }
 #endif
