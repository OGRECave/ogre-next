/*
-----------------------------------------------------------------------------
This source file is part of OGRE
    (Object-oriented Graphics Rendering Engine)
For the latest info, see http://www.ogre3d.org

Copyright (c) 2000-2012 Torus Knot Software Ltd

Permission is hereby granted, free of charge, to any person obtaining a copy
of this software and associated documentation files (the "Software"), to deal
in the Software without restriction, including without limitation the rights
to use, copy, modify, merge, publish, distribute, sublicense, and/or sell
copies of the Software, and to permit persons to whom the Software is
furnished to do so, subject to the following conditions:

The above copyright notice and this permission notice shall be included in
all copies or substantial portions of the Software.

THE SOFTWARE IS PROVIDED "AS IS", WITHOUT WARRANTY OF ANY KIND, EXPRESS OR
IMPLIED, INCLUDING BUT NOT LIMITED TO THE WARRANTIES OF MERCHANTABILITY,
FITNESS FOR A PARTICULAR PURPOSE AND NONINFRINGEMENT. IN NO EVENT SHALL THE
AUTHORS OR COPYRIGHT HOLDERS BE LIABLE FOR ANY CLAIM, DAMAGES OR OTHER
LIABILITY, WHETHER IN AN ACTION OF CONTRACT, TORT OR OTHERWISE, ARISING FROM,
OUT OF OR IN CONNECTION WITH THE SOFTWARE OR THE USE OR OTHER DEALINGS IN
THE SOFTWARE.
-----------------------------------------------------------------------------
*/
#ifndef __GLRenderSystem_H__
#define __GLRenderSystem_H__

#include "OgreGLPrerequisites.h"
#include "OgrePlatform.h"
#include "OgreRenderSystem.h"
#include "OgreGLHardwareBufferManager.h"
#include "OgreGLGpuProgramManager.h"
#include "OgreVector4.h"


namespace Ogre {
    
	class GLSLProgramFactory;

	/**
      Implementation of GL as a rendering system.
     */
    class _OgreGLExport GLRenderSystem : public RenderSystem
    {
    private:
        /// Rendering loop control
        bool mStopRendering;

        /** Array of up to 8 lights, indexed as per API
            Note that a null value indicates a free slot
          */ 
        #define MAX_LIGHTS 8
        Light* mLights[MAX_LIGHTS];

        /// View matrix to set world against
        Matrix4 mViewMatrix;
        Matrix4 mWorldMatrix;
        Matrix4 mTextureMatrix;

        /// Last min & mip filtering options, so we can combine them
        FilterOptions mMinFilter;
        FilterOptions mMipFilter;

        /// What texture coord set each texture unit is using
        size_t mTextureCoordIndex[OGRE_MAX_TEXTURE_LAYERS];

        /// Holds texture type settings for every stage
        GLenum mTextureTypes[OGRE_MAX_TEXTURE_LAYERS];

		/// Number of fixed-function texture units
		unsigned short mFixedFunctionTextureUnits;

        void initConfigOptions(void);
        void initInputDevices(void);
        void processInputDevices(void);

        void setGLLight(size_t index, Light* lt);
        void makeGLMatrix(GLfloat gl_matrix[16], const Matrix4& m);
 
        GLint getBlendMode(SceneBlendFactor ogreBlend) const;
		GLint getTextureAddressingMode(TextureUnitState::TextureAddressingMode tam) const;
				void initialiseContext(RenderWindow* primary);

        void setLights();

        /// Store last depth write state
        bool mDepthWrite;
		/// Store last stencil mask state
		uint32 mStencilMask;
		/// Store last colour write state
		bool mColourWrite[4];

        GLint convertCompareFunction(CompareFunction func) const;
        GLint convertStencilOp(StencilOperation op, bool invert = false) const;

		/// Internal method for anisotropy validation
		GLfloat _getCurrentAnisotropy(size_t unit);
		
        /// GL support class, used for creating windows etc.
        GLSupport* mGLSupport;
        
        /// Internal method to set pos / direction of a light
        void setGLLightPositionDirection(Light* lt, GLenum lightindex);

        bool mUseAutoTextureMatrix;
        GLfloat mAutoTextureMatrix[16];

        /// Check if the GL system has already been initialised
        bool mGLInitialised;

        HardwareBufferManager* mHardwareBufferManager;
        GLGpuProgramManager* mGpuProgramManager;
		GLSLProgramFactory* mGLSLProgramFactory;

        unsigned short mCurrentLights;

        GLuint getCombinedMinMipFilter(void) const;

        GLGpuProgram* mCurrentVertexProgram;
        GLGpuProgram* mCurrentFragmentProgram;
		GLGpuProgram* mCurrentGeometryProgram;

		/* The main GL context - main thread only */
        GLContext *mMainContext;
        /* The current GL context  - main thread only */
        GLContext *mCurrentContext;
		typedef list<GLContext*>::type GLContextList;
		/// List of background thread contexts
		GLContextList mBackgroundContextList;

        /** Manager object for creating render textures.
            Direct render to texture via GL_EXT_framebuffer_object is preferable 
			to pbuffers, which depend on the GL support used and are generally 
			unwieldy and slow. However, FBO support for stencil buffers is poor.
        */
        GLRTTManager *mRTTManager;

		ushort mActiveTextureUnit;

        // local data members of _render that were moved here to improve performance
        // (save allocations)
        vector<GLuint>::type mRenderAttribsBound;
        vector<GLuint>::type mRenderInstanceAttribsBound;


	protected:
		void setClipPlanesImpl(const PlaneList& clipPlanes);
		bool activateGLTextureUnit(size_t unit);
        void bindVertexElementToGpu( const VertexElement &elem, HardwareVertexBufferSharedPtr vertexBuffer,
                const size_t vertexStart, 
                vector<GLuint>::type &attribsBound, vector<GLuint>::type &instanceAttribsBound );
    public:
        // Default constructor / destructor
        GLRenderSystem();
        ~GLRenderSystem();

        // ----------------------------------
        // Overridden RenderSystem functions
        // ----------------------------------
        /** See
          RenderSystem
         */
        const String& getName(void) const;
        /** See
          RenderSystem
         */
        ConfigOptionMap& getConfigOptions(void);
        /** See
          RenderSystem
         */
        void setConfigOption(const String &name, const String &value);
        /** See
          RenderSystem
         */
        String validateConfigOptions(void);
        /** See
          RenderSystem
         */
        RenderWindow* _initialise(bool autoCreateWindow, const String& windowTitle = "OGRE Render Window");
        /** See
          RenderSystem
         */
				virtual RenderSystemCapabilities* createRenderSystemCapabilities() const;
        /** See
          RenderSystem
         */
				void initialiseFromRenderSystemCapabilities(RenderSystemCapabilities* caps, RenderTarget* primary);
        /** See
          RenderSystem
         */
        void reinitialise(void); // Used if settings changed mid-rendering
        /** See
          RenderSystem
         */
        void shutdown(void);

        /** See
          RenderSystem
         */
        void setAmbientLight(float r, float g, float b);
        /** See
          RenderSystem
         */
        void setShadingType(ShadeOptions so);
        /** See
          RenderSystem
         */
        void setLightingEnabled(bool enabled);
        
		/// @copydoc RenderSystem::_createRenderWindow
		RenderWindow* _createRenderWindow(const String &name, unsigned int width, unsigned int height, 
			bool fullScreen, const NameValuePairList *miscParams = 0);

		/// @copydoc RenderSystem::_createRenderWindows
		bool _createRenderWindows(const RenderWindowDescriptionList& renderWindowDescriptions, 
			RenderWindowList& createdWindows);

		/// @copydoc RenderSystem::_createDepthBufferFor
		DepthBuffer* _createDepthBufferFor( RenderTarget *renderTarget );

		/// Mimics D3D9RenderSystem::_getDepthStencilFormatFor, if no FBO RTT manager, outputs GL_NONE
		void _getDepthStencilFormatFor( GLenum internalColourFormat, GLenum *depthFormat,
										GLenum *stencilFormat );
		
		/// @copydoc RenderSystem::createMultiRenderTarget
		virtual MultiRenderTarget * createMultiRenderTarget(const String & name); 
		
        /** See
          RenderSystem
         */
        void destroyRenderWindow(RenderWindow* pWin);
        /** See
          RenderSystem
         */
        String getErrorDescription(long errorNumber) const;

        /** See
          RenderSystem
         */
        VertexElementType getColourVertexElementType(void) const;
        /** See
          RenderSystem
         */
        void setNormaliseNormals(bool normalise);

        // -----------------------------
        // Low-level overridden members
        // -----------------------------
        /** See
          RenderSystem
         */
        void _useLights(const LightList& lights, unsigned short limit);
        /** See
          RenderSystem
         */
		bool areFixedFunctionLightsInViewSpace() const { return true; }
        /** See
          RenderSystem
         */
        void _setWorldMatrix(const Matrix4 &m);
        /** See
          RenderSystem
         */
        void _setViewMatrix(const Matrix4 &m);
        /** See
          RenderSystem
         */
        void _setProjectionMatrix(const Matrix4 &m);
        /** See
          RenderSystem
         */
        void _setSurfaceParams(const ColourValue &ambient,
            const ColourValue &diffuse, const ColourValue &specular,
            const ColourValue &emissive, Real shininess,
            TrackVertexColourType tracking);
        /** See
          RenderSystem
         */
		void _setPointParameters(Real size, bool attenuationEnabled, 
			Real constant, Real linear, Real quadratic, Real minSize, Real maxSize);
        /** See
          RenderSystem
         */
		void _setPointSpritesEnabled(bool enabled);
		/** See
          RenderSystem
         */
        void _setTexture(size_t unit, bool enabled, const TexturePtr &tex);
        /** See
          RenderSystem
         */
        void _setTextureCoordSet(size_t stage, size_t index);
        /** See
          RenderSystem
         */
        void _setTextureCoordCalculation(size_t stage, TexCoordCalcMethod m, 
            const Frustum* frustum = 0);
        /** See
          RenderSystem
         */
        void _setTextureBlendMode(size_t stage, const LayerBlendModeEx& bm);
        /** See
          RenderSystem
         */
        void _setTextureAddressingMode(size_t stage, const TextureUnitState::UVWAddressingMode& uvw);
        /** See
          RenderSystem
         */
        void _setTextureBorderColour(size_t stage, const ColourValue& colour);
		/** See
		  RenderSystem
		 */
		void _setTextureMipmapBias(size_t unit, float bias);
        /** See
          RenderSystem
         */
        void _setTextureMatrix(size_t stage, const Matrix4& xform);
        /** See
          RenderSystem
         */
        void _setSceneBlending(SceneBlendFactor sourceFactor, SceneBlendFactor destFactor, SceneBlendOperation op );
        /** See
          RenderSystem
         */
		void _setSeparateSceneBlending(SceneBlendFactor sourceFactor, SceneBlendFactor destFactor, SceneBlendFactor sourceFactorAlpha, SceneBlendFactor destFactorAlpha, SceneBlendOperation op, SceneBlendOperation alphaOp );
        /** See
          RenderSystem
         */
		void _setSceneBlendingOperation(SceneBlendOperation op);
		/** See
          RenderSystem
         */
		void _setSeparateSceneBlendingOperation(SceneBlendOperation op, SceneBlendOperation alphaOp);
		/** See
          RenderSystem
         */
        void _setAlphaRejectSettings(CompareFunction func, unsigned char value, bool alphaToCoverage);
        /** See
          RenderSystem
         */
        void _setViewport(Viewport *vp);
        /** See
          RenderSystem
         */
        void _beginFrame(void);
        /** See
          RenderSystem
         */
        void _endFrame(void);
        /** See
          RenderSystem
         */
        void _setCullingMode(CullingMode mode);
        /** See
          RenderSystem
         */
        void _setDepthBufferParams(bool depthTest = true, bool depthWrite = true, CompareFunction depthFunction = CMPF_LESS_EQUAL);
        /** See
          RenderSystem
         */
        void _setDepthBufferCheckEnabled(bool enabled = true);
        /** See
          RenderSystem
         */
        void _setDepthBufferWriteEnabled(bool enabled = true);
        /** See
          RenderSystem
         */
        void _setDepthBufferFunction(CompareFunction func = CMPF_LESS_EQUAL);
        /** See
          RenderSystem
         */
        void _setDepthBias(float constantBias, float slopeScaleBias);
        /** See
          RenderSystem
         */
        void _setColourBufferWriteEnabled(bool red, bool green, bool blue, bool alpha);
		/** See
          RenderSystem
         */
        void _setFog(FogMode mode, const ColourValue& colour, Real density, Real start, Real end);
        /** See
          RenderSystem
         */
        void _convertProjectionMatrix(const Matrix4& matrix,
            Matrix4& dest, bool forGpuProgram = false);
        /** See
          RenderSystem
         */
        void _makeProjectionMatrix(const Radian& fovy, Real aspect, Real nearPlane, Real farPlane, 
            Matrix4& dest, bool forGpuProgram = false);
        /** See
          RenderSystem
         */
        void _makeProjectionMatrix(Real left, Real right, Real bottom, Real top, 
            Real nearPlane, Real farPlane, Matrix4& dest, bool forGpuProgram = false);
        /** See
          RenderSystem
         */
		void _makeOrthoMatrix(const Radian& fovy, Real aspect, Real nearPlane, Real farPlane, 
            Matrix4& dest, bool forGpuProgram = false);
        /** See
        RenderSystem
        */
        void _applyObliqueDepthProjection(Matrix4& matrix, const Plane& plane, 
            bool forGpuProgram);
        /** See
          RenderSystem
         */
        void setClipPlane (ushort index, Real A, Real B, Real C, Real D);
        /** See
          RenderSystem
         */
        void enableClipPlane (ushort index, bool enable);
        /** See
          RenderSystem
         */
        void _setPolygonMode(PolygonMode level);
        /** See
          RenderSystem
         */
        void setStencilCheckEnabled(bool enabled);
        /** See
          RenderSystem.
         */
        void setStencilBufferParams(CompareFunction func = CMPF_ALWAYS_PASS, 
            uint32 refValue = 0, uint32 mask = 0xFFFFFFFF, 
            StencilOperation stencilFailOp = SOP_KEEP, 
            StencilOperation depthFailOp = SOP_KEEP,
            StencilOperation passOp = SOP_KEEP, 
            bool twoSidedOperation = false);
        /** See
          RenderSystem
         */
        void _setTextureUnitFiltering(size_t unit, FilterType ftype, FilterOptions filter);
		 /** See
          RenderSystem
         */
		void _setTextureUnitCompareFunction(size_t unit, CompareFunction function);
		 /** See
          RenderSystem
         */
		void _setTextureUnitCompareEnabled(size_t unit, bool compare);
        /** See
          RenderSystem
         */
		void _setTextureLayerAnisotropy(size_t unit, unsigned int maxAnisotropy);
        /** See
          RenderSystem
         */
		void setVertexDeclaration(VertexDeclaration* decl);
        /** See
          RenderSystem
         */
		void setVertexBufferBinding(VertexBufferBinding* binding);
        /** See
          RenderSystem
         */
        void _render(const RenderOperation& op);

        /** See
          RenderSystem
         */
        void bindGpuProgram(GpuProgram* prg);
        /** See
          RenderSystem
         */
        void unbindGpuProgram(GpuProgramType gptype);
        /** See
          RenderSystem
         */
		void bindGpuProgramParameters(GpuProgramType gptype, 
			GpuProgramParametersSharedPtr params, uint16 variabilityMask);
		/** See
		  RenderSystem
		 */
		void bindGpuProgramPassIterationParameters(GpuProgramType gptype);
        /** See
          RenderSystem
         */
        void setScissorTest(bool enabled, size_t left = 0, size_t top = 0, size_t right = 800, size_t bottom = 600) ;
        void clearFrameBuffer(unsigned int buffers, 
            const ColourValue& colour = ColourValue::Black, 
            Real depth = 1.0f, unsigned short stencil = 0);
        HardwareOcclusionQuery* createHardwareOcclusionQuery(void);
        Real getHorizontalTexelOffset(void);
        Real getVerticalTexelOffset(void);
        Real getMinimumDepthInputValue(void);
        Real getMaximumDepthInputValue(void);
		OGRE_MUTEX(mThreadInitMutex)
		void registerThread();
		void unregisterThread();
		void preExtraThreadsStarted();
		void postExtraThreadsStarted();

        // ----------------------------------
        // GLRenderSystem specific members
        // ----------------------------------
        /** One time initialization for the RenderState of a context. Things that
            only need to be set once, like the LightingModel can be defined here.
         */
        void _oneTimeContextInitialization();
        /** Switch GL context, dealing with involved internal cached states too
        */
        void _switchContext(GLContext *context);
        /**
         * Set current render target to target, enabling its GL context if needed
         */
        void _setRenderTarget(RenderTarget *target);
        /** Unregister a render target->context mapping. If the context of target 
            is the current context, change the context to the main context so it
            can be destroyed safely. 
            
            @note This is automatically called by the destructor of 
            GLContext.
         */
        void _unregisterContext(GLContext *context);
		/** Returns the main context */
		GLContext* _getMainContext() {return mMainContext;} 

		/// @copydoc RenderSystem::getDisplayMonitorCount
		unsigned int getDisplayMonitorCount() const;
<<<<<<< HEAD

		/// @copydoc RenderSystem::hasAnisotropicMipMapFilter
		virtual bool hasAnisotropicMipMapFilter() const { return false; }  
    };
=======
        
		/// @copydoc RenderSystem::beginProfileEvent
        virtual void beginProfileEvent( const String &eventName );

		/// @copydoc RenderSystem::endProfileEvent
        virtual void endProfileEvent( void );

		/// @copydoc RenderSystem::markProfileEvent
        virtual void markProfileEvent( const String &eventName );
};
>>>>>>> 591046f6
}
#endif
<|MERGE_RESOLUTION|>--- conflicted
+++ resolved
@@ -523,12 +523,9 @@
 
 		/// @copydoc RenderSystem::getDisplayMonitorCount
 		unsigned int getDisplayMonitorCount() const;
-<<<<<<< HEAD
 
 		/// @copydoc RenderSystem::hasAnisotropicMipMapFilter
-		virtual bool hasAnisotropicMipMapFilter() const { return false; }  
-    };
-=======
+		virtual bool hasAnisotropicMipMapFilter() const { return false; }
         
 		/// @copydoc RenderSystem::beginProfileEvent
         virtual void beginProfileEvent( const String &eventName );
@@ -538,7 +535,6 @@
 
 		/// @copydoc RenderSystem::markProfileEvent
         virtual void markProfileEvent( const String &eventName );
-};
->>>>>>> 591046f6
+    };
 }
 #endif
