--- conflicted
+++ resolved
@@ -321,7 +321,6 @@
         {
 			winOptions[ "FSAA" ] = opt->second.currentValue;
         }
-<<<<<<< HEAD
 
         opt = mOptions.find( "hidden" );
         if( opt != mOptions.end() )
@@ -347,14 +346,12 @@
 			renderSystem->setFixedPipelineEnabled(enableFixedPipeline);
 #endif
 
-=======
         opt = mOptions.find( "macAPI" );
         if( opt != mOptions.end() )
         {
 			winOptions[ "macAPI" ] = opt->second.currentValue;
         }
         
->>>>>>> d307c6c2
 		return renderSystem->_createRenderWindow( windowTitle, w, h, fullscreen, &winOptions );
 	}
 	else
@@ -374,28 +371,16 @@
 	if(miscParams)
 	{
         NameValuePairList::const_iterator opt(NULL);
-<<<<<<< HEAD
-        
-=======
-
->>>>>>> d307c6c2
+
         // First we must determine if this is a Carbon or a Cocoa window
         // that we wish to create
         opt = miscParams->find("macAPI");
         if(opt != miscParams->end() && opt->second == "cocoa")
-<<<<<<< HEAD
-		{
-			// Our user wants a Cocoa compatible system
-			mAPI = "cocoa";
-			mContextType = "NSOpenGL";
-		}
-=======
         {
             // Our user wants a Cocoa compatible system
             mAPI = "cocoa";
             mContextType = "NSOpenGL";
         }
->>>>>>> d307c6c2
 	}
 	
 	// Create the window, if Cocoa return a Cocoa window
