--- conflicted
+++ resolved
@@ -74,11 +74,7 @@
     }
 //-----------------------------------------------------------------------------
     void checkGLError(bool logError, bool throwException, 
-<<<<<<< HEAD
-        const Ogre::String& sectionName = StringUtil::BLANK)
-=======
         const Ogre::String& sectionName = BLANKSTRING)
->>>>>>> 83e497b5
     {
         String msg;
         bool foundError = false;
@@ -101,11 +97,7 @@
             String fullErrorMessage = "GL Error : " + msg + " in " + sectionName;
             if (logError)
             {
-<<<<<<< HEAD
-                LogManager::getSingleton().getDefaultLog()->logMessage(fullErrorMessage);
-=======
                 LogManager::getSingleton().getDefaultLog()->logMessage(fullErrorMessage, LML_CRITICAL);
->>>>>>> 83e497b5
             }
             if (throwException)
             {
