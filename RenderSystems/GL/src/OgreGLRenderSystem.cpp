/*
-----------------------------------------------------------------------------
This source file is part of OGRE
(Object-oriented Graphics Rendering Engine)
For the latest info, see http://www.ogre3d.org

Copyright (c) 2000-2009 Torus Knot Software Ltd

Permission is hereby granted, free of charge, to any person obtaining a copy
of this software and associated documentation files (the "Software"), to deal
in the Software without restriction, including without limitation the rights
to use, copy, modify, merge, publish, distribute, sublicense, and/or sell
copies of the Software, and to permit persons to whom the Software is
furnished to do so, subject to the following conditions:

The above copyright notice and this permission notice shall be included in
all copies or substantial portions of the Software.

THE SOFTWARE IS PROVIDED "AS IS", WITHOUT WARRANTY OF ANY KIND, EXPRESS OR
IMPLIED, INCLUDING BUT NOT LIMITED TO THE WARRANTIES OF MERCHANTABILITY,
FITNESS FOR A PARTICULAR PURPOSE AND NONINFRINGEMENT. IN NO EVENT SHALL THE
AUTHORS OR COPYRIGHT HOLDERS BE LIABLE FOR ANY CLAIM, DAMAGES OR OTHER
LIABILITY, WHETHER IN AN ACTION OF CONTRACT, TORT OR OTHERWISE, ARISING FROM,
OUT OF OR IN CONNECTION WITH THE SOFTWARE OR THE USE OR OTHER DEALINGS IN
THE SOFTWARE.s
-----------------------------------------------------------------------------
*/


#include "OgreGLRenderSystem.h"
#include "OgreRenderSystem.h"
#include "OgreLogManager.h"
#include "OgreStringConverter.h"
#include "OgreLight.h"
#include "OgreCamera.h"
#include "OgreGLTextureManager.h"
#include "OgreGLHardwareVertexBuffer.h"
#include "OgreGLHardwareIndexBuffer.h"
#include "OgreGLDefaultHardwareBufferManager.h"
#include "OgreGLUtil.h"
#include "OgreGLGpuProgram.h"
#include "OgreGLGpuNvparseProgram.h"
#include "ATI_FS_GLGpuProgram.h"
#include "OgreGLGpuProgramManager.h"
#include "OgreException.h"
#include "OgreGLSLExtSupport.h"
#include "OgreGLHardwareOcclusionQuery.h"
#include "OgreGLContext.h"

#include "OgreGLFBORenderTexture.h"
#include "OgreGLPBRenderTexture.h"
#include "OgreConfig.h"

// Convenience macro from ARB_vertex_buffer_object spec
#define VBO_BUFFER_OFFSET(i) ((char *)NULL + (i))

#if OGRE_THREAD_SUPPORT != 1
GLenum glewContextInit (Ogre::GLSupport *glSupport);
#endif

namespace Ogre {

	// Callback function used when registering GLGpuPrograms
	GpuProgram* createGLArbGpuProgram(ResourceManager* creator, 
		const String& name, ResourceHandle handle, 
		const String& group, bool isManual, ManualResourceLoader* loader,
		GpuProgramType gptype, const String& syntaxCode)
	{
		GLArbGpuProgram* ret = new GLArbGpuProgram(
			creator, name, handle, group, isManual, loader);
		ret->setType(gptype);
		ret->setSyntaxCode(syntaxCode);
		return ret;
	}

	GpuProgram* createGLGpuNvparseProgram(ResourceManager* creator, 
		const String& name, ResourceHandle handle, 
		const String& group, bool isManual, ManualResourceLoader* loader,
		GpuProgramType gptype, const String& syntaxCode)
	{
		GLGpuNvparseProgram* ret = new GLGpuNvparseProgram(
			creator, name, handle, group, isManual, loader);
		ret->setType(gptype);
		ret->setSyntaxCode(syntaxCode);
		return ret;
	}

	GpuProgram* createGL_ATI_FS_GpuProgram(ResourceManager* creator, 
		const String& name, ResourceHandle handle, 
		const String& group, bool isManual, ManualResourceLoader* loader,
		GpuProgramType gptype, const String& syntaxCode)
	{

		ATI_FS_GLGpuProgram* ret = new ATI_FS_GLGpuProgram(
			creator, name, handle, group, isManual, loader);
		ret->setType(gptype);
		ret->setSyntaxCode(syntaxCode);
		return ret;
	}

	GLRenderSystem::GLRenderSystem()
		: mDepthWrite(true), mStencilMask(0xFFFFFFFF), mHardwareBufferManager(0),
		mGpuProgramManager(0),
		mGLSLProgramFactory(0),
		mRTTManager(0),
		mActiveTextureUnit(0)
	{
		size_t i;

		LogManager::getSingleton().logMessage(getName() + " created.");

		// Get our GLSupport
		mGLSupport = getGLSupport();

		for( i=0; i<MAX_LIGHTS; i++ )
			mLights[i] = NULL;

		mWorldMatrix = Matrix4::IDENTITY;
		mViewMatrix = Matrix4::IDENTITY;

		initConfigOptions();

		mColourWrite[0] = mColourWrite[1] = mColourWrite[2] = mColourWrite[3] = true;

		for (i = 0; i < OGRE_MAX_TEXTURE_LAYERS; i++)
		{
			// Dummy value
			mTextureCoordIndex[i] = 99;
			mTextureTypes[i] = 0;
		}

		mActiveRenderTarget = 0;
		mCurrentContext = 0;
		mMainContext = 0;

		mGLInitialised = false;

		mCurrentLights = 0;
		mMinFilter = FO_LINEAR;
		mMipFilter = FO_POINT;
		mCurrentVertexProgram = 0;
		mCurrentGeometryProgram = 0;
		mCurrentFragmentProgram = 0;

	}

	GLRenderSystem::~GLRenderSystem()
	{
		shutdown();

		// Destroy render windows
		RenderTargetMap::iterator i;
		for (i = mRenderTargets.begin(); i != mRenderTargets.end(); ++i)
		{
			delete i->second;
		}
		mRenderTargets.clear();

		delete mGLSupport;
	}

	const String& GLRenderSystem::getName(void) const
	{
		static String strName("OpenGL Rendering Subsystem");
		return strName;
	}

	void GLRenderSystem::initConfigOptions(void)
	{
		mGLSupport->addConfig();
	}

	ConfigOptionMap& GLRenderSystem::getConfigOptions(void)
	{
		return mGLSupport->getConfigOptions();
	}

	void GLRenderSystem::setConfigOption(const String &name, const String &value)
	{
		mGLSupport->setConfigOption(name, value);
	}

	String GLRenderSystem::validateConfigOptions(void)
	{
		// XXX Return an error string if something is invalid
		return mGLSupport->validateConfig();
	}

	RenderWindow* GLRenderSystem::_initialise(bool autoCreateWindow, const String& windowTitle)
	{
		mGLSupport->start();

		RenderWindow* autoWindow = mGLSupport->createWindow(autoCreateWindow, this, windowTitle);

		RenderSystem::_initialise(autoCreateWindow, windowTitle);

		return autoWindow;
	}

	RenderSystemCapabilities* GLRenderSystem::createRenderSystemCapabilities() const
	{
		RenderSystemCapabilities* rsc = new RenderSystemCapabilities();

		rsc->setCategoryRelevant(CAPS_CATEGORY_GL, true);
		rsc->setDriverVersion(mDriverVersion);
		const char* deviceName = (const char*)glGetString(GL_RENDERER);
		const char* vendorName = (const char*)glGetString(GL_VENDOR);
		rsc->setDeviceName(deviceName);
		rsc->setRenderSystemName(getName());

		// determine vendor
		if (strstr(vendorName, "NVIDIA"))
			rsc->setVendor(GPU_NVIDIA);
		else if (strstr(vendorName, "ATI"))
			rsc->setVendor(GPU_ATI);
		else if (strstr(vendorName, "Intel"))
			rsc->setVendor(GPU_INTEL);
		else if (strstr(vendorName, "S3"))
			rsc->setVendor(GPU_S3);
		else if (strstr(vendorName, "Matrox"))
			rsc->setVendor(GPU_MATROX);
		else if (strstr(vendorName, "3DLabs"))
			rsc->setVendor(GPU_3DLABS);
		else if (strstr(vendorName, "SiS"))
			rsc->setVendor(GPU_SIS);
		else
			rsc->setVendor(GPU_UNKNOWN);

		// Supports fixed-function
		rsc->setCapability(RSC_FIXED_FUNCTION);

        // Check for hardware mipmapping support.
        if(GLEW_VERSION_1_4 || GLEW_SGIS_generate_mipmap)
        {
			bool disableAutoMip = false;
#if OGRE_PLATFORM == OGRE_PLATFORM_APPLE || OGRE_PLATFORM == OGRE_PLATFORM_LINUX
			// Apple & Linux ATI drivers have faults in hardware mipmap generation
			if (rsc->getVendor() == GPU_ATI)
				disableAutoMip = true;
#endif
			// The Intel 915G frequently corrupts textures when using hardware mip generation
			// I'm not currently sure how many generations of hardware this affects, 
			// so for now, be safe.
			if (rsc->getVendor() == GPU_INTEL)
				disableAutoMip = true;

			// SiS chipsets also seem to have problems with this
			if (rsc->getVendor() == GPU_SIS)
				disableAutoMip = true;

			if (!disableAutoMip)
				rsc->setCapability(RSC_AUTOMIPMAP);
        }

		// Check for blending support
		if(GLEW_VERSION_1_3 || 
			GLEW_ARB_texture_env_combine || 
			GLEW_EXT_texture_env_combine)
		{
			rsc->setCapability(RSC_BLENDING);
		}

		// Check for Multitexturing support and set number of texture units
		if(GLEW_VERSION_1_3 || 
			GLEW_ARB_multitexture)
		{
			GLint units;
			glGetIntegerv( GL_MAX_TEXTURE_UNITS, &units );

			if (GLEW_ARB_fragment_program)
			{
				// Also check GL_MAX_TEXTURE_IMAGE_UNITS_ARB since NV at least
				// only increased this on the FX/6x00 series
				GLint arbUnits;
				glGetIntegerv( GL_MAX_TEXTURE_IMAGE_UNITS_ARB, &arbUnits );
				if (arbUnits > units)
					units = arbUnits;
			}
			rsc->setNumTextureUnits(units);
		}
		else
		{
			// If no multitexture support then set one texture unit
			rsc->setNumTextureUnits(1);
		}

		// Check for Anisotropy support
		if(GLEW_EXT_texture_filter_anisotropic)
		{
			rsc->setCapability(RSC_ANISOTROPY);
		}

		// Check for DOT3 support
		if(GLEW_VERSION_1_3 ||
			GLEW_ARB_texture_env_dot3 ||
			GLEW_EXT_texture_env_dot3)
		{
			rsc->setCapability(RSC_DOT3);
		}

		// Check for cube mapping
		if(GLEW_VERSION_1_3 || 
			GLEW_ARB_texture_cube_map ||
			GLEW_EXT_texture_cube_map)
		{
			rsc->setCapability(RSC_CUBEMAPPING);
		}


		// Point sprites
		if (GLEW_VERSION_2_0 ||	GLEW_ARB_point_sprite)
		{
			rsc->setCapability(RSC_POINT_SPRITES);
		}
		// Check for point parameters
		if (GLEW_VERSION_1_4)
		{
			rsc->setCapability(RSC_POINT_EXTENDED_PARAMETERS);
		}
		if (GLEW_ARB_point_parameters)
		{
			rsc->setCapability(RSC_POINT_EXTENDED_PARAMETERS_ARB);
		}
		if (GLEW_EXT_point_parameters)
		{
			rsc->setCapability(RSC_POINT_EXTENDED_PARAMETERS_EXT);
		}

		// Check for hardware stencil support and set bit depth
		GLint stencil;
		glGetIntegerv(GL_STENCIL_BITS,&stencil);

		if(stencil)
		{
			rsc->setCapability(RSC_HWSTENCIL);
			rsc->setStencilBufferBitDepth(stencil);
		}


		if(GLEW_VERSION_1_5 || GLEW_ARB_vertex_buffer_object)
		{
			if (!GLEW_ARB_vertex_buffer_object)
			{
				rsc->setCapability(RSC_GL1_5_NOVBO);
			}
			rsc->setCapability(RSC_VBO);
		}

		if(GLEW_ARB_vertex_program)
		{
			rsc->setCapability(RSC_VERTEX_PROGRAM);

			// Vertex Program Properties
			rsc->setVertexProgramConstantBoolCount(0);
			rsc->setVertexProgramConstantIntCount(0);

			GLint floatConstantCount;
			glGetProgramivARB(GL_VERTEX_PROGRAM_ARB, GL_MAX_PROGRAM_LOCAL_PARAMETERS_ARB, &floatConstantCount);
			rsc->setVertexProgramConstantFloatCount(floatConstantCount);

			rsc->addShaderProfile("arbvp1");
			if (GLEW_NV_vertex_program2_option)
			{
				rsc->addShaderProfile("vp30");
			}

			if (GLEW_NV_vertex_program3)
			{
				rsc->addShaderProfile("vp40");
			}

			if (GLEW_NV_vertex_program4)
			{
				rsc->addShaderProfile("gp4vp");
				rsc->addShaderProfile("gpu_vp");
			}
		}

		if (GLEW_NV_register_combiners2 &&
			GLEW_NV_texture_shader)
		{
			rsc->setCapability(RSC_FRAGMENT_PROGRAM);
			rsc->addShaderProfile("fp20");
		}

		// NFZ - check for ATI fragment shader support
		if (GLEW_ATI_fragment_shader)
		{
			rsc->setCapability(RSC_FRAGMENT_PROGRAM);
			// no boolean params allowed
			rsc->setFragmentProgramConstantBoolCount(0);
			// no integer params allowed
			rsc->setFragmentProgramConstantIntCount(0);

			// only 8 Vector4 constant floats supported
			rsc->setFragmentProgramConstantFloatCount(8);

			rsc->addShaderProfile("ps_1_4");
			rsc->addShaderProfile("ps_1_3");
			rsc->addShaderProfile("ps_1_2");
			rsc->addShaderProfile("ps_1_1");
		}

		if (GLEW_ARB_fragment_program)
		{
			rsc->setCapability(RSC_FRAGMENT_PROGRAM);

			// Fragment Program Properties
			rsc->setFragmentProgramConstantBoolCount(0);
			rsc->setFragmentProgramConstantIntCount(0);

			GLint floatConstantCount;
			glGetProgramivARB(GL_FRAGMENT_PROGRAM_ARB, GL_MAX_PROGRAM_LOCAL_PARAMETERS_ARB, &floatConstantCount);
			rsc->setFragmentProgramConstantFloatCount(floatConstantCount);

			rsc->addShaderProfile("arbfp1");
			if (GLEW_NV_fragment_program_option)
			{
				rsc->addShaderProfile("fp30");
			}

			if (GLEW_NV_fragment_program2)
			{
				rsc->addShaderProfile("fp40");
			}        
		}

		// NFZ - Check if GLSL is supported
		if ( GLEW_VERSION_2_0 || 
			(GLEW_ARB_shading_language_100 &&
			GLEW_ARB_shader_objects &&
			GLEW_ARB_fragment_shader &&
			GLEW_ARB_vertex_shader) )
		{
			rsc->addShaderProfile("glsl");
		}

		// Check if geometry shaders are supported
		if (GLEW_VERSION_2_0 &&
			GLEW_EXT_geometry_shader4)
		{
			rsc->setCapability(RSC_GEOMETRY_PROGRAM);
			rsc->addShaderProfile("nvgp4");

			//Also add the CG profiles
			rsc->addShaderProfile("gpu_gp");
			rsc->addShaderProfile("gp4gp");

			rsc->setGeometryProgramConstantBoolCount(0);
			rsc->setGeometryProgramConstantIntCount(0);

			GLint floatConstantCount;
			glGetProgramivARB(GL_GEOMETRY_PROGRAM_NV, GL_MAX_PROGRAM_LOCAL_PARAMETERS_ARB, &floatConstantCount);
			rsc->setGeometryProgramConstantFloatCount(floatConstantCount);

			GLint maxOutputVertices;
			glGetIntegerv(GL_MAX_GEOMETRY_OUTPUT_VERTICES_EXT,&maxOutputVertices);
			rsc->setGeometryProgramNumOutputVertices(maxOutputVertices);
		}
		
		//Check if render to vertex buffer (transform feedback in OpenGL)
		if (GLEW_VERSION_2_0 && 
			GLEW_NV_transform_feedback)
		{
			rsc->setCapability(RSC_HWRENDER_TO_VERTEX_BUFFER);
		}

		// Check for texture compression
        if(GLEW_VERSION_1_3 || GLEW_ARB_texture_compression)
        {   
			rsc->setCapability(RSC_TEXTURE_COMPRESSION);
         
            // Check for dxt compression
            if(GLEW_EXT_texture_compression_s3tc)
            {
#if defined(__APPLE__) && defined(__PPC__)
			// Apple on ATI & PPC has errors in DXT
			if (mGLSupport->getGLVendor().find("ATI") == std::string::npos)
#endif
					rsc->setCapability(RSC_TEXTURE_COMPRESSION_DXT);
            }
            // Check for vtc compression
            if(GLEW_NV_texture_compression_vtc)
            {
                rsc->setCapability(RSC_TEXTURE_COMPRESSION_VTC);
            }
        }

		// Scissor test is standard in GL 1.2 (is it emulated on some cards though?)
		rsc->setCapability(RSC_SCISSOR_TEST);
		// As are user clipping planes
		rsc->setCapability(RSC_USER_CLIP_PLANES);

		// 2-sided stencil?
		if (GLEW_VERSION_2_0 || GLEW_EXT_stencil_two_side)
		{
			rsc->setCapability(RSC_TWO_SIDED_STENCIL);
		}
		// stencil wrapping?
		if (GLEW_VERSION_1_4 || GLEW_EXT_stencil_wrap)
		{
			rsc->setCapability(RSC_STENCIL_WRAP);
		}

		// Check for hardware occlusion support
		if(GLEW_VERSION_1_5 || GLEW_ARB_occlusion_query)
		{
			// Some buggy driver claim that it is GL 1.5 compliant and
			// not support ARB_occlusion_query
			if (!GLEW_ARB_occlusion_query)
			{
				rsc->setCapability(RSC_GL1_5_NOHWOCCLUSION);
			}

			rsc->setCapability(RSC_HWOCCLUSION);
		}
		else if (GLEW_NV_occlusion_query)
		{
			// Support NV extension too for old hardware
			rsc->setCapability(RSC_HWOCCLUSION);
		}

		// UBYTE4 always supported
		rsc->setCapability(RSC_VERTEX_FORMAT_UBYTE4);

		// Infinite far plane always supported
		rsc->setCapability(RSC_INFINITE_FAR_PLANE);

		// Check for non-power-of-2 texture support
		if(GLEW_ARB_texture_non_power_of_two)
		{
			rsc->setCapability(RSC_NON_POWER_OF_2_TEXTURES);
		}

		// Check for Float textures
		if(GLEW_ATI_texture_float || GLEW_ARB_texture_float)
		{
			rsc->setCapability(RSC_TEXTURE_FLOAT);
		}

		// 3D textures should be supported by GL 1.2, which is our minimum version
		rsc->setCapability(RSC_TEXTURE_3D);

		// Check for framebuffer object extension
		if(GLEW_EXT_framebuffer_object)
		{
			// Probe number of draw buffers
			// Only makes sense with FBO support, so probe here
			if(GLEW_VERSION_2_0 || 
				GLEW_ARB_draw_buffers ||
				GLEW_ATI_draw_buffers)
			{
				GLint buffers;
				glGetIntegerv(GL_MAX_DRAW_BUFFERS_ARB, &buffers);
				rsc->setNumMultiRenderTargets(std::min<int>(buffers, (GLint)OGRE_MAX_MULTIPLE_RENDER_TARGETS));
				rsc->setCapability(RSC_MRT_DIFFERENT_BIT_DEPTHS);
				if(!GLEW_VERSION_2_0)
				{
					// Before GL version 2.0, we need to get one of the extensions
					if(GLEW_ARB_draw_buffers)
						rsc->setCapability(RSC_FBO_ARB);
					if(GLEW_ATI_draw_buffers)
						rsc->setCapability(RSC_FBO_ATI);
				}
				// Set FBO flag for all 3 'subtypes'
				rsc->setCapability(RSC_FBO);

			}
			rsc->setCapability(RSC_HWRENDER_TO_TEXTURE);
		}
		else
		{
			// Check GLSupport for PBuffer support
			if(mGLSupport->supportsPBuffers())
			{
				// Use PBuffers
				rsc->setCapability(RSC_HWRENDER_TO_TEXTURE);
				rsc->setCapability(RSC_PBUFFER);
			}
		}

		// Point size
		if (GLEW_VERSION_1_4)
		{
		float ps;
		glGetFloatv(GL_POINT_SIZE_MAX, &ps);
		rsc->setMaxPointSize(ps);
		}
		else
		{
			GLint vSize[2];
			glGetIntegerv(GL_POINT_SIZE_RANGE,vSize);
			rsc->setMaxPointSize(vSize[1]);
		}

		// Vertex texture fetching
		if (mGLSupport->checkExtension("GL_ARB_vertex_shader"))
		{
		GLint vUnits;
		glGetIntegerv(GL_MAX_VERTEX_TEXTURE_IMAGE_UNITS_ARB, &vUnits);
		rsc->setNumVertexTextureUnits(static_cast<ushort>(vUnits));
		if (vUnits > 0)
		{
			rsc->setCapability(RSC_VERTEX_TEXTURE_FETCH);
		}
		// GL always shares vertex and fragment texture units (for now?)
		rsc->setVertexTextureUnitsShared(true);
		}

		// Mipmap LOD biasing?
		if (GLEW_VERSION_1_4 || GLEW_EXT_texture_lod_bias)
		{
			rsc->setCapability(RSC_MIPMAP_LOD_BIAS);
		}

		// Alpha to coverage?
		if (mGLSupport->checkExtension("GL_ARB_multisample"))
		{
			// Alpha to coverage always 'supported' when MSAA is available
			// although card may ignore it if it doesn't specifically support A2C
			rsc->setCapability(RSC_ALPHA_TO_COVERAGE);
		}

		// Advanced blending operations
		if(GLEW_VERSION_2_0)
		{
			rsc->setCapability(RSC_ADVANCED_BLEND_OPERATIONS);
		}

		return rsc;
	}

	void GLRenderSystem::initialiseFromRenderSystemCapabilities(RenderSystemCapabilities* caps, RenderTarget* primary)
	{
		if(caps->getRenderSystemName() != getName())
		{
			OGRE_EXCEPT(Exception::ERR_INVALIDPARAMS, 
				"Trying to initialize GLRenderSystem from RenderSystemCapabilities that do not support OpenGL",
				"GLRenderSystem::initialiseFromRenderSystemCapabilities");
		}

		// set texture the number of texture units
		mFixedFunctionTextureUnits = caps->getNumTextureUnits();

		//In GL there can be less fixed function texture units than general
		//texture units. Get the minimum of the two.
		if (caps->hasCapability(RSC_FRAGMENT_PROGRAM))
		{
			GLint maxTexCoords = 0;
			glGetIntegerv(GL_MAX_TEXTURE_COORDS_ARB, &maxTexCoords);
			if (mFixedFunctionTextureUnits > maxTexCoords)
			{
				mFixedFunctionTextureUnits = maxTexCoords;
			}
		}
		
		if(caps->hasCapability(RSC_GL1_5_NOVBO))
		{
			// Assign ARB functions same to GL 1.5 version since
			// interface identical
			glBindBufferARB = glBindBuffer;
			glBufferDataARB = glBufferData;
			glBufferSubDataARB = glBufferSubData;
			glDeleteBuffersARB = glDeleteBuffers;
			glGenBuffersARB = glGenBuffers;
			glGetBufferParameterivARB = glGetBufferParameteriv;
			glGetBufferPointervARB = glGetBufferPointerv;
			glGetBufferSubDataARB = glGetBufferSubData;
			glIsBufferARB = glIsBuffer;
			glMapBufferARB = glMapBuffer;
			glUnmapBufferARB = glUnmapBuffer;
		}

		if(caps->hasCapability(RSC_VBO))
		{

			mHardwareBufferManager = new GLHardwareBufferManager;
		}
		else
		{
			mHardwareBufferManager = new GLDefaultHardwareBufferManager;
		}

		// XXX Need to check for nv2 support and make a program manager for it
		// XXX Probably nv1 as well for older cards
		// GPU Program Manager setup
		mGpuProgramManager = new GLGpuProgramManager();

		if(caps->hasCapability(RSC_VERTEX_PROGRAM))
		{
			if(caps->isShaderProfileSupported("arbvp1"))
			{
				mGpuProgramManager->registerProgramFactory("arbvp1", createGLArbGpuProgram);
			}

			if(caps->isShaderProfileSupported("vp30"))
			{
				mGpuProgramManager->registerProgramFactory("vp30", createGLArbGpuProgram);
			}

			if(caps->isShaderProfileSupported("vp40"))
			{
				mGpuProgramManager->registerProgramFactory("vp40", createGLArbGpuProgram);
			}

			if(caps->isShaderProfileSupported("gp4vp"))
			{
				mGpuProgramManager->registerProgramFactory("gp4vp", createGLArbGpuProgram);
			}

			if(caps->isShaderProfileSupported("gpu_vp"))
			{
				mGpuProgramManager->registerProgramFactory("gpu_vp", createGLArbGpuProgram);
			}
		}

		if(caps->hasCapability(RSC_GEOMETRY_PROGRAM))
		{
			//TODO : Should these be createGLArbGpuProgram or createGLGpuNVparseProgram?
			if(caps->isShaderProfileSupported("nvgp4"))
			{
				mGpuProgramManager->registerProgramFactory("nvgp4", createGLArbGpuProgram);
			}
			if(caps->isShaderProfileSupported("gp4gp"))
			{
				mGpuProgramManager->registerProgramFactory("gp4gp", createGLArbGpuProgram);
			}
			if(caps->isShaderProfileSupported("gpu_gp"))
			{
				mGpuProgramManager->registerProgramFactory("gpu_gp", createGLArbGpuProgram);
			}
		}

		if(caps->hasCapability(RSC_FRAGMENT_PROGRAM))
		{

			if(caps->isShaderProfileSupported("fp20"))
			{
				mGpuProgramManager->registerProgramFactory("fp20", createGLGpuNvparseProgram);
			}

			if(caps->isShaderProfileSupported("ps_1_4"))
			{
				mGpuProgramManager->registerProgramFactory("ps_1_4", createGL_ATI_FS_GpuProgram);
			}

			if(caps->isShaderProfileSupported("ps_1_3"))
			{
				mGpuProgramManager->registerProgramFactory("ps_1_3", createGL_ATI_FS_GpuProgram);
			}

			if(caps->isShaderProfileSupported("ps_1_2"))
			{
				mGpuProgramManager->registerProgramFactory("ps_1_2", createGL_ATI_FS_GpuProgram);
			}

			if(caps->isShaderProfileSupported("ps_1_1"))
			{
				mGpuProgramManager->registerProgramFactory("ps_1_1", createGL_ATI_FS_GpuProgram);
			}

			if(caps->isShaderProfileSupported("arbfp1"))
			{
				mGpuProgramManager->registerProgramFactory("arbfp1", createGLArbGpuProgram);
			}

			if(caps->isShaderProfileSupported("fp40"))
			{
				mGpuProgramManager->registerProgramFactory("fp40", createGLArbGpuProgram);
			}

			if(caps->isShaderProfileSupported("fp30"))
			{
				mGpuProgramManager->registerProgramFactory("fp30", createGLArbGpuProgram);
			}

		}

		if(caps->isShaderProfileSupported("glsl"))
		{
			// NFZ - check for GLSL vertex and fragment shader support successful
			mGLSLProgramFactory = new GLSLProgramFactory();
			HighLevelGpuProgramManager::getSingleton().addFactory(mGLSLProgramFactory);
			LogManager::getSingleton().logMessage("GLSL support detected");
		}

		if(caps->hasCapability(RSC_HWOCCLUSION))
		{
			if(caps->hasCapability(RSC_GL1_5_NOHWOCCLUSION))
			{
				// Assign ARB functions same to GL 1.5 version since
				// interface identical
				glBeginQueryARB = glBeginQuery;
				glDeleteQueriesARB = glDeleteQueries;
				glEndQueryARB = glEndQuery;
				glGenQueriesARB = glGenQueries;
				glGetQueryObjectivARB = glGetQueryObjectiv;
				glGetQueryObjectuivARB = glGetQueryObjectuiv;
				glGetQueryivARB = glGetQueryiv;
				glIsQueryARB = glIsQuery;
			}
		}


		/// Do this after extension function pointers are initialised as the extension
		/// is used to probe further capabilities.
		ConfigOptionMap::iterator cfi = getConfigOptions().find("RTT Preferred Mode");
		// RTT Mode: 0 use whatever available, 1 use PBuffers, 2 force use copying
		int rttMode = 0;
		if (cfi != getConfigOptions().end())
		{
			if (cfi->second.currentValue == "PBuffer")
			{
				rttMode = 1;
			}
			else if (cfi->second.currentValue == "Copy")
			{
				rttMode = 2;
			}
		}




		// Check for framebuffer object extension
		if(caps->hasCapability(RSC_FBO) && rttMode < 1)
		{
			// Before GL version 2.0, we need to get one of the extensions
			if(caps->hasCapability(RSC_FBO_ARB))
				GLEW_GET_FUN(__glewDrawBuffers) = glDrawBuffersARB;
			else if(caps->hasCapability(RSC_FBO_ATI))
				GLEW_GET_FUN(__glewDrawBuffers) = glDrawBuffersATI;

			if(caps->hasCapability(RSC_HWRENDER_TO_TEXTURE))
			{
				// Create FBO manager
				LogManager::getSingleton().logMessage("GL: Using GL_EXT_framebuffer_object for rendering to textures (best)");
				mRTTManager = new GLFBOManager(false);
			}

		}
		else
		{
			// Check GLSupport for PBuffer support
			if(caps->hasCapability(RSC_PBUFFER) && rttMode < 2)
			{
				if(caps->hasCapability(RSC_HWRENDER_TO_TEXTURE))
				{
					// Use PBuffers
					mRTTManager = new GLPBRTTManager(mGLSupport, primary);
					LogManager::getSingleton().logMessage("GL: Using PBuffers for rendering to textures");
				}
			}
			else
			{
				// No pbuffer support either -- fallback to simplest copying from framebuffer
				mRTTManager = new GLCopyingRTTManager();
				LogManager::getSingleton().logMessage("GL: Using framebuffer copy for rendering to textures (worst)");
				LogManager::getSingleton().logMessage("GL: Warning: RenderTexture size is restricted to size of framebuffer. If you are on Linux, consider using GLX instead of SDL.");
			}

			// Downgrade number of simultaneous targets
			caps->setNumMultiRenderTargets(1);
		}


		Log* defaultLog = LogManager::getSingleton().getDefaultLog();
		if (defaultLog)
		{
			caps->log(defaultLog);
		}

		/// Create the texture manager        
		mTextureManager = new GLTextureManager(*mGLSupport); 

		mGLInitialised = true;
	}

	void GLRenderSystem::reinitialise(void)
	{
		this->shutdown();
		this->_initialise(true);
	}

	void GLRenderSystem::shutdown(void)
	{
		RenderSystem::shutdown();

		// Deleting the GLSL program factory
		if (mGLSLProgramFactory)
		{
			// Remove from manager safely
			if (HighLevelGpuProgramManager::getSingletonPtr())
				HighLevelGpuProgramManager::getSingleton().removeFactory(mGLSLProgramFactory);
			delete mGLSLProgramFactory;
			mGLSLProgramFactory = 0;
		}

		// Deleting the GPU program manager and hardware buffer manager.  Has to be done before the mGLSupport->stop().
		delete mGpuProgramManager;
		mGpuProgramManager = 0;

		delete mHardwareBufferManager;
		mHardwareBufferManager = 0;

		delete mRTTManager;
		mRTTManager = 0;

		// Delete extra threads contexts
		for (GLContextList::iterator i = mBackgroundContextList.begin(); 
			i != mBackgroundContextList.end(); ++i)
		{
			GLContext* pCurContext = *i;

			pCurContext->releaseContext();

			delete pCurContext;
		}
		mBackgroundContextList.clear();

		mGLSupport->stop();
		mStopRendering = true;

		delete mTextureManager;
		mTextureManager = 0;

		// There will be a new initial window and so forth, thus any call to test
		//  some params will access an invalid pointer, so it is best to reset
		//  the whole state.
		mGLInitialised = 0;
	}

	void GLRenderSystem::setAmbientLight(float r, float g, float b)
	{
		GLfloat lmodel_ambient[] = {r, g, b, 1.0};
		glLightModelfv(GL_LIGHT_MODEL_AMBIENT, lmodel_ambient);
	}

	void GLRenderSystem::setShadingType(ShadeOptions so)
	{
		switch(so)
		{
		case SO_FLAT:
			glShadeModel(GL_FLAT);
			break;
		default:
			glShadeModel(GL_SMOOTH);
			break;
		}
	}

	//---------------------------------------------------------------------
	bool GLRenderSystem::_createRenderWindows(const RenderWindowDescriptionList& renderWindowDescriptions, 
		RenderWindowList& createdWindows)
	{		
		// Call base render system method.
		if (false == RenderSystem::_createRenderWindows(renderWindowDescriptions, createdWindows))
			return false;

		// Simply call _createRenderWindow in a loop.
		for (size_t i = 0; i < renderWindowDescriptions.size(); ++i)
		{
			const RenderWindowDescription& curRenderWindowDescription = renderWindowDescriptions[i];			
			RenderWindow* curWindow = NULL;

			curWindow = _createRenderWindow(curRenderWindowDescription.name, 
				curRenderWindowDescription.width, 
				curRenderWindowDescription.height, 
				curRenderWindowDescription.useFullScreen, 
				&curRenderWindowDescription.miscParams);

			createdWindows.push_back(curWindow);											
		}
								
		return true;
	}
	//---------------------------------------------------------------------
	RenderWindow* GLRenderSystem::_createRenderWindow(const String &name, 
		unsigned int width, unsigned int height, bool fullScreen,
		const NameValuePairList *miscParams)
	{
		if (mRenderTargets.find(name) != mRenderTargets.end())
		{
			OGRE_EXCEPT(
				Exception::ERR_INVALIDPARAMS, 
				"Window with name '" + name + "' already exists",
				"GLRenderSystem::_createRenderWindow" );
		}
		// Log a message
		StringStream ss;
		ss << "GLRenderSystem::_createRenderWindow \"" << name << "\", " <<
			width << "x" << height << " ";
		if(fullScreen)
			ss << "fullscreen ";
		else
			ss << "windowed ";
		if(miscParams)
		{
			ss << " miscParams: ";
			NameValuePairList::const_iterator it;
			for(it=miscParams->begin(); it!=miscParams->end(); ++it)
			{
				ss << it->first << "=" << it->second << " ";
			}
			LogManager::getSingleton().logMessage(ss.str());
		}

		// Create the window
		RenderWindow* win = mGLSupport->newWindow(name, width, height, 
			fullScreen, miscParams);

		attachRenderTarget( *win );

		if (!mGLInitialised) 
		{                

			// set up glew and GLSupport
			initialiseContext(win);

			StringVector tokens = StringUtil::split(mGLSupport->getGLVersion(), ".");

			if (!tokens.empty())
			{
				mDriverVersion.major = StringConverter::parseInt(tokens[0]);
				if (tokens.size() > 1)
					mDriverVersion.minor = StringConverter::parseInt(tokens[1]);
				if (tokens.size() > 2)
					mDriverVersion.release = StringConverter::parseInt(tokens[2]); 
			}
			mDriverVersion.build = 0;
			// Initialise GL after the first window has been created
			// TODO: fire this from emulation options, and don't duplicate Real and Current capabilities
			mRealCapabilities = createRenderSystemCapabilities();

			// use real capabilities if custom capabilities are not available
			if(!mUseCustomCapabilities)
				mCurrentCapabilities = mRealCapabilities;

			initialiseFromRenderSystemCapabilities(mCurrentCapabilities, win);

			// Initialise the main context
			_oneTimeContextInitialization();
			if(mCurrentContext)
				mCurrentContext->setInitialized();
		}

		return win;
	}

	void GLRenderSystem::initialiseContext(RenderWindow* primary)
	{
		// Set main and current context
		mMainContext = 0;
		primary->getCustomAttribute("GLCONTEXT", &mMainContext);
		mCurrentContext = mMainContext;

		// Set primary context as active
		if(mCurrentContext)
			mCurrentContext->setCurrent();

		// Setup GLSupport
		mGLSupport->initialiseExtensions();

		LogManager::getSingleton().logMessage("***************************");
		LogManager::getSingleton().logMessage("*** GL Renderer Started ***");
		LogManager::getSingleton().logMessage("***************************");

		// Get extension function pointers
#if OGRE_THREAD_SUPPORT != 1
		glewContextInit(mGLSupport);
#endif
	}



	//-----------------------------------------------------------------------
	MultiRenderTarget * GLRenderSystem::createMultiRenderTarget(const String & name)
	{
		MultiRenderTarget *retval = mRTTManager->createMultiRenderTarget(name);
		attachRenderTarget( *retval );
		return retval;
	}

	//-----------------------------------------------------------------------
	void GLRenderSystem::destroyRenderWindow(RenderWindow* pWin)
	{
		// Find it to remove from list
		RenderTargetMap::iterator i = mRenderTargets.begin();

		while (i != mRenderTargets.end())
		{
			if (i->second == pWin)
			{
				mRenderTargets.erase(i);
				delete pWin;
				break;
			}
		}
	}

	//---------------------------------------------------------------------
	void GLRenderSystem::_useLights(const LightList& lights, unsigned short limit)
	{
		// Save previous modelview
		glMatrixMode(GL_MODELVIEW);
		glPushMatrix();
		// just load view matrix (identity world)
		GLfloat mat[16];
		makeGLMatrix(mat, mViewMatrix);
		glLoadMatrixf(mat);

		LightList::const_iterator i, iend;
		iend = lights.end();
		unsigned short num = 0;
		for (i = lights.begin(); i != iend && num < limit; ++i, ++num)
		{
			setGLLight(num, *i);
			mLights[num] = *i;
		}
		// Disable extra lights
		for (; num < mCurrentLights; ++num)
		{
			setGLLight(num, NULL);
			mLights[num] = NULL;
		}
		mCurrentLights = std::min(limit, static_cast<unsigned short>(lights.size()));

		setLights();

		// restore previous
		glPopMatrix();

	}

	void GLRenderSystem::setGLLight(size_t index, Light* lt)
	{
		GLenum gl_index = GL_LIGHT0 + index;

		if (!lt)
		{
			// Disable in the scene
			glDisable(gl_index);
		}
		else
		{
			switch (lt->getType())
			{
			case Light::LT_SPOTLIGHT:
				glLightf( gl_index, GL_SPOT_CUTOFF, 0.5f * lt->getSpotlightOuterAngle().valueDegrees() );
				glLightf(gl_index, GL_SPOT_EXPONENT, lt->getSpotlightFalloff());
				break;
			default:
				glLightf( gl_index, GL_SPOT_CUTOFF, 180.0 );
				break;
			}

			// Color
			ColourValue col;
			col = lt->getDiffuseColour();


			GLfloat f4vals[4] = {col.r, col.g, col.b, col.a};
			glLightfv(gl_index, GL_DIFFUSE, f4vals);

			col = lt->getSpecularColour();
			f4vals[0] = col.r;
			f4vals[1] = col.g;
			f4vals[2] = col.b;
			f4vals[3] = col.a;
			glLightfv(gl_index, GL_SPECULAR, f4vals);


			// Disable ambient light for movables;
			f4vals[0] = 0;
			f4vals[1] = 0;
			f4vals[2] = 0;
			f4vals[3] = 1;
			glLightfv(gl_index, GL_AMBIENT, f4vals);

			setGLLightPositionDirection(lt, gl_index);


			// Attenuation
			glLightf(gl_index, GL_CONSTANT_ATTENUATION, lt->getAttenuationConstant());
			glLightf(gl_index, GL_LINEAR_ATTENUATION, lt->getAttenuationLinear());
			glLightf(gl_index, GL_QUADRATIC_ATTENUATION, lt->getAttenuationQuadric());
			// Enable in the scene
			glEnable(gl_index);

		}

	}

	//-----------------------------------------------------------------------------
	void GLRenderSystem::makeGLMatrix(GLfloat gl_matrix[16], const Matrix4& m)
	{
		size_t x = 0;
		for (size_t i = 0; i < 4; i++)
		{
			for (size_t j = 0; j < 4; j++)
			{
				gl_matrix[x] = m[j][i];
				x++;
			}
		}
	}
	//-----------------------------------------------------------------------------
	void GLRenderSystem::_setWorldMatrix( const Matrix4 &m )
	{
		GLfloat mat[16];
		mWorldMatrix = m;
		makeGLMatrix( mat, mViewMatrix * mWorldMatrix );
		glMatrixMode(GL_MODELVIEW);
		glLoadMatrixf(mat);
	}

	//-----------------------------------------------------------------------------
	void GLRenderSystem::_setViewMatrix( const Matrix4 &m )
	{
		mViewMatrix = m;

		GLfloat mat[16];
		makeGLMatrix( mat, mViewMatrix * mWorldMatrix );
		glMatrixMode(GL_MODELVIEW);
		glLoadMatrixf(mat);

		// also mark clip planes dirty
		if (!mClipPlanes.empty())
			mClipPlanesDirty = true;
	}
	//-----------------------------------------------------------------------------
	void GLRenderSystem::_setProjectionMatrix(const Matrix4 &m)
	{
		GLfloat mat[16];
		makeGLMatrix(mat, m);
		if (mActiveRenderTarget->requiresTextureFlipping())
		{
			// Invert transformed y
			mat[1] = -mat[1];
			mat[5] = -mat[5];
			mat[9] = -mat[9];
			mat[13] = -mat[13];
		}
		glMatrixMode(GL_PROJECTION);
		glLoadMatrixf(mat);
		glMatrixMode(GL_MODELVIEW);

		// also mark clip planes dirty
		if (!mClipPlanes.empty())
			mClipPlanesDirty = true;
	}
	//-----------------------------------------------------------------------------
	void GLRenderSystem::_setSurfaceParams(const ColourValue &ambient,
		const ColourValue &diffuse, const ColourValue &specular,
		const ColourValue &emissive, Real shininess,
		TrackVertexColourType tracking)
	{

		// Track vertex colour
		if(tracking != TVC_NONE) 
		{
			GLenum gt = GL_DIFFUSE;
			// There are actually 15 different combinations for tracking, of which
			// GL only supports the most used 5. This means that we have to do some
			// magic to find the best match. NOTE: 
			//  GL_AMBIENT_AND_DIFFUSE != GL_AMBIENT | GL__DIFFUSE
			if(tracking & TVC_AMBIENT) 
			{
				if(tracking & TVC_DIFFUSE)
				{
					gt = GL_AMBIENT_AND_DIFFUSE;
				} 
				else 
				{
					gt = GL_AMBIENT;
				}
			}
			else if(tracking & TVC_DIFFUSE) 
			{
				gt = GL_DIFFUSE;
			}
			else if(tracking & TVC_SPECULAR) 
			{
				gt = GL_SPECULAR;              
			}
			else if(tracking & TVC_EMISSIVE) 
			{
				gt = GL_EMISSION;
			}
			glColorMaterial(GL_FRONT_AND_BACK, gt);

			glEnable(GL_COLOR_MATERIAL);
		} 
		else 
		{
			glDisable(GL_COLOR_MATERIAL);          
		}

		// XXX Cache previous values?
		// XXX Front or Front and Back?

		GLfloat f4val[4] = {diffuse.r, diffuse.g, diffuse.b, diffuse.a};
		glMaterialfv(GL_FRONT_AND_BACK, GL_DIFFUSE, f4val);
		f4val[0] = ambient.r;
		f4val[1] = ambient.g;
		f4val[2] = ambient.b;
		f4val[3] = ambient.a;
		glMaterialfv(GL_FRONT_AND_BACK, GL_AMBIENT, f4val);
		f4val[0] = specular.r;
		f4val[1] = specular.g;
		f4val[2] = specular.b;
		f4val[3] = specular.a;
		glMaterialfv(GL_FRONT_AND_BACK, GL_SPECULAR, f4val);
		f4val[0] = emissive.r;
		f4val[1] = emissive.g;
		f4val[2] = emissive.b;
		f4val[3] = emissive.a;
		glMaterialfv(GL_FRONT_AND_BACK, GL_EMISSION, f4val);
		glMaterialf(GL_FRONT_AND_BACK, GL_SHININESS, shininess);
	}
	//-----------------------------------------------------------------------------
	void GLRenderSystem::_setPointParameters(Real size, 
		bool attenuationEnabled, Real constant, Real linear, Real quadratic,
		Real minSize, Real maxSize)
	{
		
		float val[4] = {1, 0, 0, 1};
		
		if(attenuationEnabled) 
		{
			// Point size is still calculated in pixels even when attenuation is
			// enabled, which is pretty awkward, since you typically want a viewport
			// independent size if you're looking for attenuation.
			// So, scale the point size up by viewport size (this is equivalent to
			// what D3D does as standard)
			size = size * mActiveViewport->getActualHeight();
			minSize = minSize * mActiveViewport->getActualHeight();
			if (maxSize == 0.0f)
				maxSize = mCurrentCapabilities->getMaxPointSize(); // pixels
			else
				maxSize = maxSize * mActiveViewport->getActualHeight();
			
			// XXX: why do I need this for results to be consistent with D3D?
			// Equations are supposedly the same once you factor in vp height
			Real correction = 0.005;
			// scaling required
			val[0] = constant;
			val[1] = linear * correction;
			val[2] = quadratic * correction;
			val[3] = 1;
			
			if (mCurrentCapabilities->hasCapability(RSC_VERTEX_PROGRAM))
				glEnable(GL_VERTEX_PROGRAM_POINT_SIZE);
			
			
		} 
		else 
		{
			if (maxSize == 0.0f)
				maxSize = mCurrentCapabilities->getMaxPointSize();
			if (mCurrentCapabilities->hasCapability(RSC_VERTEX_PROGRAM))
				glDisable(GL_VERTEX_PROGRAM_POINT_SIZE);
		}
		
		// no scaling required
		// GL has no disabled flag for this so just set to constant
		glPointSize(size);
		
		if (mCurrentCapabilities->hasCapability(RSC_POINT_EXTENDED_PARAMETERS))
		{
			glPointParameterfv(GL_POINT_DISTANCE_ATTENUATION, val);
			glPointParameterf(GL_POINT_SIZE_MIN, minSize);
			glPointParameterf(GL_POINT_SIZE_MAX, maxSize);
		} 
		else if (mCurrentCapabilities->hasCapability(RSC_POINT_EXTENDED_PARAMETERS_ARB))
		{
			glPointParameterfvARB(GL_POINT_DISTANCE_ATTENUATION, val);
			glPointParameterfARB(GL_POINT_SIZE_MIN, minSize);
			glPointParameterfARB(GL_POINT_SIZE_MAX, maxSize);
		} 
		else if (mCurrentCapabilities->hasCapability(RSC_POINT_EXTENDED_PARAMETERS_EXT))
		{
			glPointParameterfvEXT(GL_POINT_DISTANCE_ATTENUATION, val);
			glPointParameterfEXT(GL_POINT_SIZE_MIN, minSize);
			glPointParameterfEXT(GL_POINT_SIZE_MAX, maxSize);
		}
		
		
		
	}
	//---------------------------------------------------------------------
	void GLRenderSystem::_setPointSpritesEnabled(bool enabled)
	{
		if (!getCapabilities()->hasCapability(RSC_POINT_SPRITES))
			return;

		if (enabled)
		{
			glEnable(GL_POINT_SPRITE);
		}
		else
		{
			glDisable(GL_POINT_SPRITE);
		}

		// Set sprite texture coord generation
		// Don't offer this as an option since D3D links it to sprite enabled
		for (ushort i = 0; i < mFixedFunctionTextureUnits; ++i)
		{
			activateGLTextureUnit(i);
			glTexEnvi(GL_POINT_SPRITE, GL_COORD_REPLACE, 
				enabled ? GL_TRUE : GL_FALSE);
		}
		activateGLTextureUnit(0);

	}
	//-----------------------------------------------------------------------------
	void GLRenderSystem::_setTexture(size_t stage, bool enabled, const TexturePtr &texPtr)
	{
		GLTexturePtr tex = texPtr;

		GLenum lastTextureType = mTextureTypes[stage];

		if (!activateGLTextureUnit(stage))
			return;

		if (enabled)
		{
			if (!tex.isNull())
			{
				// note used
				tex->touch();
				mTextureTypes[stage] = tex->getGLTextureTarget();
			}
			else
				// assume 2D
				mTextureTypes[stage] = GL_TEXTURE_2D;

			if(lastTextureType != mTextureTypes[stage] && lastTextureType != 0)
			{
				if (stage < mFixedFunctionTextureUnits)
				{
					glDisable( lastTextureType );
				}
			}

			if (stage < mFixedFunctionTextureUnits)
			{
				glEnable( mTextureTypes[stage] );
			}

			if(!tex.isNull())
				glBindTexture( mTextureTypes[stage], tex->getGLID() );
			else
				glBindTexture( mTextureTypes[stage], static_cast<GLTextureManager*>(mTextureManager)->getWarningTextureID() );
		}
		else
		{
			if (stage < mFixedFunctionTextureUnits)
			{
				if (lastTextureType != 0)
				{
					glDisable( mTextureTypes[stage] );
				}
				glTexEnvf(GL_TEXTURE_ENV, GL_TEXTURE_ENV_MODE, GL_MODULATE);
			}
			// bind zero texture
			glBindTexture(GL_TEXTURE_2D, 0); 
		}

		activateGLTextureUnit(0);
	}

	//-----------------------------------------------------------------------------
	void GLRenderSystem::_setTextureCoordSet(size_t stage, size_t index)
	{
		mTextureCoordIndex[stage] = index;
	}
	//-----------------------------------------------------------------------------
	void GLRenderSystem::_setTextureCoordCalculation(size_t stage, TexCoordCalcMethod m, 
		const Frustum* frustum)
	{
		if (stage >= mFixedFunctionTextureUnits)
		{
			// Can't do this
			return;
		}


		GLfloat M[16];
		Matrix4 projectionBias;

		// Default to no extra auto texture matrix
		mUseAutoTextureMatrix = false;

		GLfloat eyePlaneS[] = {1.0, 0.0, 0.0, 0.0};
		GLfloat eyePlaneT[] = {0.0, 1.0, 0.0, 0.0};
		GLfloat eyePlaneR[] = {0.0, 0.0, 1.0, 0.0};
		GLfloat eyePlaneQ[] = {0.0, 0.0, 0.0, 1.0};

		if (!activateGLTextureUnit(stage))
			return;

		switch( m )
		{
		case TEXCALC_NONE:
			glDisable( GL_TEXTURE_GEN_S );
			glDisable( GL_TEXTURE_GEN_T );
			glDisable( GL_TEXTURE_GEN_R );
			glDisable( GL_TEXTURE_GEN_Q );
			break;

		case TEXCALC_ENVIRONMENT_MAP:
			glTexGeni( GL_S, GL_TEXTURE_GEN_MODE, GL_SPHERE_MAP );
			glTexGeni( GL_T, GL_TEXTURE_GEN_MODE, GL_SPHERE_MAP );

			glEnable( GL_TEXTURE_GEN_S );
			glEnable( GL_TEXTURE_GEN_T );
			glDisable( GL_TEXTURE_GEN_R );
			glDisable( GL_TEXTURE_GEN_Q );

			// Need to use a texture matrix to flip the spheremap
			mUseAutoTextureMatrix = true;
			memset(mAutoTextureMatrix, 0, sizeof(GLfloat)*16);
			mAutoTextureMatrix[0] = mAutoTextureMatrix[10] = mAutoTextureMatrix[15] = 1.0f;
			mAutoTextureMatrix[5] = -1.0f;

			break;

		case TEXCALC_ENVIRONMENT_MAP_PLANAR:            
			// XXX This doesn't seem right?!
#ifdef GL_VERSION_1_3
			glTexGeni( GL_S, GL_TEXTURE_GEN_MODE, GL_REFLECTION_MAP );
			glTexGeni( GL_T, GL_TEXTURE_GEN_MODE, GL_REFLECTION_MAP );
			glTexGeni( GL_R, GL_TEXTURE_GEN_MODE, GL_REFLECTION_MAP );

			glEnable( GL_TEXTURE_GEN_S );
			glEnable( GL_TEXTURE_GEN_T );
			glEnable( GL_TEXTURE_GEN_R );
			glDisable( GL_TEXTURE_GEN_Q );
#else
			glTexGeni( GL_S, GL_TEXTURE_GEN_MODE, GL_SPHERE_MAP );
			glTexGeni( GL_T, GL_TEXTURE_GEN_MODE, GL_SPHERE_MAP );

			glEnable( GL_TEXTURE_GEN_S );
			glEnable( GL_TEXTURE_GEN_T );
			glDisable( GL_TEXTURE_GEN_R );
			glDisable( GL_TEXTURE_GEN_Q );
#endif
			break;
		case TEXCALC_ENVIRONMENT_MAP_REFLECTION:

			glTexGeni( GL_S, GL_TEXTURE_GEN_MODE, GL_REFLECTION_MAP );
			glTexGeni( GL_T, GL_TEXTURE_GEN_MODE, GL_REFLECTION_MAP );
			glTexGeni( GL_R, GL_TEXTURE_GEN_MODE, GL_REFLECTION_MAP );

			glEnable( GL_TEXTURE_GEN_S );
			glEnable( GL_TEXTURE_GEN_T );
			glEnable( GL_TEXTURE_GEN_R );
			glDisable( GL_TEXTURE_GEN_Q );

			// We need an extra texture matrix here
			// This sets the texture matrix to be the inverse of the view matrix
			mUseAutoTextureMatrix = true;
			makeGLMatrix( M, mViewMatrix);

			// Transpose 3x3 in order to invert matrix (rotation)
			// Note that we need to invert the Z _before_ the rotation
			// No idea why we have to invert the Z at all, but reflection is wrong without it
			mAutoTextureMatrix[0] = M[0]; mAutoTextureMatrix[1] = M[4]; mAutoTextureMatrix[2] = -M[8];
			mAutoTextureMatrix[4] = M[1]; mAutoTextureMatrix[5] = M[5]; mAutoTextureMatrix[6] = -M[9];
			mAutoTextureMatrix[8] = M[2]; mAutoTextureMatrix[9] = M[6]; mAutoTextureMatrix[10] = -M[10];
			mAutoTextureMatrix[3] = mAutoTextureMatrix[7] = mAutoTextureMatrix[11] = 0.0f;
			mAutoTextureMatrix[12] = mAutoTextureMatrix[13] = mAutoTextureMatrix[14] = 0.0f;
			mAutoTextureMatrix[15] = 1.0f;

			break;
		case TEXCALC_ENVIRONMENT_MAP_NORMAL:
			glTexGeni( GL_S, GL_TEXTURE_GEN_MODE, GL_NORMAL_MAP );
			glTexGeni( GL_T, GL_TEXTURE_GEN_MODE, GL_NORMAL_MAP );
			glTexGeni( GL_R, GL_TEXTURE_GEN_MODE, GL_NORMAL_MAP );

			glEnable( GL_TEXTURE_GEN_S );
			glEnable( GL_TEXTURE_GEN_T );
			glEnable( GL_TEXTURE_GEN_R );
			glDisable( GL_TEXTURE_GEN_Q );
			break;
		case TEXCALC_PROJECTIVE_TEXTURE:
			glTexGeni(GL_S, GL_TEXTURE_GEN_MODE, GL_EYE_LINEAR);
			glTexGeni(GL_T, GL_TEXTURE_GEN_MODE, GL_EYE_LINEAR);
			glTexGeni(GL_R, GL_TEXTURE_GEN_MODE, GL_EYE_LINEAR);
			glTexGeni(GL_Q, GL_TEXTURE_GEN_MODE, GL_EYE_LINEAR);
			glTexGenfv(GL_S, GL_EYE_PLANE, eyePlaneS);
			glTexGenfv(GL_T, GL_EYE_PLANE, eyePlaneT);
			glTexGenfv(GL_R, GL_EYE_PLANE, eyePlaneR);
			glTexGenfv(GL_Q, GL_EYE_PLANE, eyePlaneQ);
			glEnable(GL_TEXTURE_GEN_S);
			glEnable(GL_TEXTURE_GEN_T);
			glEnable(GL_TEXTURE_GEN_R);
			glEnable(GL_TEXTURE_GEN_Q);

			mUseAutoTextureMatrix = true;

			// Set scale and translation matrix for projective textures
			projectionBias = Matrix4::CLIPSPACE2DTOIMAGESPACE;

			projectionBias = projectionBias * frustum->getProjectionMatrix();
			if(mTexProjRelative)
			{
				Matrix4 viewMatrix;
				frustum->calcViewMatrixRelative(mTexProjRelativeOrigin, viewMatrix);
				projectionBias = projectionBias * viewMatrix;
			}
			else
			{
				projectionBias = projectionBias * frustum->getViewMatrix();
			}
			projectionBias = projectionBias * mWorldMatrix;

			makeGLMatrix(mAutoTextureMatrix, projectionBias);
			break;
		default:
			break;
		}
		activateGLTextureUnit(0);
	}
	//-----------------------------------------------------------------------------
	GLint GLRenderSystem::getTextureAddressingMode(
		TextureUnitState::TextureAddressingMode tam) const
	{
		switch(tam)
		{
		default:
		case TextureUnitState::TAM_WRAP:
			return GL_REPEAT;
		case TextureUnitState::TAM_MIRROR:
			return GL_MIRRORED_REPEAT;
		case TextureUnitState::TAM_CLAMP:
			return GL_CLAMP_TO_EDGE;
		case TextureUnitState::TAM_BORDER:
			return GL_CLAMP_TO_BORDER;
		}

	}
	//-----------------------------------------------------------------------------
	void GLRenderSystem::_setTextureAddressingMode(size_t stage, const TextureUnitState::UVWAddressingMode& uvw)
	{
		if (!activateGLTextureUnit(stage))
			return;
		glTexParameteri( mTextureTypes[stage], GL_TEXTURE_WRAP_S, 
			getTextureAddressingMode(uvw.u));
		glTexParameteri( mTextureTypes[stage], GL_TEXTURE_WRAP_T, 
			getTextureAddressingMode(uvw.v));
		glTexParameteri( mTextureTypes[stage], GL_TEXTURE_WRAP_R, 
			getTextureAddressingMode(uvw.w));
		activateGLTextureUnit(0);
	}
	//-----------------------------------------------------------------------------
	void GLRenderSystem::_setTextureBorderColour(size_t stage, const ColourValue& colour)
	{
		GLfloat border[4] = { colour.r, colour.g, colour.b, colour.a };
		if (activateGLTextureUnit(stage))
		{
		glTexParameterfv( mTextureTypes[stage], GL_TEXTURE_BORDER_COLOR, border);
			activateGLTextureUnit(0);
	}
	}
	//-----------------------------------------------------------------------------
	void GLRenderSystem::_setTextureMipmapBias(size_t stage, float bias)
	{
		if (mCurrentCapabilities->hasCapability(RSC_MIPMAP_LOD_BIAS))
		{
			if (activateGLTextureUnit(stage))
			{
			glTexEnvf(GL_TEXTURE_FILTER_CONTROL_EXT, GL_TEXTURE_LOD_BIAS_EXT, bias);
				activateGLTextureUnit(0);
		}
		}

	}
	//-----------------------------------------------------------------------------
	void GLRenderSystem::_setTextureMatrix(size_t stage, const Matrix4& xform)
	{
		if (stage >= mFixedFunctionTextureUnits)
		{
			// Can't do this
			return;
		}

		GLfloat mat[16];
		makeGLMatrix(mat, xform);

		if (!activateGLTextureUnit(stage))
			return;
		glMatrixMode(GL_TEXTURE);

		// Load this matrix in
		glLoadMatrixf(mat);

		if (mUseAutoTextureMatrix)
		{
			// Concat auto matrix
			glMultMatrixf(mAutoTextureMatrix);
		}

		glMatrixMode(GL_MODELVIEW);
		activateGLTextureUnit(0);
	}
	//-----------------------------------------------------------------------------
	GLint GLRenderSystem::getBlendMode(SceneBlendFactor ogreBlend) const
	{
		switch(ogreBlend)
		{
		case SBF_ONE:
			return GL_ONE;
		case SBF_ZERO:
			return GL_ZERO;
		case SBF_DEST_COLOUR:
			return GL_DST_COLOR;
		case SBF_SOURCE_COLOUR:
			return GL_SRC_COLOR;
		case SBF_ONE_MINUS_DEST_COLOUR:
			return GL_ONE_MINUS_DST_COLOR;
		case SBF_ONE_MINUS_SOURCE_COLOUR:
			return GL_ONE_MINUS_SRC_COLOR;
		case SBF_DEST_ALPHA:
			return GL_DST_ALPHA;
		case SBF_SOURCE_ALPHA:
			return GL_SRC_ALPHA;
		case SBF_ONE_MINUS_DEST_ALPHA:
			return GL_ONE_MINUS_DST_ALPHA;
		case SBF_ONE_MINUS_SOURCE_ALPHA:
			return GL_ONE_MINUS_SRC_ALPHA;
		};
		// to keep compiler happy
		return GL_ONE;
	}

	void GLRenderSystem::_setSceneBlending(SceneBlendFactor sourceFactor, SceneBlendFactor destFactor, SceneBlendOperation op )
	{
		GLint sourceBlend = getBlendMode(sourceFactor);
		GLint destBlend = getBlendMode(destFactor);
		if(sourceFactor == SBF_ONE && destFactor == SBF_ZERO)
		{
			glDisable(GL_BLEND);
		}
		else
		{
			glEnable(GL_BLEND);
			glBlendFunc(sourceBlend, destBlend);
		}

		GLint func = GL_FUNC_ADD;
		switch(op)
		{
		case SBO_ADD:
			func = GL_FUNC_ADD;
			break;
		case SBO_SUBTRACT:
			func = GL_FUNC_SUBTRACT;
			break;
		case SBO_REVERSE_SUBTRACT:
			func = GL_FUNC_REVERSE_SUBTRACT;
			break;
		case SBO_MIN:
			func = GL_MIN;
			break;
		case SBO_MAX:
			func = GL_MAX;
			break;
		}

		if(GLEW_VERSION_1_4 || GLEW_ARB_imaging)
        {
			glBlendEquation(func);
		}
		else if(GLEW_EXT_blend_minmax && (func == GL_MIN || func == GL_MAX))
        {
			glBlendEquationEXT(func);
		}
	}
	//-----------------------------------------------------------------------------
	void GLRenderSystem::_setSeparateSceneBlending(
		SceneBlendFactor sourceFactor, SceneBlendFactor destFactor, 
		SceneBlendFactor sourceFactorAlpha, SceneBlendFactor destFactorAlpha,
		SceneBlendOperation op, SceneBlendOperation alphaOp )
	{
		GLint sourceBlend = getBlendMode(sourceFactor);
		GLint destBlend = getBlendMode(destFactor);
		GLint sourceBlendAlpha = getBlendMode(sourceFactorAlpha);
		GLint destBlendAlpha = getBlendMode(destFactorAlpha);

		if(sourceFactor == SBF_ONE && destFactor == SBF_ZERO && 
			sourceFactorAlpha == SBF_ONE && destFactorAlpha == SBF_ZERO)
		{
			glDisable(GL_BLEND);
		}
		else
		{
			glEnable(GL_BLEND);
			glBlendFuncSeparate(sourceBlend, destBlend, sourceBlendAlpha, destBlendAlpha);
		}

		GLint func = GL_FUNC_ADD, alphaFunc = GL_FUNC_ADD;

		switch(op)
		{
		case SBO_ADD:
			func = GL_FUNC_ADD;
			break;
		case SBO_SUBTRACT:
			func = GL_FUNC_SUBTRACT;
			break;
		case SBO_REVERSE_SUBTRACT:
			func = GL_FUNC_REVERSE_SUBTRACT;
			break;
		case SBO_MIN:
			func = GL_MIN;
			break;
		case SBO_MAX:
			func = GL_MAX;
			break;
		}

		switch(alphaOp)
		{
		case SBO_ADD:
			alphaFunc = GL_FUNC_ADD;
			break;
		case SBO_SUBTRACT:
			alphaFunc = GL_FUNC_SUBTRACT;
			break;
		case SBO_REVERSE_SUBTRACT:
			alphaFunc = GL_FUNC_REVERSE_SUBTRACT;
			break;
		case SBO_MIN:
			alphaFunc = GL_MIN;
			break;
		case SBO_MAX:
			alphaFunc = GL_MAX;
			break;
		}

		if(GLEW_VERSION_2_0) {
			glBlendEquationSeparate(func, alphaFunc);
		}
		else if(GLEW_EXT_blend_equation_separate) {
			glBlendEquationSeparateEXT(func, alphaFunc);
		}
	}
	//-----------------------------------------------------------------------------
	void GLRenderSystem::_setAlphaRejectSettings(CompareFunction func, unsigned char value, bool alphaToCoverage)
	{
		bool a2c = false;
		static bool lasta2c = false;

		if(func == CMPF_ALWAYS_PASS)
		{
			glDisable(GL_ALPHA_TEST);
		}
		else
		{
			glEnable(GL_ALPHA_TEST);
			a2c = alphaToCoverage;
			glAlphaFunc(convertCompareFunction(func), value / 255.0f);
		}

		if (a2c != lasta2c && getCapabilities()->hasCapability(RSC_ALPHA_TO_COVERAGE))
		{
			if (a2c)
				glEnable(GL_SAMPLE_ALPHA_TO_COVERAGE);
			else
				glDisable(GL_SAMPLE_ALPHA_TO_COVERAGE);

			lasta2c = a2c;
		}

	}
	//-----------------------------------------------------------------------------
	void GLRenderSystem::_setViewport(Viewport *vp)
	{
		// Check if viewport is different
		if (vp != mActiveViewport || vp->_isUpdated())
		{
			RenderTarget* target;
			target = vp->getTarget();
			_setRenderTarget(target);
			mActiveViewport = vp;

			GLsizei x, y, w, h;

			// Calculate the "lower-left" corner of the viewport
			w = vp->getActualWidth();
			h = vp->getActualHeight();
			x = vp->getActualLeft();
			y = vp->getActualTop();
			if (!target->requiresTextureFlipping())
			{
				// Convert "upper-left" corner to "lower-left"
				y = target->getHeight() - h - y;
			}
			glViewport(x, y, w, h);

			// Configure the viewport clipping
			glScissor(x, y, w, h);

			vp->_clearUpdatedFlag();
		}
	}

	void GLRenderSystem::setLights()
	{
		for (size_t i = 0; i < MAX_LIGHTS; ++i)
		{
			if (mLights[i] != NULL)
			{
				Light* lt = mLights[i];
				setGLLightPositionDirection(lt, GL_LIGHT0 + i);
			}
		}
	}

	//-----------------------------------------------------------------------------
	void GLRenderSystem::_beginFrame(void)
	{
		if (!mActiveViewport)
			OGRE_EXCEPT(Exception::ERR_INVALID_STATE, 
			"Cannot begin frame - no viewport selected.",
			"GLRenderSystem::_beginFrame");

		// Activate the viewport clipping
		glEnable(GL_SCISSOR_TEST);
	}

	//-----------------------------------------------------------------------------
	void GLRenderSystem::_endFrame(void)
	{
		// Deactivate the viewport clipping.
		glDisable(GL_SCISSOR_TEST);
		// unbind GPU programs at end of frame
		// this is mostly to avoid holding bound programs that might get deleted
		// outside via the resource manager
		unbindGpuProgram(GPT_VERTEX_PROGRAM);
		unbindGpuProgram(GPT_FRAGMENT_PROGRAM);
	}

	//-----------------------------------------------------------------------------
	void GLRenderSystem::_setCullingMode(CullingMode mode)
	{
		mCullingMode = mode;
		// NB: Because two-sided stencil API dependence of the front face, we must
		// use the same 'winding' for the front face everywhere. As the OGRE default
		// culling mode is clockwise, we also treat anticlockwise winding as front
		// face for consistently. On the assumption that, we can't change the front
		// face by glFrontFace anywhere.

		GLenum cullMode;

		switch( mode )
		{
		case CULL_NONE:
			glDisable( GL_CULL_FACE );
			return;
		default:
		case CULL_CLOCKWISE:
			if (mActiveRenderTarget && 
				((mActiveRenderTarget->requiresTextureFlipping() && !mInvertVertexWinding) ||
				(!mActiveRenderTarget->requiresTextureFlipping() && mInvertVertexWinding)))
			{
				cullMode = GL_FRONT;
			}
			else
			{
				cullMode = GL_BACK;
			}
			break;
		case CULL_ANTICLOCKWISE:
			if (mActiveRenderTarget && 
				((mActiveRenderTarget->requiresTextureFlipping() && !mInvertVertexWinding) ||
				(!mActiveRenderTarget->requiresTextureFlipping() && mInvertVertexWinding)))
			{
				cullMode = GL_BACK;
			}
			else
			{
				cullMode = GL_FRONT;
			}
			break;
		}

		glEnable( GL_CULL_FACE );
		glCullFace( cullMode );
	}
	//-----------------------------------------------------------------------------
	void GLRenderSystem::_setDepthBufferParams(bool depthTest, bool depthWrite, CompareFunction depthFunction)
	{
		_setDepthBufferCheckEnabled(depthTest);
		_setDepthBufferWriteEnabled(depthWrite);
		_setDepthBufferFunction(depthFunction);
	}
	//-----------------------------------------------------------------------------
	void GLRenderSystem::_setDepthBufferCheckEnabled(bool enabled)
	{
		if (enabled)
		{
			glClearDepth(1.0f);
			glEnable(GL_DEPTH_TEST);
		}
		else
		{
			glDisable(GL_DEPTH_TEST);
		}
	}
	//-----------------------------------------------------------------------------
	void GLRenderSystem::_setDepthBufferWriteEnabled(bool enabled)
	{
		GLboolean flag = enabled ? GL_TRUE : GL_FALSE;
		glDepthMask( flag );  
		// Store for reference in _beginFrame
		mDepthWrite = enabled;
	}
	//-----------------------------------------------------------------------------
	void GLRenderSystem::_setDepthBufferFunction(CompareFunction func)
	{
		glDepthFunc(convertCompareFunction(func));
	}
	//-----------------------------------------------------------------------------
	void GLRenderSystem::_setDepthBias(float constantBias, float slopeScaleBias)
	{
		if (constantBias != 0 || slopeScaleBias != 0)
		{
			glEnable(GL_POLYGON_OFFSET_FILL);
			glEnable(GL_POLYGON_OFFSET_POINT);
			glEnable(GL_POLYGON_OFFSET_LINE);
			glPolygonOffset(-slopeScaleBias, -constantBias);
		}
		else
		{
			glDisable(GL_POLYGON_OFFSET_FILL);
			glDisable(GL_POLYGON_OFFSET_POINT);
			glDisable(GL_POLYGON_OFFSET_LINE);
		}
	}
	//-----------------------------------------------------------------------------
	void GLRenderSystem::_setColourBufferWriteEnabled(bool red, bool green, bool blue, bool alpha)
	{
		glColorMask(red, green, blue, alpha);
		// record this
		mColourWrite[0] = red;
		mColourWrite[1] = blue;
		mColourWrite[2] = green;
		mColourWrite[3] = alpha;
	}
	//-----------------------------------------------------------------------------
    String GLRenderSystem::getErrorDescription(long errCode) const
    {
        const GLubyte *errString = gluErrorString (errCode);
		return (errString != 0) ? String((const char*) errString) : StringUtil::BLANK;
    }
    //-----------------------------------------------------------------------------
    void GLRenderSystem::setLightingEnabled(bool enabled)
    {
        if (enabled) 
        {      
            glEnable(GL_LIGHTING);
        } 
        else 
        {
            glDisable(GL_LIGHTING);
        }
    }
    //-----------------------------------------------------------------------------
    void GLRenderSystem::_setFog(FogMode mode, const ColourValue& colour, Real density, Real start, Real end)
    {

        GLint fogMode;
        switch (mode)
        {
        case FOG_EXP:
            fogMode = GL_EXP;
            break;
        case FOG_EXP2:
            fogMode = GL_EXP2;
            break;
        case FOG_LINEAR:
            fogMode = GL_LINEAR;
            break;
        default:
            // Give up on it
            glDisable(GL_FOG);
            return;
        }

        glEnable(GL_FOG);
        glFogi(GL_FOG_MODE, fogMode);
        GLfloat fogColor[4] = {colour.r, colour.g, colour.b, colour.a};
        glFogfv(GL_FOG_COLOR, fogColor);
        glFogf(GL_FOG_DENSITY, density);
        glFogf(GL_FOG_START, start);
        glFogf(GL_FOG_END, end);
        // XXX Hint here?
    }

	VertexElementType GLRenderSystem::getColourVertexElementType(void) const
	{
		return VET_COLOUR_ABGR;
	}

	void GLRenderSystem::_convertProjectionMatrix(const Matrix4& matrix,
		Matrix4& dest, bool forGpuProgram)
	{
		// no any conversion request for OpenGL
		dest = matrix;
	}

	void GLRenderSystem::_makeProjectionMatrix(const Radian& fovy, Real aspect, Real nearPlane, 
		Real farPlane, Matrix4& dest, bool forGpuProgram)
	{
		Radian thetaY ( fovy / 2.0f );
		Real tanThetaY = Math::Tan(thetaY);
		//Real thetaX = thetaY * aspect;
		//Real tanThetaX = Math::Tan(thetaX);

		// Calc matrix elements
		Real w = (1.0f / tanThetaY) / aspect;
		Real h = 1.0f / tanThetaY;
		Real q, qn;
		if (farPlane == 0)
		{
			// Infinite far plane
			q = Frustum::INFINITE_FAR_PLANE_ADJUST - 1;
			qn = nearPlane * (Frustum::INFINITE_FAR_PLANE_ADJUST - 2);
		}
		else
		{
			q = -(farPlane + nearPlane) / (farPlane - nearPlane);
			qn = -2 * (farPlane * nearPlane) / (farPlane - nearPlane);
		}

		// NB This creates Z in range [-1,1]
		//
		// [ w   0   0   0  ]
		// [ 0   h   0   0  ]
		// [ 0   0   q   qn ]
		// [ 0   0   -1  0  ]

		dest = Matrix4::ZERO;
		dest[0][0] = w;
		dest[1][1] = h;
		dest[2][2] = q;
		dest[2][3] = qn;
		dest[3][2] = -1;

	}

	void GLRenderSystem::_makeOrthoMatrix(const Radian& fovy, Real aspect, Real nearPlane, 
		Real farPlane, Matrix4& dest, bool forGpuProgram)
	{
		Radian thetaY (fovy / 2.0f);
		Real tanThetaY = Math::Tan(thetaY);

		//Real thetaX = thetaY * aspect;
		Real tanThetaX = tanThetaY * aspect; //Math::Tan(thetaX);
		Real half_w = tanThetaX * nearPlane;
		Real half_h = tanThetaY * nearPlane;
		Real iw = 1.0 / half_w;
		Real ih = 1.0 / half_h;
		Real q;
		if (farPlane == 0)
		{
			q = 0;
		}
		else
		{
			q = 2.0 / (farPlane - nearPlane);
		}
		dest = Matrix4::ZERO;
		dest[0][0] = iw;
		dest[1][1] = ih;
		dest[2][2] = -q;
		dest[2][3] = - (farPlane + nearPlane)/(farPlane - nearPlane);
		dest[3][3] = 1;
	}

	void GLRenderSystem::_setPolygonMode(PolygonMode level)
	{
		GLenum glmode;
		switch(level)
		{
		case PM_POINTS:
			glmode = GL_POINT;
			break;
		case PM_WIREFRAME:
			glmode = GL_LINE;
			break;
		default:
		case PM_SOLID:
			glmode = GL_FILL;
			break;
		}
		glPolygonMode(GL_FRONT_AND_BACK, glmode);
	}
	//---------------------------------------------------------------------
	void GLRenderSystem::setStencilCheckEnabled(bool enabled)
	{
		if (enabled)
		{
			glEnable(GL_STENCIL_TEST);
		}
		else
		{
			glDisable(GL_STENCIL_TEST);
		}
	}
	//---------------------------------------------------------------------
	void GLRenderSystem::setStencilBufferParams(CompareFunction func, 
		uint32 refValue, uint32 mask, StencilOperation stencilFailOp, 
		StencilOperation depthFailOp, StencilOperation passOp, 
		bool twoSidedOperation)
	{
		bool flip;
		mStencilMask = mask;

		if (twoSidedOperation)
		{
			if (!mCurrentCapabilities->hasCapability(RSC_TWO_SIDED_STENCIL))
				OGRE_EXCEPT(Exception::ERR_INVALIDPARAMS, "2-sided stencils are not supported",
				"GLRenderSystem::setStencilBufferParams");

			// NB: We should always treat CCW as front face for consistent with default
			// culling mode. Therefore, we must take care with two-sided stencil settings.
			flip = (mInvertVertexWinding && !mActiveRenderTarget->requiresTextureFlipping()) ||
				(!mInvertVertexWinding && mActiveRenderTarget->requiresTextureFlipping());
			if(GLEW_VERSION_2_0) // New GL2 commands
			{
				// Back
				glStencilMaskSeparate(GL_BACK, mask);
				glStencilFuncSeparate(GL_BACK, convertCompareFunction(func), refValue, mask);
				glStencilOpSeparate(GL_BACK, 
					convertStencilOp(stencilFailOp, !flip), 
					convertStencilOp(depthFailOp, !flip), 
					convertStencilOp(passOp, !flip));
				// Front
				glStencilMaskSeparate(GL_FRONT, mask);
				glStencilFuncSeparate(GL_FRONT, convertCompareFunction(func), refValue, mask);
				glStencilOpSeparate(GL_FRONT, 
					convertStencilOp(stencilFailOp, flip),
					convertStencilOp(depthFailOp, flip), 
					convertStencilOp(passOp, flip));
			}
			else // EXT_stencil_two_side
			{
				glEnable(GL_STENCIL_TEST_TWO_SIDE_EXT);
				// Back
				glActiveStencilFaceEXT(GL_BACK);
				glStencilMask(mask);
				glStencilFunc(convertCompareFunction(func), refValue, mask);
				glStencilOp(
					convertStencilOp(stencilFailOp, !flip), 
					convertStencilOp(depthFailOp, !flip), 
					convertStencilOp(passOp, !flip));
				// Front
				glActiveStencilFaceEXT(GL_FRONT);
				glStencilMask(mask);
				glStencilFunc(convertCompareFunction(func), refValue, mask);
				glStencilOp(
					convertStencilOp(stencilFailOp, flip),
					convertStencilOp(depthFailOp, flip), 
					convertStencilOp(passOp, flip));
			}
		}
		else
		{
			glDisable(GL_STENCIL_TEST_TWO_SIDE_EXT);
			flip = false;
			glStencilMask(mask);
			glStencilFunc(convertCompareFunction(func), refValue, mask);
			glStencilOp(
				convertStencilOp(stencilFailOp, flip),
				convertStencilOp(depthFailOp, flip), 
				convertStencilOp(passOp, flip));
		}
	}
	//---------------------------------------------------------------------
	GLint GLRenderSystem::convertCompareFunction(CompareFunction func) const
	{
		switch(func)
		{
		case CMPF_ALWAYS_FAIL:
			return GL_NEVER;
		case CMPF_ALWAYS_PASS:
			return GL_ALWAYS;
		case CMPF_LESS:
			return GL_LESS;
		case CMPF_LESS_EQUAL:
			return GL_LEQUAL;
		case CMPF_EQUAL:
			return GL_EQUAL;
		case CMPF_NOT_EQUAL:
			return GL_NOTEQUAL;
		case CMPF_GREATER_EQUAL:
			return GL_GEQUAL;
		case CMPF_GREATER:
			return GL_GREATER;
		};
		// to keep compiler happy
		return GL_ALWAYS;
	}
	//---------------------------------------------------------------------
	GLint GLRenderSystem::convertStencilOp(StencilOperation op, bool invert) const
	{
		switch(op)
		{
		case SOP_KEEP:
			return GL_KEEP;
		case SOP_ZERO:
			return GL_ZERO;
		case SOP_REPLACE:
			return GL_REPLACE;
		case SOP_INCREMENT:
			return invert ? GL_DECR : GL_INCR;
		case SOP_DECREMENT:
			return invert ? GL_INCR : GL_DECR;
		case SOP_INCREMENT_WRAP:
			return invert ? GL_DECR_WRAP_EXT : GL_INCR_WRAP_EXT;
		case SOP_DECREMENT_WRAP:
			return invert ? GL_INCR_WRAP_EXT : GL_DECR_WRAP_EXT;
		case SOP_INVERT:
			return GL_INVERT;
		};
		// to keep compiler happy
		return SOP_KEEP;
	}
	//---------------------------------------------------------------------
	GLuint GLRenderSystem::getCombinedMinMipFilter(void) const
	{
		switch(mMinFilter)
		{
		case FO_ANISOTROPIC:
		case FO_LINEAR:
			switch(mMipFilter)
			{
			case FO_ANISOTROPIC:
			case FO_LINEAR:
				// linear min, linear mip
				return GL_LINEAR_MIPMAP_LINEAR;
			case FO_POINT:
				// linear min, point mip
				return GL_LINEAR_MIPMAP_NEAREST;
			case FO_NONE:
				// linear min, no mip
				return GL_LINEAR;
			}
			break;
		case FO_POINT:
		case FO_NONE:
			switch(mMipFilter)
			{
			case FO_ANISOTROPIC:
			case FO_LINEAR:
				// nearest min, linear mip
				return GL_NEAREST_MIPMAP_LINEAR;
			case FO_POINT:
				// nearest min, point mip
				return GL_NEAREST_MIPMAP_NEAREST;
			case FO_NONE:
				// nearest min, no mip
				return GL_NEAREST;
			}
			break;
		}

		// should never get here
		return 0;

	}
	//---------------------------------------------------------------------
	void GLRenderSystem::_setTextureUnitFiltering(size_t unit, 
		FilterType ftype, FilterOptions fo)
	{
		if (!activateGLTextureUnit(unit))
			return;
		switch(ftype)
		{
		case FT_MIN:
			mMinFilter = fo;
			// Combine with existing mip filter
			glTexParameteri(
				mTextureTypes[unit],
				GL_TEXTURE_MIN_FILTER, 
				getCombinedMinMipFilter());
			break;
		case FT_MAG:
			switch (fo)
			{
			case FO_ANISOTROPIC: // GL treats linear and aniso the same
			case FO_LINEAR:
				glTexParameteri(
					mTextureTypes[unit],
					GL_TEXTURE_MAG_FILTER, 
					GL_LINEAR);
				break;
			case FO_POINT:
			case FO_NONE:
				glTexParameteri(
					mTextureTypes[unit],
					GL_TEXTURE_MAG_FILTER, 
					GL_NEAREST);
				break;
			}
			break;
		case FT_MIP:
			mMipFilter = fo;
			// Combine with existing min filter
			glTexParameteri(
				mTextureTypes[unit],
				GL_TEXTURE_MIN_FILTER, 
				getCombinedMinMipFilter());
			break;
		}

		activateGLTextureUnit(0);
	}
	//---------------------------------------------------------------------
	GLfloat GLRenderSystem::_getCurrentAnisotropy(size_t unit)
	{
		GLfloat curAniso = 0;
		glGetTexParameterfv(mTextureTypes[unit], 
			GL_TEXTURE_MAX_ANISOTROPY_EXT, &curAniso);
		return curAniso ? curAniso : 1;
	}
	//---------------------------------------------------------------------
	void GLRenderSystem::_setTextureLayerAnisotropy(size_t unit, unsigned int maxAnisotropy)
	{
		if (!mCurrentCapabilities->hasCapability(RSC_ANISOTROPY))
			return;

		GLfloat largest_supported_anisotropy = 0;
		glGetFloatv(GL_MAX_TEXTURE_MAX_ANISOTROPY_EXT, &largest_supported_anisotropy);
		if (maxAnisotropy > largest_supported_anisotropy)
			maxAnisotropy = largest_supported_anisotropy ? 
			static_cast<uint>(largest_supported_anisotropy) : 1;
		if (_getCurrentAnisotropy(unit) != maxAnisotropy)
			glTexParameterf(mTextureTypes[unit], GL_TEXTURE_MAX_ANISOTROPY_EXT, maxAnisotropy);
	}
	//-----------------------------------------------------------------------------
	void GLRenderSystem::_setTextureBlendMode(size_t stage, const LayerBlendModeEx& bm)
	{       
		if (stage >= mFixedFunctionTextureUnits)
		{
			// Can't do this
			return;
		}

		// Check to see if blending is supported
		if(!mCurrentCapabilities->hasCapability(RSC_BLENDING))
			return;

		GLenum src1op, src2op, cmd;
		GLfloat cv1[4], cv2[4];

		if (bm.blendType == LBT_COLOUR)
		{
			cv1[0] = bm.colourArg1.r;
			cv1[1] = bm.colourArg1.g;
			cv1[2] = bm.colourArg1.b;
			cv1[3] = bm.colourArg1.a;
			mManualBlendColours[stage][0] = bm.colourArg1;


			cv2[0] = bm.colourArg2.r;
			cv2[1] = bm.colourArg2.g;
			cv2[2] = bm.colourArg2.b;
			cv2[3] = bm.colourArg2.a;
			mManualBlendColours[stage][1] = bm.colourArg2;
		}

		if (bm.blendType == LBT_ALPHA)
		{
			cv1[0] = mManualBlendColours[stage][0].r;
			cv1[1] = mManualBlendColours[stage][0].g;
			cv1[2] = mManualBlendColours[stage][0].b;
			cv1[3] = bm.alphaArg1;

			cv2[0] = mManualBlendColours[stage][1].r;
			cv2[1] = mManualBlendColours[stage][1].g;
			cv2[2] = mManualBlendColours[stage][1].b;
			cv2[3] = bm.alphaArg2;
		}

		switch (bm.source1)
		{
		case LBS_CURRENT:
			src1op = GL_PREVIOUS;
			break;
		case LBS_TEXTURE:
			src1op = GL_TEXTURE;
			break;
		case LBS_MANUAL:
			src1op = GL_CONSTANT;
			break;
		case LBS_DIFFUSE:
			src1op = GL_PRIMARY_COLOR;
			break;
			// XXX
		case LBS_SPECULAR:
			src1op = GL_PRIMARY_COLOR;
			break;
		default:
			src1op = 0;
		}

		switch (bm.source2)
		{
		case LBS_CURRENT:
			src2op = GL_PREVIOUS;
			break;
		case LBS_TEXTURE:
			src2op = GL_TEXTURE;
			break;
		case LBS_MANUAL:
			src2op = GL_CONSTANT;
			break;
		case LBS_DIFFUSE:
			src2op = GL_PRIMARY_COLOR;
			break;
			// XXX
		case LBS_SPECULAR:
			src2op = GL_PRIMARY_COLOR;
			break;
		default:
			src2op = 0;
		}

		switch (bm.operation)
		{
		case LBX_SOURCE1:
			cmd = GL_REPLACE;
			break;
		case LBX_SOURCE2:
			cmd = GL_REPLACE;
			break;
		case LBX_MODULATE:
			cmd = GL_MODULATE;
			break;
		case LBX_MODULATE_X2:
			cmd = GL_MODULATE;
			break;
		case LBX_MODULATE_X4:
			cmd = GL_MODULATE;
			break;
		case LBX_ADD:
			cmd = GL_ADD;
			break;
		case LBX_ADD_SIGNED:
			cmd = GL_ADD_SIGNED;
			break;
		case LBX_ADD_SMOOTH:
			cmd = GL_INTERPOLATE;
			break;
		case LBX_SUBTRACT:
			cmd = GL_SUBTRACT;
			break;
		case LBX_BLEND_DIFFUSE_COLOUR:
			cmd = GL_INTERPOLATE;
			break; 
		case LBX_BLEND_DIFFUSE_ALPHA:
			cmd = GL_INTERPOLATE;
			break;
		case LBX_BLEND_TEXTURE_ALPHA:
			cmd = GL_INTERPOLATE;
			break;
		case LBX_BLEND_CURRENT_ALPHA:
			cmd = GL_INTERPOLATE;
			break;
		case LBX_BLEND_MANUAL:
			cmd = GL_INTERPOLATE;
			break;
		case LBX_DOTPRODUCT:
			cmd = mCurrentCapabilities->hasCapability(RSC_DOT3) 
				? GL_DOT3_RGB : GL_MODULATE;
			break;
		default:
			cmd = 0;
		}

		if (!activateGLTextureUnit(stage))
			return;
		glTexEnvi(GL_TEXTURE_ENV, GL_TEXTURE_ENV_MODE, GL_COMBINE);

		if (bm.blendType == LBT_COLOUR)
		{
			glTexEnvi(GL_TEXTURE_ENV, GL_COMBINE_RGB, cmd);
			glTexEnvi(GL_TEXTURE_ENV, GL_SOURCE0_RGB, src1op);
			glTexEnvi(GL_TEXTURE_ENV, GL_SOURCE1_RGB, src2op);
			glTexEnvi(GL_TEXTURE_ENV, GL_SOURCE2_RGB, GL_CONSTANT);
		}
		else
		{
			glTexEnvi(GL_TEXTURE_ENV, GL_COMBINE_ALPHA, cmd);
			glTexEnvi(GL_TEXTURE_ENV, GL_SOURCE0_ALPHA, src1op);
			glTexEnvi(GL_TEXTURE_ENV, GL_SOURCE1_ALPHA, src2op);
			glTexEnvi(GL_TEXTURE_ENV, GL_SOURCE2_ALPHA, GL_CONSTANT);
		}

		float blendValue[4] = {0, 0, 0, bm.factor};
		switch (bm.operation)
		{
		case LBX_BLEND_DIFFUSE_COLOUR:
			glTexEnvi(GL_TEXTURE_ENV, GL_SOURCE2_RGB, GL_PRIMARY_COLOR);
			glTexEnvi(GL_TEXTURE_ENV, GL_SOURCE2_ALPHA, GL_PRIMARY_COLOR);
			break;
		case LBX_BLEND_DIFFUSE_ALPHA:
			glTexEnvi(GL_TEXTURE_ENV, GL_SOURCE2_RGB, GL_PRIMARY_COLOR);
			glTexEnvi(GL_TEXTURE_ENV, GL_SOURCE2_ALPHA, GL_PRIMARY_COLOR);
			break;
		case LBX_BLEND_TEXTURE_ALPHA:
			glTexEnvi(GL_TEXTURE_ENV, GL_SOURCE2_RGB, GL_TEXTURE);
			glTexEnvi(GL_TEXTURE_ENV, GL_SOURCE2_ALPHA, GL_TEXTURE);
			break;
		case LBX_BLEND_CURRENT_ALPHA:
			glTexEnvi(GL_TEXTURE_ENV, GL_SOURCE2_RGB, GL_PREVIOUS);
			glTexEnvi(GL_TEXTURE_ENV, GL_SOURCE2_ALPHA, GL_PREVIOUS);
			break;
		case LBX_BLEND_MANUAL:
			glTexEnvfv(GL_TEXTURE_ENV, GL_TEXTURE_ENV_COLOR, blendValue);
			break;
		default:
			break;
		};

		switch (bm.operation)
		{
		case LBX_MODULATE_X2:
			glTexEnvi(GL_TEXTURE_ENV, bm.blendType == LBT_COLOUR ? 
GL_RGB_SCALE : GL_ALPHA_SCALE, 2);
			break;
		case LBX_MODULATE_X4:
			glTexEnvi(GL_TEXTURE_ENV, bm.blendType == LBT_COLOUR ? 
GL_RGB_SCALE : GL_ALPHA_SCALE, 4);
			break;
		default:
			glTexEnvi(GL_TEXTURE_ENV, bm.blendType == LBT_COLOUR ? 
GL_RGB_SCALE : GL_ALPHA_SCALE, 1);
			break;
		}

		if (bm.blendType == LBT_COLOUR){
			glTexEnvi(GL_TEXTURE_ENV, GL_OPERAND0_RGB, GL_SRC_COLOR);
			glTexEnvi(GL_TEXTURE_ENV, GL_OPERAND1_RGB, GL_SRC_COLOR);
			if (bm.operation == LBX_BLEND_DIFFUSE_COLOUR){
				glTexEnvi(GL_TEXTURE_ENV, GL_OPERAND2_RGB, GL_SRC_COLOR);
			} else {
				glTexEnvi(GL_TEXTURE_ENV, GL_OPERAND2_RGB, GL_SRC_ALPHA);
			}
		} 

		glTexEnvi(GL_TEXTURE_ENV, GL_OPERAND0_ALPHA, GL_SRC_ALPHA);
		glTexEnvi(GL_TEXTURE_ENV, GL_OPERAND1_ALPHA, GL_SRC_ALPHA);
		glTexEnvi(GL_TEXTURE_ENV, GL_OPERAND2_ALPHA, GL_SRC_ALPHA);
		if(bm.source1 == LBS_MANUAL)
			glTexEnvfv(GL_TEXTURE_ENV, GL_TEXTURE_ENV_COLOR, cv1);
		if (bm.source2 == LBS_MANUAL)
			glTexEnvfv(GL_TEXTURE_ENV, GL_TEXTURE_ENV_COLOR, cv2);

		activateGLTextureUnit(0);
	}
	//---------------------------------------------------------------------
	void GLRenderSystem::setGLLightPositionDirection(Light* lt, GLenum lightindex)
	{
		// Set position / direction
		Vector4 vec;
		// Use general 4D vector which is the same as GL's approach
		vec = lt->getAs4DVector(true);

#if OGRE_DOUBLE_PRECISION
		// Must convert to float*
		float tmp[4] = {vec.x, vec.y, vec.z, vec.w};
		glLightfv(lightindex, GL_POSITION, tmp);
#else
		glLightfv(lightindex, GL_POSITION, vec.ptr());
#endif
		// Set spotlight direction
		if (lt->getType() == Light::LT_SPOTLIGHT)
		{
			vec = lt->getDerivedDirection();
			vec.w = 0.0; 
#if OGRE_DOUBLE_PRECISION
			// Must convert to float*
			float tmp2[4] = {vec.x, vec.y, vec.z, vec.w};
			glLightfv(lightindex, GL_SPOT_DIRECTION, tmp2);
#else
			glLightfv(lightindex, GL_SPOT_DIRECTION, vec.ptr());
#endif
		}
	}
	//---------------------------------------------------------------------
	void GLRenderSystem::setVertexDeclaration(VertexDeclaration* decl)
	{
	}
	//---------------------------------------------------------------------
	void GLRenderSystem::setVertexBufferBinding(VertexBufferBinding* binding)
	{
	}
	//---------------------------------------------------------------------
	void GLRenderSystem::_render(const RenderOperation& op)
	{
		// Call super class
		RenderSystem::_render(op);

		void* pBufferData = 0;
		bool multitexturing = (getCapabilities()->getNumTextureUnits() > 1);


        const VertexDeclaration::VertexElementList& decl = 
            op.vertexData->vertexDeclaration->getElements();
        VertexDeclaration::VertexElementList::const_iterator elem, elemEnd;
        elemEnd = decl.end();
		vector<GLuint>::type attribsBound;

		for (elem = decl.begin(); elem != elemEnd; ++elem)
		{
			if (!op.vertexData->vertexBufferBinding->isBufferBound(elem->getSource()))
				continue; // skip unbound elements

			HardwareVertexBufferSharedPtr vertexBuffer = 
				op.vertexData->vertexBufferBinding->getBuffer(elem->getSource());
			if(mCurrentCapabilities->hasCapability(RSC_VBO))
			{
				glBindBufferARB(GL_ARRAY_BUFFER_ARB, 
					static_cast<const GLHardwareVertexBuffer*>(vertexBuffer.get())->getGLBufferId());
				pBufferData = VBO_BUFFER_OFFSET(elem->getOffset());
			}
			else
			{
				pBufferData = static_cast<const GLDefaultHardwareVertexBuffer*>(vertexBuffer.get())->getDataPtr(elem->getOffset());
			}
			if (op.vertexData->vertexStart)
			{
				pBufferData = static_cast<char*>(pBufferData) + op.vertexData->vertexStart * vertexBuffer->getVertexSize();
			}

			unsigned int i = 0;
			VertexElementSemantic sem = elem->getSemantic();
 
 			bool isCustomAttrib = false;
 			if (mCurrentVertexProgram)
 				isCustomAttrib = mCurrentVertexProgram->isAttributeValid(sem, elem->getIndex());
 
 			// Custom attribute support
 			// tangents, binormals, blendweights etc always via this route
 			// builtins may be done this way too
 			if (isCustomAttrib)
 			{
 				GLint attrib = mCurrentVertexProgram->getAttributeIndex(sem, elem->getIndex());
 				glVertexAttribPointerARB(
 					attrib,
 					VertexElement::getTypeCount(elem->getType()), 
  					GLHardwareBufferManager::getGLType(elem->getType()), 
 					GL_FALSE, // normalisation disabled
  					static_cast<GLsizei>(vertexBuffer->getVertexSize()), 
  					pBufferData);
 				glEnableVertexAttribArrayARB(attrib);
 
 				attribsBound.push_back(attrib);
 			}
 			else
 			{
 				// fixed-function & builtin attribute support
 				switch(sem)
  				{
 				case VES_POSITION:
 					glVertexPointer(VertexElement::getTypeCount(
 						elem->getType()), 
  						GLHardwareBufferManager::getGLType(elem->getType()), 
  						static_cast<GLsizei>(vertexBuffer->getVertexSize()), 
  						pBufferData);
 					glEnableClientState( GL_VERTEX_ARRAY );
 					break;
 				case VES_NORMAL:
 					glNormalPointer(
 						GLHardwareBufferManager::getGLType(elem->getType()), 
  						static_cast<GLsizei>(vertexBuffer->getVertexSize()), 
  						pBufferData);
 					glEnableClientState( GL_NORMAL_ARRAY );
 					break;
 				case VES_DIFFUSE:
 					glColorPointer(4, 
  						GLHardwareBufferManager::getGLType(elem->getType()), 
  						static_cast<GLsizei>(vertexBuffer->getVertexSize()), 
  						pBufferData);
 					glEnableClientState( GL_COLOR_ARRAY );
 					break;
 				case VES_SPECULAR:
 					if (GLEW_EXT_secondary_color)
 					{
 						glSecondaryColorPointerEXT(4, 
 							GLHardwareBufferManager::getGLType(elem->getType()), 
 							static_cast<GLsizei>(vertexBuffer->getVertexSize()), 
 							pBufferData);
 						glEnableClientState( GL_SECONDARY_COLOR_ARRAY );
 					}
 					break;
 				case VES_TEXTURE_COORDINATES:
  
 					if (mCurrentVertexProgram)
 					{
 						// Programmable pipeline - direct UV assignment
 						glClientActiveTextureARB(GL_TEXTURE0 + elem->getIndex());
 						glTexCoordPointer(
 							VertexElement::getTypeCount(elem->getType()), 
 							GLHardwareBufferManager::getGLType(elem->getType()),
 							static_cast<GLsizei>(vertexBuffer->getVertexSize()), 
 							pBufferData);
 						glEnableClientState( GL_TEXTURE_COORD_ARRAY );
 					}
 					else
 					{
 						// fixed function matching to units based on tex_coord_set
 						for (i = 0; i < mDisabledTexUnitsFrom; i++)
 						{
 							// Only set this texture unit's texcoord pointer if it
 							// is supposed to be using this element's index
 							if (mTextureCoordIndex[i] == elem->getIndex() && i < mFixedFunctionTextureUnits)
 							{
								if (multitexturing)
 								glClientActiveTextureARB(GL_TEXTURE0 + i);
 								glTexCoordPointer(
 									VertexElement::getTypeCount(elem->getType()), 
 									GLHardwareBufferManager::getGLType(elem->getType()),
 									static_cast<GLsizei>(vertexBuffer->getVertexSize()), 
 									pBufferData);
 								glEnableClientState( GL_TEXTURE_COORD_ARRAY );
 							}
 						}
 					}
 					break;
 				default:
 					break;
 				};
 			} // isCustomAttrib
  
        }

		if (multitexturing)
		glClientActiveTextureARB(GL_TEXTURE0);

		// Find the correct type to render
		GLint primType;
		//Use adjacency if there is a geometry program and it requested adjacency info
		bool useAdjacency = (mGeometryProgramBound && mCurrentGeometryProgram->isAdjacencyInfoRequired());
		switch (op.operationType)
		{
		case RenderOperation::OT_POINT_LIST:
			primType = GL_POINTS;
			break;
		case RenderOperation::OT_LINE_LIST:
			primType = useAdjacency ? GL_LINES_ADJACENCY_EXT : GL_LINES;
			break;
		case RenderOperation::OT_LINE_STRIP:
			primType = useAdjacency ? GL_LINE_STRIP_ADJACENCY_EXT : GL_LINE_STRIP;
			break;
		default:
		case RenderOperation::OT_TRIANGLE_LIST:
			primType = useAdjacency ? GL_TRIANGLES_ADJACENCY_EXT : GL_TRIANGLES;
			break;
		case RenderOperation::OT_TRIANGLE_STRIP:
			primType = useAdjacency ? GL_TRIANGLE_STRIP_ADJACENCY_EXT : GL_TRIANGLE_STRIP;
			break;
		case RenderOperation::OT_TRIANGLE_FAN:
			primType = GL_TRIANGLE_FAN;
			break;
		}

		if (op.useIndexes)
		{
			if(mCurrentCapabilities->hasCapability(RSC_VBO))
			{
				glBindBufferARB(GL_ELEMENT_ARRAY_BUFFER_ARB, 
					static_cast<GLHardwareIndexBuffer*>(
					op.indexData->indexBuffer.get())->getGLBufferId());

				pBufferData = VBO_BUFFER_OFFSET(
					op.indexData->indexStart * op.indexData->indexBuffer->getIndexSize());
			}
			else
			{
				pBufferData = static_cast<GLDefaultHardwareIndexBuffer*>(
					op.indexData->indexBuffer.get())->getDataPtr(
					op.indexData->indexStart * op.indexData->indexBuffer->getIndexSize());
			}

			GLenum indexType = (op.indexData->indexBuffer->getType() == HardwareIndexBuffer::IT_16BIT) ? GL_UNSIGNED_SHORT : GL_UNSIGNED_INT;

			do
			{
				// Update derived depth bias
				if (mDerivedDepthBias && mCurrentPassIterationNum > 0)
				{
					_setDepthBias(mDerivedDepthBiasBase + 
						mDerivedDepthBiasMultiplier * mCurrentPassIterationNum, 
						mDerivedDepthBiasSlopeScale);
				}
				glDrawElements(primType, op.indexData->indexCount, indexType, pBufferData);
			} while (updatePassIterationRenderState());

		}
		else
		{
			do
			{
				// Update derived depth bias
				if (mDerivedDepthBias && mCurrentPassIterationNum > 0)
				{
					_setDepthBias(mDerivedDepthBiasBase + 
						mDerivedDepthBiasMultiplier * mCurrentPassIterationNum, 
						mDerivedDepthBiasSlopeScale);
				}
				glDrawArrays(primType, 0, op.vertexData->vertexCount);
			} while (updatePassIterationRenderState());
		}

        glDisableClientState( GL_VERTEX_ARRAY );
		// only valid up to GL_MAX_TEXTURE_UNITS, which is recorded in mFixedFunctionTextureUnits
		if (multitexturing)
        {
			for (int i = 0; i < mFixedFunctionTextureUnits; i++)
			{
            glClientActiveTextureARB(GL_TEXTURE0 + i);
				glDisableClientState( GL_TEXTURE_COORD_ARRAY );
			}
			glClientActiveTextureARB(GL_TEXTURE0);
		}
		else
		{
            glDisableClientState( GL_TEXTURE_COORD_ARRAY );
        }
        glDisableClientState( GL_NORMAL_ARRAY );
        glDisableClientState( GL_COLOR_ARRAY );
		if (GLEW_EXT_secondary_color)
		{
			glDisableClientState( GL_SECONDARY_COLOR_ARRAY );
		}
 		// unbind any custom attributes
		for (vector<GLuint>::type::iterator ai = attribsBound.begin(); ai != attribsBound.end(); ++ai)
 		{
 			glDisableVertexAttribArrayARB(*ai); 
 
  		}
		
		glColor4f(1,1,1,1);
		if (GLEW_EXT_secondary_color)
		{
			glSecondaryColor3fEXT(0.0f, 0.0f, 0.0f);
		}

	}
	//---------------------------------------------------------------------
	void GLRenderSystem::setNormaliseNormals(bool normalise)
	{
		if (normalise)
			glEnable(GL_NORMALIZE);
		else
			glDisable(GL_NORMALIZE);

	}
	//---------------------------------------------------------------------
	void GLRenderSystem::bindGpuProgram(GpuProgram* prg)
	{
		GLGpuProgram* glprg = static_cast<GLGpuProgram*>(prg);

		// Unbind previous gpu program first.
		//
		// Note:
		//  1. Even if both previous and current are the same object, we can't
		//     bypass re-bind completely since the object itself maybe modified.
		//     But we can bypass unbind based on the assumption that object
		//     internally GL program type shouldn't be changed after it has
		//     been created. The behavior of bind to a GL program type twice
		//     should be same as unbind and rebind that GL program type, even
		//     for difference objects.
		//  2. We also assumed that the program's type (vertex or fragment) should
		//     not be changed during it's in using. If not, the following switch
		//     statement will confuse GL state completely, and we can't fix it
		//     here. To fix this case, we must coding the program implementation
		//     itself, if type is changing (during load/unload, etc), and it's inuse,
		//     unbind and notify render system to correct for its state.
		//
		switch (glprg->getType())
		{
		case GPT_VERTEX_PROGRAM:
			if (mCurrentVertexProgram != glprg)
			{
				if (mCurrentVertexProgram)
					mCurrentVertexProgram->unbindProgram();
				mCurrentVertexProgram = glprg;
			}
			break;

		case GPT_FRAGMENT_PROGRAM:
			if (mCurrentFragmentProgram != glprg)
			{
				if (mCurrentFragmentProgram)
					mCurrentFragmentProgram->unbindProgram();
				mCurrentFragmentProgram = glprg;
			}
			break;
		case GPT_GEOMETRY_PROGRAM:
			if (mCurrentGeometryProgram != glprg)
			{
				if (mCurrentGeometryProgram)
					mCurrentGeometryProgram->unbindProgram();
				mCurrentGeometryProgram = glprg;
			}
			break;
		}

		// Bind the program
		glprg->bindProgram();

		RenderSystem::bindGpuProgram(prg);
	}
	//---------------------------------------------------------------------
	void GLRenderSystem::unbindGpuProgram(GpuProgramType gptype)
	{

		if (gptype == GPT_VERTEX_PROGRAM && mCurrentVertexProgram)
		{
			mActiveVertexGpuProgramParameters.setNull();
			mCurrentVertexProgram->unbindProgram();
			mCurrentVertexProgram = 0;
		}
		else if (gptype == GPT_GEOMETRY_PROGRAM && mCurrentGeometryProgram)
		{
			mActiveGeometryGpuProgramParameters.setNull();
			mCurrentGeometryProgram->unbindProgram();
			mCurrentGeometryProgram = 0;
		}
		else if (gptype == GPT_FRAGMENT_PROGRAM && mCurrentFragmentProgram)
		{
			mActiveFragmentGpuProgramParameters.setNull();
			mCurrentFragmentProgram->unbindProgram();
			mCurrentFragmentProgram = 0;
		}
		RenderSystem::unbindGpuProgram(gptype);

	}
	//---------------------------------------------------------------------
	void GLRenderSystem::bindGpuProgramParameters(GpuProgramType gptype, GpuProgramParametersSharedPtr params, uint16 mask)
	{
		if (mask & (uint16)GPV_GLOBAL)
		{
			// We could maybe use GL_EXT_bindable_uniform here to produce Dx10-style
			// shared constant buffers, but GPU support seems fairly weak?
			// for now, just copy
			params->_copySharedParams();
		}

		switch (gptype)
		{
		case GPT_VERTEX_PROGRAM:
			mActiveVertexGpuProgramParameters = params;
			mCurrentVertexProgram->bindProgramParameters(params, mask);
			break;
		case GPT_GEOMETRY_PROGRAM:
			mActiveGeometryGpuProgramParameters = params;
			mCurrentGeometryProgram->bindProgramParameters(params, mask);
			break;
		case GPT_FRAGMENT_PROGRAM:
			mActiveFragmentGpuProgramParameters = params;
			mCurrentFragmentProgram->bindProgramParameters(params, mask);
			break;
		}
	}
	//---------------------------------------------------------------------
	void GLRenderSystem::bindGpuProgramPassIterationParameters(GpuProgramType gptype)
	{
		switch (gptype)
		{
		case GPT_VERTEX_PROGRAM:
			mCurrentVertexProgram->bindProgramPassIterationParameters(mActiveVertexGpuProgramParameters);
			break;
		case GPT_GEOMETRY_PROGRAM:
			mCurrentGeometryProgram->bindProgramPassIterationParameters(mActiveGeometryGpuProgramParameters);
			break;
		case GPT_FRAGMENT_PROGRAM:
			mCurrentFragmentProgram->bindProgramPassIterationParameters(mActiveFragmentGpuProgramParameters);
			break;
		}
	}
	//---------------------------------------------------------------------
	void GLRenderSystem::setClipPlanesImpl(const PlaneList& clipPlanes)
	{
		// A note on GL user clipping:
		// When an ARB vertex program is enabled in GL, user clipping is completely
		// disabled. There is no way around this, it's just turned off.
		// When using GLSL, user clipping can work but you have to include a 
		// glClipVertex command in your vertex shader. 
		// Thus the planes set here may not actually be respected.


		size_t i = 0;
		size_t numClipPlanes;
		GLdouble clipPlane[4];

		// Save previous modelview
		glMatrixMode(GL_MODELVIEW);
		glPushMatrix();
		// just load view matrix (identity world)
		GLfloat mat[16];
		makeGLMatrix(mat, mViewMatrix);
		glLoadMatrixf(mat);

		numClipPlanes = clipPlanes.size();
		for (i = 0; i < numClipPlanes; ++i)
		{
			GLenum clipPlaneId = static_cast<GLenum>(GL_CLIP_PLANE0 + i);
			const Plane& plane = clipPlanes[i];

			if (i >= 6/*GL_MAX_CLIP_PLANES*/)
			{
				OGRE_EXCEPT(Exception::ERR_RENDERINGAPI_ERROR, "Unable to set clip plane", 
					"GLRenderSystem::setClipPlanes");
			}

			clipPlane[0] = plane.normal.x;
			clipPlane[1] = plane.normal.y;
			clipPlane[2] = plane.normal.z;
			clipPlane[3] = plane.d;

			glClipPlane(clipPlaneId, clipPlane);
			glEnable(clipPlaneId);
		}

		// disable remaining clip planes
		for ( ; i < 6/*GL_MAX_CLIP_PLANES*/; ++i)
		{
			glDisable(static_cast<GLenum>(GL_CLIP_PLANE0 + i));
		}

		// restore matrices
		glPopMatrix();
	}
	//---------------------------------------------------------------------
	void GLRenderSystem::setScissorTest(bool enabled, size_t left, 
		size_t top, size_t right, size_t bottom)
	{
		// If request texture flipping, use "upper-left", otherwise use "lower-left"
		bool flipping = mActiveRenderTarget->requiresTextureFlipping();
		//  GL measures from the bottom, not the top
		size_t targetHeight = mActiveRenderTarget->getHeight();
		// Calculate the "lower-left" corner of the viewport
		GLsizei w, h, x, y;

		if (enabled)
		{
			glEnable(GL_SCISSOR_TEST);
			// NB GL uses width / height rather than right / bottom
			x = left;
			if (flipping)
				y = top;
			else
				y = targetHeight - bottom;
			w = right - left;
			h = bottom - top;
			glScissor(x, y, w, h);
		}
		else
		{
			glDisable(GL_SCISSOR_TEST);
			// GL requires you to reset the scissor when disabling
			w = mActiveViewport->getActualWidth();
			h = mActiveViewport->getActualHeight();
			x = mActiveViewport->getActualLeft();
			if (flipping)
				y = mActiveViewport->getActualTop();
			else
				y = targetHeight - mActiveViewport->getActualTop() - h;
			glScissor(x, y, w, h);
		}
	}
	//---------------------------------------------------------------------
	void GLRenderSystem::clearFrameBuffer(unsigned int buffers, 
		const ColourValue& colour, Real depth, unsigned short stencil)
	{

		bool colourMask = !mColourWrite[0] || !mColourWrite[1] 
		|| !mColourWrite[2] || !mColourWrite[3]; 

		GLbitfield flags = 0;
		if (buffers & FBT_COLOUR)
		{
			flags |= GL_COLOR_BUFFER_BIT;
			// Enable buffer for writing if it isn't
			if (colourMask)
			{
				glColorMask(true, true, true, true);
			}
			glClearColor(colour.r, colour.g, colour.b, colour.a);
		}
		if (buffers & FBT_DEPTH)
		{
			flags |= GL_DEPTH_BUFFER_BIT;
			// Enable buffer for writing if it isn't
			if (!mDepthWrite)
			{
				glDepthMask( GL_TRUE );
			}
			glClearDepth(depth);
		}
		if (buffers & FBT_STENCIL)
		{
			flags |= GL_STENCIL_BUFFER_BIT;
			// Enable buffer for writing if it isn't
			glStencilMask(0xFFFFFFFF);

			glClearStencil(stencil);
		}

		// Should be enable scissor test due the clear region is
		// relied on scissor box bounds.
		GLboolean scissorTestEnabled = glIsEnabled(GL_SCISSOR_TEST);
		if (!scissorTestEnabled)
		{
			glEnable(GL_SCISSOR_TEST);
		}

		// Sets the scissor box as same as viewport
		GLint viewport[4], scissor[4];
		glGetIntegerv(GL_VIEWPORT, viewport);
		glGetIntegerv(GL_SCISSOR_BOX, scissor);
		bool scissorBoxDifference =
			viewport[0] != scissor[0] || viewport[1] != scissor[1] ||
			viewport[2] != scissor[2] || viewport[3] != scissor[3];
		if (scissorBoxDifference)
		{
			glScissor(viewport[0], viewport[1], viewport[2], viewport[3]);
		}

		// Clear buffers
		glClear(flags);

		// Restore scissor box
		if (scissorBoxDifference)
		{
			glScissor(scissor[0], scissor[1], scissor[2], scissor[3]);
		}
		// Restore scissor test
		if (!scissorTestEnabled)
		{
			glDisable(GL_SCISSOR_TEST);
		}

		// Reset buffer write state
		if (!mDepthWrite && (buffers & FBT_DEPTH))
		{
			glDepthMask( GL_FALSE );
		}
		if (colourMask && (buffers & FBT_COLOUR))
		{
			glColorMask(mColourWrite[0], mColourWrite[1], mColourWrite[2], mColourWrite[3]);
		}
		if (buffers & FBT_STENCIL)
		{
			glStencilMask(mStencilMask);
		}

	}
	// ------------------------------------------------------------------
	void GLRenderSystem::_makeProjectionMatrix(Real left, Real right, 
		Real bottom, Real top, Real nearPlane, Real farPlane, Matrix4& dest, 
		bool forGpuProgram)
	{
		Real width = right - left;
		Real height = top - bottom;
		Real q, qn;
		if (farPlane == 0)
		{
			// Infinite far plane
			q = Frustum::INFINITE_FAR_PLANE_ADJUST - 1;
			qn = nearPlane * (Frustum::INFINITE_FAR_PLANE_ADJUST - 2);
		}
		else
		{
			q = -(farPlane + nearPlane) / (farPlane - nearPlane);
			qn = -2 * (farPlane * nearPlane) / (farPlane - nearPlane);
		}
		dest = Matrix4::ZERO;
		dest[0][0] = 2 * nearPlane / width;
		dest[0][2] = (right+left) / width;
		dest[1][1] = 2 * nearPlane / height;
		dest[1][2] = (top+bottom) / height;
		dest[2][2] = q;
		dest[2][3] = qn;
		dest[3][2] = -1;
	}
	//---------------------------------------------------------------------
	HardwareOcclusionQuery* GLRenderSystem::createHardwareOcclusionQuery(void)
	{
		GLHardwareOcclusionQuery* ret = new GLHardwareOcclusionQuery(); 
		mHwOcclusionQueries.push_back(ret);
		return ret;
	}
	//---------------------------------------------------------------------
	Real GLRenderSystem::getHorizontalTexelOffset(void)
	{
		// No offset in GL
		return 0.0f;
	}
	//---------------------------------------------------------------------
	Real GLRenderSystem::getVerticalTexelOffset(void)
	{
		// No offset in GL
		return 0.0f;
	}
	//---------------------------------------------------------------------
	void GLRenderSystem::_applyObliqueDepthProjection(Matrix4& matrix, const Plane& plane, 
		bool forGpuProgram)
	{
		// Thanks to Eric Lenyel for posting this calculation at www.terathon.com

		// Calculate the clip-space corner point opposite the clipping plane
		// as (sgn(clipPlane.x), sgn(clipPlane.y), 1, 1) and
		// transform it into camera space by multiplying it
		// by the inverse of the projection matrix

		Vector4 q;
		q.x = (Math::Sign(plane.normal.x) + matrix[0][2]) / matrix[0][0];
		q.y = (Math::Sign(plane.normal.y) + matrix[1][2]) / matrix[1][1];
		q.z = -1.0F;
		q.w = (1.0F + matrix[2][2]) / matrix[2][3];

		// Calculate the scaled plane vector
		Vector4 clipPlane4d(plane.normal.x, plane.normal.y, plane.normal.z, plane.d);
		Vector4 c = clipPlane4d * (2.0F / (clipPlane4d.dotProduct(q)));

		// Replace the third row of the projection matrix
		matrix[2][0] = c.x;
		matrix[2][1] = c.y;
		matrix[2][2] = c.z + 1.0F;
		matrix[2][3] = c.w; 
	}
	//---------------------------------------------------------------------
	void GLRenderSystem::_oneTimeContextInitialization()
	{
		if (GLEW_VERSION_1_2)
		{
		// Set nicer lighting model -- d3d9 has this by default
		glLightModeli(GL_LIGHT_MODEL_COLOR_CONTROL, GL_SEPARATE_SPECULAR_COLOR);
		glLightModeli(GL_LIGHT_MODEL_LOCAL_VIEWER, 1);        
		}
		if (GLEW_VERSION_1_4)
		{
		glEnable(GL_COLOR_SUM);
		glDisable(GL_DITHER);
		}

		// Check for FSAA
		// Enable the extension if it was enabled by the GLSupport
		if (mGLSupport->checkExtension("GL_ARB_multisample"))
		{
			int fsaa_active = false;
			glGetIntegerv(GL_SAMPLE_BUFFERS_ARB,(GLint*)&fsaa_active);
			if(fsaa_active)
			{
				glEnable(GL_MULTISAMPLE_ARB);
				LogManager::getSingleton().logMessage("Using FSAA from GL_ARB_multisample extension.");
			}            
		}
	}
	//---------------------------------------------------------------------
	void GLRenderSystem::_switchContext(GLContext *context)
	{
		// Unbind GPU programs and rebind to new context later, because
		// scene manager treat render system as ONE 'context' ONLY, and it
		// cached the GPU programs using state.
		if (mCurrentVertexProgram)
			mCurrentVertexProgram->unbindProgram();
		if (mCurrentGeometryProgram)
			mCurrentGeometryProgram->unbindProgram();
		if (mCurrentFragmentProgram)
			mCurrentFragmentProgram->unbindProgram();

<<<<<<< HEAD
		// It's ready for switching
=======
		// Disable lights
		for (unsigned short i = 0; i < mCurrentLights; ++i)
		{
			setGLLight(i, NULL);
			mLights[i] = NULL;
		}
		mCurrentLights = 0;

		// Disable textures
		_disableTextureUnitsFrom(0);

		// It's ready to switching
>>>>>>> c5a7f7a0
		if (mCurrentContext)
			mCurrentContext->endCurrent();
		mCurrentContext = context;
		mCurrentContext->setCurrent();

		// Check if the context has already done one-time initialisation
		if(!mCurrentContext->getInitialized()) 
		{
			_oneTimeContextInitialization();
			mCurrentContext->setInitialized();
		}

		// Rebind GPU programs to new context
		if (mCurrentVertexProgram)
			mCurrentVertexProgram->bindProgram();
		if (mCurrentGeometryProgram)
			mCurrentGeometryProgram->bindProgram();
		if (mCurrentFragmentProgram)
			mCurrentFragmentProgram->bindProgram();

		// Must reset depth/colour write mask to according with user desired, otherwise,
		// clearFrameBuffer would be wrong because the value we are recorded may be
		// difference with the really state stored in GL context.
		glDepthMask(mDepthWrite);
		glColorMask(mColourWrite[0], mColourWrite[1], mColourWrite[2], mColourWrite[3]);
		glStencilMask(mStencilMask);

	}
	//---------------------------------------------------------------------
	void GLRenderSystem::_setRenderTarget(RenderTarget *target)
	{
		// Unbind frame buffer object
		if(mActiveRenderTarget)
			mRTTManager->unbind(mActiveRenderTarget);

		mActiveRenderTarget = target;

		// Switch context if different from current one
		GLContext *newContext = 0;
		target->getCustomAttribute("GLCONTEXT", &newContext);
		if(newContext && mCurrentContext != newContext) 
		{
			_switchContext(newContext);
		}

		// Bind frame buffer object
		mRTTManager->bind(target);

		if (GLEW_EXT_framebuffer_sRGB)
		{
		// Enable / disable sRGB states
		if (target->isHardwareGammaEnabled())
		{
			glEnable(GL_FRAMEBUFFER_SRGB_EXT);
			
			// Note: could test GL_FRAMEBUFFER_SRGB_CAPABLE_EXT here before
			// enabling, but GL spec says incapable surfaces ignore the setting
			// anyway. We test the capability to enable isHardwareGammaEnabled.
		}
		else
		{
			glDisable(GL_FRAMEBUFFER_SRGB_EXT);
		}
	}
	}
	//---------------------------------------------------------------------
	void GLRenderSystem::_unregisterContext(GLContext *context)
	{
		if(mCurrentContext == context) {
			// Change the context to something else so that a valid context
			// remains active. When this is the main context being unregistered,
			// we set the main context to 0.
			if(mCurrentContext != mMainContext) {
				_switchContext(mMainContext);
			} else {
				/// No contexts remain
				mCurrentContext->endCurrent();
				mCurrentContext = 0;
				mMainContext = 0;
			}
		}
	}
	//---------------------------------------------------------------------
	Real GLRenderSystem::getMinimumDepthInputValue(void)
	{
		// Range [-1.0f, 1.0f]
		return -1.0f;
	}
	//---------------------------------------------------------------------
	Real GLRenderSystem::getMaximumDepthInputValue(void)
	{
		// Range [-1.0f, 1.0f]
		return 1.0f;
	}
	//---------------------------------------------------------------------
	void GLRenderSystem::registerThread()
	{
		OGRE_LOCK_MUTEX(mThreadInitMutex)
		// This is only valid once we've created the main context
		if (!mMainContext)
		{
			OGRE_EXCEPT(Exception::ERR_INVALIDPARAMS, 
				"Cannot register a background thread before the main context "
				"has been created.", 
				"GLRenderSystem::registerThread");
		}

		// Create a new context for this thread. Cloning from the main context
		// will ensure that resources are shared with the main context
		// We want a separate context so that we can safely create GL
		// objects in parallel with the main thread
		GLContext* newContext = mMainContext->clone();
		mBackgroundContextList.push_back(newContext);

		// Bind this new context to this thread. 
		newContext->setCurrent();

		_oneTimeContextInitialization();
		newContext->setInitialized();


	}
	//---------------------------------------------------------------------
	void GLRenderSystem::unregisterThread()
	{
		// nothing to do here?
		// Don't need to worry about active context, just make sure we delete
		// on shutdown.

	}
	//---------------------------------------------------------------------
	void GLRenderSystem::preExtraThreadsStarted()
	{
		OGRE_LOCK_MUTEX(mThreadInitMutex)
		// free context, we'll need this to share lists
		mCurrentContext->endCurrent();
	}
	//---------------------------------------------------------------------
	void GLRenderSystem::postExtraThreadsStarted()
	{
		OGRE_LOCK_MUTEX(mThreadInitMutex)
		// reacquire context
		mCurrentContext->setCurrent();
	}
	//---------------------------------------------------------------------
	bool GLRenderSystem::activateGLTextureUnit(size_t unit)
	{
		if (mActiveTextureUnit != unit)
		{
			if (GLEW_VERSION_1_2 && unit < getCapabilities()->getNumTextureUnits())
			{
				glActiveTextureARB(GL_TEXTURE0 + unit);
				mActiveTextureUnit = unit;
				return true;
			}
			else if (!unit)
			{
				// always ok to use the first unit
				return true;
			}
			else
			{
				return false;
			}
		}
		else
		{
			return true;
		}
	}

	//---------------------------------------------------------------------
	unsigned int GLRenderSystem::getDisplayMonitorCount() const
	{
		return mGLSupport->getDisplayMonitorCount();
	}


}<|MERGE_RESOLUTION|>--- conflicted
+++ resolved
@@ -3381,9 +3381,6 @@
 		if (mCurrentFragmentProgram)
 			mCurrentFragmentProgram->unbindProgram();
 
-<<<<<<< HEAD
-		// It's ready for switching
-=======
 		// Disable lights
 		for (unsigned short i = 0; i < mCurrentLights; ++i)
 		{
@@ -3395,8 +3392,7 @@
 		// Disable textures
 		_disableTextureUnitsFrom(0);
 
-		// It's ready to switching
->>>>>>> c5a7f7a0
+		// It's ready for switching
 		if (mCurrentContext)
 			mCurrentContext->endCurrent();
 		mCurrentContext = context;
