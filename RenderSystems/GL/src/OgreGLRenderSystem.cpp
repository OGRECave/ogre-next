--- conflicted
+++ resolved
@@ -66,17 +66,10 @@
 namespace Ogre {
 
     // Callback function used when registering GLGpuPrograms
-<<<<<<< HEAD
-    GpuProgram* createGLArbGpuProgram(ResourceManager* creator, 
-        const String& name, ResourceHandle handle, 
-        const String& group, bool isManual, ManualResourceLoader* loader,
-        GpuProgramType gptype, const String& syntaxCode)
-=======
     GpuProgram* createGLArbGpuProgram(ResourceManager* creator,
                                       const String& name, ResourceHandle handle,
                                       const String& group, bool isManual, ManualResourceLoader* loader,
                                       GpuProgramType gptype, const String& syntaxCode)
->>>>>>> 83e497b5
     {
         GLArbGpuProgram* ret = new GLArbGpuProgram(
             creator, name, handle, group, isManual, loader);
@@ -85,17 +78,10 @@
         return ret;
     }
 
-<<<<<<< HEAD
-    GpuProgram* createGLGpuNvparseProgram(ResourceManager* creator, 
-        const String& name, ResourceHandle handle, 
-        const String& group, bool isManual, ManualResourceLoader* loader,
-        GpuProgramType gptype, const String& syntaxCode)
-=======
     GpuProgram* createGLGpuNvparseProgram(ResourceManager* creator,
                                           const String& name, ResourceHandle handle,
                                           const String& group, bool isManual, ManualResourceLoader* loader,
                                           GpuProgramType gptype, const String& syntaxCode)
->>>>>>> 83e497b5
     {
         GLGpuNvparseProgram* ret = new GLGpuNvparseProgram(
             creator, name, handle, group, isManual, loader);
@@ -104,17 +90,10 @@
         return ret;
     }
 
-<<<<<<< HEAD
-    GpuProgram* createGL_ATI_FS_GpuProgram(ResourceManager* creator, 
-        const String& name, ResourceHandle handle, 
-        const String& group, bool isManual, ManualResourceLoader* loader,
-        GpuProgramType gptype, const String& syntaxCode)
-=======
     GpuProgram* createGL_ATI_FS_GpuProgram(ResourceManager* creator,
                                            const String& name, ResourceHandle handle,
                                            const String& group, bool isManual, ManualResourceLoader* loader,
                                            GpuProgramType gptype, const String& syntaxCode)
->>>>>>> 83e497b5
     {
 
         ATI_FS_GLGpuProgram* ret = new ATI_FS_GLGpuProgram(
@@ -125,16 +104,12 @@
     }
 
     GLRenderSystem::GLRenderSystem()
-<<<<<<< HEAD
-        : mDepthWrite(true), mStencilWriteMask(0xFFFFFFFF), mHardwareBufferManager(0),
-=======
     :   mStopRendering(false),
         mFixedFunctionTextureUnits(0),
         mDepthWrite(true),
         mStencilWriteMask(0xFFFFFFFF),
         mUseAutoTextureMatrix(false),
         mHardwareBufferManager(0),
->>>>>>> 83e497b5
         mGpuProgramManager(0),
         mGLSLProgramFactory(0),
         mRTTManager(0),
@@ -152,86 +127,6 @@
         // Get our GLSupport
         mGLSupport = getGLSupport();
         mGLSupport->setStateCacheManager(mStateCacheManager);
-<<<<<<< HEAD
-
-        for( i=0; i<MAX_LIGHTS; i++ )
-            mLights[i] = NULL;
-
-        mWorldMatrix = Matrix4::IDENTITY;
-        mViewMatrix = Matrix4::IDENTITY;
-
-        initConfigOptions();
-
-        mColourWrite[0] = mColourWrite[1] = mColourWrite[2] = mColourWrite[3] = true;
-
-        for (i = 0; i < OGRE_MAX_TEXTURE_LAYERS; i++)
-        {
-            // Dummy value
-            mTextureCoordIndex[i] = 99;
-            mTextureTypes[i] = 0;
-        }
-
-        mActiveRenderTarget = 0;
-        mCurrentContext = 0;
-        mMainContext = 0;
-
-        mGLInitialised = false;
-
-        mCurrentLights = 0;
-        mMinFilter = FO_LINEAR;
-        mMipFilter = FO_POINT;
-        mCurrentVertexProgram = 0;
-        mCurrentGeometryProgram = 0;
-        mCurrentFragmentProgram = 0;
-
-    }
-
-    GLRenderSystem::~GLRenderSystem()
-    {
-        shutdown();
-
-        // Destroy render windows
-        RenderTargetMap::iterator i;
-        for (i = mRenderTargets.begin(); i != mRenderTargets.end(); ++i)
-        {
-            delete i->second;
-        }
-        mRenderTargets.clear();
-
-        delete mGLSupport;
-    }
-
-    const String& GLRenderSystem::getName(void) const
-    {
-        static String strName("OpenGL Rendering Subsystem");
-        return strName;
-    }
-
-    void GLRenderSystem::initConfigOptions(void)
-    {
-        mGLSupport->addConfig();
-    }
-
-    ConfigOptionMap& GLRenderSystem::getConfigOptions(void)
-    {
-        return mGLSupport->getConfigOptions();
-    }
-
-    void GLRenderSystem::setConfigOption(const String &name, const String &value)
-    {
-        mGLSupport->setConfigOption(name, value);
-    }
-
-    String GLRenderSystem::validateConfigOptions(void)
-    {
-        // XXX Return an error string if something is invalid
-        return mGLSupport->validateConfig();
-    }
-
-    RenderWindow* GLRenderSystem::_initialise(bool autoCreateWindow, const String& windowTitle)
-    {
-        mGLSupport->start();
-=======
 
         for( i=0; i<MAX_LIGHTS; i++ )
             mLights[i] = NULL;
@@ -1407,8 +1302,8 @@
         unsigned short num = 0;
         for (i = lights.begin(); i != iend && num < limit; ++i, ++num)
         {
-            setGLLight(num, *i);
-            mLights[num] = *i;
+            setGLLight(num, i->light);
+            mLights[num] = i->light;
         }
         // Disable extra lights
         for (; num < mCurrentLights; ++num)
@@ -1424,7 +1319,7 @@
         glPopMatrix();
     }
 
-    void GLRenderSystem::setGLLight(size_t index, Light* lt)
+    void GLRenderSystem::setGLLight(size_t index, const Light* lt)
     {
         GLenum gl_index = GL_LIGHT0 + index;
 
@@ -2171,7 +2066,7 @@
         {
             if (mLights[i] != NULL)
             {
-                Light* lt = mLights[i];
+                const Light* lt = mLights[i];
                 setGLLightPositionDirection(lt, GL_LIGHT0 + i);
             }
         }
@@ -2180,13 +2075,8 @@
     //-----------------------------------------------------------------------------
     void GLRenderSystem::_beginFrame(void)
     {
-        if (!mActiveViewport)
-            OGRE_EXCEPT(Exception::ERR_INVALID_STATE,
-                        "Cannot begin frame - no viewport selected.",
-                        "GLRenderSystem::_beginFrame");
-
         // Activate the viewport clipping
-        mStateCacheManager->setEnabled(GL_SCISSOR_TEST, true);
+        mStateCacheManager->setEnabled(GL_SCISSOR_TEST);
     }
 
     //-----------------------------------------------------------------------------
@@ -2914,12 +2804,12 @@
         mStateCacheManager->activateGLTextureUnit(0);
     }
     //---------------------------------------------------------------------
-    void GLRenderSystem::setGLLightPositionDirection(Light* lt, GLenum lightindex)
+    void GLRenderSystem::setGLLightPositionDirection(const Light* lt, GLenum lightindex)
     {
         // Set position / direction
         Vector4 vec;
         // Use general 4D vector which is the same as GL's approach
-        vec = lt->getAs4DVector(true);
+        vec = lt->getAs4DVector();
 
         // Must convert to float*
         float tmp[4] = {static_cast<float>(vec.x),
@@ -3340,7 +3230,6 @@
             clipPlane[1] = plane.normal.y;
             clipPlane[2] = plane.normal.z;
             clipPlane[3] = plane.d;
->>>>>>> 83e497b5
 
             glClipPlane(clipPlaneId, clipPlane);
             mStateCacheManager->setEnabled(clipPlaneId, true);
@@ -3352,54 +3241,6 @@
             mStateCacheManager->setEnabled(static_cast<GLenum>(GL_CLIP_PLANE0 + i), false);
         }
 
-<<<<<<< HEAD
-        // Create the texture manager        
-        mTextureManager = new GLTextureManager(*mGLSupport); 
-
-        RenderWindow* autoWindow = mGLSupport->createWindow(autoCreateWindow, this, windowTitle);
-
-        RenderSystem::_initialise(autoCreateWindow, windowTitle);
-
-        return autoWindow;
-    }
-
-    RenderSystemCapabilities* GLRenderSystem::createRenderSystemCapabilities() const
-    {
-        RenderSystemCapabilities* rsc = new RenderSystemCapabilities();
-
-        rsc->setCategoryRelevant(CAPS_CATEGORY_GL, true);
-        rsc->setDriverVersion(mDriverVersion);
-        const char* deviceName = (const char*)glGetString(GL_RENDERER);
-        const char* vendorName = (const char*)glGetString(GL_VENDOR);
-        rsc->setDeviceName(deviceName);
-        rsc->setRenderSystemName(getName());
-
-        // determine vendor
-        if (strstr(vendorName, "NVIDIA"))
-            rsc->setVendor(GPU_NVIDIA);
-        else if (strstr(vendorName, "ATI"))
-            rsc->setVendor(GPU_AMD);
-        else if (strstr(vendorName, "AMD"))
-            rsc->setVendor(GPU_AMD);
-        else if (strstr(vendorName, "Intel"))
-            rsc->setVendor(GPU_INTEL);
-        else if (strstr(vendorName, "S3"))
-            rsc->setVendor(GPU_S3);
-        else if (strstr(vendorName, "Matrox"))
-            rsc->setVendor(GPU_MATROX);
-        else if (strstr(vendorName, "3DLabs"))
-            rsc->setVendor(GPU_3DLABS);
-        else if (strstr(vendorName, "SiS"))
-            rsc->setVendor(GPU_SIS);
-        else
-            rsc->setVendor(GPU_UNKNOWN);
-
-        if(mEnableFixedPipeline)
-        {
-            // Supports fixed-function
-            rsc->setCapability(RSC_FIXED_FUNCTION);
-        }   
-=======
         // restore matrices
         glPopMatrix();
     }
@@ -3413,285 +3254,9 @@
         size_t targetHeight = mActiveRenderTarget->getHeight();
         // Calculate the "lower-left" corner of the viewport
         GLsizei x = 0, y = 0, w = 0, h = 0;
->>>>>>> 83e497b5
 
         if (enabled)
         {
-<<<<<<< HEAD
-            bool disableAutoMip = false;
-#if OGRE_PLATFORM == OGRE_PLATFORM_APPLE || OGRE_PLATFORM == OGRE_PLATFORM_LINUX
-            // Apple & Linux ATI drivers have faults in hardware mipmap generation
-            if (rsc->getVendor() == GPU_AMD)
-                disableAutoMip = true;
-#endif
-            // The Intel 915G frequently corrupts textures when using hardware mip generation
-            // I'm not currently sure how many generations of hardware this affects, 
-            // so for now, be safe.
-            if (rsc->getVendor() == GPU_INTEL)
-                disableAutoMip = true;
-
-            // SiS chipsets also seem to have problems with this
-            if (rsc->getVendor() == GPU_SIS)
-                disableAutoMip = true;
-
-            if (!disableAutoMip)
-                rsc->setCapability(RSC_AUTOMIPMAP);
-        }
-
-        // Check for blending support
-        if(GLEW_VERSION_1_3 || 
-            GLEW_ARB_texture_env_combine || 
-            GLEW_EXT_texture_env_combine)
-        {
-            rsc->setCapability(RSC_BLENDING);
-        }
-
-        // Check for Multitexturing support and set number of texture units
-        if(GLEW_VERSION_1_3 || 
-            GLEW_ARB_multitexture)
-        {
-            GLint units;
-            glGetIntegerv( GL_MAX_TEXTURE_UNITS, &units );
-
-            if (GLEW_ARB_fragment_program)
-            {
-                // Also check GL_MAX_TEXTURE_IMAGE_UNITS_ARB since NV at least
-                // only increased this on the FX/6x00 series
-                GLint arbUnits;
-                glGetIntegerv( GL_MAX_TEXTURE_IMAGE_UNITS_ARB, &arbUnits );
-                if (arbUnits > units)
-                    units = arbUnits;
-            }
-            rsc->setNumTextureUnits(std::min<ushort>(16, units));
-        }
-        else
-        {
-            // If no multitexture support then set one texture unit
-            rsc->setNumTextureUnits(1);
-        }
-
-        // Check for Anisotropy support
-        if(GLEW_EXT_texture_filter_anisotropic)
-        {
-            rsc->setCapability(RSC_ANISOTROPY);
-        }
-
-        // Check for DOT3 support
-        if(GLEW_VERSION_1_3 ||
-            GLEW_ARB_texture_env_dot3 ||
-            GLEW_EXT_texture_env_dot3)
-        {
-            rsc->setCapability(RSC_DOT3);
-        }
-
-        // Check for cube mapping
-        if(GLEW_VERSION_1_3 || 
-            GLEW_ARB_texture_cube_map ||
-            GLEW_EXT_texture_cube_map)
-        {
-            rsc->setCapability(RSC_CUBEMAPPING);
-        }
-
-
-        // Point sprites
-        if (GLEW_VERSION_2_0 || GLEW_ARB_point_sprite)
-        {
-            rsc->setCapability(RSC_POINT_SPRITES);
-        }
-        // Check for point parameters
-        if (GLEW_VERSION_1_4)
-        {
-            rsc->setCapability(RSC_POINT_EXTENDED_PARAMETERS);
-        }
-        if (GLEW_ARB_point_parameters)
-        {
-            rsc->setCapability(RSC_POINT_EXTENDED_PARAMETERS_ARB);
-        }
-        if (GLEW_EXT_point_parameters)
-        {
-            rsc->setCapability(RSC_POINT_EXTENDED_PARAMETERS_EXT);
-        }
-
-        // Check for hardware stencil support and set bit depth
-        GLint stencil;
-        glGetIntegerv(GL_STENCIL_BITS,&stencil);
-
-        if(stencil)
-        {
-            rsc->setCapability(RSC_HWSTENCIL);
-            rsc->setStencilBufferBitDepth(stencil);
-        }
-
-
-        if(GLEW_VERSION_1_5 || GLEW_ARB_vertex_buffer_object)
-        {
-            if (!GLEW_ARB_vertex_buffer_object)
-            {
-                rsc->setCapability(RSC_GL1_5_NOVBO);
-            }
-            rsc->setCapability(RSC_VBO);
-        }
-
-        if(GLEW_ARB_vertex_program)
-        {
-            rsc->setCapability(RSC_VERTEX_PROGRAM);
-
-            // Vertex Program Properties
-            rsc->setVertexProgramConstantBoolCount(0);
-            rsc->setVertexProgramConstantIntCount(0);
-
-            GLint floatConstantCount;
-            glGetProgramivARB(GL_VERTEX_PROGRAM_ARB, GL_MAX_PROGRAM_LOCAL_PARAMETERS_ARB, &floatConstantCount);
-            rsc->setVertexProgramConstantFloatCount(floatConstantCount);
-
-            rsc->addShaderProfile("arbvp1");
-            if (GLEW_NV_vertex_program2_option)
-            {
-                rsc->addShaderProfile("vp30");
-            }
-
-            if (GLEW_NV_vertex_program3)
-            {
-                rsc->addShaderProfile("vp40");
-            }
-
-            if (GLEW_NV_vertex_program4)
-            {
-                rsc->addShaderProfile("gp4vp");
-                rsc->addShaderProfile("gpu_vp");
-            }
-        }
-
-        if (GLEW_NV_register_combiners2 &&
-            GLEW_NV_texture_shader)
-        {
-            rsc->setCapability(RSC_FRAGMENT_PROGRAM);
-            rsc->addShaderProfile("fp20");
-        }
-
-        // NFZ - check for ATI fragment shader support
-        if (GLEW_ATI_fragment_shader)
-        {
-            rsc->setCapability(RSC_FRAGMENT_PROGRAM);
-            // no boolean params allowed
-            rsc->setFragmentProgramConstantBoolCount(0);
-            // no integer params allowed
-            rsc->setFragmentProgramConstantIntCount(0);
-
-            // only 8 Vector4 constant floats supported
-            rsc->setFragmentProgramConstantFloatCount(8);
-
-            rsc->addShaderProfile("ps_1_4");
-            rsc->addShaderProfile("ps_1_3");
-            rsc->addShaderProfile("ps_1_2");
-            rsc->addShaderProfile("ps_1_1");
-        }
-
-        if (GLEW_ARB_fragment_program)
-        {
-            rsc->setCapability(RSC_FRAGMENT_PROGRAM);
-
-            // Fragment Program Properties
-            rsc->setFragmentProgramConstantBoolCount(0);
-            rsc->setFragmentProgramConstantIntCount(0);
-
-            GLint floatConstantCount;
-            glGetProgramivARB(GL_FRAGMENT_PROGRAM_ARB, GL_MAX_PROGRAM_LOCAL_PARAMETERS_ARB, &floatConstantCount);
-            rsc->setFragmentProgramConstantFloatCount(floatConstantCount);
-
-            rsc->addShaderProfile("arbfp1");
-            if (GLEW_NV_fragment_program_option)
-            {
-                rsc->addShaderProfile("fp30");
-            }
-
-            if (GLEW_NV_fragment_program2)
-            {
-                rsc->addShaderProfile("fp40");
-            }        
-
-            if (GLEW_NV_fragment_program4)
-            {
-                rsc->addShaderProfile("gp4fp");
-                rsc->addShaderProfile("gpu_fp");
-            }
-        }
-
-        // NFZ - Check if GLSL is supported
-        if ( GLEW_VERSION_2_0 || 
-            (GLEW_ARB_shading_language_100 &&
-            GLEW_ARB_shader_objects &&
-            GLEW_ARB_fragment_shader &&
-            GLEW_ARB_vertex_shader) )
-        {
-            rsc->addShaderProfile("glsl");
-        }
-
-        // Check if geometry shaders are supported
-        if (GLEW_VERSION_2_0 &&
-            GLEW_EXT_geometry_shader4)
-        {
-            rsc->setCapability(RSC_GEOMETRY_PROGRAM);
-            rsc->addShaderProfile("nvgp4");
-
-            //Also add the CG profiles
-            rsc->addShaderProfile("gpu_gp");
-            rsc->addShaderProfile("gp4gp");
-
-            rsc->setGeometryProgramConstantBoolCount(0);
-            rsc->setGeometryProgramConstantIntCount(0);
-
-            GLint floatConstantCount = 0;
-            glGetIntegerv(GL_MAX_GEOMETRY_UNIFORM_COMPONENTS_EXT, &floatConstantCount);
-            rsc->setGeometryProgramConstantFloatCount(floatConstantCount);
-
-            GLint maxOutputVertices;
-            glGetIntegerv(GL_MAX_GEOMETRY_OUTPUT_VERTICES_EXT,&maxOutputVertices);
-            rsc->setGeometryProgramNumOutputVertices(maxOutputVertices);
-        }
-        
-        if (mGLSupport->checkExtension("GL_ARB_get_program_binary"))
-        {
-            // states 3.0 here: http://developer.download.nvidia.com/opengl/specs/GL_ARB_get_program_binary.txt
-            // but not here: http://www.opengl.org/sdk/docs/man4/xhtml/glGetProgramBinary.xml
-            // and here states 4.1: http://www.geeks3d.com/20100727/opengl-4-1-allows-the-use-of-binary-shaders/
-            GLint formats;
-            glGetIntegerv(GL_NUM_PROGRAM_BINARY_FORMATS, &formats);
-
-            if(formats > 0)
-                rsc->setCapability(RSC_CAN_GET_COMPILED_SHADER_BUFFER);
-        }
-
-        if (GLEW_VERSION_3_3 || GLEW_ARB_instanced_arrays)
-        {
-            // states 3.3 here: http://www.opengl.org/sdk/docs/man3/xhtml/glVertexAttribDivisor.xml
-            rsc->setCapability(RSC_VERTEX_BUFFER_INSTANCE_DATA);
-        }
-
-        //Check if render to vertex buffer (transform feedback in OpenGL)
-        if (GLEW_VERSION_2_0 && 
-            GLEW_NV_transform_feedback)
-        {
-            rsc->setCapability(RSC_HWRENDER_TO_VERTEX_BUFFER);
-        }
-
-        // Check for texture compression
-        if(GLEW_VERSION_1_3 || GLEW_ARB_texture_compression)
-        {   
-            rsc->setCapability(RSC_TEXTURE_COMPRESSION);
-         
-            // Check for dxt compression
-            if(GLEW_EXT_texture_compression_s3tc)
-            {
-#if defined(__APPLE__) && defined(__PPC__)
-            // Apple on ATI & PPC has errors in DXT
-            if (mGLSupport->getGLVendor().find("ATI") == std::string::npos)
-#endif
-                    rsc->setCapability(RSC_TEXTURE_COMPRESSION_DXT);
-            }
-            // Check for vtc compression
-            if(GLEW_NV_texture_compression_vtc)
-=======
             mStateCacheManager->setEnabled(GL_SCISSOR_TEST, true);
             // NB GL uses width / height rather than right / bottom
             x = left;
@@ -3737,1713 +3302,19 @@
             flags |= GL_COLOR_BUFFER_BIT;
             // Enable buffer for writing if it isn't
             if (colourMask)
->>>>>>> 83e497b5
             {
                 mStateCacheManager->setColourMask(true, true, true, true);
             }
             mStateCacheManager->setClearColour(colour.r, colour.g, colour.b, colour.a);
         }
-<<<<<<< HEAD
-
-        // Scissor test is standard in GL 1.2 (is it emulated on some cards though?)
-        rsc->setCapability(RSC_SCISSOR_TEST);
-        // As are user clipping planes
-        rsc->setCapability(RSC_USER_CLIP_PLANES);
-
-        // 2-sided stencil?
-        if (GLEW_VERSION_2_0 || GLEW_EXT_stencil_two_side)
-        {
-            rsc->setCapability(RSC_TWO_SIDED_STENCIL);
-        }
-        // stencil wrapping?
-        if (GLEW_VERSION_1_4 || GLEW_EXT_stencil_wrap)
-        {
-            rsc->setCapability(RSC_STENCIL_WRAP);
-        }
-
-        // Check for hardware occlusion support
-        if(GLEW_VERSION_1_5 || GLEW_ARB_occlusion_query)
-        {
-            // Some buggy driver claim that it is GL 1.5 compliant and
-            // not support ARB_occlusion_query
-            if (!GLEW_ARB_occlusion_query)
-            {
-                rsc->setCapability(RSC_GL1_5_NOHWOCCLUSION);
-            }
-
-            rsc->setCapability(RSC_HWOCCLUSION);
-        }
-        else if (GLEW_NV_occlusion_query)
-        {
-            // Support NV extension too for old hardware
-            rsc->setCapability(RSC_HWOCCLUSION);
-        }
-
-        // UBYTE4 always supported
-        rsc->setCapability(RSC_VERTEX_FORMAT_UBYTE4);
-
-        // Infinite far plane always supported
-        rsc->setCapability(RSC_INFINITE_FAR_PLANE);
-
-        // Check for non-power-of-2 texture support
-        if(GLEW_ARB_texture_non_power_of_two)
-        {
-            rsc->setCapability(RSC_NON_POWER_OF_2_TEXTURES);
-        }
-
-        // Check for Float textures
-        if(GLEW_ATI_texture_float || GLEW_ARB_texture_float)
-        {
-            rsc->setCapability(RSC_TEXTURE_FLOAT);
-        }
-
-        // 3D textures should be supported by GL 1.2, which is our minimum version
-        rsc->setCapability(RSC_TEXTURE_1D);         
-        rsc->setCapability(RSC_TEXTURE_3D);
-
-        // Check for framebuffer object extension
-        if(GLEW_EXT_framebuffer_object)
-        {
-            // Probe number of draw buffers
-            // Only makes sense with FBO support, so probe here
-            if(GLEW_VERSION_2_0 || 
-                GLEW_ARB_draw_buffers ||
-                GLEW_ATI_draw_buffers)
-            {
-                GLint buffers;
-                glGetIntegerv(GL_MAX_DRAW_BUFFERS_ARB, &buffers);
-                rsc->setNumMultiRenderTargets(std::min<int>(buffers, (GLint)OGRE_MAX_MULTIPLE_RENDER_TARGETS));
-                rsc->setCapability(RSC_MRT_DIFFERENT_BIT_DEPTHS);
-                if(!GLEW_VERSION_2_0)
-                {
-                    // Before GL version 2.0, we need to get one of the extensions
-                    if(GLEW_ARB_draw_buffers)
-                        rsc->setCapability(RSC_FBO_ARB);
-                    if(GLEW_ATI_draw_buffers)
-                        rsc->setCapability(RSC_FBO_ATI);
-                }
-                // Set FBO flag for all 3 'subtypes'
-                rsc->setCapability(RSC_FBO);
-
-            }
-            rsc->setCapability(RSC_HWRENDER_TO_TEXTURE);
-        }
-
-        // Check GLSupport for PBuffer support
-        if(mGLSupport->supportsPBuffers())
-        {
-            // Use PBuffers
-            rsc->setCapability(RSC_HWRENDER_TO_TEXTURE);
-            rsc->setCapability(RSC_PBUFFER);
-        }
-
-        // Point size
-        if (GLEW_VERSION_1_4)
-        {
-            float ps;
-            glGetFloatv(GL_POINT_SIZE_MAX, &ps);
-            rsc->setMaxPointSize(ps);
-        }
-        else
-        {
-            GLint vSize[2];
-            glGetIntegerv(GL_POINT_SIZE_RANGE,vSize);
-            rsc->setMaxPointSize(vSize[1]);
-        }
-
-        // Vertex texture fetching
-        if (mGLSupport->checkExtension("GL_ARB_vertex_shader"))
-        {
-            GLint vUnits;
-            glGetIntegerv(GL_MAX_VERTEX_TEXTURE_IMAGE_UNITS_ARB, &vUnits);
-            rsc->setNumVertexTextureUnits(static_cast<ushort>(vUnits));
-            if (vUnits > 0)
-=======
         if (buffers & FBT_DEPTH)
         {
             flags |= GL_DEPTH_BUFFER_BIT;
             // Enable buffer for writing if it isn't
             if (!mDepthWrite)
->>>>>>> 83e497b5
             {
                 mStateCacheManager->setDepthMask( GL_TRUE );
             }
-<<<<<<< HEAD
-            // GL always shares vertex and fragment texture units (for now?)
-            rsc->setVertexTextureUnitsShared(true);
-        }
-
-        // Mipmap LOD biasing?
-        if (GLEW_VERSION_1_4 || GLEW_EXT_texture_lod_bias)
-        {
-            rsc->setCapability(RSC_MIPMAP_LOD_BIAS);
-        }
-
-        // Alpha to coverage?
-        if (mGLSupport->checkExtension("GL_ARB_multisample"))
-        {
-            // Alpha to coverage always 'supported' when MSAA is available
-            // although card may ignore it if it doesn't specifically support A2C
-            rsc->setCapability(RSC_ALPHA_TO_COVERAGE);
-        }
-
-        // Advanced blending operations
-        if(GLEW_VERSION_2_0)
-        {
-            rsc->setCapability(RSC_ADVANCED_BLEND_OPERATIONS);
-        }
-
-        return rsc;
-    }
-
-    void GLRenderSystem::initialiseFromRenderSystemCapabilities(RenderSystemCapabilities* caps, RenderTarget* primary)
-    {
-        if(caps->getRenderSystemName() != getName())
-        {
-            OGRE_EXCEPT(Exception::ERR_INVALIDPARAMS, 
-                "Trying to initialize GLRenderSystem from RenderSystemCapabilities that do not support OpenGL",
-                "GLRenderSystem::initialiseFromRenderSystemCapabilities");
-        }
-
-        // set texture the number of texture units
-        mFixedFunctionTextureUnits = caps->getNumTextureUnits();
-
-        //In GL there can be less fixed function texture units than general
-        //texture units. Get the minimum of the two.
-        if (caps->hasCapability(RSC_FRAGMENT_PROGRAM))
-        {
-            GLint maxTexCoords = 0;
-            glGetIntegerv(GL_MAX_TEXTURE_COORDS_ARB, &maxTexCoords);
-            if (mFixedFunctionTextureUnits > maxTexCoords)
-            {
-                mFixedFunctionTextureUnits = maxTexCoords;
-            }
-        }
-        
-        if(caps->hasCapability(RSC_GL1_5_NOVBO))
-        {
-            // Assign ARB functions same to GL 1.5 version since
-            // interface identical
-            glBindBufferARB = glBindBuffer;
-            glBufferDataARB = glBufferData;
-            glBufferSubDataARB = glBufferSubData;
-            glDeleteBuffersARB = glDeleteBuffers;
-            glGenBuffersARB = glGenBuffers;
-            glGetBufferParameterivARB = glGetBufferParameteriv;
-            glGetBufferPointervARB = glGetBufferPointerv;
-            glGetBufferSubDataARB = glGetBufferSubData;
-            glIsBufferARB = glIsBuffer;
-            glMapBufferARB = glMapBuffer;
-            glUnmapBufferARB = glUnmapBuffer;
-        }
-
-        if(caps->hasCapability(RSC_VBO))
-        {
-
-            mHardwareBufferManager = new GLHardwareBufferManager;
-        }
-        else
-        {
-            mHardwareBufferManager = new GLDefaultHardwareBufferManager;
-        }
-
-        // XXX Need to check for nv2 support and make a program manager for it
-        // XXX Probably nv1 as well for older cards
-        // GPU Program Manager setup
-        mGpuProgramManager = new GLGpuProgramManager();
-
-        if(caps->hasCapability(RSC_CAN_GET_COMPILED_SHADER_BUFFER))
-        {
-            mGpuProgramManager->setSaveMicrocodesToCache(true);
-        }
-
-        if(caps->hasCapability(RSC_VERTEX_PROGRAM))
-        {
-            if(caps->isShaderProfileSupported("arbvp1"))
-            {
-                mGpuProgramManager->registerProgramFactory("arbvp1", createGLArbGpuProgram);
-            }
-
-            if(caps->isShaderProfileSupported("vp30"))
-            {
-                mGpuProgramManager->registerProgramFactory("vp30", createGLArbGpuProgram);
-            }
-
-            if(caps->isShaderProfileSupported("vp40"))
-            {
-                mGpuProgramManager->registerProgramFactory("vp40", createGLArbGpuProgram);
-            }
-
-            if(caps->isShaderProfileSupported("gp4vp"))
-            {
-                mGpuProgramManager->registerProgramFactory("gp4vp", createGLArbGpuProgram);
-            }
-
-            if(caps->isShaderProfileSupported("gpu_vp"))
-            {
-                mGpuProgramManager->registerProgramFactory("gpu_vp", createGLArbGpuProgram);
-            }
-        }
-
-        if(caps->hasCapability(RSC_GEOMETRY_PROGRAM))
-        {
-            //TODO : Should these be createGLArbGpuProgram or createGLGpuNVparseProgram?
-            if(caps->isShaderProfileSupported("nvgp4"))
-            {
-                mGpuProgramManager->registerProgramFactory("nvgp4", createGLArbGpuProgram);
-            }
-            if(caps->isShaderProfileSupported("gp4gp"))
-            {
-                mGpuProgramManager->registerProgramFactory("gp4gp", createGLArbGpuProgram);
-            }
-            if(caps->isShaderProfileSupported("gpu_gp"))
-            {
-                mGpuProgramManager->registerProgramFactory("gpu_gp", createGLArbGpuProgram);
-            }
-        }
-
-        if(caps->hasCapability(RSC_FRAGMENT_PROGRAM))
-        {
-
-            if(caps->isShaderProfileSupported("fp20"))
-            {
-                mGpuProgramManager->registerProgramFactory("fp20", createGLGpuNvparseProgram);
-            }
-
-            if(caps->isShaderProfileSupported("ps_1_4"))
-            {
-                mGpuProgramManager->registerProgramFactory("ps_1_4", createGL_ATI_FS_GpuProgram);
-            }
-
-            if(caps->isShaderProfileSupported("ps_1_3"))
-            {
-                mGpuProgramManager->registerProgramFactory("ps_1_3", createGL_ATI_FS_GpuProgram);
-            }
-
-            if(caps->isShaderProfileSupported("ps_1_2"))
-            {
-                mGpuProgramManager->registerProgramFactory("ps_1_2", createGL_ATI_FS_GpuProgram);
-            }
-
-            if(caps->isShaderProfileSupported("ps_1_1"))
-            {
-                mGpuProgramManager->registerProgramFactory("ps_1_1", createGL_ATI_FS_GpuProgram);
-            }
-
-            if(caps->isShaderProfileSupported("arbfp1"))
-            {
-                mGpuProgramManager->registerProgramFactory("arbfp1", createGLArbGpuProgram);
-            }
-
-            if(caps->isShaderProfileSupported("fp40"))
-            {
-                mGpuProgramManager->registerProgramFactory("fp40", createGLArbGpuProgram);
-            }
-
-            if(caps->isShaderProfileSupported("fp30"))
-            {
-                mGpuProgramManager->registerProgramFactory("fp30", createGLArbGpuProgram);
-            }
-
-            if(caps->isShaderProfileSupported("gp4fp"))
-            {
-                mGpuProgramManager->registerProgramFactory("gp4fp", createGLArbGpuProgram);
-            }
-
-            if(caps->isShaderProfileSupported("gpu_fp"))
-            {
-                mGpuProgramManager->registerProgramFactory("gpu_fp", createGLArbGpuProgram);
-            }
-
-        }
-
-        if(caps->isShaderProfileSupported("glsl"))
-        {
-            // NFZ - check for GLSL vertex and fragment shader support successful
-            mGLSLProgramFactory = new GLSL::GLSLProgramFactory();
-            HighLevelGpuProgramManager::getSingleton().addFactory(mGLSLProgramFactory);
-            LogManager::getSingleton().logMessage("GLSL support detected");
-        }
-
-        if(caps->hasCapability(RSC_HWOCCLUSION))
-        {
-            if(caps->hasCapability(RSC_GL1_5_NOHWOCCLUSION))
-            {
-                // Assign ARB functions same to GL 1.5 version since
-                // interface identical
-                glBeginQueryARB = glBeginQuery;
-                glDeleteQueriesARB = glDeleteQueries;
-                glEndQueryARB = glEndQuery;
-                glGenQueriesARB = glGenQueries;
-                glGetQueryObjectivARB = glGetQueryObjectiv;
-                glGetQueryObjectuivARB = glGetQueryObjectuiv;
-                glGetQueryivARB = glGetQueryiv;
-                glIsQueryARB = glIsQuery;
-            }
-        }
-
-
-        /// Do this after extension function pointers are initialised as the extension
-        /// is used to probe further capabilities.
-        ConfigOptionMap::iterator cfi = getConfigOptions().find("RTT Preferred Mode");
-        // RTT Mode: 0 use whatever available, 1 use PBuffers, 2 force use copying
-        int rttMode = 0;
-        if (cfi != getConfigOptions().end())
-        {
-            if (cfi->second.currentValue == "PBuffer")
-            {
-                rttMode = 1;
-            }
-            else if (cfi->second.currentValue == "Copy")
-            {
-                rttMode = 2;
-            }
-        }
-
-
-
-
-        // Check for framebuffer object extension
-        if(caps->hasCapability(RSC_FBO) && rttMode < 1)
-        {
-            // Before GL version 2.0, we need to get one of the extensions
-            if(caps->hasCapability(RSC_FBO_ARB))
-                GLEW_GET_FUN(__glewDrawBuffers) = glDrawBuffersARB;
-            else if(caps->hasCapability(RSC_FBO_ATI))
-                GLEW_GET_FUN(__glewDrawBuffers) = glDrawBuffersATI;
-
-            if(caps->hasCapability(RSC_HWRENDER_TO_TEXTURE))
-            {
-                // Create FBO manager
-                LogManager::getSingleton().logMessage("GL: Using GL_EXT_framebuffer_object for rendering to textures (best)");
-                mRTTManager = new GLFBOManager(false);
-                caps->setCapability(RSC_RTT_SEPARATE_DEPTHBUFFER);
-
-                //TODO: Check if we're using OpenGL 3.0 and add RSC_RTT_DEPTHBUFFER_RESOLUTION_LESSEQUAL flag
-            }
-
-        }
-        else
-        {
-            // Check GLSupport for PBuffer support
-            if(caps->hasCapability(RSC_PBUFFER) && rttMode < 2)
-            {
-                if(caps->hasCapability(RSC_HWRENDER_TO_TEXTURE))
-                {
-                    // Use PBuffers
-                    mRTTManager = new GLPBRTTManager(mGLSupport, primary);
-                    LogManager::getSingleton().logMessage("GL: Using PBuffers for rendering to textures");
-
-                    //TODO: Depth buffer sharing in pbuffer is left unsupported
-                }
-            }
-            else
-            {
-                // No pbuffer support either -- fallback to simplest copying from framebuffer
-                mRTTManager = new GLCopyingRTTManager();
-                LogManager::getSingleton().logMessage("GL: Using framebuffer copy for rendering to textures (worst)");
-                LogManager::getSingleton().logMessage("GL: Warning: RenderTexture size is restricted to size of framebuffer. If you are on Linux, consider using GLX instead of SDL.");
-
-                //Copy method uses the main depth buffer but no other depth buffer
-                caps->setCapability(RSC_RTT_MAIN_DEPTHBUFFER_ATTACHABLE);
-                caps->setCapability(RSC_RTT_DEPTHBUFFER_RESOLUTION_LESSEQUAL);
-            }
-
-            // Downgrade number of simultaneous targets
-            caps->setNumMultiRenderTargets(1);
-        }
-
-
-        Log* defaultLog = LogManager::getSingleton().getDefaultLog();
-        if (defaultLog)
-        {
-            caps->log(defaultLog);
-        }
-
-        mGLInitialised = true;
-    }
-
-    void GLRenderSystem::reinitialise(void)
-    {
-        this->shutdown();
-        this->_initialise(true);
-    }
-
-    void GLRenderSystem::shutdown(void)
-    {
-        RenderSystem::shutdown();
-
-        // Deleting the GLSL program factory
-        if (mGLSLProgramFactory)
-        {
-            // Remove from manager safely
-            if (HighLevelGpuProgramManager::getSingletonPtr())
-                HighLevelGpuProgramManager::getSingleton().removeFactory(mGLSLProgramFactory);
-            delete mGLSLProgramFactory;
-            mGLSLProgramFactory = 0;
-        }
-
-        // Deleting the GPU program manager and hardware buffer manager.  Has to be done before the mGLSupport->stop().
-        delete mGpuProgramManager;
-        mGpuProgramManager = 0;
-
-        delete mHardwareBufferManager;
-        mHardwareBufferManager = 0;
-
-        delete mRTTManager;
-        mRTTManager = 0;
-
-        // Delete extra threads contexts
-        for (GLContextList::iterator i = mBackgroundContextList.begin(); 
-            i != mBackgroundContextList.end(); ++i)
-        {
-            GLContext* pCurContext = *i;
-
-            pCurContext->releaseContext();
-
-            delete pCurContext;
-        }
-        mBackgroundContextList.clear();
-
-        mGLSupport->stop();
-        mStopRendering = true;
-
-        delete mTextureManager;
-        mTextureManager = 0;
-
-        OGRE_DELETE mStateCacheManager;
-        mStateCacheManager = 0;
-
-        // There will be a new initial window and so forth, thus any call to test
-        //  some params will access an invalid pointer, so it is best to reset
-        //  the whole state.
-        mGLInitialised = 0;
-    }
-
-    void GLRenderSystem::setAmbientLight(float r, float g, float b)
-    {
-        mStateCacheManager->setLightAmbient(r, g, b);
-    }
-
-    void GLRenderSystem::setShadingType(ShadeOptions so)
-    {
-        // XXX Don't do this when using shader
-        switch(so)
-        {
-        case SO_FLAT:
-            mStateCacheManager->setShadeModel(GL_FLAT);
-            break;
-        default:
-            mStateCacheManager->setShadeModel(GL_SMOOTH);
-            break;
-        }
-    }
-
-    //---------------------------------------------------------------------
-    bool GLRenderSystem::_createRenderWindows(const RenderWindowDescriptionList& renderWindowDescriptions, 
-        RenderWindowList& createdWindows)
-    {       
-        // Call base render system method.
-        if (false == RenderSystem::_createRenderWindows(renderWindowDescriptions, createdWindows))
-            return false;
-
-        // Simply call _createRenderWindow in a loop.
-        for (size_t i = 0; i < renderWindowDescriptions.size(); ++i)
-        {
-            const RenderWindowDescription& curRenderWindowDescription = renderWindowDescriptions[i];            
-            RenderWindow* curWindow = NULL;
-
-            curWindow = _createRenderWindow(curRenderWindowDescription.name, 
-                curRenderWindowDescription.width, 
-                curRenderWindowDescription.height, 
-                curRenderWindowDescription.useFullScreen, 
-                &curRenderWindowDescription.miscParams);
-
-            createdWindows.push_back(curWindow);                                            
-        }
-                                
-        return true;
-    }
-    //---------------------------------------------------------------------
-    RenderWindow* GLRenderSystem::_createRenderWindow(const String &name, 
-        unsigned int width, unsigned int height, bool fullScreen,
-        const NameValuePairList *miscParams)
-    {
-        if (mRenderTargets.find(name) != mRenderTargets.end())
-        {
-            OGRE_EXCEPT(
-                Exception::ERR_INVALIDPARAMS, 
-                "Window with name '" + name + "' already exists",
-                "GLRenderSystem::_createRenderWindow" );
-        }
-        // Log a message
-        StringStream ss;
-        ss << "GLRenderSystem::_createRenderWindow \"" << name << "\", " <<
-            width << "x" << height << " ";
-        if(fullScreen)
-            ss << "fullscreen ";
-        else
-            ss << "windowed ";
-        if(miscParams)
-        {
-            ss << " miscParams: ";
-            NameValuePairList::const_iterator it;
-            for(it=miscParams->begin(); it!=miscParams->end(); ++it)
-            {
-                ss << it->first << "=" << it->second << " ";
-            }
-            LogManager::getSingleton().logMessage(ss.str());
-        }
-
-        // Create the window
-        RenderWindow* win = mGLSupport->newWindow(name, width, height, 
-            fullScreen, miscParams);
-
-        attachRenderTarget( *win );
-
-        if (!mGLInitialised) 
-        {
-            // set up glew and GLSupport
-            initialiseContext(win);
-
-            StringVector tokens = StringUtil::split(mGLSupport->getGLVersion(), ".");
-
-            if (!tokens.empty())
-            {
-                mDriverVersion.major = StringConverter::parseInt(tokens[0]);
-                if (tokens.size() > 1)
-                    mDriverVersion.minor = StringConverter::parseInt(tokens[1]);
-                if (tokens.size() > 2)
-                    mDriverVersion.release = StringConverter::parseInt(tokens[2]); 
-            }
-            mDriverVersion.build = 0;
-
-            const char* shadingLangVersion = (const char*)glGetString(GL_SHADING_LANGUAGE_VERSION);
-            tokens = StringUtil::split(shadingLangVersion, ". ");
-            mNativeShadingLanguageVersion = (StringConverter::parseUnsignedInt(tokens[0]) * 100) + StringConverter::parseUnsignedInt(tokens[1]);
-
-            // Initialise GL after the first window has been created
-            // TODO: fire this from emulation options, and don't duplicate Real and Current capabilities
-            mRealCapabilities = createRenderSystemCapabilities();
-
-            // use real capabilities if custom capabilities are not available
-            if(!mUseCustomCapabilities)
-                mCurrentCapabilities = mRealCapabilities;
-
-            fireEvent("RenderSystemCapabilitiesCreated");
-
-            initialiseFromRenderSystemCapabilities(mCurrentCapabilities, win);
-
-            // Initialise the main context
-            _oneTimeContextInitialization();
-            if(mCurrentContext)
-                mCurrentContext->setInitialized();
-        }
-
-        if( win->getDepthBufferPool() != DepthBuffer::POOL_NO_DEPTH )
-        {
-            //Unlike D3D9, OGL doesn't allow sharing the main depth buffer, so keep them separate.
-            //Only Copy does, but Copy means only one depth buffer...
-            GLContext *windowContext;
-            win->getCustomAttribute( GLRenderTexture::CustomAttributeString_GLCONTEXT, &windowContext );
-
-            GLDepthBuffer *depthBuffer = new GLDepthBuffer( DepthBuffer::POOL_DEFAULT, this,
-                                                            windowContext, 0, 0,
-                                                            win->getWidth(), win->getHeight(),
-                                                            win->getFSAA(), 0, true );
-
-            mDepthBufferPool[depthBuffer->getPoolId()].push_back( depthBuffer );
-
-            win->attachDepthBuffer( depthBuffer );
-        }
-
-        return win;
-    }
-    //---------------------------------------------------------------------
-    DepthBuffer* GLRenderSystem::_createDepthBufferFor( RenderTarget *renderTarget )
-    {
-        GLDepthBuffer *retVal = 0;
-
-        //Only FBO & pbuffer support different depth buffers, so everything
-        //else creates dummy (empty) containers
-        //retVal = mRTTManager->_createDepthBufferFor( renderTarget );
-        GLFrameBufferObject *fbo = 0;
-        renderTarget->getCustomAttribute(GLRenderTexture::CustomAttributeString_FBO, &fbo);
-
-        if( fbo )
-        {
-            //Presence of an FBO means the manager is an FBO Manager, that's why it's safe to downcast
-            //Find best depth & stencil format suited for the RT's format
-            GLuint depthFormat, stencilFormat;
-            static_cast<GLFBOManager*>(mRTTManager)->getBestDepthStencil( fbo->getFormat(),
-                                                                        &depthFormat, &stencilFormat );
-
-            GLRenderBuffer *depthBuffer = new GLRenderBuffer( depthFormat, fbo->getWidth(),
-                                                                fbo->getHeight(), fbo->getFSAA() );
-
-            GLRenderBuffer *stencilBuffer = depthBuffer;
-            if( depthFormat != GL_DEPTH24_STENCIL8_EXT && stencilFormat )
-            {
-                stencilBuffer = new GLRenderBuffer( stencilFormat, fbo->getWidth(),
-                                                    fbo->getHeight(), fbo->getFSAA() );
-            }
-
-            //No "custom-quality" multisample for now in GL
-            retVal = new GLDepthBuffer( 0, this, mCurrentContext, depthBuffer, stencilBuffer,
-                                        fbo->getWidth(), fbo->getHeight(), fbo->getFSAA(), 0, false );
-        }
-
-        return retVal;
-    }
-    //---------------------------------------------------------------------
-    void GLRenderSystem::_getDepthStencilFormatFor( GLenum internalColourFormat, GLenum *depthFormat,
-                                                    GLenum *stencilFormat )
-    {
-        mRTTManager->getBestDepthStencil( internalColourFormat, depthFormat, stencilFormat );
-    }
-
-    void GLRenderSystem::initialiseContext(RenderWindow* primary)
-    {
-        // Set main and current context
-        mMainContext = 0;
-        primary->getCustomAttribute(GLRenderTexture::CustomAttributeString_GLCONTEXT, &mMainContext);
-        mCurrentContext = mMainContext;
-
-        // Set primary context as active
-        if(mCurrentContext)
-            mCurrentContext->setCurrent();
-
-        // Setup GLSupport
-        mGLSupport->initialiseExtensions();
-
-        LogManager::getSingleton().logMessage("***************************");
-        LogManager::getSingleton().logMessage("*** GL Renderer Started ***");
-        LogManager::getSingleton().logMessage("***************************");
-
-        // Get extension function pointers
-#if OGRE_THREAD_SUPPORT != 1
-        glewContextInit(mGLSupport);
-#endif
-
-        mStateCacheManager->switchContext((intptr_t)mCurrentContext);
-    }
-
-
-
-    //-----------------------------------------------------------------------
-    MultiRenderTarget * GLRenderSystem::createMultiRenderTarget(const String & name)
-    {
-        MultiRenderTarget *retval = mRTTManager->createMultiRenderTarget(name);
-        attachRenderTarget( *retval );
-        return retval;
-    }
-
-    //-----------------------------------------------------------------------
-    void GLRenderSystem::destroyRenderWindow(RenderWindow* pWin)
-    {
-        // Find it to remove from list
-        RenderTargetMap::iterator i = mRenderTargets.begin();
-
-        while (i != mRenderTargets.end())
-        {
-            if (i->second == pWin)
-            {
-                GLContext *windowContext;
-                pWin->getCustomAttribute(GLRenderTexture::CustomAttributeString_GLCONTEXT, &windowContext);
-
-                //1 Window <-> 1 Context, should be always true
-                assert( windowContext );
-
-                bool bFound = false;
-                //Find the depth buffer from this window and remove it.
-                DepthBufferMap::iterator itMap = mDepthBufferPool.begin();
-                DepthBufferMap::iterator enMap = mDepthBufferPool.end();
-
-                while( itMap != enMap && !bFound )
-                {
-                    DepthBufferVec::iterator itor = itMap->second.begin();
-                    DepthBufferVec::iterator end  = itMap->second.end();
-
-                    while( itor != end )
-                    {
-                        //A DepthBuffer with no depth & stencil pointers is a dummy one,
-                        //look for the one that matches the same GL context
-                        GLDepthBuffer *depthBuffer = static_cast<GLDepthBuffer*>(*itor);
-                        GLContext *glContext = depthBuffer->getGLContext();
-
-                        if( glContext == windowContext &&
-                            (depthBuffer->getDepthBuffer() || depthBuffer->getStencilBuffer()) )
-                        {
-                            bFound = true;
-
-                            delete *itor;
-                            itMap->second.erase( itor );
-                            break;
-                        }
-                        ++itor;
-                    }
-
-                    ++itMap;
-                }
-
-                mRenderTargets.erase(i);
-                delete pWin;
-                break;
-            }
-        }
-    }
-
-    //---------------------------------------------------------------------
-    void GLRenderSystem::_useLights(const LightList& lights, unsigned short limit)
-    {
-        // Save previous modelview
-        glMatrixMode(GL_MODELVIEW);
-        glPushMatrix();
-        // just load view matrix (identity world)
-        GLfloat mat[16];
-        makeGLMatrix(mat, mViewMatrix);
-        glLoadMatrixf(mat);
-
-        LightList::const_iterator i, iend;
-        iend = lights.end();
-        unsigned short num = 0;
-        for (i = lights.begin(); i != iend && num < limit; ++i, ++num)
-        {
-            setGLLight(num, i->light);
-            mLights[num] = i->light;
-        }
-        // Disable extra lights
-        for (; num < mCurrentLights; ++num)
-        {
-            setGLLight(num, NULL);
-            mLights[num] = NULL;
-        }
-        mCurrentLights = std::min(limit, static_cast<unsigned short>(lights.size()));
-
-        setLights();
-
-        // restore previous
-        glPopMatrix();
-    }
-
-    void GLRenderSystem::setGLLight(size_t index, const Light* lt)
-    {
-        GLenum gl_index = GL_LIGHT0 + index;
-
-        if (!lt)
-        {
-            // Disable in the scene
-            mStateCacheManager->setDisabled(gl_index);
-        }
-        else
-        {
-            switch (lt->getType())
-            {
-            case Light::LT_SPOTLIGHT:
-                glLightf(gl_index, GL_SPOT_CUTOFF, 0.5f * lt->getSpotlightOuterAngle().valueDegrees());
-                glLightf(gl_index, GL_SPOT_EXPONENT, lt->getSpotlightFalloff());
-                break;
-            default:
-                glLightf(gl_index, GL_SPOT_CUTOFF, 180.0);
-                break;
-            }
-
-            // Color
-            ColourValue col;
-            col = lt->getDiffuseColour();
-
-            GLfloat f4vals[4] = {col.r, col.g, col.b, col.a};
-            glLightfv(gl_index, GL_DIFFUSE, f4vals);
-
-            col = lt->getSpecularColour();
-            f4vals[0] = col.r;
-            f4vals[1] = col.g;
-            f4vals[2] = col.b;
-            f4vals[3] = col.a;
-            glLightfv(gl_index, GL_SPECULAR, f4vals);
-
-            // Disable ambient light for movables;
-            f4vals[0] = 0;
-            f4vals[1] = 0;
-            f4vals[2] = 0;
-            f4vals[3] = 1;
-            glLightfv(gl_index, GL_AMBIENT, f4vals);
-
-            setGLLightPositionDirection(lt, gl_index);
-
-            // Attenuation
-            glLightf(gl_index, GL_CONSTANT_ATTENUATION, lt->getAttenuationConstant());
-            glLightf(gl_index, GL_LINEAR_ATTENUATION, lt->getAttenuationLinear());
-            glLightf(gl_index, GL_QUADRATIC_ATTENUATION, lt->getAttenuationQuadric());
-            // Enable in the scene
-            mStateCacheManager->setEnabled(gl_index);
-        }
-    }
-
-    //-----------------------------------------------------------------------------
-    void GLRenderSystem::makeGLMatrix(GLfloat gl_matrix[16], const Matrix4& m)
-    {
-        size_t x = 0;
-        for (size_t i = 0; i < 4; i++)
-        {
-            for (size_t j = 0; j < 4; j++)
-            {
-                gl_matrix[x] = m[j][i];
-                x++;
-            }
-        }
-    }
-    //-----------------------------------------------------------------------------
-    void GLRenderSystem::_setWorldMatrix( const Matrix4 &m )
-    {
-        GLfloat mat[16];
-        mWorldMatrix = m;
-        makeGLMatrix( mat, mViewMatrix * mWorldMatrix );
-        glMatrixMode(GL_MODELVIEW);
-        glLoadMatrixf(mat);
-    }
-
-    //-----------------------------------------------------------------------------
-    void GLRenderSystem::_setViewMatrix( const Matrix4 &m )
-    {
-        mViewMatrix = m;
-
-        GLfloat mat[16];
-        makeGLMatrix( mat, mViewMatrix * mWorldMatrix );
-        glMatrixMode(GL_MODELVIEW);
-        glLoadMatrixf(mat);
-
-        // also mark clip planes dirty
-        if (!mClipPlanes.empty())
-            mClipPlanesDirty = true;
-    }
-    //-----------------------------------------------------------------------------
-    void GLRenderSystem::_setProjectionMatrix(const Matrix4 &m)
-    {
-        GLfloat mat[16];
-        makeGLMatrix(mat, m);
-        if (mActiveRenderTarget->requiresTextureFlipping())
-        {
-            // Invert transformed y
-            mat[1] = -mat[1];
-            mat[5] = -mat[5];
-            mat[9] = -mat[9];
-            mat[13] = -mat[13];
-        }
-        glMatrixMode(GL_PROJECTION);
-        glLoadMatrixf(mat);
-        glMatrixMode(GL_MODELVIEW);
-
-        // also mark clip planes dirty
-        if (!mClipPlanes.empty())
-            mClipPlanesDirty = true;
-    }
-    //-----------------------------------------------------------------------------
-    void GLRenderSystem::_setSurfaceParams(const ColourValue &ambient,
-        const ColourValue &diffuse, const ColourValue &specular,
-        const ColourValue &emissive, Real shininess,
-        TrackVertexColourType tracking)
-    {
-
-        // Track vertex colour
-        if(tracking != TVC_NONE) 
-        {
-            GLenum gt = GL_DIFFUSE;
-            // There are actually 15 different combinations for tracking, of which
-            // GL only supports the most used 5. This means that we have to do some
-            // magic to find the best match. NOTE: 
-            //  GL_AMBIENT_AND_DIFFUSE != GL_AMBIENT | GL__DIFFUSE
-            if(tracking & TVC_AMBIENT) 
-            {
-                if(tracking & TVC_DIFFUSE)
-                {
-                    gt = GL_AMBIENT_AND_DIFFUSE;
-                } 
-                else 
-                {
-                    gt = GL_AMBIENT;
-                }
-            }
-            else if(tracking & TVC_DIFFUSE) 
-            {
-                gt = GL_DIFFUSE;
-            }
-            else if(tracking & TVC_SPECULAR) 
-            {
-                gt = GL_SPECULAR;              
-            }
-            else if(tracking & TVC_EMISSIVE) 
-            {
-                gt = GL_EMISSION;
-            }
-            glColorMaterial(GL_FRONT_AND_BACK, gt);
-
-            mStateCacheManager->setEnabled(GL_COLOR_MATERIAL);
-        } 
-        else 
-        {
-            mStateCacheManager->setDisabled(GL_COLOR_MATERIAL);
-        }
-
-        mStateCacheManager->setMaterialDiffuse(diffuse.r, diffuse.g, diffuse.b, diffuse.a);
-        mStateCacheManager->setMaterialAmbient(ambient.r, ambient.g, ambient.b, ambient.a);
-        mStateCacheManager->setMaterialSpecular(specular.r, specular.g, specular.b, specular.a);
-        mStateCacheManager->setMaterialEmissive(emissive.r, emissive.g, emissive.b, emissive.a);
-        mStateCacheManager->setMaterialShininess(shininess);
-    }
-    //-----------------------------------------------------------------------------
-    void GLRenderSystem::_setPointParameters(Real size, 
-        bool attenuationEnabled, Real constant, Real linear, Real quadratic,
-        Real minSize, Real maxSize)
-    {
-        float val[3] = {1, 0, 0};
-        
-        if(attenuationEnabled) 
-        {
-            // Point size is still calculated in pixels even when attenuation is
-            // enabled, which is pretty awkward, since you typically want a viewport
-            // independent size if you're looking for attenuation.
-            // So, scale the point size up by viewport size (this is equivalent to
-            // what D3D does as standard)
-            size = size * mActiveViewport->getActualHeight();
-            minSize = minSize * mActiveViewport->getActualHeight();
-            if (maxSize == 0.0f)
-                maxSize = mCurrentCapabilities->getMaxPointSize(); // pixels
-            else
-                maxSize = maxSize * mActiveViewport->getActualHeight();
-            
-            // XXX: why do I need this for results to be consistent with D3D?
-            // Equations are supposedly the same once you factor in vp height
-            Real correction = 0.005;
-            // scaling required
-            val[0] = constant;
-            val[1] = linear * correction;
-            val[2] = quadratic * correction;
-
-            if (mCurrentCapabilities->hasCapability(RSC_VERTEX_PROGRAM))
-                mStateCacheManager->setEnabled(GL_VERTEX_PROGRAM_POINT_SIZE);
-        } 
-        else 
-        {
-            if (maxSize == 0.0f)
-                maxSize = mCurrentCapabilities->getMaxPointSize();
-            if (mCurrentCapabilities->hasCapability(RSC_VERTEX_PROGRAM))
-                mStateCacheManager->setDisabled(GL_VERTEX_PROGRAM_POINT_SIZE);
-        }
-        
-        // no scaling required
-        // GL has no disabled flag for this so just set to constant
-        mStateCacheManager->setPointSize(size);
-        
-        mStateCacheManager->setPointParameters(val, minSize, maxSize);
-    }
-    //---------------------------------------------------------------------
-    void GLRenderSystem::_setPointSpritesEnabled(bool enabled)
-    {
-        if (!getCapabilities()->hasCapability(RSC_POINT_SPRITES))
-            return;
-
-        if (enabled)
-        {
-            mStateCacheManager->setEnabled(GL_POINT_SPRITE);
-        }
-        else
-        {
-            mStateCacheManager->setDisabled(GL_POINT_SPRITE);
-        }
-
-        // Set sprite texture coord generation
-        // Don't offer this as an option since D3D links it to sprite enabled
-        for (ushort i = 0; i < mFixedFunctionTextureUnits; ++i)
-        {
-            mStateCacheManager->activateGLTextureUnit(i);
-            glTexEnvi(GL_POINT_SPRITE, GL_COORD_REPLACE,
-                enabled ? GL_TRUE : GL_FALSE);
-        }
-        mStateCacheManager->activateGLTextureUnit(0);
-
-    }
-    //-----------------------------------------------------------------------------
-    void GLRenderSystem::_setTexture(size_t stage, bool enabled, const TexturePtr &texPtr)
-    {
-        GLTexturePtr tex = texPtr.staticCast<GLTexture>();
-        GLenum lastTextureType = mTextureTypes[stage];
-
-        if (!mStateCacheManager->activateGLTextureUnit(stage))
-            return;
-
-        if (enabled)
-        {
-            if (!tex.isNull())
-            {
-                // note used
-                tex->touch();
-                mTextureTypes[stage] = tex->getGLTextureTarget();
-            }
-            else
-                // assume 2D
-                mTextureTypes[stage] = GL_TEXTURE_2D;
-
-            if(lastTextureType != mTextureTypes[stage] && lastTextureType != 0)
-            {
-                if (stage < mFixedFunctionTextureUnits)
-                {
-                    if(lastTextureType != GL_TEXTURE_2D_ARRAY_EXT)
-                        glDisable( lastTextureType );
-                }
-            }
-
-            if (stage < mFixedFunctionTextureUnits)
-            {
-                if(mTextureTypes[stage] != GL_TEXTURE_2D_ARRAY_EXT)
-                    glEnable( mTextureTypes[stage] );
-            }
-
-            if(!tex.isNull())
-                mStateCacheManager->bindGLTexture( mTextureTypes[stage], tex->getGLID() );
-            else
-                mStateCacheManager->bindGLTexture( mTextureTypes[stage], static_cast<GLTextureManager*>(mTextureManager)->getWarningTextureID() );
-        }
-        else
-        {
-            if (stage < mFixedFunctionTextureUnits)
-            {
-                if (lastTextureType != 0)
-                {
-                    if(mTextureTypes[stage] != GL_TEXTURE_2D_ARRAY_EXT)
-                        glDisable( mTextureTypes[stage] );
-                }
-                glTexEnvf(GL_TEXTURE_ENV, GL_TEXTURE_ENV_MODE, GL_MODULATE);
-            }
-            // bind zero texture
-            mStateCacheManager->bindGLTexture(GL_TEXTURE_2D, 0);
-        }
-
-        mStateCacheManager->activateGLTextureUnit(0);
-    }
-
-    //-----------------------------------------------------------------------------
-    void GLRenderSystem::_setTextureCoordSet(size_t stage, size_t index)
-    {
-        mTextureCoordIndex[stage] = index;
-    }
-    //-----------------------------------------------------------------------------
-    void GLRenderSystem::_setTextureCoordCalculation(size_t stage, TexCoordCalcMethod m, 
-        const Frustum* frustum)
-    {
-        if (stage >= mFixedFunctionTextureUnits)
-        {
-            // Can't do this
-            return;
-        }
-
-        GLfloat M[16];
-        Matrix4 projectionBias;
-
-        // Default to no extra auto texture matrix
-        mUseAutoTextureMatrix = false;
-
-        GLfloat eyePlaneS[] = {1.0, 0.0, 0.0, 0.0};
-        GLfloat eyePlaneT[] = {0.0, 1.0, 0.0, 0.0};
-        GLfloat eyePlaneR[] = {0.0, 0.0, 1.0, 0.0};
-        GLfloat eyePlaneQ[] = {0.0, 0.0, 0.0, 1.0};
-
-        if (!mStateCacheManager->activateGLTextureUnit(stage))
-            return;
-
-        switch( m )
-        {
-        case TEXCALC_NONE:
-            mStateCacheManager->disableTextureCoordGen( GL_TEXTURE_GEN_S );
-            mStateCacheManager->disableTextureCoordGen( GL_TEXTURE_GEN_T );
-            mStateCacheManager->disableTextureCoordGen( GL_TEXTURE_GEN_R );
-            mStateCacheManager->disableTextureCoordGen( GL_TEXTURE_GEN_Q );
-            break;
-
-        case TEXCALC_ENVIRONMENT_MAP:
-            glTexGeni( GL_S, GL_TEXTURE_GEN_MODE, GL_SPHERE_MAP );
-            glTexGeni( GL_T, GL_TEXTURE_GEN_MODE, GL_SPHERE_MAP );
-
-            mStateCacheManager->enableTextureCoordGen( GL_TEXTURE_GEN_S );
-            mStateCacheManager->enableTextureCoordGen( GL_TEXTURE_GEN_T );
-            mStateCacheManager->disableTextureCoordGen( GL_TEXTURE_GEN_R );
-            mStateCacheManager->disableTextureCoordGen( GL_TEXTURE_GEN_Q );
-
-            // Need to use a texture matrix to flip the spheremap
-            mUseAutoTextureMatrix = true;
-            memset(mAutoTextureMatrix, 0, sizeof(GLfloat)*16);
-            mAutoTextureMatrix[0] = mAutoTextureMatrix[10] = mAutoTextureMatrix[15] = 1.0f;
-            mAutoTextureMatrix[5] = -1.0f;
-
-            break;
-
-        case TEXCALC_ENVIRONMENT_MAP_PLANAR:            
-            // XXX This doesn't seem right?!
-#ifdef GL_VERSION_1_3
-            glTexGeni( GL_S, GL_TEXTURE_GEN_MODE, GL_REFLECTION_MAP );
-            glTexGeni( GL_T, GL_TEXTURE_GEN_MODE, GL_REFLECTION_MAP );
-            glTexGeni( GL_R, GL_TEXTURE_GEN_MODE, GL_REFLECTION_MAP );
-
-            mStateCacheManager->enableTextureCoordGen( GL_TEXTURE_GEN_S );
-            mStateCacheManager->enableTextureCoordGen( GL_TEXTURE_GEN_T );
-            mStateCacheManager->enableTextureCoordGen( GL_TEXTURE_GEN_R );
-            mStateCacheManager->disableTextureCoordGen( GL_TEXTURE_GEN_Q );
-#else
-            glTexGeni( GL_S, GL_TEXTURE_GEN_MODE, GL_SPHERE_MAP );
-            glTexGeni( GL_T, GL_TEXTURE_GEN_MODE, GL_SPHERE_MAP );
-
-            mStateCacheManager->enableTextureCoordGen( GL_TEXTURE_GEN_S );
-            mStateCacheManager->enableTextureCoordGen( GL_TEXTURE_GEN_T );
-            mStateCacheManager->disableTextureCoordGen( GL_TEXTURE_GEN_R );
-            mStateCacheManager->disableTextureCoordGen( GL_TEXTURE_GEN_Q );
-#endif
-            break;
-        case TEXCALC_ENVIRONMENT_MAP_REFLECTION:
-
-            glTexGeni( GL_S, GL_TEXTURE_GEN_MODE, GL_REFLECTION_MAP );
-            glTexGeni( GL_T, GL_TEXTURE_GEN_MODE, GL_REFLECTION_MAP );
-            glTexGeni( GL_R, GL_TEXTURE_GEN_MODE, GL_REFLECTION_MAP );
-
-            mStateCacheManager->enableTextureCoordGen( GL_TEXTURE_GEN_S );
-            mStateCacheManager->enableTextureCoordGen( GL_TEXTURE_GEN_T );
-            mStateCacheManager->enableTextureCoordGen( GL_TEXTURE_GEN_R );
-            mStateCacheManager->disableTextureCoordGen( GL_TEXTURE_GEN_Q );
-
-            // We need an extra texture matrix here
-            // This sets the texture matrix to be the inverse of the view matrix
-            mUseAutoTextureMatrix = true;
-            makeGLMatrix( M, mViewMatrix);
-
-            // Transpose 3x3 in order to invert matrix (rotation)
-            // Note that we need to invert the Z _before_ the rotation
-            // No idea why we have to invert the Z at all, but reflection is wrong without it
-            mAutoTextureMatrix[0] = M[0]; mAutoTextureMatrix[1] = M[4]; mAutoTextureMatrix[2] = -M[8];
-            mAutoTextureMatrix[4] = M[1]; mAutoTextureMatrix[5] = M[5]; mAutoTextureMatrix[6] = -M[9];
-            mAutoTextureMatrix[8] = M[2]; mAutoTextureMatrix[9] = M[6]; mAutoTextureMatrix[10] = -M[10];
-            mAutoTextureMatrix[3] = mAutoTextureMatrix[7] = mAutoTextureMatrix[11] = 0.0f;
-            mAutoTextureMatrix[12] = mAutoTextureMatrix[13] = mAutoTextureMatrix[14] = 0.0f;
-            mAutoTextureMatrix[15] = 1.0f;
-
-            break;
-        case TEXCALC_ENVIRONMENT_MAP_NORMAL:
-            glTexGeni( GL_S, GL_TEXTURE_GEN_MODE, GL_NORMAL_MAP );
-            glTexGeni( GL_T, GL_TEXTURE_GEN_MODE, GL_NORMAL_MAP );
-            glTexGeni( GL_R, GL_TEXTURE_GEN_MODE, GL_NORMAL_MAP );
-
-            mStateCacheManager->enableTextureCoordGen( GL_TEXTURE_GEN_S );
-            mStateCacheManager->enableTextureCoordGen( GL_TEXTURE_GEN_T );
-            mStateCacheManager->enableTextureCoordGen( GL_TEXTURE_GEN_R );
-            mStateCacheManager->disableTextureCoordGen( GL_TEXTURE_GEN_Q );
-            break;
-        case TEXCALC_PROJECTIVE_TEXTURE:
-            glTexGeni(GL_S, GL_TEXTURE_GEN_MODE, GL_EYE_LINEAR);
-            glTexGeni(GL_T, GL_TEXTURE_GEN_MODE, GL_EYE_LINEAR);
-            glTexGeni(GL_R, GL_TEXTURE_GEN_MODE, GL_EYE_LINEAR);
-            glTexGeni(GL_Q, GL_TEXTURE_GEN_MODE, GL_EYE_LINEAR);
-            glTexGenfv(GL_S, GL_EYE_PLANE, eyePlaneS);
-            glTexGenfv(GL_T, GL_EYE_PLANE, eyePlaneT);
-            glTexGenfv(GL_R, GL_EYE_PLANE, eyePlaneR);
-            glTexGenfv(GL_Q, GL_EYE_PLANE, eyePlaneQ);
-            mStateCacheManager->enableTextureCoordGen(GL_TEXTURE_GEN_S);
-            mStateCacheManager->enableTextureCoordGen(GL_TEXTURE_GEN_T);
-            mStateCacheManager->enableTextureCoordGen(GL_TEXTURE_GEN_R);
-            mStateCacheManager->enableTextureCoordGen(GL_TEXTURE_GEN_Q);
-
-            mUseAutoTextureMatrix = true;
-
-            // Set scale and translation matrix for projective textures
-            projectionBias = Matrix4::CLIPSPACE2DTOIMAGESPACE;
-
-            projectionBias = projectionBias * frustum->getProjectionMatrix();
-            if(mTexProjRelative)
-            {
-                Matrix4 viewMatrix;
-                frustum->calcViewMatrixRelative(mTexProjRelativeOrigin, viewMatrix);
-                projectionBias = projectionBias * viewMatrix;
-            }
-            else
-            {
-                projectionBias = projectionBias * frustum->getViewMatrix();
-            }
-            projectionBias = projectionBias * mWorldMatrix;
-
-            makeGLMatrix(mAutoTextureMatrix, projectionBias);
-            break;
-        default:
-            break;
-        }
-        mStateCacheManager->activateGLTextureUnit(0);
-    }
-    //-----------------------------------------------------------------------------
-    GLint GLRenderSystem::getTextureAddressingMode(
-        TextureUnitState::TextureAddressingMode tam) const
-    {
-        switch(tam)
-        {
-        default:
-        case TextureUnitState::TAM_WRAP:
-            return GL_REPEAT;
-        case TextureUnitState::TAM_MIRROR:
-            return GL_MIRRORED_REPEAT;
-        case TextureUnitState::TAM_CLAMP:
-            return GL_CLAMP_TO_EDGE;
-        case TextureUnitState::TAM_BORDER:
-            return GL_CLAMP_TO_BORDER;
-        }
-
-    }
-    //-----------------------------------------------------------------------------
-    void GLRenderSystem::_setTextureAddressingMode(size_t stage, const TextureUnitState::UVWAddressingMode& uvw)
-    {
-        if (!mStateCacheManager->activateGLTextureUnit(stage))
-            return;
-        mStateCacheManager->setTexParameteri( mTextureTypes[stage], GL_TEXTURE_WRAP_S,
-            getTextureAddressingMode(uvw.u));
-        mStateCacheManager->setTexParameteri( mTextureTypes[stage], GL_TEXTURE_WRAP_T,
-            getTextureAddressingMode(uvw.v));
-        mStateCacheManager->setTexParameteri( mTextureTypes[stage], GL_TEXTURE_WRAP_R,
-            getTextureAddressingMode(uvw.w));
-        mStateCacheManager->activateGLTextureUnit(0);
-    }
-    //-----------------------------------------------------------------------------
-    void GLRenderSystem::_setTextureBorderColour(size_t stage, const ColourValue& colour)
-    {
-        GLfloat border[4] = { colour.r, colour.g, colour.b, colour.a };
-        if (mStateCacheManager->activateGLTextureUnit(stage))
-        {
-        glTexParameterfv( mTextureTypes[stage], GL_TEXTURE_BORDER_COLOR, border);
-            mStateCacheManager->activateGLTextureUnit(0);
-    }
-    }
-    //-----------------------------------------------------------------------------
-    void GLRenderSystem::_setTextureMipmapBias(size_t stage, float bias)
-    {
-        if (mCurrentCapabilities->hasCapability(RSC_MIPMAP_LOD_BIAS))
-        {
-            if (mStateCacheManager->activateGLTextureUnit(stage))
-            {
-                glTexEnvf(GL_TEXTURE_FILTER_CONTROL_EXT, GL_TEXTURE_LOD_BIAS_EXT, bias);
-                    mStateCacheManager->activateGLTextureUnit(0);
-            }
-        }
-    }
-    //-----------------------------------------------------------------------------
-    void GLRenderSystem::_setTextureMatrix(size_t stage, const Matrix4& xform)
-    {
-        if (stage >= mFixedFunctionTextureUnits)
-        {
-            // Can't do this
-            return;
-        }
-
-        GLfloat mat[16];
-        makeGLMatrix(mat, xform);
-
-        if (!mStateCacheManager->activateGLTextureUnit(stage))
-            return;
-        glMatrixMode(GL_TEXTURE);
-
-        // Load this matrix in
-        glLoadMatrixf(mat);
-
-        if (mUseAutoTextureMatrix)
-        {
-            // Concat auto matrix
-            glMultMatrixf(mAutoTextureMatrix);
-        }
-
-        glMatrixMode(GL_MODELVIEW);
-        mStateCacheManager->activateGLTextureUnit(0);
-    }
-    //-----------------------------------------------------------------------------
-    GLint GLRenderSystem::getBlendMode(SceneBlendFactor ogreBlend) const
-    {
-        switch(ogreBlend)
-        {
-        case SBF_ONE:
-            return GL_ONE;
-        case SBF_ZERO:
-            return GL_ZERO;
-        case SBF_DEST_COLOUR:
-            return GL_DST_COLOR;
-        case SBF_SOURCE_COLOUR:
-            return GL_SRC_COLOR;
-        case SBF_ONE_MINUS_DEST_COLOUR:
-            return GL_ONE_MINUS_DST_COLOR;
-        case SBF_ONE_MINUS_SOURCE_COLOUR:
-            return GL_ONE_MINUS_SRC_COLOR;
-        case SBF_DEST_ALPHA:
-            return GL_DST_ALPHA;
-        case SBF_SOURCE_ALPHA:
-            return GL_SRC_ALPHA;
-        case SBF_ONE_MINUS_DEST_ALPHA:
-            return GL_ONE_MINUS_DST_ALPHA;
-        case SBF_ONE_MINUS_SOURCE_ALPHA:
-            return GL_ONE_MINUS_SRC_ALPHA;
-        };
-        // to keep compiler happy
-        return GL_ONE;
-    }
-
-    void GLRenderSystem::_setSceneBlending(SceneBlendFactor sourceFactor, SceneBlendFactor destFactor, SceneBlendOperation op )
-    {
-        GLint sourceBlend = getBlendMode(sourceFactor);
-        GLint destBlend = getBlendMode(destFactor);
-        if(sourceFactor == SBF_ONE && destFactor == SBF_ZERO)
-        {
-            mStateCacheManager->setDisabled(GL_BLEND);
-        }
-        else
-        {
-            mStateCacheManager->setEnabled(GL_BLEND);
-            mStateCacheManager->setBlendFunc(sourceBlend, destBlend);
-        }
-
-        GLint func = GL_FUNC_ADD;
-        switch(op)
-        {
-        case SBO_ADD:
-            func = GL_FUNC_ADD;
-            break;
-        case SBO_SUBTRACT:
-            func = GL_FUNC_SUBTRACT;
-            break;
-        case SBO_REVERSE_SUBTRACT:
-            func = GL_FUNC_REVERSE_SUBTRACT;
-            break;
-        case SBO_MIN:
-            func = GL_MIN;
-            break;
-        case SBO_MAX:
-            func = GL_MAX;
-            break;
-        }
-
-        mStateCacheManager->setBlendEquation(func);
-    }
-    //-----------------------------------------------------------------------------
-    void GLRenderSystem::_setSeparateSceneBlending(
-        SceneBlendFactor sourceFactor, SceneBlendFactor destFactor, 
-        SceneBlendFactor sourceFactorAlpha, SceneBlendFactor destFactorAlpha,
-        SceneBlendOperation op, SceneBlendOperation alphaOp )
-    {
-        GLint sourceBlend = getBlendMode(sourceFactor);
-        GLint destBlend = getBlendMode(destFactor);
-        GLint sourceBlendAlpha = getBlendMode(sourceFactorAlpha);
-        GLint destBlendAlpha = getBlendMode(destFactorAlpha);
-
-        if(sourceFactor == SBF_ONE && destFactor == SBF_ZERO && 
-            sourceFactorAlpha == SBF_ONE && destFactorAlpha == SBF_ZERO)
-        {
-            mStateCacheManager->setDisabled(GL_BLEND);
-        }
-        else
-        {
-            mStateCacheManager->setEnabled(GL_BLEND);
-            if(GLEW_VERSION_1_4)
-                glBlendFuncSeparate(sourceBlend, destBlend, sourceBlendAlpha, destBlendAlpha);
-            else if(GLEW_EXT_blend_func_separate)
-                glBlendFuncSeparateEXT(sourceBlend, destBlend, sourceBlendAlpha, destBlendAlpha);
-        }
-
-        GLint func = GL_FUNC_ADD, alphaFunc = GL_FUNC_ADD;
-
-        switch(op)
-        {
-        case SBO_ADD:
-            func = GL_FUNC_ADD;
-            break;
-        case SBO_SUBTRACT:
-            func = GL_FUNC_SUBTRACT;
-            break;
-        case SBO_REVERSE_SUBTRACT:
-            func = GL_FUNC_REVERSE_SUBTRACT;
-            break;
-        case SBO_MIN:
-            func = GL_MIN;
-            break;
-        case SBO_MAX:
-            func = GL_MAX;
-            break;
-        }
-
-        switch(alphaOp)
-        {
-        case SBO_ADD:
-            alphaFunc = GL_FUNC_ADD;
-            break;
-        case SBO_SUBTRACT:
-            alphaFunc = GL_FUNC_SUBTRACT;
-            break;
-        case SBO_REVERSE_SUBTRACT:
-            alphaFunc = GL_FUNC_REVERSE_SUBTRACT;
-            break;
-        case SBO_MIN:
-            alphaFunc = GL_MIN;
-            break;
-        case SBO_MAX:
-            alphaFunc = GL_MAX;
-            break;
-        }
-
-        mStateCacheManager->setBlendEquation(func, alphaFunc);
-    }
-    //-----------------------------------------------------------------------------
-    void GLRenderSystem::_setAlphaRejectSettings(CompareFunction func, unsigned char value, bool alphaToCoverage)
-    {
-        bool a2c = false;
-        static bool lasta2c = false;
-
-        if(func == CMPF_ALWAYS_PASS)
-        {
-            mStateCacheManager->setDisabled(GL_ALPHA_TEST);
-        }
-        else
-        {
-            mStateCacheManager->setEnabled(GL_ALPHA_TEST);
-            a2c = alphaToCoverage;
-            glAlphaFunc(convertCompareFunction(func), value / 255.0f);
-        }
-
-        if (a2c != lasta2c && getCapabilities()->hasCapability(RSC_ALPHA_TO_COVERAGE))
-        {
-            if (a2c)
-                mStateCacheManager->setEnabled(GL_SAMPLE_ALPHA_TO_COVERAGE);
-            else
-                mStateCacheManager->setDisabled(GL_SAMPLE_ALPHA_TO_COVERAGE);
-
-            lasta2c = a2c;
-        }
-
-    }
-    //-----------------------------------------------------------------------------
-    void GLRenderSystem::_setViewport(Viewport *vp)
-    {
-        // Check if viewport is different
-        if (!vp)
-        {
-            mActiveViewport = NULL;
-            _setRenderTarget(NULL);
-        }
-        else if (vp != mActiveViewport || vp->_isUpdated())
-        {
-            RenderTarget* target;
-            target = vp->getTarget();
-            _setRenderTarget(target);
-            mActiveViewport = vp;
-
-            GLsizei x, y, w, h;
-
-            // Calculate the "lower-left" corner of the viewport
-            w = vp->getActualWidth();
-            h = vp->getActualHeight();
-            x = vp->getActualLeft();
-            y = vp->getActualTop();
-            if (!target->requiresTextureFlipping())
-            {
-                // Convert "upper-left" corner to "lower-left"
-                y = target->getHeight() - h - y;
-            }
-            mStateCacheManager->setViewport(x, y, w, h);
-
-            // Configure the viewport clipping
-            glScissor(x, y, w, h);
-            mScissorBox[0] = x;
-            mScissorBox[1] = y;
-            mScissorBox[2] = w;
-            mScissorBox[3] = h;
-
-            vp->_clearUpdatedFlag();
-        }
-    }
-
-    void GLRenderSystem::setLights()
-    {
-        for (size_t i = 0; i < MAX_LIGHTS; ++i)
-        {
-            if (mLights[i] != NULL)
-            {
-                const Light* lt = mLights[i];
-                setGLLightPositionDirection(lt, GL_LIGHT0 + i);
-            }
-        }
-    }
-
-    //-----------------------------------------------------------------------------
-    void GLRenderSystem::_beginFrame(void)
-    {
-        // Activate the viewport clipping
-        mStateCacheManager->setEnabled(GL_SCISSOR_TEST);
-    }
-
-    //-----------------------------------------------------------------------------
-    void GLRenderSystem::_endFrame(void)
-    {
-        // Deactivate the viewport clipping.
-        mStateCacheManager->setDisabled(GL_SCISSOR_TEST);
-        // unbind GPU programs at end of frame
-        // this is mostly to avoid holding bound programs that might get deleted
-        // outside via the resource manager
-        unbindGpuProgram(GPT_VERTEX_PROGRAM);
-        unbindGpuProgram(GPT_FRAGMENT_PROGRAM);
-    }
-
-    //-----------------------------------------------------------------------------
-    void GLRenderSystem::_setCullingMode(CullingMode mode)
-    {
-        mCullingMode = mode;
-        // NB: Because two-sided stencil API dependence of the front face, we must
-        // use the same 'winding' for the front face everywhere. As the OGRE default
-        // culling mode is clockwise, we also treat anticlockwise winding as front
-        // face for consistently. On the assumption that, we can't change the front
-        // face by glFrontFace anywhere.
-
-        GLenum cullMode;
-
-        switch( mode )
-        {
-        case CULL_NONE:
-            mStateCacheManager->setDisabled( GL_CULL_FACE );
-            return;
-        default:
-        case CULL_CLOCKWISE:
-            if (mActiveRenderTarget && 
-                ((mActiveRenderTarget->requiresTextureFlipping() && !mInvertVertexWinding) ||
-                (!mActiveRenderTarget->requiresTextureFlipping() && mInvertVertexWinding)))
-            {
-                cullMode = GL_FRONT;
-            }
-            else
-            {
-                cullMode = GL_BACK;
-            }
-            break;
-        case CULL_ANTICLOCKWISE:
-            if (mActiveRenderTarget && 
-                ((mActiveRenderTarget->requiresTextureFlipping() && !mInvertVertexWinding) ||
-                (!mActiveRenderTarget->requiresTextureFlipping() && mInvertVertexWinding)))
-            {
-                cullMode = GL_BACK;
-            }
-            else
-            {
-                cullMode = GL_FRONT;
-            }
-            break;
-        }
-
-        mStateCacheManager->setEnabled( GL_CULL_FACE );
-        mStateCacheManager->setCullFace( cullMode );
-    }
-    //-----------------------------------------------------------------------------
-    void GLRenderSystem::_setDepthBufferParams(bool depthTest, bool depthWrite, CompareFunction depthFunction)
-    {
-        _setDepthBufferCheckEnabled(depthTest);
-        _setDepthBufferWriteEnabled(depthWrite);
-        _setDepthBufferFunction(depthFunction);
-    }
-    //-----------------------------------------------------------------------------
-    void GLRenderSystem::_setDepthBufferCheckEnabled(bool enabled)
-    {
-        if (enabled)
-        {
-            mStateCacheManager->setClearDepth(1.0f);
-            mStateCacheManager->setEnabled(GL_DEPTH_TEST);
-        }
-        else
-        {
-            mStateCacheManager->setDisabled(GL_DEPTH_TEST);
-        }
-    }
-    //-----------------------------------------------------------------------------
-    void GLRenderSystem::_setDepthBufferWriteEnabled(bool enabled)
-    {
-        GLboolean flag = enabled ? GL_TRUE : GL_FALSE;
-        mStateCacheManager->setDepthMask( flag );
-        // Store for reference in _beginFrame
-        mDepthWrite = enabled;
-    }
-    //-----------------------------------------------------------------------------
-    void GLRenderSystem::_setDepthBufferFunction(CompareFunction func)
-    {
-        mStateCacheManager->setDepthFunc(convertCompareFunction(func));
-    }
-    //-----------------------------------------------------------------------------
-    void GLRenderSystem::_setDepthBias(float constantBias, float slopeScaleBias)
-    {
-        if (constantBias != 0 || slopeScaleBias != 0)
-        {
-            mStateCacheManager->setEnabled(GL_POLYGON_OFFSET_FILL);
-            mStateCacheManager->setEnabled(GL_POLYGON_OFFSET_POINT);
-            mStateCacheManager->setEnabled(GL_POLYGON_OFFSET_LINE);
-            glPolygonOffset(-slopeScaleBias, -constantBias);
-        }
-        else
-        {
-            mStateCacheManager->setDisabled(GL_POLYGON_OFFSET_FILL);
-            mStateCacheManager->setDisabled(GL_POLYGON_OFFSET_POINT);
-            mStateCacheManager->setDisabled(GL_POLYGON_OFFSET_LINE);
-        }
-    }
-    //-----------------------------------------------------------------------------
-    void GLRenderSystem::_setColourBufferWriteEnabled(bool red, bool green, bool blue, bool alpha)
-    {
-        mStateCacheManager->setColourMask(red, green, blue, alpha);
-        // record this
-        mColourWrite[0] = red;
-        mColourWrite[1] = blue;
-        mColourWrite[2] = green;
-        mColourWrite[3] = alpha;
-    }
-    //-----------------------------------------------------------------------------
-    String GLRenderSystem::getErrorDescription(long errCode) const
-    {
-        const GLubyte *errString = gluErrorString (errCode);
-        return (errString != 0) ? String((const char*) errString) : StringUtil::BLANK;
-    }
-    //-----------------------------------------------------------------------------
-    void GLRenderSystem::setLightingEnabled(bool enabled)
-    {
-        if (enabled) 
-        {      
-            mStateCacheManager->setEnabled(GL_LIGHTING);
-        } 
-        else 
-        {
-            mStateCacheManager->setDisabled(GL_LIGHTING);
-        }
-    }
-    //-----------------------------------------------------------------------------
-    void GLRenderSystem::_setFog(FogMode mode, const ColourValue& colour, Real density, Real start, Real end)
-    {
-
-        GLint fogMode;
-        switch (mode)
-        {
-        case FOG_EXP:
-            fogMode = GL_EXP;
-            break;
-        case FOG_EXP2:
-            fogMode = GL_EXP2;
-            break;
-        case FOG_LINEAR:
-            fogMode = GL_LINEAR;
-            break;
-        default:
-            // Give up on it
-            mStateCacheManager->setDisabled(GL_FOG);
-            return;
-        }
-
-        mStateCacheManager->setEnabled(GL_FOG);
-        glFogi(GL_FOG_MODE, fogMode);
-        GLfloat fogColor[4] = {colour.r, colour.g, colour.b, colour.a};
-        glFogfv(GL_FOG_COLOR, fogColor);
-        glFogf(GL_FOG_DENSITY, density);
-        glFogf(GL_FOG_START, start);
-        glFogf(GL_FOG_END, end);
-        // XXX Hint here?
-=======
             mStateCacheManager->setClearDepth(depth);
         }
         if (buffers & FBT_STENCIL)
@@ -5599,7 +3470,6 @@
         }
 
         static_cast<GLTextureManager*>(mTextureManager)->createWarningTexture();
->>>>>>> 83e497b5
     }
     //---------------------------------------------------------------------
     void GLRenderSystem::_switchContext(GLContext *context)
@@ -5622,647 +3492,8 @@
         }
         mCurrentLights = 0;
 
-<<<<<<< HEAD
-    VertexElementType GLRenderSystem::getColourVertexElementType(void) const
-    {
-        return VET_COLOUR_ABGR;
-    }
-
-    void GLRenderSystem::_convertProjectionMatrix(const Matrix4& matrix,
-        Matrix4& dest, bool forGpuProgram)
-    {
-        // no any conversion request for OpenGL
-        dest = matrix;
-    }
-
-    void GLRenderSystem::_makeProjectionMatrix(const Radian& fovy, Real aspect, Real nearPlane, 
-        Real farPlane, Matrix4& dest, bool forGpuProgram)
-    {
-        Radian thetaY ( fovy / 2.0f );
-        Real tanThetaY = Math::Tan(thetaY);
-        //Real thetaX = thetaY * aspect;
-        //Real tanThetaX = Math::Tan(thetaX);
-
-        // Calc matrix elements
-        Real w = (1.0f / tanThetaY) / aspect;
-        Real h = 1.0f / tanThetaY;
-        Real q, qn;
-        if (farPlane == 0)
-        {
-            // Infinite far plane
-            q = Frustum::INFINITE_FAR_PLANE_ADJUST - 1;
-            qn = nearPlane * (Frustum::INFINITE_FAR_PLANE_ADJUST - 2);
-        }
-        else
-        {
-            q = -(farPlane + nearPlane) / (farPlane - nearPlane);
-            qn = -2 * (farPlane * nearPlane) / (farPlane - nearPlane);
-        }
-
-        // NB This creates Z in range [-1,1]
-        //
-        // [ w   0   0   0  ]
-        // [ 0   h   0   0  ]
-        // [ 0   0   q   qn ]
-        // [ 0   0   -1  0  ]
-
-        dest = Matrix4::ZERO;
-        dest[0][0] = w;
-        dest[1][1] = h;
-        dest[2][2] = q;
-        dest[2][3] = qn;
-        dest[3][2] = -1;
-
-    }
-
-    void GLRenderSystem::_makeOrthoMatrix(const Radian& fovy, Real aspect, Real nearPlane, 
-        Real farPlane, Matrix4& dest, bool forGpuProgram)
-    {
-        Radian thetaY (fovy / 2.0f);
-        Real tanThetaY = Math::Tan(thetaY);
-
-        //Real thetaX = thetaY * aspect;
-        Real tanThetaX = tanThetaY * aspect; //Math::Tan(thetaX);
-        Real half_w = tanThetaX * nearPlane;
-        Real half_h = tanThetaY * nearPlane;
-        Real iw = 1.0 / half_w;
-        Real ih = 1.0 / half_h;
-        Real q;
-        if (farPlane == 0)
-        {
-            q = 0;
-        }
-        else
-        {
-            q = 2.0 / (farPlane - nearPlane);
-        }
-        dest = Matrix4::ZERO;
-        dest[0][0] = iw;
-        dest[1][1] = ih;
-        dest[2][2] = -q;
-        dest[2][3] = - (farPlane + nearPlane)/(farPlane - nearPlane);
-        dest[3][3] = 1;
-    }
-
-    void GLRenderSystem::_setPolygonMode(PolygonMode level)
-    {
-        GLenum glmode;
-        switch(level)
-        {
-        case PM_POINTS:
-            glmode = GL_POINT;
-            break;
-        case PM_WIREFRAME:
-            glmode = GL_LINE;
-            break;
-        default:
-        case PM_SOLID:
-            glmode = GL_FILL;
-            break;
-        }
-        mStateCacheManager->setPolygonMode(glmode);
-    }
-    //---------------------------------------------------------------------
-    void GLRenderSystem::setStencilCheckEnabled(bool enabled)
-    {
-        if (enabled)
-        {
-            mStateCacheManager->setEnabled(GL_STENCIL_TEST);
-        }
-        else
-        {
-            mStateCacheManager->setDisabled(GL_STENCIL_TEST);
-        }
-    }
-    //---------------------------------------------------------------------
-    void GLRenderSystem::setStencilBufferParams(CompareFunction func, 
-        uint32 refValue, uint32 compareMask, uint32 writeMask, StencilOperation stencilFailOp, 
-        StencilOperation depthFailOp, StencilOperation passOp, 
-        bool twoSidedOperation)
-    {
-        bool flip;
-        mStencilWriteMask = writeMask;
-
-        if (twoSidedOperation)
-        {
-            if (!mCurrentCapabilities->hasCapability(RSC_TWO_SIDED_STENCIL))
-                OGRE_EXCEPT(Exception::ERR_INVALIDPARAMS, "2-sided stencils are not supported",
-                "GLRenderSystem::setStencilBufferParams");
-
-            // NB: We should always treat CCW as front face for consistent with default
-            // culling mode. Therefore, we must take care with two-sided stencil settings.
-            flip = (mInvertVertexWinding && !mActiveRenderTarget->requiresTextureFlipping()) ||
-                (!mInvertVertexWinding && mActiveRenderTarget->requiresTextureFlipping());
-            if(GLEW_VERSION_2_0) // New GL2 commands
-            {
-                // Back
-                glStencilMaskSeparate(GL_BACK, writeMask);
-                glStencilFuncSeparate(GL_BACK, convertCompareFunction(func), refValue, compareMask);
-                glStencilOpSeparate(GL_BACK, 
-                    convertStencilOp(stencilFailOp, !flip), 
-                    convertStencilOp(depthFailOp, !flip), 
-                    convertStencilOp(passOp, !flip));
-                // Front
-                glStencilMaskSeparate(GL_FRONT, writeMask);
-                glStencilFuncSeparate(GL_FRONT, convertCompareFunction(func), refValue, compareMask);
-                glStencilOpSeparate(GL_FRONT, 
-                    convertStencilOp(stencilFailOp, flip),
-                    convertStencilOp(depthFailOp, flip), 
-                    convertStencilOp(passOp, flip));
-            }
-            else // EXT_stencil_two_side
-            {
-                mStateCacheManager->setEnabled(GL_STENCIL_TEST_TWO_SIDE_EXT);
-                // Back
-                glActiveStencilFaceEXT(GL_BACK);
-                mStateCacheManager->setStencilMask(writeMask);
-                glStencilFunc(convertCompareFunction(func), refValue, compareMask);
-                glStencilOp(
-                    convertStencilOp(stencilFailOp, !flip), 
-                    convertStencilOp(depthFailOp, !flip), 
-                    convertStencilOp(passOp, !flip));
-                // Front
-                glActiveStencilFaceEXT(GL_FRONT);
-                mStateCacheManager->setStencilMask(writeMask);
-                glStencilFunc(convertCompareFunction(func), refValue, compareMask);
-                glStencilOp(
-                    convertStencilOp(stencilFailOp, flip),
-                    convertStencilOp(depthFailOp, flip), 
-                    convertStencilOp(passOp, flip));
-            }
-        }
-        else
-        {
-            if(!GLEW_VERSION_2_0)
-                mStateCacheManager->setDisabled(GL_STENCIL_TEST_TWO_SIDE_EXT);
-
-            flip = false;
-            mStateCacheManager->setStencilMask(writeMask);
-            glStencilFunc(convertCompareFunction(func), refValue, compareMask);
-            glStencilOp(
-                convertStencilOp(stencilFailOp, flip),
-                convertStencilOp(depthFailOp, flip), 
-                convertStencilOp(passOp, flip));
-        }
-    }
-    //---------------------------------------------------------------------
-    GLint GLRenderSystem::convertCompareFunction(CompareFunction func) const
-    {
-        switch(func)
-        {
-        case CMPF_ALWAYS_FAIL:
-            return GL_NEVER;
-        case CMPF_ALWAYS_PASS:
-            return GL_ALWAYS;
-        case CMPF_LESS:
-            return GL_LESS;
-        case CMPF_LESS_EQUAL:
-            return GL_LEQUAL;
-        case CMPF_EQUAL:
-            return GL_EQUAL;
-        case CMPF_NOT_EQUAL:
-            return GL_NOTEQUAL;
-        case CMPF_GREATER_EQUAL:
-            return GL_GEQUAL;
-        case CMPF_GREATER:
-            return GL_GREATER;
-        };
-        // to keep compiler happy
-        return GL_ALWAYS;
-    }
-    //---------------------------------------------------------------------
-    GLint GLRenderSystem::convertStencilOp(StencilOperation op, bool invert) const
-    {
-        switch(op)
-        {
-        case SOP_KEEP:
-            return GL_KEEP;
-        case SOP_ZERO:
-            return GL_ZERO;
-        case SOP_REPLACE:
-            return GL_REPLACE;
-        case SOP_INCREMENT:
-            return invert ? GL_DECR : GL_INCR;
-        case SOP_DECREMENT:
-            return invert ? GL_INCR : GL_DECR;
-        case SOP_INCREMENT_WRAP:
-            return invert ? GL_DECR_WRAP_EXT : GL_INCR_WRAP_EXT;
-        case SOP_DECREMENT_WRAP:
-            return invert ? GL_INCR_WRAP_EXT : GL_DECR_WRAP_EXT;
-        case SOP_INVERT:
-            return GL_INVERT;
-        };
-        // to keep compiler happy
-        return SOP_KEEP;
-    }
-    //---------------------------------------------------------------------
-    GLuint GLRenderSystem::getCombinedMinMipFilter(void) const
-    {
-        switch(mMinFilter)
-        {
-        case FO_ANISOTROPIC:
-        case FO_LINEAR:
-            switch(mMipFilter)
-            {
-            case FO_ANISOTROPIC:
-            case FO_LINEAR:
-                // linear min, linear mip
-                return GL_LINEAR_MIPMAP_LINEAR;
-            case FO_POINT:
-                // linear min, point mip
-                return GL_LINEAR_MIPMAP_NEAREST;
-            case FO_NONE:
-                // linear min, no mip
-                return GL_LINEAR;
-            }
-            break;
-        case FO_POINT:
-        case FO_NONE:
-            switch(mMipFilter)
-            {
-            case FO_ANISOTROPIC:
-            case FO_LINEAR:
-                // nearest min, linear mip
-                return GL_NEAREST_MIPMAP_LINEAR;
-            case FO_POINT:
-                // nearest min, point mip
-                return GL_NEAREST_MIPMAP_NEAREST;
-            case FO_NONE:
-                // nearest min, no mip
-                return GL_NEAREST;
-            }
-            break;
-        }
-
-        // should never get here
-        return 0;
-
-    }
-    //---------------------------------------------------------------------
-    void GLRenderSystem::_setTextureUnitFiltering(size_t unit, 
-        FilterType ftype, FilterOptions fo)
-    {
-        if (!mStateCacheManager->activateGLTextureUnit(unit))
-            return;
-        switch(ftype)
-        {
-        case FT_MIN:
-            mMinFilter = fo;
-            // Combine with existing mip filter
-            mStateCacheManager->setTexParameteri(
-                mTextureTypes[unit],
-                GL_TEXTURE_MIN_FILTER, 
-                getCombinedMinMipFilter());
-            break;
-        case FT_MAG:
-            switch (fo)
-            {
-            case FO_ANISOTROPIC: // GL treats linear and aniso the same
-            case FO_LINEAR:
-                mStateCacheManager->setTexParameteri(
-                    mTextureTypes[unit],
-                    GL_TEXTURE_MAG_FILTER, 
-                    GL_LINEAR);
-                break;
-            case FO_POINT:
-            case FO_NONE:
-                mStateCacheManager->setTexParameteri(
-                    mTextureTypes[unit],
-                    GL_TEXTURE_MAG_FILTER, 
-                    GL_NEAREST);
-                break;
-            }
-            break;
-        case FT_MIP:
-            mMipFilter = fo;
-            // Combine with existing min filter
-            mStateCacheManager->setTexParameteri(
-                mTextureTypes[unit],
-                GL_TEXTURE_MIN_FILTER, 
-                getCombinedMinMipFilter());
-            break;
-        }
-
-        mStateCacheManager->activateGLTextureUnit(0);
-    }
-    //---------------------------------------------------------------------
-    void GLRenderSystem::_setTextureUnitCompareFunction(size_t unit, CompareFunction function)
-    {
-        //TODO: implement (opengl 3 only?)
-    }
-    //---------------------------------------------------------------------
-    void GLRenderSystem::_setTextureUnitCompareEnabled(size_t unit, bool compare)
-    {
-        //TODO: implement (opengl 3 only?)
-    }
-    //---------------------------------------------------------------------
-    GLfloat GLRenderSystem::_getCurrentAnisotropy(size_t unit)
-    {
-        GLfloat curAniso = 0;
-        glGetTexParameterfv(mTextureTypes[unit], 
-            GL_TEXTURE_MAX_ANISOTROPY_EXT, &curAniso);
-        return curAniso ? curAniso : 1;
-    }
-    //---------------------------------------------------------------------
-    void GLRenderSystem::_setTextureLayerAnisotropy(size_t unit, unsigned int maxAnisotropy)
-    {
-        if (!mCurrentCapabilities->hasCapability(RSC_ANISOTROPY))
-            return;
-
-        if (!mStateCacheManager->activateGLTextureUnit(unit))
-            return;
-
-        GLfloat largest_supported_anisotropy = 0;
-        glGetFloatv(GL_MAX_TEXTURE_MAX_ANISOTROPY_EXT, &largest_supported_anisotropy);
-        if (maxAnisotropy > largest_supported_anisotropy)
-            maxAnisotropy = largest_supported_anisotropy ? 
-            static_cast<uint>(largest_supported_anisotropy) : 1;
-        if (_getCurrentAnisotropy(unit) != maxAnisotropy)
-            glTexParameterf(mTextureTypes[unit], GL_TEXTURE_MAX_ANISOTROPY_EXT, maxAnisotropy);
-
-        mStateCacheManager->activateGLTextureUnit(0);
-    }
-    //-----------------------------------------------------------------------------
-    void GLRenderSystem::_setTextureBlendMode(size_t stage, const LayerBlendModeEx& bm)
-    {       
-        if (stage >= mFixedFunctionTextureUnits)
-        {
-            // Can't do this
-            return;
-        }
-
-        // Check to see if blending is supported
-        if(!mCurrentCapabilities->hasCapability(RSC_BLENDING))
-            return;
-
-        GLenum src1op, src2op, cmd;
-        GLfloat cv1[4], cv2[4];
-
-        if (bm.blendType == LBT_COLOUR)
-        {
-            cv1[0] = bm.colourArg1.r;
-            cv1[1] = bm.colourArg1.g;
-            cv1[2] = bm.colourArg1.b;
-            cv1[3] = bm.colourArg1.a;
-            mManualBlendColours[stage][0] = bm.colourArg1;
-
-
-            cv2[0] = bm.colourArg2.r;
-            cv2[1] = bm.colourArg2.g;
-            cv2[2] = bm.colourArg2.b;
-            cv2[3] = bm.colourArg2.a;
-            mManualBlendColours[stage][1] = bm.colourArg2;
-        }
-
-        if (bm.blendType == LBT_ALPHA)
-        {
-            cv1[0] = mManualBlendColours[stage][0].r;
-            cv1[1] = mManualBlendColours[stage][0].g;
-            cv1[2] = mManualBlendColours[stage][0].b;
-            cv1[3] = bm.alphaArg1;
-
-            cv2[0] = mManualBlendColours[stage][1].r;
-            cv2[1] = mManualBlendColours[stage][1].g;
-            cv2[2] = mManualBlendColours[stage][1].b;
-            cv2[3] = bm.alphaArg2;
-        }
-
-        switch (bm.source1)
-        {
-        case LBS_CURRENT:
-            src1op = GL_PREVIOUS;
-            break;
-        case LBS_TEXTURE:
-            src1op = GL_TEXTURE;
-            break;
-        case LBS_MANUAL:
-            src1op = GL_CONSTANT;
-            break;
-        case LBS_DIFFUSE:
-            src1op = GL_PRIMARY_COLOR;
-            break;
-            // XXX
-        case LBS_SPECULAR:
-            src1op = GL_PRIMARY_COLOR;
-            break;
-        default:
-            src1op = 0;
-        }
-
-        switch (bm.source2)
-        {
-        case LBS_CURRENT:
-            src2op = GL_PREVIOUS;
-            break;
-        case LBS_TEXTURE:
-            src2op = GL_TEXTURE;
-            break;
-        case LBS_MANUAL:
-            src2op = GL_CONSTANT;
-            break;
-        case LBS_DIFFUSE:
-            src2op = GL_PRIMARY_COLOR;
-            break;
-            // XXX
-        case LBS_SPECULAR:
-            src2op = GL_PRIMARY_COLOR;
-            break;
-        default:
-            src2op = 0;
-        }
-
-        switch (bm.operation)
-        {
-        case LBX_SOURCE1:
-            cmd = GL_REPLACE;
-            break;
-        case LBX_SOURCE2:
-            cmd = GL_REPLACE;
-            break;
-        case LBX_MODULATE:
-            cmd = GL_MODULATE;
-            break;
-        case LBX_MODULATE_X2:
-            cmd = GL_MODULATE;
-            break;
-        case LBX_MODULATE_X4:
-            cmd = GL_MODULATE;
-            break;
-        case LBX_ADD:
-            cmd = GL_ADD;
-            break;
-        case LBX_ADD_SIGNED:
-            cmd = GL_ADD_SIGNED;
-            break;
-        case LBX_ADD_SMOOTH:
-            cmd = GL_INTERPOLATE;
-            break;
-        case LBX_SUBTRACT:
-            cmd = GL_SUBTRACT;
-            break;
-        case LBX_BLEND_DIFFUSE_COLOUR:
-            cmd = GL_INTERPOLATE;
-            break; 
-        case LBX_BLEND_DIFFUSE_ALPHA:
-            cmd = GL_INTERPOLATE;
-            break;
-        case LBX_BLEND_TEXTURE_ALPHA:
-            cmd = GL_INTERPOLATE;
-            break;
-        case LBX_BLEND_CURRENT_ALPHA:
-            cmd = GL_INTERPOLATE;
-            break;
-        case LBX_BLEND_MANUAL:
-            cmd = GL_INTERPOLATE;
-            break;
-        case LBX_DOTPRODUCT:
-            cmd = mCurrentCapabilities->hasCapability(RSC_DOT3) 
-                ? GL_DOT3_RGB : GL_MODULATE;
-            break;
-        default:
-            cmd = 0;
-        }
-
-        if (!mStateCacheManager->activateGLTextureUnit(stage))
-            return;
-        glTexEnvi(GL_TEXTURE_ENV, GL_TEXTURE_ENV_MODE, GL_COMBINE);
-
-        if (bm.blendType == LBT_COLOUR)
-        {
-            glTexEnvi(GL_TEXTURE_ENV, GL_COMBINE_RGB, cmd);
-            glTexEnvi(GL_TEXTURE_ENV, GL_SOURCE0_RGB, src1op);
-            glTexEnvi(GL_TEXTURE_ENV, GL_SOURCE1_RGB, src2op);
-            glTexEnvi(GL_TEXTURE_ENV, GL_SOURCE2_RGB, GL_CONSTANT);
-        }
-        else
-        {
-            glTexEnvi(GL_TEXTURE_ENV, GL_COMBINE_ALPHA, cmd);
-            glTexEnvi(GL_TEXTURE_ENV, GL_SOURCE0_ALPHA, src1op);
-            glTexEnvi(GL_TEXTURE_ENV, GL_SOURCE1_ALPHA, src2op);
-            glTexEnvi(GL_TEXTURE_ENV, GL_SOURCE2_ALPHA, GL_CONSTANT);
-        }
-
-        float blendValue[4] = {0, 0, 0, bm.factor};
-        switch (bm.operation)
-        {
-        case LBX_BLEND_DIFFUSE_COLOUR:
-            glTexEnvi(GL_TEXTURE_ENV, GL_SOURCE2_RGB, GL_PRIMARY_COLOR);
-            glTexEnvi(GL_TEXTURE_ENV, GL_SOURCE2_ALPHA, GL_PRIMARY_COLOR);
-            break;
-        case LBX_BLEND_DIFFUSE_ALPHA:
-            glTexEnvi(GL_TEXTURE_ENV, GL_SOURCE2_RGB, GL_PRIMARY_COLOR);
-            glTexEnvi(GL_TEXTURE_ENV, GL_SOURCE2_ALPHA, GL_PRIMARY_COLOR);
-            break;
-        case LBX_BLEND_TEXTURE_ALPHA:
-            glTexEnvi(GL_TEXTURE_ENV, GL_SOURCE2_RGB, GL_TEXTURE);
-            glTexEnvi(GL_TEXTURE_ENV, GL_SOURCE2_ALPHA, GL_TEXTURE);
-            break;
-        case LBX_BLEND_CURRENT_ALPHA:
-            glTexEnvi(GL_TEXTURE_ENV, GL_SOURCE2_RGB, GL_PREVIOUS);
-            glTexEnvi(GL_TEXTURE_ENV, GL_SOURCE2_ALPHA, GL_PREVIOUS);
-            break;
-        case LBX_BLEND_MANUAL:
-            glTexEnvfv(GL_TEXTURE_ENV, GL_TEXTURE_ENV_COLOR, blendValue);
-            break;
-        default:
-            break;
-        };
-
-        switch (bm.operation)
-        {
-        case LBX_MODULATE_X2:
-            glTexEnvi(GL_TEXTURE_ENV, bm.blendType == LBT_COLOUR ?
-GL_RGB_SCALE : GL_ALPHA_SCALE, 2);
-            break;
-        case LBX_MODULATE_X4:
-            glTexEnvi(GL_TEXTURE_ENV, bm.blendType == LBT_COLOUR ?
-GL_RGB_SCALE : GL_ALPHA_SCALE, 4);
-            break;
-        default:
-            glTexEnvi(GL_TEXTURE_ENV, bm.blendType == LBT_COLOUR ?
-GL_RGB_SCALE : GL_ALPHA_SCALE, 1);
-            break;
-        }
-
-        if (bm.blendType == LBT_COLOUR){
-            glTexEnvi(GL_TEXTURE_ENV, GL_OPERAND0_RGB, GL_SRC_COLOR);
-            glTexEnvi(GL_TEXTURE_ENV, GL_OPERAND1_RGB, GL_SRC_COLOR);
-            if (bm.operation == LBX_BLEND_DIFFUSE_COLOUR){
-                glTexEnvi(GL_TEXTURE_ENV, GL_OPERAND2_RGB, GL_SRC_COLOR);
-            } else {
-                glTexEnvi(GL_TEXTURE_ENV, GL_OPERAND2_RGB, GL_SRC_ALPHA);
-            }
-        } 
-
-        glTexEnvi(GL_TEXTURE_ENV, GL_OPERAND0_ALPHA, GL_SRC_ALPHA);
-        glTexEnvi(GL_TEXTURE_ENV, GL_OPERAND1_ALPHA, GL_SRC_ALPHA);
-        glTexEnvi(GL_TEXTURE_ENV, GL_OPERAND2_ALPHA, GL_SRC_ALPHA);
-        if(bm.source1 == LBS_MANUAL)
-            glTexEnvfv(GL_TEXTURE_ENV, GL_TEXTURE_ENV_COLOR, cv1);
-        if (bm.source2 == LBS_MANUAL)
-            glTexEnvfv(GL_TEXTURE_ENV, GL_TEXTURE_ENV_COLOR, cv2);
-
-        mStateCacheManager->activateGLTextureUnit(0);
-    }
-    //---------------------------------------------------------------------
-    void GLRenderSystem::setGLLightPositionDirection(const Light* lt, GLenum lightindex)
-    {
-        // Set position / direction
-        Vector4 vec;
-        // Use general 4D vector which is the same as GL's approach
-        vec = lt->getAs4DVector();
-
-#if OGRE_DOUBLE_PRECISION
-        // Must convert to float*
-        float tmp[4] = {vec.x, vec.y, vec.z, vec.w};
-        glLightfv(lightindex, GL_POSITION, tmp);
-#else
-        glLightfv(lightindex, GL_POSITION, vec.ptr());
-#endif
-        // Set spotlight direction
-        if (lt->getType() == Light::LT_SPOTLIGHT)
-        {
-            vec = lt->getDerivedDirection();
-            vec.w = 0.0; 
-#if OGRE_DOUBLE_PRECISION
-            // Must convert to float*
-            float tmp2[4] = {vec.x, vec.y, vec.z, vec.w};
-            glLightfv(lightindex, GL_SPOT_DIRECTION, tmp2);
-#else
-            glLightfv(lightindex, GL_SPOT_DIRECTION, vec.ptr());
-#endif
-        }
-    }
-    //---------------------------------------------------------------------
-    void GLRenderSystem::setVertexDeclaration(VertexDeclaration* decl)
-    {
-    }
-    //---------------------------------------------------------------------
-    void GLRenderSystem::setVertexBufferBinding(VertexBufferBinding* binding)
-    {
-    }
-    //---------------------------------------------------------------------
-    void GLRenderSystem::_render(const RenderOperation& op)
-    {
-        // Call super class
-        RenderSystem::_render(op);
-
-        if ( ! mEnableFixedPipeline && !mRealCapabilities->hasCapability(RSC_FIXED_FUNCTION)
-             && 
-             (
-                ( mCurrentVertexProgram == NULL ) ||
-                ( mCurrentFragmentProgram == NULL && op.operationType != RenderOperation::OT_POINT_LIST)          
-              )
-           ) 
-        {
-            OGRE_EXCEPT(Exception::ERR_RENDERINGAPI_ERROR, 
-                "Attempted to render using the fixed pipeline when it is disabled.",
-                "GLRenderSystem::_render");
-        }
-=======
         // Disable textures
         _disableTextureUnitsFrom(0);
->>>>>>> 83e497b5
 
         // It's ready for switching
         if (mCurrentContext)
@@ -6270,11 +3501,7 @@
         mCurrentContext = context;
         mCurrentContext->setCurrent();
 
-<<<<<<< HEAD
-        size_t numberOfInstances = op.numberOfInstances;
-=======
         mStateCacheManager->switchContext((intptr_t)mCurrentContext);
->>>>>>> 83e497b5
 
         // Check if the context has already done one-time initialisation
         if(!mCurrentContext->getInitialized())
@@ -6298,659 +3525,6 @@
         mStateCacheManager->setColourMask(mColourWrite[0], mColourWrite[1], mColourWrite[2], mColourWrite[3]);
         mStateCacheManager->setStencilMask(mStencilWriteMask);
 
-<<<<<<< HEAD
-        for (elemIter = decl.begin(); elemIter != elemEnd; ++elemIter)
-        {
-            const VertexElement & elem = *elemIter;
-            size_t source = elem.getSource();
-            if ( maxSource < source )
-            {
-             maxSource = source;   
-            }
-
-            if (!op.vertexData->vertexBufferBinding->isBufferBound(source))
-                continue; // skip unbound elements
-
-            HardwareVertexBufferSharedPtr vertexBuffer = 
-                op.vertexData->vertexBufferBinding->getBuffer(source);
-
-            bindVertexElementToGpu(elem, vertexBuffer, op.vertexData->vertexStart, 
-                                   mRenderAttribsBound, mRenderInstanceAttribsBound);
-        }
-
-        if( !globalInstanceVertexBuffer.isNull() && globalVertexDeclaration != NULL )
-        {
-            elemEnd = globalVertexDeclaration->getElements().end();
-            for (elemIter = globalVertexDeclaration->getElements().begin(); elemIter != elemEnd; ++elemIter)
-            {
-                const VertexElement & elem = *elemIter;
-                bindVertexElementToGpu(elem, globalInstanceVertexBuffer, 0, 
-                                       mRenderAttribsBound, mRenderInstanceAttribsBound);
-            
-            }
-        }
-
-        bool multitexturing = (getCapabilities()->getNumTextureUnits() > 1);
-        if (multitexturing)
-        glClientActiveTextureARB(GL_TEXTURE0);
-
-        // Find the correct type to render
-        GLint primType;
-        //Use adjacency if there is a geometry program and it requested adjacency info
-        bool useAdjacency = (mGeometryProgramBound && mCurrentGeometryProgram && mCurrentGeometryProgram->isAdjacencyInfoRequired());
-        switch (op.operationType)
-        {
-        case RenderOperation::OT_POINT_LIST:
-            primType = GL_POINTS;
-            break;
-        case RenderOperation::OT_LINE_LIST:
-            primType = useAdjacency ? GL_LINES_ADJACENCY_EXT : GL_LINES;
-            break;
-        case RenderOperation::OT_LINE_STRIP:
-            primType = useAdjacency ? GL_LINE_STRIP_ADJACENCY_EXT : GL_LINE_STRIP;
-            break;
-        default:
-        case RenderOperation::OT_TRIANGLE_LIST:
-            primType = useAdjacency ? GL_TRIANGLES_ADJACENCY_EXT : GL_TRIANGLES;
-            break;
-        case RenderOperation::OT_TRIANGLE_STRIP:
-            primType = useAdjacency ? GL_TRIANGLE_STRIP_ADJACENCY_EXT : GL_TRIANGLE_STRIP;
-            break;
-        case RenderOperation::OT_TRIANGLE_FAN:
-            primType = GL_TRIANGLE_FAN;
-            break;
-        }
-
-        if (op.useIndexes)
-        {
-            void* pBufferData = 0;
-
-            if(mCurrentCapabilities->hasCapability(RSC_VBO))
-            {
-                mStateCacheManager->bindGLBuffer(GL_ELEMENT_ARRAY_BUFFER_ARB,
-                    static_cast<GLHardwareIndexBuffer*>(
-                    op.indexData->indexBuffer.get())->getGLBufferId());
-
-                pBufferData = VBO_BUFFER_OFFSET(
-                    op.indexData->indexStart * op.indexData->indexBuffer->getIndexSize());
-            }
-            else
-            {
-                pBufferData = static_cast<GLDefaultHardwareIndexBuffer*>(
-                    op.indexData->indexBuffer.get())->getDataPtr(
-                    op.indexData->indexStart * op.indexData->indexBuffer->getIndexSize());
-            }
-
-            GLenum indexType = (op.indexData->indexBuffer->getType() == HardwareIndexBuffer::IT_16BIT) ? GL_UNSIGNED_SHORT : GL_UNSIGNED_INT;
-
-            do
-            {
-                // Update derived depth bias
-                if (mDerivedDepthBias && mCurrentPassIterationNum > 0)
-                {
-                    _setDepthBias(mDerivedDepthBiasBase + 
-                        mDerivedDepthBiasMultiplier * mCurrentPassIterationNum, 
-                        mDerivedDepthBiasSlopeScale);
-                }
-                if(hasInstanceData)
-                {
-                    glDrawElementsInstancedARB(primType, op.indexData->indexCount, indexType, pBufferData, numberOfInstances);
-                }
-                else
-                {
-                    glDrawElements(primType, op.indexData->indexCount, indexType, pBufferData);
-                }
-            } while (updatePassIterationRenderState());
-
-        }
-        else
-        {
-            do
-            {
-                // Update derived depth bias
-                if (mDerivedDepthBias && mCurrentPassIterationNum > 0)
-                {
-                    _setDepthBias(mDerivedDepthBiasBase + 
-                        mDerivedDepthBiasMultiplier * mCurrentPassIterationNum, 
-                        mDerivedDepthBiasSlopeScale);
-                }
-
-                if(hasInstanceData)
-                {
-                    glDrawArraysInstancedARB(primType, 0, op.vertexData->vertexCount, numberOfInstances);
-                }
-                else
-                {
-                    glDrawArrays(primType, 0, op.vertexData->vertexCount);
-                }
-            } while (updatePassIterationRenderState());
-        }
-
-        glDisableClientState( GL_VERTEX_ARRAY );
-        // only valid up to GL_MAX_TEXTURE_UNITS, which is recorded in mFixedFunctionTextureUnits
-        if (multitexturing)
-        {
-            for (unsigned short i = 0; i < std::min((unsigned short)mDisabledTexUnitsFrom, mFixedFunctionTextureUnits); i++)
-            {
-                // No need to disable for texture units that weren't used
-                glClientActiveTextureARB(GL_TEXTURE0 + i);
-                glDisableClientState( GL_TEXTURE_COORD_ARRAY );
-            }
-            glClientActiveTextureARB(GL_TEXTURE0);
-        }
-        else
-        {
-            glDisableClientState( GL_TEXTURE_COORD_ARRAY );
-        }
-        glDisableClientState( GL_NORMAL_ARRAY );
-        glDisableClientState( GL_COLOR_ARRAY );
-        if (GLEW_EXT_secondary_color)
-        {
-            glDisableClientState( GL_SECONDARY_COLOR_ARRAY );
-        }
-        // unbind any custom attributes
-        for (vector<GLuint>::type::iterator ai = mRenderAttribsBound.begin(); ai != mRenderAttribsBound.end(); ++ai)
-        {
-            glDisableVertexAttribArrayARB(*ai); 
-        }
-        
-        // unbind any instance attributes
-        for (vector<GLuint>::type::iterator ai = mRenderInstanceAttribsBound.begin(); ai != mRenderInstanceAttribsBound.end(); ++ai)
-        {
-            glVertexAttribDivisorARB(*ai, 0); 
-        }
-        
-        mRenderAttribsBound.clear();
-        mRenderInstanceAttribsBound.clear();
-
-    }
-    //---------------------------------------------------------------------
-    void GLRenderSystem::setNormaliseNormals(bool normalise)
-    {
-        if (normalise)
-            mStateCacheManager->setEnabled(GL_NORMALIZE);
-        else
-            mStateCacheManager->setDisabled(GL_NORMALIZE);
-
-    }
-    //---------------------------------------------------------------------
-    void GLRenderSystem::bindGpuProgram(GpuProgram* prg)
-    {
-        if (!prg)
-        {
-            OGRE_EXCEPT(Exception::ERR_RENDERINGAPI_ERROR, 
-                "Null program bound.",
-                "GLRenderSystem::bindGpuProgram");
-        }
-
-        GLGpuProgram* glprg = static_cast<GLGpuProgram*>(prg);
-
-        // Unbind previous gpu program first.
-        //
-        // Note:
-        //  1. Even if both previous and current are the same object, we can't
-        //     bypass re-bind completely since the object itself maybe modified.
-        //     But we can bypass unbind based on the assumption that object
-        //     internally GL program type shouldn't be changed after it has
-        //     been created. The behavior of bind to a GL program type twice
-        //     should be same as unbind and rebind that GL program type, even
-        //     for difference objects.
-        //  2. We also assumed that the program's type (vertex or fragment) should
-        //     not be changed during it's in using. If not, the following switch
-        //     statement will confuse GL state completely, and we can't fix it
-        //     here. To fix this case, we must coding the program implementation
-        //     itself, if type is changing (during load/unload, etc), and it's inuse,
-        //     unbind and notify render system to correct for its state.
-        //
-        switch (glprg->getType())
-        {
-        case GPT_VERTEX_PROGRAM:
-            if (mCurrentVertexProgram != glprg)
-            {
-                if (mCurrentVertexProgram)
-                    mCurrentVertexProgram->unbindProgram();
-                mCurrentVertexProgram = glprg;
-            }
-            break;
-
-        case GPT_FRAGMENT_PROGRAM:
-            if (mCurrentFragmentProgram != glprg)
-            {
-                if (mCurrentFragmentProgram)
-                    mCurrentFragmentProgram->unbindProgram();
-                mCurrentFragmentProgram = glprg;
-            }
-            break;
-        case GPT_GEOMETRY_PROGRAM:
-            if (mCurrentGeometryProgram != glprg)
-            {
-                if (mCurrentGeometryProgram)
-                    mCurrentGeometryProgram->unbindProgram();
-                mCurrentGeometryProgram = glprg;
-            }
-            break;
-        case GPT_COMPUTE_PROGRAM:
-        case GPT_DOMAIN_PROGRAM:
-        case GPT_HULL_PROGRAM:
-            break;
-        }
-
-        // Bind the program
-        glprg->bindProgram();
-
-        RenderSystem::bindGpuProgram(prg);
-    }
-    //---------------------------------------------------------------------
-    void GLRenderSystem::unbindGpuProgram(GpuProgramType gptype)
-    {
-
-        if (gptype == GPT_VERTEX_PROGRAM && mCurrentVertexProgram)
-        {
-            mActiveVertexGpuProgramParameters.setNull();
-            mCurrentVertexProgram->unbindProgram();
-            mCurrentVertexProgram = 0;
-        }
-        else if (gptype == GPT_GEOMETRY_PROGRAM && mCurrentGeometryProgram)
-        {
-            mActiveGeometryGpuProgramParameters.setNull();
-            mCurrentGeometryProgram->unbindProgram();
-            mCurrentGeometryProgram = 0;
-        }
-        else if (gptype == GPT_FRAGMENT_PROGRAM && mCurrentFragmentProgram)
-        {
-            mActiveFragmentGpuProgramParameters.setNull();
-            mCurrentFragmentProgram->unbindProgram();
-            mCurrentFragmentProgram = 0;
-        }
-        RenderSystem::unbindGpuProgram(gptype);
-
-    }
-    //---------------------------------------------------------------------
-    void GLRenderSystem::bindGpuProgramParameters(GpuProgramType gptype, GpuProgramParametersSharedPtr params, uint16 mask)
-    {
-        if (mask & (uint16)GPV_GLOBAL)
-        {
-            // We could maybe use GL_EXT_bindable_uniform here to produce Dx10-style
-            // shared constant buffers, but GPU support seems fairly weak?
-            // for now, just copy
-            params->_copySharedParams();
-        }
-
-        switch (gptype)
-        {
-        case GPT_VERTEX_PROGRAM:
-            mActiveVertexGpuProgramParameters = params;
-            mCurrentVertexProgram->bindProgramParameters(params, mask);
-            break;
-        case GPT_GEOMETRY_PROGRAM:
-            mActiveGeometryGpuProgramParameters = params;
-            mCurrentGeometryProgram->bindProgramParameters(params, mask);
-            break;
-        case GPT_FRAGMENT_PROGRAM:
-            mActiveFragmentGpuProgramParameters = params;
-            mCurrentFragmentProgram->bindProgramParameters(params, mask);
-            break;
-        case GPT_COMPUTE_PROGRAM:
-        case GPT_DOMAIN_PROGRAM:
-        case GPT_HULL_PROGRAM:
-            break;
-        }
-    }
-    //---------------------------------------------------------------------
-    void GLRenderSystem::bindGpuProgramPassIterationParameters(GpuProgramType gptype)
-    {
-        switch (gptype)
-        {
-        case GPT_VERTEX_PROGRAM:
-            mCurrentVertexProgram->bindProgramPassIterationParameters(mActiveVertexGpuProgramParameters);
-            break;
-        case GPT_GEOMETRY_PROGRAM:
-            mCurrentGeometryProgram->bindProgramPassIterationParameters(mActiveGeometryGpuProgramParameters);
-            break;
-        case GPT_FRAGMENT_PROGRAM:
-            mCurrentFragmentProgram->bindProgramPassIterationParameters(mActiveFragmentGpuProgramParameters);
-            break;
-        case GPT_COMPUTE_PROGRAM:
-        case GPT_DOMAIN_PROGRAM:
-        case GPT_HULL_PROGRAM:
-            break;
-        }
-    }
-    //---------------------------------------------------------------------
-    void GLRenderSystem::setClipPlanesImpl(const PlaneList& clipPlanes)
-    {
-        // A note on GL user clipping:
-        // When an ARB vertex program is enabled in GL, user clipping is completely
-        // disabled. There is no way around this, it's just turned off.
-        // When using GLSL, user clipping can work but you have to include a 
-        // glClipVertex command in your vertex shader. 
-        // Thus the planes set here may not actually be respected.
-
-
-        size_t i = 0;
-        size_t numClipPlanes;
-        GLdouble clipPlane[4];
-
-        // Save previous modelview
-        glMatrixMode(GL_MODELVIEW);
-        glPushMatrix();
-        // just load view matrix (identity world)
-        GLfloat mat[16];
-        makeGLMatrix(mat, mViewMatrix);
-        glLoadMatrixf(mat);
-
-        numClipPlanes = clipPlanes.size();
-        for (i = 0; i < numClipPlanes; ++i)
-        {
-            GLenum clipPlaneId = static_cast<GLenum>(GL_CLIP_PLANE0 + i);
-            const Plane& plane = clipPlanes[i];
-
-            if (i >= 6/*GL_MAX_CLIP_PLANES*/)
-            {
-                OGRE_EXCEPT(Exception::ERR_RENDERINGAPI_ERROR, "Unable to set clip plane", 
-                    "GLRenderSystem::setClipPlanes");
-            }
-
-            clipPlane[0] = plane.normal.x;
-            clipPlane[1] = plane.normal.y;
-            clipPlane[2] = plane.normal.z;
-            clipPlane[3] = plane.d;
-
-            glClipPlane(clipPlaneId, clipPlane);
-            mStateCacheManager->setEnabled(clipPlaneId);
-        }
-
-        // disable remaining clip planes
-        for ( ; i < 6/*GL_MAX_CLIP_PLANES*/; ++i)
-        {
-            mStateCacheManager->setDisabled(static_cast<GLenum>(GL_CLIP_PLANE0 + i));
-        }
-
-        // restore matrices
-        glPopMatrix();
-    }
-    //---------------------------------------------------------------------
-    void GLRenderSystem::setScissorTest(bool enabled, size_t left, 
-        size_t top, size_t right, size_t bottom)
-    {
-        // If request texture flipping, use "upper-left", otherwise use "lower-left"
-        bool flipping = mActiveRenderTarget->requiresTextureFlipping();
-        //  GL measures from the bottom, not the top
-        size_t targetHeight = mActiveRenderTarget->getHeight();
-        // Calculate the "lower-left" corner of the viewport
-        GLsizei x = 0, y = 0, w = 0, h = 0;
-
-        if (enabled)
-        {
-            mStateCacheManager->setEnabled(GL_SCISSOR_TEST);
-            // NB GL uses width / height rather than right / bottom
-            x = left;
-            if (flipping)
-                y = top;
-            else
-                y = targetHeight - bottom;
-            w = right - left;
-            h = bottom - top;
-            glScissor(x, y, w, h);
-            mScissorBox[0] = x;
-            mScissorBox[1] = y;
-            mScissorBox[2] = w;
-            mScissorBox[3] = h;
-        }
-        else
-        {
-            mStateCacheManager->setDisabled(GL_SCISSOR_TEST);
-            // GL requires you to reset the scissor when disabling
-            w = mActiveViewport->getActualWidth();
-            h = mActiveViewport->getActualHeight();
-            x = mActiveViewport->getActualLeft();
-            if (flipping)
-                y = mActiveViewport->getActualTop();
-            else
-                y = targetHeight - mActiveViewport->getActualTop() - h;
-            glScissor(x, y, w, h);
-            mScissorBox[0] = x;
-            mScissorBox[1] = y;
-            mScissorBox[2] = w;
-            mScissorBox[3] = h;
-        }
-    }
-    //---------------------------------------------------------------------
-    void GLRenderSystem::clearFrameBuffer(unsigned int buffers, 
-        const ColourValue& colour, Real depth, unsigned short stencil)
-    {
-        bool colourMask = !mColourWrite[0] || !mColourWrite[1] 
-        || !mColourWrite[2] || !mColourWrite[3]; 
-
-        GLbitfield flags = 0;
-        if (buffers & FBT_COLOUR)
-        {
-            flags |= GL_COLOR_BUFFER_BIT;
-            // Enable buffer for writing if it isn't
-            if (colourMask)
-            {
-                mStateCacheManager->setColourMask(true, true, true, true);
-            }
-            mStateCacheManager->setClearColour(colour.r, colour.g, colour.b, colour.a);
-        }
-        if (buffers & FBT_DEPTH)
-        {
-            flags |= GL_DEPTH_BUFFER_BIT;
-            // Enable buffer for writing if it isn't
-            if (!mDepthWrite)
-            {
-                mStateCacheManager->setDepthMask( GL_TRUE );
-            }
-            mStateCacheManager->setClearDepth(depth);
-        }
-        if (buffers & FBT_STENCIL)
-        {
-            flags |= GL_STENCIL_BUFFER_BIT;
-            // Enable buffer for writing if it isn't
-            mStateCacheManager->setStencilMask(0xFFFFFFFF);
-
-            glClearStencil(stencil);
-        }
-
-        // Should be enable scissor test due the clear region is
-        // relied on scissor box bounds.
-        mStateCacheManager->setEnabled(GL_SCISSOR_TEST);
-
-        // Sets the scissor box as same as viewport
-        GLint viewport[4];
-        mStateCacheManager->getViewport(viewport);
-        bool scissorBoxDifference =
-            viewport[0] != mScissorBox[0] || viewport[1] != mScissorBox[1] ||
-            viewport[2] != mScissorBox[2] || viewport[3] != mScissorBox[3];
-        if (scissorBoxDifference)
-        {
-            glScissor(viewport[0], viewport[1], viewport[2], viewport[3]);
-        }
-
-        // Clear buffers
-        glClear(flags);
-
-        // Restore scissor box
-        if (scissorBoxDifference)
-        {
-            glScissor(mScissorBox[0], mScissorBox[1], mScissorBox[2], mScissorBox[3]);
-        }
-
-        // Restore scissor test
-        mStateCacheManager->setDisabled(GL_SCISSOR_TEST);
-
-        // Reset buffer write state
-        if (!mDepthWrite && (buffers & FBT_DEPTH))
-        {
-            mStateCacheManager->setDepthMask( GL_FALSE );
-        }
-        if (colourMask && (buffers & FBT_COLOUR))
-        {
-            mStateCacheManager->setColourMask(mColourWrite[0], mColourWrite[1], mColourWrite[2], mColourWrite[3]);
-        }
-        if (buffers & FBT_STENCIL)
-        {
-            mStateCacheManager->setStencilMask(mStencilWriteMask);
-        }
-    }
-    // ------------------------------------------------------------------
-    void GLRenderSystem::_makeProjectionMatrix(Real left, Real right, 
-        Real bottom, Real top, Real nearPlane, Real farPlane, Matrix4& dest, 
-        bool forGpuProgram)
-    {
-        Real width = right - left;
-        Real height = top - bottom;
-        Real q, qn;
-        if (farPlane == 0)
-        {
-            // Infinite far plane
-            q = Frustum::INFINITE_FAR_PLANE_ADJUST - 1;
-            qn = nearPlane * (Frustum::INFINITE_FAR_PLANE_ADJUST - 2);
-        }
-        else
-        {
-            q = -(farPlane + nearPlane) / (farPlane - nearPlane);
-            qn = -2 * (farPlane * nearPlane) / (farPlane - nearPlane);
-        }
-        dest = Matrix4::ZERO;
-        dest[0][0] = 2 * nearPlane / width;
-        dest[0][2] = (right+left) / width;
-        dest[1][1] = 2 * nearPlane / height;
-        dest[1][2] = (top+bottom) / height;
-        dest[2][2] = q;
-        dest[2][3] = qn;
-        dest[3][2] = -1;
-    }
-    //---------------------------------------------------------------------
-    HardwareOcclusionQuery* GLRenderSystem::createHardwareOcclusionQuery(void)
-    {
-        GLHardwareOcclusionQuery* ret = new GLHardwareOcclusionQuery(); 
-        mHwOcclusionQueries.push_back(ret);
-        return ret;
-    }
-    //---------------------------------------------------------------------
-    Real GLRenderSystem::getHorizontalTexelOffset(void)
-    {
-        // No offset in GL
-        return 0.0f;
-    }
-    //---------------------------------------------------------------------
-    Real GLRenderSystem::getVerticalTexelOffset(void)
-    {
-        // No offset in GL
-        return 0.0f;
-    }
-    //---------------------------------------------------------------------
-    void GLRenderSystem::_applyObliqueDepthProjection(Matrix4& matrix, const Plane& plane, 
-        bool forGpuProgram)
-    {
-        // Thanks to Eric Lenyel for posting this calculation at www.terathon.com
-
-        // Calculate the clip-space corner point opposite the clipping plane
-        // as (sgn(clipPlane.x), sgn(clipPlane.y), 1, 1) and
-        // transform it into camera space by multiplying it
-        // by the inverse of the projection matrix
-
-        Vector4 q;
-        q.x = (Math::Sign(plane.normal.x) + matrix[0][2]) / matrix[0][0];
-        q.y = (Math::Sign(plane.normal.y) + matrix[1][2]) / matrix[1][1];
-        q.z = -1.0F;
-        q.w = (1.0F + matrix[2][2]) / matrix[2][3];
-
-        // Calculate the scaled plane vector
-        Vector4 clipPlane4d(plane.normal.x, plane.normal.y, plane.normal.z, plane.d);
-        Vector4 c = clipPlane4d * (2.0F / (clipPlane4d.dotProduct(q)));
-
-        // Replace the third row of the projection matrix
-        matrix[2][0] = c.x;
-        matrix[2][1] = c.y;
-        matrix[2][2] = c.z + 1.0F;
-        matrix[2][3] = c.w; 
-    }
-    //---------------------------------------------------------------------
-    void GLRenderSystem::_oneTimeContextInitialization()
-    {
-        if (GLEW_VERSION_1_2)
-        {
-            // Set nicer lighting model -- d3d9 has this by default
-            glLightModeli(GL_LIGHT_MODEL_COLOR_CONTROL, GL_SEPARATE_SPECULAR_COLOR);
-            glLightModeli(GL_LIGHT_MODEL_LOCAL_VIEWER, 1);        
-        }
-        if (GLEW_VERSION_1_4)
-        {
-            mStateCacheManager->setEnabled(GL_COLOR_SUM);
-            mStateCacheManager->setDisabled(GL_DITHER);
-        }
-
-        // Check for FSAA
-        // Enable the extension if it was enabled by the GLSupport
-        if (mGLSupport->checkExtension("GL_ARB_multisample"))
-        {
-            int fsaa_active = false;
-            glGetIntegerv(GL_SAMPLE_BUFFERS_ARB,(GLint*)&fsaa_active);
-            if(fsaa_active)
-            {
-                mStateCacheManager->setEnabled(GL_MULTISAMPLE_ARB);
-                LogManager::getSingleton().logMessage("Using FSAA from GL_ARB_multisample extension.");
-            }            
-        }
-
-        static_cast<GLTextureManager*>(mTextureManager)->createWarningTexture();
-    }
-    //---------------------------------------------------------------------
-    void GLRenderSystem::_switchContext(GLContext *context)
-    {
-        // Unbind GPU programs and rebind to new context later, because
-        // scene manager treat render system as ONE 'context' ONLY, and it
-        // cached the GPU programs using state.
-        if (mCurrentVertexProgram)
-            mCurrentVertexProgram->unbindProgram();
-        if (mCurrentGeometryProgram)
-            mCurrentGeometryProgram->unbindProgram();
-        if (mCurrentFragmentProgram)
-            mCurrentFragmentProgram->unbindProgram();
-
-        // Disable lights
-        for (unsigned short i = 0; i < mCurrentLights; ++i)
-        {
-            setGLLight(i, NULL);
-            mLights[i] = NULL;
-        }
-        mCurrentLights = 0;
-
-        // Disable textures
-        _disableTextureUnitsFrom(0);
-
-        // It's ready for switching
-        if (mCurrentContext)
-            mCurrentContext->endCurrent();
-        mCurrentContext = context;
-        mCurrentContext->setCurrent();
-
-        mStateCacheManager->switchContext((intptr_t)mCurrentContext);
-
-        // Check if the context has already done one-time initialisation
-        if(!mCurrentContext->getInitialized()) 
-        {
-            _oneTimeContextInitialization();
-            mCurrentContext->setInitialized();
-        }
-
-        // Rebind GPU programs to new context
-        if (mCurrentVertexProgram)
-            mCurrentVertexProgram->bindProgram();
-        if (mCurrentGeometryProgram)
-            mCurrentGeometryProgram->bindProgram();
-        if (mCurrentFragmentProgram)
-            mCurrentFragmentProgram->bindProgram();
-
-        // Must reset depth/colour write mask to according with user desired, otherwise,
-        // clearFrameBuffer would be wrong because the value we are recorded may be
-        // difference with the really state stored in GL context.
-        mStateCacheManager->setDepthMask(mDepthWrite);
-        mStateCacheManager->setColourMask(mColourWrite[0], mColourWrite[1], mColourWrite[2], mColourWrite[3]);
-        mStateCacheManager->setStencilMask(mStencilWriteMask);
-
     }
     //---------------------------------------------------------------------
     void GLRenderSystem::_setRenderTarget(RenderTarget *target)
@@ -6965,7 +3539,7 @@
             // Switch context if different from current one
             GLContext *newContext = 0;
             target->getCustomAttribute(GLRenderTexture::CustomAttributeString_GLCONTEXT, &newContext);
-            if(newContext && mCurrentContext != newContext) 
+            if(newContext && mCurrentContext != newContext)
             {
                 _switchContext(newContext);
             }
@@ -6987,18 +3561,7 @@
             if (GLEW_EXT_framebuffer_sRGB)
             {
                 // Enable / disable sRGB states
-                if (target->isHardwareGammaEnabled())
-                {
-                    mStateCacheManager->setEnabled(GL_FRAMEBUFFER_SRGB_EXT);
-                    
-                    // Note: could test GL_FRAMEBUFFER_SRGB_CAPABLE_EXT here before
-                    // enabling, but GL spec says incapable surfaces ignore the setting
-                    // anyway. We test the capability to enable isHardwareGammaEnabled.
-                }
-                else
-                {
-                    mStateCacheManager->setDisabled(GL_FRAMEBUFFER_SRGB_EXT);
-                }
+                mStateCacheManager->setEnabled(GL_FRAMEBUFFER_SRGB_EXT, target->isHardwareGammaEnabled());
             }
         }
     }
@@ -7035,14 +3598,14 @@
     //---------------------------------------------------------------------
     void GLRenderSystem::registerThread()
     {
-            OGRE_LOCK_MUTEX(mThreadInitMutex);
+        OGRE_LOCK_MUTEX(mThreadInitMutex);
         // This is only valid once we've created the main context
         if (!mMainContext)
         {
-            OGRE_EXCEPT(Exception::ERR_INVALIDPARAMS, 
-                "Cannot register a background thread before the main context "
-                "has been created.", 
-                "GLRenderSystem::registerThread");
+            OGRE_EXCEPT(Exception::ERR_INVALIDPARAMS,
+                        "Cannot register a background thread before the main context "
+                        "has been created.",
+                        "GLRenderSystem::registerThread");
         }
 
         // Create a new context for this thread. Cloning from the main context
@@ -7052,110 +3615,12 @@
         GLContext* newContext = mMainContext->clone();
         mBackgroundContextList.push_back(newContext);
 
-        // Bind this new context to this thread. 
+        // Bind this new context to this thread.
         newContext->setCurrent();
 
         _oneTimeContextInitialization();
         newContext->setInitialized();
 
-=======
-    }
-    //---------------------------------------------------------------------
-    void GLRenderSystem::_setRenderTarget(RenderTarget *target)
-    {
-        // Unbind frame buffer object
-        if(mActiveRenderTarget)
-            mRTTManager->unbind(mActiveRenderTarget);
-
-        mActiveRenderTarget = target;
-        if (target)
-        {
-            // Switch context if different from current one
-            GLContext *newContext = 0;
-            target->getCustomAttribute(GLRenderTexture::CustomAttributeString_GLCONTEXT, &newContext);
-            if(newContext && mCurrentContext != newContext)
-            {
-                _switchContext(newContext);
-            }
-
-            //Check the FBO's depth buffer status
-            GLDepthBuffer *depthBuffer = static_cast<GLDepthBuffer*>(target->getDepthBuffer());
-
-            if( target->getDepthBufferPool() != DepthBuffer::POOL_NO_DEPTH &&
-                (!depthBuffer || depthBuffer->getGLContext() != mCurrentContext ) )
-            {
-                //Depth is automatically managed and there is no depth buffer attached to this RT
-                //or the Current context doesn't match the one this Depth buffer was created with
-                setDepthBufferFor( target );
-            }
-
-            // Bind frame buffer object
-            mRTTManager->bind(target);
-
-            if (GLEW_EXT_framebuffer_sRGB)
-            {
-                // Enable / disable sRGB states
-                mStateCacheManager->setEnabled(GL_FRAMEBUFFER_SRGB_EXT, target->isHardwareGammaEnabled());
-            }
-        }
-    }
-    //---------------------------------------------------------------------
-    void GLRenderSystem::_unregisterContext(GLContext *context)
-    {
-        if(mCurrentContext == context) {
-            // Change the context to something else so that a valid context
-            // remains active. When this is the main context being unregistered,
-            // we set the main context to 0.
-            if(mCurrentContext != mMainContext) {
-                _switchContext(mMainContext);
-            } else {
-                /// No contexts remain
-                mCurrentContext->endCurrent();
-                mCurrentContext = 0;
-                mMainContext = 0;
-            }
-        }
-        mStateCacheManager->unregisterContext((intptr_t)context);
-    }
-    //---------------------------------------------------------------------
-    Real GLRenderSystem::getMinimumDepthInputValue(void)
-    {
-        // Range [-1.0f, 1.0f]
-        return -1.0f;
-    }
-    //---------------------------------------------------------------------
-    Real GLRenderSystem::getMaximumDepthInputValue(void)
-    {
-        // Range [-1.0f, 1.0f]
-        return 1.0f;
-    }
-    //---------------------------------------------------------------------
-    void GLRenderSystem::registerThread()
-    {
-        OGRE_LOCK_MUTEX(mThreadInitMutex);
-        // This is only valid once we've created the main context
-        if (!mMainContext)
-        {
-            OGRE_EXCEPT(Exception::ERR_INVALIDPARAMS,
-                        "Cannot register a background thread before the main context "
-                        "has been created.",
-                        "GLRenderSystem::registerThread");
-        }
-
-        // Create a new context for this thread. Cloning from the main context
-        // will ensure that resources are shared with the main context
-        // We want a separate context so that we can safely create GL
-        // objects in parallel with the main thread
-        GLContext* newContext = mMainContext->clone();
-        mBackgroundContextList.push_back(newContext);
-
-        // Bind this new context to this thread.
-        newContext->setCurrent();
-
-        _oneTimeContextInitialization();
-        newContext->setInitialized();
-
->>>>>>> 83e497b5
 
     }
     //---------------------------------------------------------------------
@@ -7169,11 +3634,7 @@
     //---------------------------------------------------------------------
     void GLRenderSystem::preExtraThreadsStarted()
     {
-<<<<<<< HEAD
-            OGRE_LOCK_MUTEX(mThreadInitMutex);
-=======
         OGRE_LOCK_MUTEX(mThreadInitMutex);
->>>>>>> 83e497b5
         // free context, we'll need this to share lists
         if(mCurrentContext)
             mCurrentContext->endCurrent();
@@ -7181,11 +3642,7 @@
     //---------------------------------------------------------------------
     void GLRenderSystem::postExtraThreadsStarted()
     {
-<<<<<<< HEAD
-            OGRE_LOCK_MUTEX(mThreadInitMutex);
-=======
         OGRE_LOCK_MUTEX(mThreadInitMutex);
->>>>>>> 83e497b5
         // reacquire context
         if(mCurrentContext)
             mCurrentContext->setCurrent();
@@ -7220,17 +3677,10 @@
     }
 
     //---------------------------------------------------------------------
-<<<<<<< HEAD
-    void GLRenderSystem::bindVertexElementToGpu( const VertexElement &elem, 
-            HardwareVertexBufferSharedPtr vertexBuffer, const size_t vertexStart,
-            vector<GLuint>::type &attribsBound, 
-            vector<GLuint>::type &instanceAttribsBound )
-=======
     void GLRenderSystem::bindVertexElementToGpu( const VertexElement &elem,
                                                  HardwareVertexBufferSharedPtr vertexBuffer, const size_t vertexStart,
                                                  vector<GLuint>::type &attribsBound,
                                                  vector<GLuint>::type &instanceAttribsBound )
->>>>>>> 83e497b5
     {
         void* pBufferData = 0;
         const GLHardwareVertexBuffer* hwGlBuffer = static_cast<const GLHardwareVertexBuffer*>(vertexBuffer.get());
