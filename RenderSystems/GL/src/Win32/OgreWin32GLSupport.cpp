/*
 -----------------------------------------------------------------------------
 This source file is part of OGRE
 (Object-oriented Graphics Rendering Engine)
 For the latest info, see http://www.ogre3d.org/
 
 Copyright (c) 2000-2014 Torus Knot Software Ltd
 
 Permission is hereby granted, free of charge, to any person obtaining a copy
 of this software and associated documentation files (the "Software"), to deal
 in the Software without restriction, including without limitation the rights
 to use, copy, modify, merge, publish, distribute, sublicense, and/or sell
 copies of the Software, and to permit persons to whom the Software is
 furnished to do so, subject to the following conditions:
 
 The above copyright notice and this permission notice shall be included in
 all copies or substantial portions of the Software.
 
 THE SOFTWARE IS PROVIDED "AS IS", WITHOUT WARRANTY OF ANY KIND, EXPRESS OR
 IMPLIED, INCLUDING BUT NOT LIMITED TO THE WARRANTIES OF MERCHANTABILITY,
 FITNESS FOR A PARTICULAR PURPOSE AND NONINFRINGEMENT. IN NO EVENT SHALL THE
 AUTHORS OR COPYRIGHT HOLDERS BE LIABLE FOR ANY CLAIM, DAMAGES OR OTHER
 LIABILITY, WHETHER IN AN ACTION OF CONTRACT, TORT OR OTHERWISE, ARISING FROM,
 OUT OF OR IN CONNECTION WITH THE SOFTWARE OR THE USE OR OTHER DEALINGS IN
 THE SOFTWARE.
 -----------------------------------------------------------------------------
 */
#include "OgreRoot.h"
#include "OgreException.h"
#include "OgreLogManager.h"
#include "OgreStringConverter.h"

#include <algorithm>

#include "OgreWin32GLSupport.h"
#include "OgreGLTexture.h"
#include "OgreWin32Window.h"
#include <GL/wglext.h>
#include "OgreWin32RenderTexture.h"

using namespace Ogre;

#if OGRE_THREAD_SUPPORT != 1
GLenum GLEWAPIENTRY wglewContextInit (Ogre::GLSupport *glSupport);
#endif

namespace Ogre {
    Win32GLSupport::Win32GLSupport()
        : mInitialWindow(0)
        , mHasPixelFormatARB(false)
        , mHasMultisample(false)
        , mHasHardwareGamma(false)
    {
        // immediately test WGL_ARB_pixel_format and FSAA support
        // so we can set configuration options appropriately
        initialiseWGL();
    } 

    template<class C> void remove_duplicates(C& c)
    {
        std::sort(c.begin(), c.end());
        typename C::iterator p = std::unique(c.begin(), c.end());
        c.erase(p, c.end());
    }

    void Win32GLSupport::addConfig()
    {
        //TODO: EnumDisplayDevices http://msdn.microsoft.com/library/en-us/gdi/devcons_2303.asp
        /*vector<string> DisplayDevices;
        DISPLAY_DEVICE DisplayDevice;
        DisplayDevice.cb = sizeof(DISPLAY_DEVICE);
        DWORD i=0;
        while (EnumDisplayDevices(NULL, i++, &DisplayDevice, 0) {
            DisplayDevices.push_back(DisplayDevice.DeviceName);
        }*/
          
        ConfigOption optFullScreen;
        ConfigOption optVideoMode;
        ConfigOption optColourDepth;
        ConfigOption optDisplayFrequency;
        ConfigOption optVSync;
        ConfigOption optVSyncInterval;
        ConfigOption optFSAA;
        ConfigOption optRTTMode;
        ConfigOption optSRGB;
        ConfigOption optEnableFixedPipeline;

        // FS setting possibilities
        optFullScreen.name = "Full Screen";
        optFullScreen.possibleValues.push_back("Yes");
        optFullScreen.possibleValues.push_back("No");
        optFullScreen.currentValue = "Yes";
        optFullScreen.immutable = false;

        // Video mode possibilities
        DEVMODE DevMode;
        DevMode.dmSize = sizeof(DEVMODE);
        optVideoMode.name = "Video Mode";
        optVideoMode.immutable = false;
        for (DWORD i = 0; EnumDisplaySettings(NULL, i, &DevMode); ++i)
        {
            if (DevMode.dmBitsPerPel < 16 || DevMode.dmPelsHeight < 480)
                continue;
            mDevModes.push_back(DevMode);
<<<<<<< HEAD
            StringUtil::StrStreamType str;
=======
            StringStream str;
>>>>>>> 83e497b5
            str << DevMode.dmPelsWidth << " x " << DevMode.dmPelsHeight;
            optVideoMode.possibleValues.push_back(str.str());
        }
        remove_duplicates(optVideoMode.possibleValues);
        optVideoMode.currentValue = optVideoMode.possibleValues.front();

        optColourDepth.name = "Colour Depth";
        optColourDepth.immutable = false;
        optColourDepth.currentValue.clear();

        optDisplayFrequency.name = "Display Frequency";
        optDisplayFrequency.immutable = false;
        optDisplayFrequency.currentValue.clear();

        optVSync.name = "VSync";
        optVSync.immutable = false;
        optVSync.possibleValues.push_back("No");
        optVSync.possibleValues.push_back("Yes");
        optVSync.currentValue = "No";

        optVSyncInterval.name = "VSync Interval";
        optVSyncInterval.immutable = false;
        optVSyncInterval.possibleValues.push_back( "1" );
        optVSyncInterval.possibleValues.push_back( "2" );
        optVSyncInterval.possibleValues.push_back( "3" );
        optVSyncInterval.possibleValues.push_back( "4" );
        optVSyncInterval.currentValue = "1";

        optFSAA.name = "FSAA";
        optFSAA.immutable = false;
        optFSAA.possibleValues.push_back("0");
        for (vector<int>::type::iterator it = mFSAALevels.begin(); it != mFSAALevels.end(); ++it)
        {
            String val = StringConverter::toString(*it);
            optFSAA.possibleValues.push_back(val);
            /* not implementing CSAA in GL for now
            if (*it >= 8)
                optFSAA.possibleValues.push_back(val + " [Quality]");
            */

        }
        optFSAA.currentValue = "0";

        optRTTMode.name = "RTT Preferred Mode";
        optRTTMode.possibleValues.push_back("FBO");
        optRTTMode.possibleValues.push_back("PBuffer");
        optRTTMode.possibleValues.push_back("Copy");
        optRTTMode.currentValue = "FBO";
        optRTTMode.immutable = false;


        // SRGB on auto window
        optSRGB.name = "sRGB Gamma Conversion";
        optSRGB.possibleValues.push_back("Yes");
        optSRGB.possibleValues.push_back("No");
        optSRGB.currentValue = "No";
        optSRGB.immutable = false;

        optEnableFixedPipeline.name = "Fixed Pipeline Enabled";
        optEnableFixedPipeline.possibleValues.push_back( "Yes" );
        optEnableFixedPipeline.possibleValues.push_back( "No" );
        optEnableFixedPipeline.currentValue = "Yes";
        optEnableFixedPipeline.immutable = false;

        mOptions[optFullScreen.name] = optFullScreen;
        mOptions[optVideoMode.name] = optVideoMode;
        mOptions[optColourDepth.name] = optColourDepth;
        mOptions[optDisplayFrequency.name] = optDisplayFrequency;
        mOptions[optVSync.name] = optVSync;
        mOptions[optVSyncInterval.name] = optVSyncInterval;
        mOptions[optFSAA.name] = optFSAA;
        mOptions[optRTTMode.name] = optRTTMode;
        mOptions[optSRGB.name] = optSRGB;
        mOptions[optEnableFixedPipeline.name] = optEnableFixedPipeline;

        refreshConfig();
    }

    void Win32GLSupport::refreshConfig()
    {
        ConfigOptionMap::iterator optVideoMode = mOptions.find("Video Mode");
        ConfigOptionMap::iterator moptColourDepth = mOptions.find("Colour Depth");
        ConfigOptionMap::iterator moptDisplayFrequency = mOptions.find("Display Frequency");
        if(optVideoMode == mOptions.end() || moptColourDepth == mOptions.end() || moptDisplayFrequency == mOptions.end())
            OGRE_EXCEPT(Exception::ERR_INVALIDPARAMS, "Can't find mOptions!", "Win32GLSupport::refreshConfig");
        ConfigOption* optColourDepth = &moptColourDepth->second;
        ConfigOption* optDisplayFrequency = &moptDisplayFrequency->second;

        const String& val = optVideoMode->second.currentValue;
        String::size_type pos = val.find('x');
        if (pos == String::npos)
            OGRE_EXCEPT(Exception::ERR_INVALIDPARAMS, "Invalid Video Mode provided", "Win32GLSupport::refreshConfig");
        DWORD width = StringConverter::parseUnsignedInt(val.substr(0, pos));
        DWORD height = StringConverter::parseUnsignedInt(val.substr(pos+1, String::npos));

        for(vector<DEVMODE>::type::const_iterator i = mDevModes.begin(); i != mDevModes.end(); ++i)
        {
            if (i->dmPelsWidth != width || i->dmPelsHeight != height)
                continue;
            optColourDepth->possibleValues.push_back(StringConverter::toString((unsigned int)i->dmBitsPerPel));
            optDisplayFrequency->possibleValues.push_back(StringConverter::toString((unsigned int)i->dmDisplayFrequency));
        }
        remove_duplicates(optColourDepth->possibleValues);
        remove_duplicates(optDisplayFrequency->possibleValues);
        optColourDepth->currentValue = optColourDepth->possibleValues.back();
        bool freqValid = std::find(optDisplayFrequency->possibleValues.begin(),
            optDisplayFrequency->possibleValues.end(),
            optDisplayFrequency->currentValue) != optDisplayFrequency->possibleValues.end();

        if ( (optDisplayFrequency->currentValue != "N/A") && !freqValid )           
            optDisplayFrequency->currentValue = optDisplayFrequency->possibleValues.front();
    }

    void Win32GLSupport::setConfigOption(const String &name, const String &value)
    {
        ConfigOptionMap::iterator it = mOptions.find(name);

        // Update
        if(it != mOptions.end())
            it->second.currentValue = value;
        else
        {
<<<<<<< HEAD
            StringUtil::StrStreamType str;
=======
            StringStream str;
>>>>>>> 83e497b5
            str << "Option named '" << name << "' does not exist.";
            OGRE_EXCEPT( Exception::ERR_INVALIDPARAMS, str.str(), "Win32GLSupport::setConfigOption" );
        }

        if( name == "Video Mode" )
            refreshConfig();

        if( name == "Full Screen" )
        {
            it = mOptions.find( "Display Frequency" );
            if( value == "No" )
            {
                it->second.currentValue = "N/A";
                it->second.immutable = true;
            }
            else
            {
                if (it->second.currentValue.empty() || it->second.currentValue == "N/A")
                    it->second.currentValue = it->second.possibleValues.front();
                it->second.immutable = false;
            }
        }
    }

    String Win32GLSupport::validateConfig()
    {
        // TODO, DX9
<<<<<<< HEAD
        return StringUtil::BLANK;
=======
        return BLANKSTRING;
>>>>>>> 83e497b5
    }

    RenderWindow* Win32GLSupport::createWindow(bool autoCreateWindow, GLRenderSystem* renderSystem, const String& windowTitle)
    {
        if (autoCreateWindow)
        {
            ConfigOptionMap::iterator opt = mOptions.find("Full Screen");
            if (opt == mOptions.end())
                OGRE_EXCEPT(Exception::ERR_INVALIDPARAMS, "Can't find full screen options!", "Win32GLSupport::createWindow");
            bool fullscreen = (opt->second.currentValue == "Yes");

            opt = mOptions.find("Video Mode");
            if (opt == mOptions.end())
                OGRE_EXCEPT(Exception::ERR_INVALIDPARAMS, "Can't find video mode options!", "Win32GLSupport::createWindow");
            String val = opt->second.currentValue;
            String::size_type pos = val.find('x');
            if (pos == String::npos)
                OGRE_EXCEPT(Exception::ERR_INVALIDPARAMS, "Invalid Video Mode provided", "Win32GLSupport::createWindow");

            unsigned int w = StringConverter::parseUnsignedInt(val.substr(0, pos));
            unsigned int h = StringConverter::parseUnsignedInt(val.substr(pos + 1));

            // Parse optional parameters
            NameValuePairList winOptions;
            opt = mOptions.find("Colour Depth");
            if (opt == mOptions.end())
                OGRE_EXCEPT(Exception::ERR_INVALIDPARAMS, "Can't find Colour Depth options!", "Win32GLSupport::createWindow");
            unsigned int colourDepth =
                StringConverter::parseUnsignedInt(opt->second.currentValue);
            winOptions["colourDepth"] = StringConverter::toString(colourDepth);

            opt = mOptions.find("VSync");
            if (opt == mOptions.end())
                OGRE_EXCEPT(Exception::ERR_INVALIDPARAMS, "Can't find VSync options!", "Win32GLSupport::createWindow");
            bool vsync = (opt->second.currentValue == "Yes");
            winOptions["vsync"] = StringConverter::toString(vsync);

            opt = mOptions.find("VSync Interval");
            if (opt == mOptions.end())
                OGRE_EXCEPT(Exception::ERR_INVALIDPARAMS, "Can't find VSync Interval options!", "Win32GLSupport::createWindow");
            winOptions["vsyncInterval"] = opt->second.currentValue;

            opt = mOptions.find("Display Frequency");
            if (opt != mOptions.end())
            {
                unsigned int displayFrequency =
                    StringConverter::parseUnsignedInt(opt->second.currentValue);
                winOptions["displayFrequency"] = StringConverter::toString(displayFrequency);
            }

            opt = mOptions.find("FSAA");
            if (opt == mOptions.end())
                OGRE_EXCEPT(Exception::ERR_INVALIDPARAMS, "Can't find FSAA options!", "Win32GLSupport::createWindow");
            StringVector aavalues = StringUtil::split(opt->second.currentValue, " ", 1);
            unsigned int multisample = StringConverter::parseUnsignedInt(aavalues[0]);
            String multisample_hint;
            if (aavalues.size() > 1)
                multisample_hint = aavalues[1];

            opt = mOptions.find("Fixed Pipeline Enabled");
            if (opt == mOptions.end())
                OGRE_EXCEPT(Exception::ERR_INVALIDPARAMS, "Can't find Fixed Pipeline enabled options!", "Win32GLSupport::createWindow");
            bool enableFixedPipeline = (opt->second.currentValue == "Yes");
            renderSystem->setFixedPipelineEnabled(enableFixedPipeline);

            winOptions["FSAA"] = StringConverter::toString(multisample);
            winOptions["FSAAHint"] = multisample_hint;

            opt = mOptions.find("sRGB Gamma Conversion");
            if (opt == mOptions.end())
                OGRE_EXCEPT(Exception::ERR_INVALIDPARAMS, "Can't find sRGB options!", "Win32GLSupport::createWindow");
            bool hwGamma = (opt->second.currentValue == "Yes");
            winOptions["gamma"] = StringConverter::toString(hwGamma);

            return renderSystem->_createRenderWindow(windowTitle, w, h, fullscreen, &winOptions);
        }
        else
        {
            // XXX What is the else?
            return NULL;
<<<<<<< HEAD
        }
    }

    BOOL CALLBACK Win32GLSupport::sCreateMonitorsInfoEnumProc(
        HMONITOR hMonitor,  // handle to display monitor
        HDC hdcMonitor,     // handle to monitor DC
        LPRECT lprcMonitor, // monitor intersection rectangle
        LPARAM dwData       // data
        )
    {
        DisplayMonitorInfoList* pArrMonitorsInfo = (DisplayMonitorInfoList*)dwData;

        // Get monitor info
        DisplayMonitorInfo displayMonitorInfo;

        displayMonitorInfo.hMonitor = hMonitor;

        memset(&displayMonitorInfo.monitorInfoEx, 0, sizeof(MONITORINFOEX));
        displayMonitorInfo.monitorInfoEx.cbSize = sizeof(MONITORINFOEX);
        GetMonitorInfo(hMonitor, &displayMonitorInfo.monitorInfoEx);

        pArrMonitorsInfo->push_back(displayMonitorInfo);

        return TRUE;
    }


    RenderWindow* Win32GLSupport::newWindow(const String &name, unsigned int width, 
        unsigned int height, bool fullScreen, const NameValuePairList *miscParams)
    {       
        Win32Window* window = new Win32Window(*this);
        NameValuePairList newParams;
    
        if (miscParams != NULL)
        {   
            newParams = *miscParams;
            miscParams = &newParams;

            NameValuePairList::const_iterator monitorIndexIt = miscParams->find("monitorIndex");            
            HMONITOR hMonitor = NULL;
            int monitorIndex = -1;
        
            // If monitor index found, try to assign the monitor handle based on it.
            if (monitorIndexIt != miscParams->end())
            {               
                if (mMonitorInfoList.empty())       
                    EnumDisplayMonitors(NULL, NULL, sCreateMonitorsInfoEnumProc, (LPARAM)&mMonitorInfoList);            

                monitorIndex = StringConverter::parseInt(monitorIndexIt->second);
                if (monitorIndex < (int)mMonitorInfoList.size())
                {                       
                    hMonitor = mMonitorInfoList[monitorIndex].hMonitor;                 
                }
            }
            // If we didn't specified the monitor index, or if it didn't find it
            if (hMonitor == NULL)
            {
                POINT windowAnchorPoint;
        
                NameValuePairList::const_iterator opt;
                int left = -1;
                int top  = -1;

                if ((opt = newParams.find("left")) != newParams.end())
                    left = StringConverter::parseInt(opt->second);

                if ((opt = newParams.find("top")) != newParams.end())
                    top = StringConverter::parseInt(opt->second);

                // Fill in anchor point.
                windowAnchorPoint.x = left;
                windowAnchorPoint.y = top;


                // Get the nearest monitor to this window.
                hMonitor = MonitorFromPoint(windowAnchorPoint, MONITOR_DEFAULTTOPRIMARY);               
            }

            newParams["monitorHandle"] = StringConverter::toString((size_t)hMonitor);                                                               
        }
=======
        }
    }

    BOOL CALLBACK Win32GLSupport::sCreateMonitorsInfoEnumProc(
        HMONITOR hMonitor,  // handle to display monitor
        HDC hdcMonitor,     // handle to monitor DC
        LPRECT lprcMonitor, // monitor intersection rectangle
        LPARAM dwData       // data
        )
    {
        DisplayMonitorInfoList* pArrMonitorsInfo = (DisplayMonitorInfoList*)dwData;

        // Get monitor info
        DisplayMonitorInfo displayMonitorInfo;

        displayMonitorInfo.hMonitor = hMonitor;

        memset(&displayMonitorInfo.monitorInfoEx, 0, sizeof(MONITORINFOEX));
        displayMonitorInfo.monitorInfoEx.cbSize = sizeof(MONITORINFOEX);
        GetMonitorInfo(hMonitor, &displayMonitorInfo.monitorInfoEx);

        pArrMonitorsInfo->push_back(displayMonitorInfo);

        return TRUE;
    }


    RenderWindow* Win32GLSupport::newWindow(const String &name, unsigned int width, 
        unsigned int height, bool fullScreen, const NameValuePairList *miscParams)
    {       
        Win32Window* window = new Win32Window(*this);
        NameValuePairList newParams;
    
        if (miscParams != NULL)
        {   
            newParams = *miscParams;
            miscParams = &newParams;

            NameValuePairList::const_iterator monitorIndexIt = miscParams->find("monitorIndex");            
            HMONITOR hMonitor = NULL;
            int monitorIndex = -1;
        
            // If monitor index found, try to assign the monitor handle based on it.
            if (monitorIndexIt != miscParams->end())
            {               
                if (mMonitorInfoList.empty())       
                    EnumDisplayMonitors(NULL, NULL, sCreateMonitorsInfoEnumProc, (LPARAM)&mMonitorInfoList);            

                monitorIndex = StringConverter::parseInt(monitorIndexIt->second);
                if (monitorIndex < (int)mMonitorInfoList.size())
                {                       
                    hMonitor = mMonitorInfoList[monitorIndex].hMonitor;                 
                }
            }
            // If we didn't specified the monitor index, or if it didn't find it
            if (hMonitor == NULL)
            {
                POINT windowAnchorPoint;
        
                NameValuePairList::const_iterator opt;
                int left = -1;
                int top  = -1;

                if ((opt = newParams.find("left")) != newParams.end())
                    left = StringConverter::parseInt(opt->second);

                if ((opt = newParams.find("top")) != newParams.end())
                    top = StringConverter::parseInt(opt->second);

                // Fill in anchor point.
                windowAnchorPoint.x = left;
                windowAnchorPoint.y = top;


                // Get the nearest monitor to this window.
                hMonitor = MonitorFromPoint(windowAnchorPoint, MONITOR_DEFAULTTOPRIMARY);               
            }

            newParams["monitorHandle"] = StringConverter::toString((size_t)hMonitor);                                                               
        }
>>>>>>> 83e497b5

        window->create(name, width, height, fullScreen, miscParams);

        if(!mInitialWindow)
            mInitialWindow = window;
        return window;
    }

    void Win32GLSupport::start()
    {
        LogManager::getSingleton().logMessage("*** Starting Win32GL Subsystem ***");
    }

    void Win32GLSupport::stop()
    {
        LogManager::getSingleton().logMessage("*** Stopping Win32GL Subsystem ***");
        mInitialWindow = 0; // Since there is no removeWindow, although there should be...
    }

    void Win32GLSupport::initialiseExtensions()
    {
        assert(mInitialWindow);
        // First, initialise the normal extensions
        GLSupport::initialiseExtensions();
        // wglew init
#if OGRE_THREAD_SUPPORT != 1
        wglewContextInit(this);
#endif

        // Check for W32 specific extensions probe function
        PFNWGLGETEXTENSIONSSTRINGARBPROC _wglGetExtensionsStringARB = 
            (PFNWGLGETEXTENSIONSSTRINGARBPROC)wglGetProcAddress("wglGetExtensionsStringARB");
        if(!_wglGetExtensionsStringARB)
            return;
        const char *wgl_extensions = _wglGetExtensionsStringARB(mInitialWindow->getHDC());
        LogManager::getSingleton().stream()
            << "Supported WGL extensions: " << wgl_extensions;
        // Parse them, and add them to the main list
        StringStream ext;
        String instr;
        ext << wgl_extensions;
        while(ext >> instr)
        {
            extensionList.insert(instr);
        }
    }


    void* Win32GLSupport::getProcAddress(const String& procname)
    {
            return (void*)wglGetProcAddress( procname.c_str() );
    }
    void Win32GLSupport::initialiseWGL()
    {
        // wglGetProcAddress does not work without an active OpenGL context,
        // but we need wglChoosePixelFormatARB's address before we can
        // create our main window.  Thank you very much, Microsoft!
        //
        // The solution is to create a dummy OpenGL window first, and then
        // test for WGL_ARB_pixel_format support.  If it is not supported,
        // we make sure to never call the ARB pixel format functions.
        //
        // If is is supported, we call the pixel format functions at least once
        // to initialise them (pointers are stored by glprocs.h).  We can also
        // take this opportunity to enumerate the valid FSAA modes.
        
        LPCSTR dummyText = "OgreWglDummy";
#ifdef OGRE_STATIC_LIB
        HINSTANCE hinst = GetModuleHandle( NULL );
#else
#  if OGRE_DEBUG_MODE == 1
        HINSTANCE hinst = GetModuleHandle("RenderSystem_GL_d.dll");
#  else
        HINSTANCE hinst = GetModuleHandle("RenderSystem_GL.dll");
#  endif
#endif
        
        WNDCLASS dummyClass;
        memset(&dummyClass, 0, sizeof(WNDCLASS));
        dummyClass.style = CS_OWNDC;
        dummyClass.hInstance = hinst;
        dummyClass.lpfnWndProc = dummyWndProc;
        dummyClass.lpszClassName = dummyText;
        RegisterClass(&dummyClass);

        HWND hwnd = CreateWindow(dummyText, dummyText,
            WS_POPUP | WS_CLIPCHILDREN,
            0, 0, 32, 32, 0, 0, hinst, 0);

        // if a simple CreateWindow fails, then boy are we in trouble...
        if (hwnd == NULL)
            OGRE_EXCEPT(Exception::ERR_RENDERINGAPI_ERROR, "CreateWindow() failed", "Win32GLSupport::initializeWGL");


        // no chance of failure and no need to release thanks to CS_OWNDC
        HDC hdc = GetDC(hwnd); 

        // assign a simple OpenGL pixel format that everyone supports
        PIXELFORMATDESCRIPTOR pfd;
        memset(&pfd, 0, sizeof(PIXELFORMATDESCRIPTOR));
        pfd.nSize = sizeof(PIXELFORMATDESCRIPTOR);
        pfd.nVersion = 1;
        pfd.cColorBits = 16;
        pfd.cDepthBits = 15;
        pfd.dwFlags = PFD_DRAW_TO_WINDOW|PFD_SUPPORT_OPENGL|PFD_DOUBLEBUFFER;
        pfd.iPixelType = PFD_TYPE_RGBA;
        
        // if these fail, wglCreateContext will also quietly fail
        int format;
        if ((format = ChoosePixelFormat(hdc, &pfd)) != 0)
            SetPixelFormat(hdc, format, &pfd);

        HGLRC hrc = wglCreateContext(hdc);
        if (hrc)
        {
            HGLRC oldrc = wglGetCurrentContext();
            HDC oldhdc = wglGetCurrentDC();
            // if wglMakeCurrent fails, wglGetProcAddress will return null
            wglMakeCurrent(hdc, hrc);
            
            PFNWGLGETEXTENSIONSSTRINGARBPROC _wglGetExtensionsStringARB =
                (PFNWGLGETEXTENSIONSSTRINGARBPROC)
                wglGetProcAddress("wglGetExtensionsStringARB");
            
            // check for pixel format and multisampling support
            if (_wglGetExtensionsStringARB)
            {
                std::istringstream wglexts(_wglGetExtensionsStringARB(hdc));
                std::string ext;
                while (wglexts >> ext)
                {
                    if (ext == "WGL_ARB_pixel_format")
                        mHasPixelFormatARB = true;
                    else if (ext == "WGL_ARB_multisample")
                        mHasMultisample = true;
                    else if (ext == "WGL_EXT_framebuffer_sRGB")
                        mHasHardwareGamma = true;
                }
            }

            if (mHasPixelFormatARB && mHasMultisample)
            {
                // enumerate all formats w/ multisampling
                static const int iattr[] = {
                    WGL_DRAW_TO_WINDOW_ARB, GL_TRUE,
                    WGL_SUPPORT_OPENGL_ARB, GL_TRUE,
                    WGL_DOUBLE_BUFFER_ARB, GL_TRUE,
                    WGL_SAMPLE_BUFFERS_ARB, GL_TRUE,
                    WGL_ACCELERATION_ARB, WGL_FULL_ACCELERATION_ARB,
                    /* We are no matter about the colour, depth and stencil buffers here
                    WGL_COLOR_BITS_ARB, 24,
                    WGL_ALPHA_BITS_ARB, 8,
                    WGL_DEPTH_BITS_ARB, 24,
                    WGL_STENCIL_BITS_ARB, 8,
                    */
                    WGL_SAMPLES_ARB, 2,
                    0
                };
                int formats[256];
                unsigned int count;
                // cheating here.  wglChoosePixelFormatARB procc address needed later on
                // when a valid GL context does not exist and glew is not initialized yet.
                WGLEW_GET_FUN(__wglewChoosePixelFormatARB) =
                    (PFNWGLCHOOSEPIXELFORMATARBPROC)wglGetProcAddress("wglChoosePixelFormatARB");
                if (WGLEW_GET_FUN(__wglewChoosePixelFormatARB)(hdc, iattr, 0, 256, formats, &count))
                {
                    // determine what multisampling levels are offered
                    int query = WGL_SAMPLES_ARB, samples;
                    for (unsigned int i = 0; i < count; ++i)
                    {
                        PFNWGLGETPIXELFORMATATTRIBIVARBPROC _wglGetPixelFormatAttribivARB =
                            (PFNWGLGETPIXELFORMATATTRIBIVARBPROC)
                            wglGetProcAddress("wglGetPixelFormatAttribivARB");
                        if (_wglGetPixelFormatAttribivARB(hdc, formats[i], 0, 1, &query, &samples))
                        {
                            mFSAALevels.push_back(samples);
                        }
                    }
                    remove_duplicates(mFSAALevels);
                }
            }
            
            wglMakeCurrent(oldhdc, oldrc);
            wglDeleteContext(hrc);
        }

        // clean up our dummy window and class
        DestroyWindow(hwnd);
        UnregisterClass(dummyText, hinst);
    }

    LRESULT Win32GLSupport::dummyWndProc(HWND hwnd, UINT umsg, WPARAM wp, LPARAM lp)
    {
        return DefWindowProc(hwnd, umsg, wp, lp);
    }

    bool Win32GLSupport::selectPixelFormat(HDC hdc, int colourDepth, int multisample, bool hwGamma)
    {
        PIXELFORMATDESCRIPTOR pfd;
        memset(&pfd, 0, sizeof(pfd));
        pfd.nSize = sizeof(pfd);
        pfd.nVersion = 1;
        pfd.dwFlags = PFD_DRAW_TO_WINDOW | PFD_SUPPORT_OPENGL | PFD_DOUBLEBUFFER;
        pfd.iPixelType = PFD_TYPE_RGBA;
        pfd.cColorBits = (colourDepth > 16)? 24 : colourDepth;
        pfd.cAlphaBits = (colourDepth > 16)? 8 : 0;
        pfd.cDepthBits = 24;
        pfd.cStencilBits = 8;

        int format = 0;

        int useHwGamma = hwGamma? GL_TRUE : GL_FALSE;

        if (multisample && (!mHasMultisample || !mHasPixelFormatARB))
            return false;

        if (hwGamma && !mHasHardwareGamma)
            return false;
        
        if ((multisample || hwGamma) && WGLEW_GET_FUN(__wglewChoosePixelFormatARB))
        {

            // Use WGL to test extended caps (multisample, sRGB)
            vector<int>::type attribList;
            attribList.push_back(WGL_DRAW_TO_WINDOW_ARB); attribList.push_back(GL_TRUE);
            attribList.push_back(WGL_SUPPORT_OPENGL_ARB); attribList.push_back(GL_TRUE);
            attribList.push_back(WGL_DOUBLE_BUFFER_ARB); attribList.push_back(GL_TRUE);
            attribList.push_back(WGL_SAMPLE_BUFFERS_ARB); attribList.push_back(GL_TRUE);
            attribList.push_back(WGL_ACCELERATION_ARB); attribList.push_back(WGL_FULL_ACCELERATION_ARB);
            attribList.push_back(WGL_COLOR_BITS_ARB); attribList.push_back(pfd.cColorBits);
            attribList.push_back(WGL_ALPHA_BITS_ARB); attribList.push_back(pfd.cAlphaBits);
            attribList.push_back(WGL_DEPTH_BITS_ARB); attribList.push_back(24);
            attribList.push_back(WGL_STENCIL_BITS_ARB); attribList.push_back(8);
            attribList.push_back(WGL_SAMPLES_ARB); attribList.push_back(multisample);
            if (useHwGamma && mHasHardwareGamma)
            {
                attribList.push_back(WGL_FRAMEBUFFER_SRGB_CAPABLE_EXT); attribList.push_back(GL_TRUE);
            }
            // terminator
            attribList.push_back(0);


            UINT nformats;
            // ChoosePixelFormatARB proc address was obtained when setting up a dummy GL context in initialiseWGL()
            // since glew hasn't been initialized yet, we have to cheat and use the previously obtained address
            if (!WGLEW_GET_FUN(__wglewChoosePixelFormatARB)(hdc, &(attribList[0]), NULL, 1, &format, &nformats) || nformats <= 0)
                return false;
        }
        else
        {
            format = ChoosePixelFormat(hdc, &pfd);
        }


        return (format && SetPixelFormat(hdc, format, &pfd));
    }

    bool Win32GLSupport::supportsPBuffers()
    {
        return WGLEW_GET_FUN(__WGLEW_ARB_pbuffer) != GL_FALSE;
    }
    GLPBuffer *Win32GLSupport::createPBuffer(PixelComponentType format, size_t width, size_t height)
    {
        return new Win32PBuffer(format, width, height);
    }

    unsigned int Win32GLSupport::getDisplayMonitorCount() const
    {
        if (mMonitorInfoList.empty())       
            EnumDisplayMonitors(NULL, NULL, sCreateMonitorsInfoEnumProc, (LPARAM)&mMonitorInfoList);

        return (unsigned int)mMonitorInfoList.size();
    }

    String translateWGLError()
    {
        int winError = GetLastError();
        char* errDesc;
        int i;

        errDesc = new char[255];
        // Try windows errors first
        i = FormatMessage(
            FORMAT_MESSAGE_FROM_SYSTEM |
            FORMAT_MESSAGE_IGNORE_INSERTS,
            NULL,
            winError,
            MAKELANGID(LANG_NEUTRAL, SUBLANG_DEFAULT), // Default language
            (LPTSTR) errDesc,
            255,
            NULL
            );

        return String(errDesc);
    }

}<|MERGE_RESOLUTION|>--- conflicted
+++ resolved
@@ -102,11 +102,7 @@
             if (DevMode.dmBitsPerPel < 16 || DevMode.dmPelsHeight < 480)
                 continue;
             mDevModes.push_back(DevMode);
-<<<<<<< HEAD
-            StringUtil::StrStreamType str;
-=======
             StringStream str;
->>>>>>> 83e497b5
             str << DevMode.dmPelsWidth << " x " << DevMode.dmPelsHeight;
             optVideoMode.possibleValues.push_back(str.str());
         }
@@ -229,11 +225,7 @@
             it->second.currentValue = value;
         else
         {
-<<<<<<< HEAD
-            StringUtil::StrStreamType str;
-=======
             StringStream str;
->>>>>>> 83e497b5
             str << "Option named '" << name << "' does not exist.";
             OGRE_EXCEPT( Exception::ERR_INVALIDPARAMS, str.str(), "Win32GLSupport::setConfigOption" );
         }
@@ -261,11 +253,7 @@
     String Win32GLSupport::validateConfig()
     {
         // TODO, DX9
-<<<<<<< HEAD
-        return StringUtil::BLANK;
-=======
         return BLANKSTRING;
->>>>>>> 83e497b5
     }
 
     RenderWindow* Win32GLSupport::createWindow(bool autoCreateWindow, GLRenderSystem* renderSystem, const String& windowTitle)
@@ -346,7 +334,6 @@
         {
             // XXX What is the else?
             return NULL;
-<<<<<<< HEAD
         }
     }
 
@@ -427,88 +414,6 @@
 
             newParams["monitorHandle"] = StringConverter::toString((size_t)hMonitor);                                                               
         }
-=======
-        }
-    }
-
-    BOOL CALLBACK Win32GLSupport::sCreateMonitorsInfoEnumProc(
-        HMONITOR hMonitor,  // handle to display monitor
-        HDC hdcMonitor,     // handle to monitor DC
-        LPRECT lprcMonitor, // monitor intersection rectangle
-        LPARAM dwData       // data
-        )
-    {
-        DisplayMonitorInfoList* pArrMonitorsInfo = (DisplayMonitorInfoList*)dwData;
-
-        // Get monitor info
-        DisplayMonitorInfo displayMonitorInfo;
-
-        displayMonitorInfo.hMonitor = hMonitor;
-
-        memset(&displayMonitorInfo.monitorInfoEx, 0, sizeof(MONITORINFOEX));
-        displayMonitorInfo.monitorInfoEx.cbSize = sizeof(MONITORINFOEX);
-        GetMonitorInfo(hMonitor, &displayMonitorInfo.monitorInfoEx);
-
-        pArrMonitorsInfo->push_back(displayMonitorInfo);
-
-        return TRUE;
-    }
-
-
-    RenderWindow* Win32GLSupport::newWindow(const String &name, unsigned int width, 
-        unsigned int height, bool fullScreen, const NameValuePairList *miscParams)
-    {       
-        Win32Window* window = new Win32Window(*this);
-        NameValuePairList newParams;
-    
-        if (miscParams != NULL)
-        {   
-            newParams = *miscParams;
-            miscParams = &newParams;
-
-            NameValuePairList::const_iterator monitorIndexIt = miscParams->find("monitorIndex");            
-            HMONITOR hMonitor = NULL;
-            int monitorIndex = -1;
-        
-            // If monitor index found, try to assign the monitor handle based on it.
-            if (monitorIndexIt != miscParams->end())
-            {               
-                if (mMonitorInfoList.empty())       
-                    EnumDisplayMonitors(NULL, NULL, sCreateMonitorsInfoEnumProc, (LPARAM)&mMonitorInfoList);            
-
-                monitorIndex = StringConverter::parseInt(monitorIndexIt->second);
-                if (monitorIndex < (int)mMonitorInfoList.size())
-                {                       
-                    hMonitor = mMonitorInfoList[monitorIndex].hMonitor;                 
-                }
-            }
-            // If we didn't specified the monitor index, or if it didn't find it
-            if (hMonitor == NULL)
-            {
-                POINT windowAnchorPoint;
-        
-                NameValuePairList::const_iterator opt;
-                int left = -1;
-                int top  = -1;
-
-                if ((opt = newParams.find("left")) != newParams.end())
-                    left = StringConverter::parseInt(opt->second);
-
-                if ((opt = newParams.find("top")) != newParams.end())
-                    top = StringConverter::parseInt(opt->second);
-
-                // Fill in anchor point.
-                windowAnchorPoint.x = left;
-                windowAnchorPoint.y = top;
-
-
-                // Get the nearest monitor to this window.
-                hMonitor = MonitorFromPoint(windowAnchorPoint, MONITOR_DEFAULTTOPRIMARY);               
-            }
-
-            newParams["monitorHandle"] = StringConverter::toString((size_t)hMonitor);                                                               
-        }
->>>>>>> 83e497b5
 
         window->create(name, width, height, fullScreen, miscParams);
 
