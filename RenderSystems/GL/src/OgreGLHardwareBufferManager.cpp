/*
-----------------------------------------------------------------------------
This source file is part of OGRE
    (Object-oriented Graphics Rendering Engine)
For the latest info, see http://www.ogre3d.org/

Copyright (c) 2000-2014 Torus Knot Software Ltd

Permission is hereby granted, free of charge, to any person obtaining a copy
of this software and associated documentation files (the "Software"), to deal
in the Software without restriction, including without limitation the rights
to use, copy, modify, merge, publish, distribute, sublicense, and/or sell
copies of the Software, and to permit persons to whom the Software is
furnished to do so, subject to the following conditions:

The above copyright notice and this permission notice shall be included in
all copies or substantial portions of the Software.

THE SOFTWARE IS PROVIDED "AS IS", WITHOUT WARRANTY OF ANY KIND, EXPRESS OR
IMPLIED, INCLUDING BUT NOT LIMITED TO THE WARRANTIES OF MERCHANTABILITY,
FITNESS FOR A PARTICULAR PURPOSE AND NONINFRINGEMENT. IN NO EVENT SHALL THE
AUTHORS OR COPYRIGHT HOLDERS BE LIABLE FOR ANY CLAIM, DAMAGES OR OTHER
LIABILITY, WHETHER IN AN ACTION OF CONTRACT, TORT OR OTHERWISE, ARISING FROM,
OUT OF OR IN CONNECTION WITH THE SOFTWARE OR THE USE OR OTHER DEALINGS IN
THE SOFTWARE.
-----------------------------------------------------------------------------
*/
#include "OgreGLHardwareBufferManager.h"
#include "OgreGLHardwareVertexBuffer.h"
#include "OgreGLHardwareIndexBuffer.h"
#include "OgreGLRenderSystem.h"
#include "OgreGLRenderToVertexBuffer.h"
#include "OgreGLUtil.h"
#include "OgreHardwareBuffer.h"
#include "OgreRoot.h"
#include "OgreRenderSystemCapabilities.h"

namespace Ogre {
    //-----------------------------------------------------------------------
    // Scratch pool management (32 bit structure)
    struct GLScratchBufferAlloc
    {
        /// Size in bytes
        uint32 size: 31;
        /// Free? (pack with size)
        uint32 free: 1;
    };
    #define SCRATCH_POOL_SIZE 1 * 1024 * 1024
    #define SCRATCH_ALIGNMENT 32
    //---------------------------------------------------------------------
    GLHardwareBufferManagerBase::GLHardwareBufferManagerBase() 
        : mScratchBufferPool(NULL), mMapBufferThreshold(OGRE_GL_DEFAULT_MAP_BUFFER_THRESHOLD)
    {
        mStateCacheManager = dynamic_cast<GLRenderSystem*>(Root::getSingleton().getRenderSystem())->getGLSupportRef()->getStateCacheManager();

        // Init scratch pool
        // TODO make it a configurable size?
        // 32-bit aligned buffer
        mScratchBufferPool = static_cast<char*>(OGRE_MALLOC_ALIGN(SCRATCH_POOL_SIZE, MEMCATEGORY_GEOMETRY, SCRATCH_ALIGNMENT));
        GLScratchBufferAlloc* ptrAlloc = (GLScratchBufferAlloc*)mScratchBufferPool;
<<<<<<< HEAD
        ptrAlloc->size = SCRATCH_POOL_SIZE;
=======
        ptrAlloc->size = SCRATCH_POOL_SIZE - sizeof(GLScratchBufferAlloc);
>>>>>>> 83e497b5
        ptrAlloc->free = 1;

        // non-Win32 machines are having issues glBufferSubData, looks like buffer corruption
        // disable for now until we figure out where the problem lies           
#   if OGRE_PLATFORM != OGRE_PLATFORM_WIN32
        mMapBufferThreshold = 0;
#   endif

        // Win32 machines with ATI GPU are having issues glMapBuffer, looks like buffer corruption
        // disable for now until we figure out where the problem lies           
#   if OGRE_PLATFORM == OGRE_PLATFORM_WIN32
        if (Root::getSingleton().getRenderSystem()->getCapabilities()->getVendor() == GPU_AMD)
        {
            mMapBufferThreshold = 0xffffffffUL  /* maximum unsigned long value */;
        }
#   endif

    }
    //-----------------------------------------------------------------------
    GLHardwareBufferManagerBase::~GLHardwareBufferManagerBase()
    {
        destroyAllDeclarations();
        destroyAllBindings();

        OGRE_FREE_ALIGN(mScratchBufferPool, MEMCATEGORY_GEOMETRY, SCRATCH_ALIGNMENT);
    }
    //-----------------------------------------------------------------------
    HardwareVertexBufferSharedPtr GLHardwareBufferManagerBase::createVertexBuffer(
        size_t vertexSize, size_t numVerts, HardwareBuffer::Usage usage, bool useShadowBuffer)
    {
        GLHardwareVertexBuffer* buf = 
            new GLHardwareVertexBuffer(this, vertexSize, numVerts, usage, useShadowBuffer);
        {
                    OGRE_LOCK_MUTEX(mVertexBuffersMutex);
            mVertexBuffers.insert(buf);
        }
        return HardwareVertexBufferSharedPtr(buf);
    }
    //-----------------------------------------------------------------------
    HardwareIndexBufferSharedPtr 
    GLHardwareBufferManagerBase::createIndexBuffer(
        HardwareIndexBuffer::IndexType itype, size_t numIndexes, 
        HardwareBuffer::Usage usage, bool useShadowBuffer)
    {
        GLHardwareIndexBuffer* buf = 
            new GLHardwareIndexBuffer(this, itype, numIndexes, usage, useShadowBuffer);
        {
                    OGRE_LOCK_MUTEX(mIndexBuffersMutex);
            mIndexBuffers.insert(buf);
        }
        return HardwareIndexBufferSharedPtr(buf);
    }
    //---------------------------------------------------------------------
    RenderToVertexBufferSharedPtr 
        GLHardwareBufferManagerBase::createRenderToVertexBuffer()
    {
        return RenderToVertexBufferSharedPtr(new GLRenderToVertexBuffer);
    }
    //---------------------------------------------------------------------
    HardwareUniformBufferSharedPtr 
        GLHardwareBufferManagerBase::createUniformBuffer(size_t sizeBytes, HardwareBuffer::Usage usage,bool useShadowBuffer, const String& name)
    {
        OGRE_EXCEPT(Exception::ERR_RENDERINGAPI_ERROR, 
                    "Uniform buffers not supported in OpenGL RenderSystem.",
                    "GLHardwareBufferManagerBase::createUniformBuffer");
    }
    HardwareCounterBufferSharedPtr
        GLHardwareBufferManagerBase::createCounterBuffer(size_t sizeBytes,
                                                         HardwareBuffer::Usage usage,
                                                         bool useShadowBuffer, const String& name)
    {
        OGRE_EXCEPT(Exception::ERR_RENDERINGAPI_ERROR,
                    "Counter buffers not supported in OpenGL RenderSystem.",
                    "GLHardwareBufferManagerBase::createCounterBuffer");
    }

    //---------------------------------------------------------------------
    GLenum GLHardwareBufferManagerBase::getGLUsage(unsigned int usage)
    {
        switch(usage)
        {
        case HardwareBuffer::HBU_STATIC:
        case HardwareBuffer::HBU_STATIC_WRITE_ONLY:
            return GL_STATIC_DRAW_ARB;
        case HardwareBuffer::HBU_DYNAMIC:
        case HardwareBuffer::HBU_DYNAMIC_WRITE_ONLY:
            return GL_DYNAMIC_DRAW_ARB;
        case HardwareBuffer::HBU_DYNAMIC_WRITE_ONLY_DISCARDABLE:
            return GL_STREAM_DRAW_ARB;
        default:
            return GL_DYNAMIC_DRAW_ARB;
        };
    }
    //---------------------------------------------------------------------
    GLenum GLHardwareBufferManagerBase::getGLType(unsigned int type)
    {
        switch(type)
        {
            case VET_FLOAT1:
            case VET_FLOAT2:
            case VET_FLOAT3:
            case VET_FLOAT4:
                return GL_FLOAT;
            case VET_SHORT1:
            case VET_SHORT2:
            case VET_SHORT3:
            case VET_SHORT4:
                return GL_SHORT;
            case VET_COLOUR:
            case VET_COLOUR_ABGR:
            case VET_COLOUR_ARGB:
            case VET_UBYTE4:
                return GL_UNSIGNED_BYTE;
            default:
                return 0;
        };
    }
    //---------------------------------------------------------------------
    //---------------------------------------------------------------------
    void* GLHardwareBufferManagerBase::allocateScratch(uint32 size)
    {
        // simple forward link search based on alloc sizes
        // not that fast but the list should never get that long since not many
        // locks at once (hopefully)
            OGRE_LOCK_MUTEX(mScratchMutex);

        assert( OGRE_SIMD_ALIGNMENT >= sizeof(GLScratchBufferAlloc) &&
                "Control blocks are 32-bit, but SIMD alignment is smaller" );

<<<<<<< HEAD
        // Alignment - round up the size to OGRE_SIMD_ALIGNMENT bits
        // control blocks are 32 bits which should give enough space.
        size += 2*OGRE_SIMD_ALIGNMENT - (size % OGRE_SIMD_ALIGNMENT);
=======
        // Alignment - round up the size to 32 bits
        // control blocks are 32 bits too so this packs nicely
        if (size % 4 != 0)
        {
            size += 4 - (size % 4);
        }
>>>>>>> 83e497b5

        uint32 bufferPos = 0;
        while (bufferPos < SCRATCH_POOL_SIZE)
        {
            GLScratchBufferAlloc* pNext = (GLScratchBufferAlloc*)(mScratchBufferPool + bufferPos);
            // Big enough?
            if (pNext->free && pNext->size >= size)
            {
<<<<<<< HEAD
                uint32 offset = size;

                GLScratchBufferAlloc* pSplitAlloc = (GLScratchBufferAlloc*)
                    (mScratchBufferPool + bufferPos + offset);
                pSplitAlloc->free = 1;
                // split size is remainder minus new control block
                pSplitAlloc->size = pNext->size - size;

                // New size of current
                pNext->size = size;
                // allocate and return
                pNext->free = 0;

                // return pointer just after this control block that is also multiple of alignment
                return (char*)(pNext) + OGRE_SIMD_ALIGNMENT;
            }

            bufferPos += pNext->size;
=======
                // split? And enough space for control block
                if(pNext->size > size + sizeof(GLScratchBufferAlloc))
                {
                    uint32 offset = (uint32)sizeof(GLScratchBufferAlloc) + size;

                    GLScratchBufferAlloc* pSplitAlloc = (GLScratchBufferAlloc*)
                        (mScratchBufferPool + bufferPos + offset);
                    pSplitAlloc->free = 1;
                    // split size is remainder minus new control block
                    pSplitAlloc->size = pNext->size - size - sizeof(GLScratchBufferAlloc);

                    // New size of current
                    pNext->size = size;
                }
                // allocate and return
                pNext->free = 0;

                // return pointer just after this control block (++ will do that for us)
                return ++pNext;

            }

            bufferPos += (uint32)sizeof(GLScratchBufferAlloc) + pNext->size;
>>>>>>> 83e497b5

        }

        // no available alloc
        return 0;

    }
    //---------------------------------------------------------------------
    void GLHardwareBufferManagerBase::deallocateScratch(void* ptr)
    {
            OGRE_LOCK_MUTEX(mScratchMutex);

        // Simple linear search dealloc
        uint32 bufferPos = 0;
        GLScratchBufferAlloc* pLast = 0;
        while (bufferPos < SCRATCH_POOL_SIZE)
        {
            GLScratchBufferAlloc* pCurrent = (GLScratchBufferAlloc*)(mScratchBufferPool + bufferPos);
<<<<<<< HEAD

            // Pointers match?
            if ((mScratchBufferPool + bufferPos + OGRE_SIMD_ALIGNMENT)
=======
            
            // Pointers match?
            if ((mScratchBufferPool + bufferPos + sizeof(GLScratchBufferAlloc))
>>>>>>> 83e497b5
                == ptr)
            {
                // dealloc
                pCurrent->free = 1;
                
                // merge with previous
                if (pLast && pLast->free)
                {
                    // adjust buffer pos
<<<<<<< HEAD
                    bufferPos -= pLast->size;
                    // merge free space
                    pLast->size += pCurrent->size;
=======
                    bufferPos -= (pLast->size + (uint32)sizeof(GLScratchBufferAlloc));
                    // merge free space
                    pLast->size += pCurrent->size + sizeof(GLScratchBufferAlloc);
>>>>>>> 83e497b5
                    pCurrent = pLast;
                }

                // merge with next
<<<<<<< HEAD
                uint32 offset = bufferPos + pCurrent->size;
=======
                uint32 offset = bufferPos + pCurrent->size + (uint32)sizeof(GLScratchBufferAlloc);
>>>>>>> 83e497b5
                if (offset < SCRATCH_POOL_SIZE)
                {
                    GLScratchBufferAlloc* pNext = (GLScratchBufferAlloc*)(
                        mScratchBufferPool + offset);
                    if (pNext->free)
                    {
<<<<<<< HEAD
                        pCurrent->size += pNext->size;
=======
                        pCurrent->size += pNext->size + sizeof(GLScratchBufferAlloc);
>>>>>>> 83e497b5
                    }
                }

                // done
                return;
            }

<<<<<<< HEAD
            bufferPos += pCurrent->size;
=======
            bufferPos += (uint32)sizeof(GLScratchBufferAlloc) + pCurrent->size;
>>>>>>> 83e497b5
            pLast = pCurrent;

        }

        // Should never get here unless there's a corruption
        assert (false && "Memory deallocation error");


    }
    //---------------------------------------------------------------------
    size_t GLHardwareBufferManagerBase::getGLMapBufferThreshold() const
    {
        return mMapBufferThreshold;
    }
    //---------------------------------------------------------------------
    void GLHardwareBufferManagerBase::setGLMapBufferThreshold( const size_t value )
    {
        mMapBufferThreshold = value;
    }
}<|MERGE_RESOLUTION|>--- conflicted
+++ resolved
@@ -4,7 +4,7 @@
     (Object-oriented Graphics Rendering Engine)
 For the latest info, see http://www.ogre3d.org/
 
-Copyright (c) 2000-2014 Torus Knot Software Ltd
+Copyright (c) 2000-2013 Torus Knot Software Ltd
 
 Permission is hereby granted, free of charge, to any person obtaining a copy
 of this software and associated documentation files (the "Software"), to deal
@@ -37,48 +37,44 @@
 
 namespace Ogre {
     //-----------------------------------------------------------------------
-    // Scratch pool management (32 bit structure)
-    struct GLScratchBufferAlloc
-    {
-        /// Size in bytes
-        uint32 size: 31;
-        /// Free? (pack with size)
-        uint32 free: 1;
-    };
-    #define SCRATCH_POOL_SIZE 1 * 1024 * 1024
-    #define SCRATCH_ALIGNMENT 32
-    //---------------------------------------------------------------------
+	// Scratch pool management (32 bit structure)
+	struct GLScratchBufferAlloc
+	{
+		/// Size in bytes
+		uint32 size: 31;
+		/// Free? (pack with size)
+		uint32 free: 1;
+	};
+	#define SCRATCH_POOL_SIZE 1 * 1024 * 1024
+	#define SCRATCH_ALIGNMENT 32
+	//---------------------------------------------------------------------
     GLHardwareBufferManagerBase::GLHardwareBufferManagerBase() 
-        : mScratchBufferPool(NULL), mMapBufferThreshold(OGRE_GL_DEFAULT_MAP_BUFFER_THRESHOLD)
-    {
-        mStateCacheManager = dynamic_cast<GLRenderSystem*>(Root::getSingleton().getRenderSystem())->getGLSupportRef()->getStateCacheManager();
+		: mScratchBufferPool(NULL), mMapBufferThreshold(OGRE_GL_DEFAULT_MAP_BUFFER_THRESHOLD)
+    {
+		mStateCacheManager = dynamic_cast<GLRenderSystem*>(Root::getSingleton().getRenderSystem())->getGLSupportRef()->getStateCacheManager();
 
         // Init scratch pool
         // TODO make it a configurable size?
         // 32-bit aligned buffer
         mScratchBufferPool = static_cast<char*>(OGRE_MALLOC_ALIGN(SCRATCH_POOL_SIZE, MEMCATEGORY_GEOMETRY, SCRATCH_ALIGNMENT));
         GLScratchBufferAlloc* ptrAlloc = (GLScratchBufferAlloc*)mScratchBufferPool;
-<<<<<<< HEAD
         ptrAlloc->size = SCRATCH_POOL_SIZE;
-=======
-        ptrAlloc->size = SCRATCH_POOL_SIZE - sizeof(GLScratchBufferAlloc);
->>>>>>> 83e497b5
         ptrAlloc->free = 1;
 
-        // non-Win32 machines are having issues glBufferSubData, looks like buffer corruption
-        // disable for now until we figure out where the problem lies           
-#   if OGRE_PLATFORM != OGRE_PLATFORM_WIN32
-        mMapBufferThreshold = 0;
-#   endif
-
-        // Win32 machines with ATI GPU are having issues glMapBuffer, looks like buffer corruption
-        // disable for now until we figure out where the problem lies           
-#   if OGRE_PLATFORM == OGRE_PLATFORM_WIN32
-        if (Root::getSingleton().getRenderSystem()->getCapabilities()->getVendor() == GPU_AMD)
-        {
-            mMapBufferThreshold = 0xffffffffUL  /* maximum unsigned long value */;
-        }
-#   endif
+		// non-Win32 machines are having issues glBufferSubData, looks like buffer corruption
+		// disable for now until we figure out where the problem lies			
+#	if OGRE_PLATFORM != OGRE_PLATFORM_WIN32
+		mMapBufferThreshold = 0;
+#	endif
+
+		// Win32 machines with ATI GPU are having issues glMapBuffer, looks like buffer corruption
+		// disable for now until we figure out where the problem lies			
+#	if OGRE_PLATFORM == OGRE_PLATFORM_WIN32
+		if (Root::getSingleton().getRenderSystem()->getCapabilities()->getVendor() == GPU_AMD)
+		{
+			mMapBufferThreshold = 0xffffffffUL  /* maximum unsigned long value */;
+		}
+#	endif
 
     }
     //-----------------------------------------------------------------------
@@ -87,19 +83,19 @@
         destroyAllDeclarations();
         destroyAllBindings();
 
-        OGRE_FREE_ALIGN(mScratchBufferPool, MEMCATEGORY_GEOMETRY, SCRATCH_ALIGNMENT);
+		OGRE_FREE_ALIGN(mScratchBufferPool, MEMCATEGORY_GEOMETRY, SCRATCH_ALIGNMENT);
     }
     //-----------------------------------------------------------------------
     HardwareVertexBufferSharedPtr GLHardwareBufferManagerBase::createVertexBuffer(
         size_t vertexSize, size_t numVerts, HardwareBuffer::Usage usage, bool useShadowBuffer)
     {
-        GLHardwareVertexBuffer* buf = 
-            new GLHardwareVertexBuffer(this, vertexSize, numVerts, usage, useShadowBuffer);
-        {
+		GLHardwareVertexBuffer* buf = 
+			new GLHardwareVertexBuffer(this, vertexSize, numVerts, usage, useShadowBuffer);
+		{
                     OGRE_LOCK_MUTEX(mVertexBuffersMutex);
-            mVertexBuffers.insert(buf);
-        }
-        return HardwareVertexBufferSharedPtr(buf);
+			mVertexBuffers.insert(buf);
+		}
+		return HardwareVertexBufferSharedPtr(buf);
     }
     //-----------------------------------------------------------------------
     HardwareIndexBufferSharedPtr 
@@ -107,37 +103,37 @@
         HardwareIndexBuffer::IndexType itype, size_t numIndexes, 
         HardwareBuffer::Usage usage, bool useShadowBuffer)
     {
-        GLHardwareIndexBuffer* buf = 
-            new GLHardwareIndexBuffer(this, itype, numIndexes, usage, useShadowBuffer);
-        {
+		GLHardwareIndexBuffer* buf = 
+			new GLHardwareIndexBuffer(this, itype, numIndexes, usage, useShadowBuffer);
+		{
                     OGRE_LOCK_MUTEX(mIndexBuffersMutex);
-            mIndexBuffers.insert(buf);
-        }
-        return HardwareIndexBufferSharedPtr(buf);
+			mIndexBuffers.insert(buf);
+		}
+		return HardwareIndexBufferSharedPtr(buf);
     }
     //---------------------------------------------------------------------
     RenderToVertexBufferSharedPtr 
         GLHardwareBufferManagerBase::createRenderToVertexBuffer()
-    {
+	{
         return RenderToVertexBufferSharedPtr(new GLRenderToVertexBuffer);
     }
-    //---------------------------------------------------------------------
-    HardwareUniformBufferSharedPtr 
-        GLHardwareBufferManagerBase::createUniformBuffer(size_t sizeBytes, HardwareBuffer::Usage usage,bool useShadowBuffer, const String& name)
-    {
-        OGRE_EXCEPT(Exception::ERR_RENDERINGAPI_ERROR, 
+	//---------------------------------------------------------------------
+	HardwareUniformBufferSharedPtr 
+		GLHardwareBufferManagerBase::createUniformBuffer(size_t sizeBytes, HardwareBuffer::Usage usage,bool useShadowBuffer, const String& name)
+	{
+		OGRE_EXCEPT(Exception::ERR_RENDERINGAPI_ERROR, 
                     "Uniform buffers not supported in OpenGL RenderSystem.",
                     "GLHardwareBufferManagerBase::createUniformBuffer");
-    }
+	}
     HardwareCounterBufferSharedPtr
         GLHardwareBufferManagerBase::createCounterBuffer(size_t sizeBytes,
                                                          HardwareBuffer::Usage usage,
                                                          bool useShadowBuffer, const String& name)
-    {
-        OGRE_EXCEPT(Exception::ERR_RENDERINGAPI_ERROR,
+	{
+		OGRE_EXCEPT(Exception::ERR_RENDERINGAPI_ERROR,
                     "Counter buffers not supported in OpenGL RenderSystem.",
                     "GLHardwareBufferManagerBase::createCounterBuffer");
-    }
+	}
 
     //---------------------------------------------------------------------
     GLenum GLHardwareBufferManagerBase::getGLUsage(unsigned int usage)
@@ -172,38 +168,27 @@
             case VET_SHORT4:
                 return GL_SHORT;
             case VET_COLOUR:
-            case VET_COLOUR_ABGR:
-            case VET_COLOUR_ARGB:
+			case VET_COLOUR_ABGR:
+			case VET_COLOUR_ARGB:
             case VET_UBYTE4:
                 return GL_UNSIGNED_BYTE;
             default:
                 return 0;
         };
     }
-    //---------------------------------------------------------------------
-    //---------------------------------------------------------------------
-    void* GLHardwareBufferManagerBase::allocateScratch(uint32 size)
-    {
-        // simple forward link search based on alloc sizes
-        // not that fast but the list should never get that long since not many
-        // locks at once (hopefully)
+	//---------------------------------------------------------------------
+	//---------------------------------------------------------------------
+	void* GLHardwareBufferManagerBase::allocateScratch(uint32 size)
+	{
+		// simple forward link search based on alloc sizes
+		// not that fast but the list should never get that long since not many
+		// locks at once (hopefully)
             OGRE_LOCK_MUTEX(mScratchMutex);
 
-        assert( OGRE_SIMD_ALIGNMENT >= sizeof(GLScratchBufferAlloc) &&
-                "Control blocks are 32-bit, but SIMD alignment is smaller" );
-
-<<<<<<< HEAD
+
         // Alignment - round up the size to OGRE_SIMD_ALIGNMENT bits
         // control blocks are 32 bits which should give enough space.
         size += 2*OGRE_SIMD_ALIGNMENT - (size % OGRE_SIMD_ALIGNMENT);
-=======
-        // Alignment - round up the size to 32 bits
-        // control blocks are 32 bits too so this packs nicely
-        if (size % 4 != 0)
-        {
-            size += 4 - (size % 4);
-        }
->>>>>>> 83e497b5
 
         uint32 bufferPos = 0;
         while (bufferPos < SCRATCH_POOL_SIZE)
@@ -212,7 +197,6 @@
             // Big enough?
             if (pNext->free && pNext->size >= size)
             {
-<<<<<<< HEAD
                 uint32 offset = size;
 
                 GLScratchBufferAlloc* pSplitAlloc = (GLScratchBufferAlloc*)
@@ -231,41 +215,16 @@
             }
 
             bufferPos += pNext->size;
-=======
-                // split? And enough space for control block
-                if(pNext->size > size + sizeof(GLScratchBufferAlloc))
-                {
-                    uint32 offset = (uint32)sizeof(GLScratchBufferAlloc) + size;
-
-                    GLScratchBufferAlloc* pSplitAlloc = (GLScratchBufferAlloc*)
-                        (mScratchBufferPool + bufferPos + offset);
-                    pSplitAlloc->free = 1;
-                    // split size is remainder minus new control block
-                    pSplitAlloc->size = pNext->size - size - sizeof(GLScratchBufferAlloc);
-
-                    // New size of current
-                    pNext->size = size;
-                }
-                // allocate and return
-                pNext->free = 0;
-
-                // return pointer just after this control block (++ will do that for us)
-                return ++pNext;
-
-            }
-
-            bufferPos += (uint32)sizeof(GLScratchBufferAlloc) + pNext->size;
->>>>>>> 83e497b5
-
-        }
-
-        // no available alloc
-        return 0;
-
-    }
-    //---------------------------------------------------------------------
-    void GLHardwareBufferManagerBase::deallocateScratch(void* ptr)
-    {
+
+		}
+
+		// no available alloc
+		return 0;
+
+	}
+	//---------------------------------------------------------------------
+	void GLHardwareBufferManagerBase::deallocateScratch(void* ptr)
+	{
             OGRE_LOCK_MUTEX(mScratchMutex);
 
         // Simple linear search dealloc
@@ -274,15 +233,9 @@
         while (bufferPos < SCRATCH_POOL_SIZE)
         {
             GLScratchBufferAlloc* pCurrent = (GLScratchBufferAlloc*)(mScratchBufferPool + bufferPos);
-<<<<<<< HEAD
 
             // Pointers match?
             if ((mScratchBufferPool + bufferPos + OGRE_SIMD_ALIGNMENT)
-=======
-            
-            // Pointers match?
-            if ((mScratchBufferPool + bufferPos + sizeof(GLScratchBufferAlloc))
->>>>>>> 83e497b5
                 == ptr)
             {
                 // dealloc
@@ -292,64 +245,46 @@
                 if (pLast && pLast->free)
                 {
                     // adjust buffer pos
-<<<<<<< HEAD
                     bufferPos -= pLast->size;
                     // merge free space
                     pLast->size += pCurrent->size;
-=======
-                    bufferPos -= (pLast->size + (uint32)sizeof(GLScratchBufferAlloc));
-                    // merge free space
-                    pLast->size += pCurrent->size + sizeof(GLScratchBufferAlloc);
->>>>>>> 83e497b5
                     pCurrent = pLast;
                 }
 
                 // merge with next
-<<<<<<< HEAD
                 uint32 offset = bufferPos + pCurrent->size;
-=======
-                uint32 offset = bufferPos + pCurrent->size + (uint32)sizeof(GLScratchBufferAlloc);
->>>>>>> 83e497b5
                 if (offset < SCRATCH_POOL_SIZE)
                 {
                     GLScratchBufferAlloc* pNext = (GLScratchBufferAlloc*)(
                         mScratchBufferPool + offset);
                     if (pNext->free)
                     {
-<<<<<<< HEAD
                         pCurrent->size += pNext->size;
-=======
-                        pCurrent->size += pNext->size + sizeof(GLScratchBufferAlloc);
->>>>>>> 83e497b5
                     }
                 }
 
-                // done
-                return;
-            }
-
-<<<<<<< HEAD
+				// done
+				return;
+			}
+
             bufferPos += pCurrent->size;
-=======
-            bufferPos += (uint32)sizeof(GLScratchBufferAlloc) + pCurrent->size;
->>>>>>> 83e497b5
             pLast = pCurrent;
 
-        }
-
-        // Should never get here unless there's a corruption
-        assert (false && "Memory deallocation error");
-
-
-    }
-    //---------------------------------------------------------------------
-    size_t GLHardwareBufferManagerBase::getGLMapBufferThreshold() const
-    {
-        return mMapBufferThreshold;
-    }
-    //---------------------------------------------------------------------
-    void GLHardwareBufferManagerBase::setGLMapBufferThreshold( const size_t value )
-    {
-        mMapBufferThreshold = value;
-    }
+		}
+
+		// Should never get here unless there's a corruption
+		assert (false && "Memory deallocation error");
+
+
+	}
+	//---------------------------------------------------------------------
+	size_t GLHardwareBufferManagerBase::getGLMapBufferThreshold() const
+	{
+		return mMapBufferThreshold;
+	}
+	//---------------------------------------------------------------------
+	void GLHardwareBufferManagerBase::setGLMapBufferThreshold( const size_t value )
+	{
+		mMapBufferThreshold = value;
+	}
 }