/*
-----------------------------------------------------------------------------
This source file is part of OGRE
    (Object-oriented Graphics Rendering Engine)
For the latest info, see http://www.ogre3d.org/

Copyright (c) 2000-2014 Torus Knot Software Ltd

Permission is hereby granted, free of charge, to any person obtaining a copy
of this software and associated documentation files (the "Software"), to deal
in the Software without restriction, including without limitation the rights
to use, copy, modify, merge, publish, distribute, sublicense, and/or sell
copies of the Software, and to permit persons to whom the Software is
furnished to do so, subject to the following conditions:

The above copyright notice and this permission notice shall be included in
all copies or substantial portions of the Software.

THE SOFTWARE IS PROVIDED "AS IS", WITHOUT WARRANTY OF ANY KIND, EXPRESS OR
IMPLIED, INCLUDING BUT NOT LIMITED TO THE WARRANTIES OF MERCHANTABILITY,
FITNESS FOR A PARTICULAR PURPOSE AND NONINFRINGEMENT. IN NO EVENT SHALL THE
AUTHORS OR COPYRIGHT HOLDERS BE LIABLE FOR ANY CLAIM, DAMAGES OR OTHER
LIABILITY, WHETHER IN AN ACTION OF CONTRACT, TORT OR OTHERWISE, ARISING FROM,
OUT OF OR IN CONNECTION WITH THE SOFTWARE OR THE USE OR OTHER DEALINGS IN
THE SOFTWARE.
-----------------------------------------------------------------------------
*/
#include "OgreGLHardwareBufferManager.h"
#include "OgreGLHardwareVertexBuffer.h"
#include "OgreException.h"
#include "OgreLogManager.h"
#include "OgreGLStateCacheManager.h"

namespace Ogre {

    //---------------------------------------------------------------------
    GLHardwareVertexBuffer::GLHardwareVertexBuffer(HardwareBufferManagerBase* mgr, size_t vertexSize, 
        size_t numVertices, HardwareBuffer::Usage usage, bool useShadowBuffer)
        : HardwareVertexBuffer(mgr, vertexSize, numVertices, usage, false, useShadowBuffer), mLockedToScratch(false),
        mScratchOffset(0), mScratchSize(0), mScratchPtr(0), mScratchUploadOnUnlock(false)
    {
        glGenBuffersARB( 1, &mBufferId );

        if (!mBufferId)
        {
            OGRE_EXCEPT(Exception::ERR_INTERNAL_ERROR, 
                "Cannot create GL vertex buffer", 
                "GLHardwareVertexBuffer::GLHardwareVertexBuffer");
        }

        static_cast<GLHardwareBufferManagerBase*>(mMgr)->getStateCacheManager()->bindGLBuffer(GL_ARRAY_BUFFER_ARB, mBufferId);

        // Initialise mapped buffer and set usage
        glBufferDataARB(GL_ARRAY_BUFFER_ARB, mSizeInBytes, NULL, 
            GLHardwareBufferManager::getGLUsage(usage));

        //std::cerr << "creating vertex buffer = " << mBufferId << std::endl;
    }
    //---------------------------------------------------------------------
    GLHardwareVertexBuffer::~GLHardwareVertexBuffer()
    {
        static_cast<GLHardwareBufferManagerBase*>(mMgr)->getStateCacheManager()->deleteGLBuffer(GL_ARRAY_BUFFER_ARB, mBufferId);
    }
    //---------------------------------------------------------------------
    void* GLHardwareVertexBuffer::lockImpl(size_t offset, 
        size_t length, LockOptions options)
    {
        if(mIsLocked)
        {
            OGRE_EXCEPT(Exception::ERR_INTERNAL_ERROR,
                "Invalid attempt to lock an vertex buffer that has already been locked",
                "GLHardwareVertexBuffer::lock");
        }


        void* retPtr = 0;

        GLHardwareBufferManager* glBufManager = static_cast<GLHardwareBufferManager*>(HardwareBufferManager::getSingletonPtr());

        // Try to use scratch buffers for smaller buffers
        if( length < glBufManager->getGLMapBufferThreshold() )
        {
            // if this fails, we fall back on mapping
            retPtr = glBufManager->allocateScratch((uint32)length);

            if (retPtr)
            {
                mLockedToScratch = true;
                mScratchOffset = offset;
                mScratchSize = length;
                mScratchPtr = retPtr;
                mScratchUploadOnUnlock = (options != HBL_READ_ONLY);

                if (options != HBL_DISCARD && options != HBL_NO_OVERWRITE)
                {
                    // have to read back the data before returning the pointer
                    readData(offset, length, retPtr);
                }
            }
        }
        
        if (!retPtr)
        {
            GLenum access = 0;
            // Use glMapBuffer
            static_cast<GLHardwareBufferManagerBase*>(mMgr)->getStateCacheManager()->bindGLBuffer(GL_ARRAY_BUFFER_ARB, mBufferId);
            // Use glMapBuffer
            if(options == HBL_DISCARD || options == HBL_NO_OVERWRITE) // TODO: check possibility to use GL_MAP_UNSYNCHRONIZED_BIT for HBL_NO_OVERWRITE locking promise
            {
                // Discard the buffer
                glBufferDataARB(GL_ARRAY_BUFFER_ARB, mSizeInBytes, NULL, 
                    GLHardwareBufferManager::getGLUsage(mUsage));
<<<<<<< HEAD
            }
=======
                
                GLenum error = glGetError();
                if(error != 0)
                {
                    String glErrDesc;
                    const char* glerrStr = (const char*)gluErrorString(error);
                    if (glerrStr)
                        glErrDesc = glerrStr;
                    
                    LogManager::getSingleton().logMessage("GLHardwareVertexBuffer::lock - Error: failed to Discard the buffer. Try to recreate the buffer", LML_CRITICAL);
                    
                    static_cast<GLHardwareBufferManagerBase*>(mMgr)->getStateCacheManager()->deleteGLBuffer(GL_ARRAY_BUFFER_ARB, mBufferId);
                    mBufferId = 0;
                    
                    glGenBuffersARB( 1, &mBufferId );
                    
                    static_cast<GLHardwareBufferManagerBase*>(mMgr)->getStateCacheManager()->bindGLBuffer(GL_ARRAY_BUFFER_ARB, mBufferId);
                    
                    glBufferDataARB(GL_ARRAY_BUFFER_ARB, mSizeInBytes, NULL,
                                    GLHardwareBufferManager::getGLUsage(mUsage));
                }
            }
            
>>>>>>> 83e497b5
            if (mUsage & HBU_WRITE_ONLY)
                access = GL_WRITE_ONLY_ARB;
            else if (options == HBL_READ_ONLY)
                access = GL_READ_ONLY_ARB;
            else
                access = GL_READ_WRITE_ARB;

            void* pBuffer = glMapBufferARB( GL_ARRAY_BUFFER_ARB, access);
            if(pBuffer == 0)
            {
                OGRE_EXCEPT(Exception::ERR_INTERNAL_ERROR, 
                    "Vertex Buffer: Out of memory", "GLHardwareVertexBuffer::lock");
            }

            // return offsetted
            retPtr = static_cast<void*>(
                static_cast<unsigned char*>(pBuffer) + offset);

            mLockedToScratch = false;
        }
        mIsLocked = true;
        return retPtr;
    }
    //---------------------------------------------------------------------
    void GLHardwareVertexBuffer::unlockImpl(void)
    {
        if (mLockedToScratch)
        {
            if (mScratchUploadOnUnlock)
            {
                // have to write the data back to vertex buffer
                writeData(mScratchOffset, mScratchSize, mScratchPtr, 
                    mScratchOffset == 0 && mScratchSize == getSizeInBytes());
            }

            // deallocate from scratch buffer
            static_cast<GLHardwareBufferManager*>(
                HardwareBufferManager::getSingletonPtr())->deallocateScratch(mScratchPtr);

            mLockedToScratch = false;
        }
        else
        {
            static_cast<GLHardwareBufferManagerBase*>(mMgr)->getStateCacheManager()->bindGLBuffer(GL_ARRAY_BUFFER_ARB, mBufferId);

            if(!glUnmapBufferARB( GL_ARRAY_BUFFER_ARB ))
            {
                OGRE_EXCEPT(Exception::ERR_INTERNAL_ERROR, 
                    "Buffer data corrupted, please reload", 
                    "GLHardwareVertexBuffer::unlock");
            }
        }

        mIsLocked = false;
    }
    //---------------------------------------------------------------------
    void GLHardwareVertexBuffer::readData(size_t offset, size_t length, 
        void* pDest)
    {
        if(mUseShadowBuffer)
        {
            // get data from the shadow buffer
            void* srcData = mShadowBuffer->lock(offset, length, HBL_READ_ONLY);
            memcpy(pDest, srcData, length);
            mShadowBuffer->unlock();
        }
        else
        {
            // get data from the real buffer
            static_cast<GLHardwareBufferManagerBase*>(mMgr)->getStateCacheManager()->bindGLBuffer(GL_ARRAY_BUFFER_ARB, mBufferId);

            glGetBufferSubDataARB(GL_ARRAY_BUFFER_ARB, offset, length, pDest);
        }
    }
    //---------------------------------------------------------------------
    void GLHardwareVertexBuffer::writeData(size_t offset, size_t length, 
            const void* pSource, bool discardWholeBuffer)
    {
        static_cast<GLHardwareBufferManagerBase*>(mMgr)->getStateCacheManager()->bindGLBuffer(GL_ARRAY_BUFFER_ARB, mBufferId);

        // Update the shadow buffer
        if(mUseShadowBuffer)
        {
            void* destData = mShadowBuffer->lock(offset, length, 
                discardWholeBuffer ? HBL_DISCARD : HBL_NORMAL);
            memcpy(destData, pSource, length);
            mShadowBuffer->unlock();
        }

        if (offset == 0 && length == mSizeInBytes)
        {
            glBufferDataARB(GL_ARRAY_BUFFER_ARB, mSizeInBytes, pSource, 
                GLHardwareBufferManager::getGLUsage(mUsage));
        }
        else
        {
            if(discardWholeBuffer)
            {
                glBufferDataARB(GL_ARRAY_BUFFER_ARB, mSizeInBytes, NULL, 
                    GLHardwareBufferManager::getGLUsage(mUsage));
            }

            // Now update the real buffer
            glBufferSubDataARB(GL_ARRAY_BUFFER_ARB, offset, length, pSource); 
        }
    }
    //---------------------------------------------------------------------
    void GLHardwareVertexBuffer::_updateFromShadow(void)
    {
        if (mUseShadowBuffer && mShadowUpdated && !mSuppressHardwareUpdate)
        {
            const void *srcData = mShadowBuffer->lock(
                mLockStart, mLockSize, HBL_READ_ONLY);

            static_cast<GLHardwareBufferManagerBase*>(mMgr)->getStateCacheManager()->bindGLBuffer(GL_ARRAY_BUFFER_ARB, mBufferId);

            // Update whole buffer if possible, otherwise normal
            if (mLockStart == 0 && mLockSize == mSizeInBytes)
            {
                glBufferDataARB(GL_ARRAY_BUFFER_ARB, mSizeInBytes, srcData,
                    GLHardwareBufferManager::getGLUsage(mUsage));
            }
            else
            {
                glBufferSubDataARB(GL_ARRAY_BUFFER_ARB, mLockStart, mLockSize, srcData);
            }

            mShadowBuffer->unlock();
            mShadowUpdated = false;
        }
    }
}<|MERGE_RESOLUTION|>--- conflicted
+++ resolved
@@ -110,9 +110,6 @@
                 // Discard the buffer
                 glBufferDataARB(GL_ARRAY_BUFFER_ARB, mSizeInBytes, NULL, 
                     GLHardwareBufferManager::getGLUsage(mUsage));
-<<<<<<< HEAD
-            }
-=======
                 
                 GLenum error = glGetError();
                 if(error != 0)
@@ -136,7 +133,6 @@
                 }
             }
             
->>>>>>> 83e497b5
             if (mUsage & HBU_WRITE_ONLY)
                 access = GL_WRITE_ONLY_ARB;
             else if (options == HBL_READ_ONLY)
