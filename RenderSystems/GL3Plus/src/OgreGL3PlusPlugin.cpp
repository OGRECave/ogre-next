/*
  -----------------------------------------------------------------------------
  This source file is part of OGRE
  (Object-oriented Graphics Rendering Engine)
  For the latest info, see http://www.ogre3d.org/

Copyright (c) 2000-2014 Torus Knot Software Ltd

  Permission is hereby granted, free of charge, to any person obtaining a copy
  of this software and associated documentation files (the "Software"), to deal
  in the Software without restriction, including without limitation the rights
  to use, copy, modify, merge, publish, distribute, sublicense, and/or sell
  copies of the Software, and to permit persons to whom the Software is
  furnished to do so, subject to the following conditions:

  The above copyright notice and this permission notice shall be included in
  all copies or substantial portions of the Software.

  THE SOFTWARE IS PROVIDED "AS IS", WITHOUT WARRANTY OF ANY KIND, EXPRESS OR
  IMPLIED, INCLUDING BUT NOT LIMITED TO THE WARRANTIES OF MERCHANTABILITY,
  FITNESS FOR A PARTICULAR PURPOSE AND NONINFRINGEMENT. IN NO EVENT SHALL THE
  AUTHORS OR COPYRIGHT HOLDERS BE LIABLE FOR ANY CLAIM, DAMAGES OR OTHER
  LIABILITY, WHETHER IN AN ACTION OF CONTRACT, TORT OR OTHERWISE, ARISING FROM,
  OUT OF OR IN CONNECTION WITH THE SOFTWARE OR THE USE OR OTHER DEALINGS IN
  THE SOFTWARE.
  -----------------------------------------------------------------------------
*/

#include "OgreGL3PlusPlugin.h"
#include "OgreRoot.h"

namespace Ogre
{
    const String sPluginName = "GL 3+ RenderSystem";
<<<<<<< HEAD
    //---------------------------------------------------------------------
    GL3PlusPlugin::GL3PlusPlugin()
        : mRenderSystem(0)
    {

    }
    //---------------------------------------------------------------------
    const String& GL3PlusPlugin::getName() const
    {
        return sPluginName;
    }
    //---------------------------------------------------------------------
    void GL3PlusPlugin::install()
    {
        mRenderSystem = OGRE_NEW GL3PlusRenderSystem();

        Root::getSingleton().addRenderSystem(mRenderSystem);
    }
    //---------------------------------------------------------------------
    void GL3PlusPlugin::initialise()
    {
        // nothing to do
    }
    //---------------------------------------------------------------------
    void GL3PlusPlugin::shutdown()
    {
        // nothing to do
    }
    //---------------------------------------------------------------------
    void GL3PlusPlugin::uninstall()
    {
        OGRE_DELETE mRenderSystem;
        mRenderSystem = 0;

=======

    GL3PlusPlugin::GL3PlusPlugin()
        : mRenderSystem(0)
    {

    }

    const String& GL3PlusPlugin::getName() const
    {
        return sPluginName;
>>>>>>> 83e497b5
    }

    void GL3PlusPlugin::install()
    {
        mRenderSystem = OGRE_NEW GL3PlusRenderSystem();

        Root::getSingleton().addRenderSystem(mRenderSystem);
    }

    void GL3PlusPlugin::initialise()
    {
        // nothing to do
    }

    void GL3PlusPlugin::shutdown()
    {
        // nothing to do
    }

    void GL3PlusPlugin::uninstall()
    {
        OGRE_DELETE mRenderSystem;
        mRenderSystem = 0;
    }
}<|MERGE_RESOLUTION|>--- conflicted
+++ resolved
@@ -32,7 +32,6 @@
 namespace Ogre
 {
     const String sPluginName = "GL 3+ RenderSystem";
-<<<<<<< HEAD
     //---------------------------------------------------------------------
     GL3PlusPlugin::GL3PlusPlugin()
         : mRenderSystem(0)
@@ -67,40 +66,7 @@
         OGRE_DELETE mRenderSystem;
         mRenderSystem = 0;
 
-=======
-
-    GL3PlusPlugin::GL3PlusPlugin()
-        : mRenderSystem(0)
-    {
-
     }
 
-    const String& GL3PlusPlugin::getName() const
-    {
-        return sPluginName;
->>>>>>> 83e497b5
-    }
 
-    void GL3PlusPlugin::install()
-    {
-        mRenderSystem = OGRE_NEW GL3PlusRenderSystem();
-
-        Root::getSingleton().addRenderSystem(mRenderSystem);
-    }
-
-    void GL3PlusPlugin::initialise()
-    {
-        // nothing to do
-    }
-
-    void GL3PlusPlugin::shutdown()
-    {
-        // nothing to do
-    }
-
-    void GL3PlusPlugin::uninstall()
-    {
-        OGRE_DELETE mRenderSystem;
-        mRenderSystem = 0;
-    }
 }