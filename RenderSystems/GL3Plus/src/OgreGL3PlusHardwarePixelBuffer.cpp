--- conflicted
+++ resolved
@@ -74,13 +74,8 @@
             mBuffer.data = 0;
         }
     }
-<<<<<<< HEAD
-
-    PixelBox GL3PlusHardwarePixelBuffer::lockImpl(const Image::Box lockBox,  LockOptions options)
-=======
-    
+
     PixelBox GL3PlusHardwarePixelBuffer::lockImpl(const Image::Box &lockBox,  LockOptions options)
->>>>>>> b87ada62
     {
         allocateBuffer();
         if(options != HardwareBuffer::HBL_DISCARD)
