/*
<<<<<<< HEAD
-----------------------------------------------------------------------------
This source file is part of OGRE
    (Object-oriented Graphics Rendering Engine)
For the latest info, see http://www.ogre3d.org/

Copyright (c) 2000-2014 Torus Knot Software Ltd

Permission is hereby granted, free of charge, to any person obtaining a copy
of this software and associated documentation files (the "Software"), to deal
in the Software without restriction, including without limitation the rights
to use, copy, modify, merge, publish, distribute, sublicense, and/or sell
copies of the Software, and to permit persons to whom the Software is
furnished to do so, subject to the following conditions:

The above copyright notice and this permission notice shall be included in
all copies or substantial portions of the Software.

THE SOFTWARE IS PROVIDED "AS IS", WITHOUT WARRANTY OF ANY KIND, EXPRESS OR
IMPLIED, INCLUDING BUT NOT LIMITED TO THE WARRANTIES OF MERCHANTABILITY,
FITNESS FOR A PARTICULAR PURPOSE AND NONINFRINGEMENT. IN NO EVENT SHALL THE
AUTHORS OR COPYRIGHT HOLDERS BE LIABLE FOR ANY CLAIM, DAMAGES OR OTHER
LIABILITY, WHETHER IN AN ACTION OF CONTRACT, TORT OR OTHERWISE, ARISING FROM,
OUT OF OR IN CONNECTION WITH THE SOFTWARE OR THE USE OR OTHER DEALINGS IN
THE SOFTWARE.
-----------------------------------------------------------------------------
=======
  -----------------------------------------------------------------------------
  This source file is part of OGRE
  (Object-oriented Graphics Rendering Engine)
  For the latest info, see http://www.ogre3d.org/

Copyright (c) 2000-2014 Torus Knot Software Ltd

  Permission is hereby granted, free of charge, to any person obtaining a copy
  of this software and associated documentation files (the "Software"), to deal
  in the Software without restriction, including without limitation the rights
  to use, copy, modify, merge, publish, distribute, sublicense, and/or sell
  copies of the Software, and to permit persons to whom the Software is
  furnished to do so, subject to the following conditions:

  The above copyright notice and this permission notice shall be included in
  all copies or substantial portions of the Software.

  THE SOFTWARE IS PROVIDED "AS IS", WITHOUT WARRANTY OF ANY KIND, EXPRESS OR
  IMPLIED, INCLUDING BUT NOT LIMITED TO THE WARRANTIES OF MERCHANTABILITY,
  FITNESS FOR A PARTICULAR PURPOSE AND NONINFRINGEMENT. IN NO EVENT SHALL THE
  AUTHORS OR COPYRIGHT HOLDERS BE LIABLE FOR ANY CLAIM, DAMAGES OR OTHER
  LIABILITY, WHETHER IN AN ACTION OF CONTRACT, TORT OR OTHERWISE, ARISING FROM,
  OUT OF OR IN CONNECTION WITH THE SOFTWARE OR THE USE OR OTHER DEALINGS IN
  THE SOFTWARE.
  -----------------------------------------------------------------------------
>>>>>>> 83e497b5
*/

#include "OgreGL3PlusHardwareBufferManager.h"
#include "OgreGL3PlusHardwareVertexBuffer.h"
#include "OgreRoot.h"
#include "OgreGL3PlusRenderSystem.h"

namespace Ogre {
<<<<<<< HEAD
    GL3PlusHardwareVertexBuffer::GL3PlusHardwareVertexBuffer(HardwareBufferManagerBase* mgr, 
                                                       size_t vertexSize,
                                                       size_t numVertices,
                                                       HardwareBuffer::Usage usage,
                                                       bool useShadowBuffer)
        : HardwareVertexBuffer(mgr, vertexSize, numVertices, usage, false, false)
=======

    GL3PlusHardwareVertexBuffer::GL3PlusHardwareVertexBuffer(
        HardwareBufferManagerBase* mgr,
        size_t vertexSize,
        size_t numVertices,
        HardwareBuffer::Usage usage,
        bool useShadowBuffer)
    : HardwareVertexBuffer(mgr, vertexSize, numVertices, usage, false, false), mLockedToScratch(false),
        mScratchOffset(0), mScratchSize(0), mScratchPtr(0), mScratchUploadOnUnlock(false)
>>>>>>> 83e497b5
    {
        OGRE_CHECK_GL_ERROR(glGenBuffers(1, &mBufferId));

        if (!mBufferId)
        {
            OGRE_EXCEPT(Exception::ERR_INTERNAL_ERROR,
                        "Cannot create GL vertex buffer",
                        "GL3PlusHardwareVertexBuffer::GL3PlusHardwareVertexBuffer");
        }

        OGRE_CHECK_GL_ERROR(glBindBuffer(GL_ARRAY_BUFFER, mBufferId));
        OGRE_CHECK_GL_ERROR(glBufferData(GL_ARRAY_BUFFER, mSizeInBytes, NULL,
                                         GL3PlusHardwareBufferManager::getGLUsage(usage)));
        OGRE_CHECK_GL_ERROR(glBindBuffer(GL_ARRAY_BUFFER, 0));

        //        std::cerr << "creating vertex buffer = " << mBufferId << std::endl;
    }

    GL3PlusHardwareVertexBuffer::~GL3PlusHardwareVertexBuffer()
    {
        OGRE_CHECK_GL_ERROR(glDeleteBuffers(1, &mBufferId));
    }

    void* GL3PlusHardwareVertexBuffer::lockImpl(size_t offset,
                                                size_t length,
                                                LockOptions options)
    {
        if (mIsLocked)
        {
            OGRE_EXCEPT(Exception::ERR_INTERNAL_ERROR,
                        "Invalid attempt to lock a vertex buffer that has already been locked",
                        "GL3PlusHardwareVertexBuffer::lock");
        }

        GLenum access = 0;
        void* retPtr = 0;

<<<<<<< HEAD
        if (!retPtr)
        {
            // Use glMapBuffer
            OGRE_CHECK_GL_ERROR(glBindBuffer(GL_ARRAY_BUFFER, mBufferId));

            if (mUsage & HBU_WRITE_ONLY)
            {
                access |= GL_MAP_WRITE_BIT;
                access |= GL_MAP_FLUSH_EXPLICIT_BIT;
                if(options == HBL_DISCARD || options == HBL_NO_OVERWRITE)
                {
                    // Discard the buffer
                    access |= GL_MAP_INVALIDATE_RANGE_BIT;
                }
                access |= GL_MAP_UNSYNCHRONIZED_BIT;
            }
            else if (options == HBL_READ_ONLY)
                access |= GL_MAP_READ_BIT;
            else
                access |= GL_MAP_READ_BIT | GL_MAP_WRITE_BIT;

            // FIXME: Big stall here
            void* pBuffer;
            OGRE_CHECK_GL_ERROR(pBuffer = glMapBufferRange(GL_ARRAY_BUFFER, offset, length, access));

            if(pBuffer == 0)
            {
                OGRE_EXCEPT(Exception::ERR_INTERNAL_ERROR, 
                    "Vertex Buffer: Out of memory",
                    "GL3PlusHardwareVertexBuffer::lock");
            }

            if(mFence)
=======
        // Use glMapBuffer
        OGRE_CHECK_GL_ERROR(glBindBuffer(GL_ARRAY_BUFFER, mBufferId));

        if (mUsage & HBU_WRITE_ONLY)
        {
            access |= GL_MAP_WRITE_BIT;
            access |= GL_MAP_FLUSH_EXPLICIT_BIT;
            if(options == HBL_DISCARD || options == HBL_NO_OVERWRITE)
>>>>>>> 83e497b5
            {
                // Discard the buffer
                access |= GL_MAP_INVALIDATE_RANGE_BIT;
            }
            access |= GL_MAP_UNSYNCHRONIZED_BIT;
        }
        else if (options == HBL_READ_ONLY)
            access |= GL_MAP_READ_BIT;
        else
            access |= GL_MAP_READ_BIT | GL_MAP_WRITE_BIT;

<<<<<<< HEAD
            // return offsetted
            retPtr = static_cast<void*>(static_cast<unsigned char*>(pBuffer) + offset);

            mLockedToScratch = false;
        }
=======
        // FIXME: Big stall here
        void* pBuffer;
        OGRE_CHECK_GL_ERROR(pBuffer = glMapBufferRange(GL_ARRAY_BUFFER, offset, length, access));
        //OGRE_CHECK_GL_ERROR(pBuffer = glMapBuffer(GL_ARRAY_BUFFER, GL_WRITE_ONLY));

        if(pBuffer == 0)
        {
            OGRE_EXCEPT(Exception::ERR_INTERNAL_ERROR,
                        "Vertex Buffer: Out of memory",
                        "GL3PlusHardwareVertexBuffer::lock");
        }


        // return offsetted
        retPtr = static_cast<void*>(static_cast<unsigned char*>(pBuffer) + offset);

        mLockedToScratch = false;


>>>>>>> 83e497b5
        mIsLocked = true;
        return retPtr;
    }

    void GL3PlusHardwareVertexBuffer::unlockImpl(void)
    {
        if (mLockedToScratch)
        {
            if (mScratchUploadOnUnlock)
            {
                // have to write the data back to vertex buffer
                writeData(mScratchOffset, mScratchSize, mScratchPtr,
                          mScratchOffset == 0 && mScratchSize == getSizeInBytes());
            }

            // deallocate from scratch buffer
            static_cast<GL3PlusHardwareBufferManager*>(
                HardwareBufferManager::getSingletonPtr())->deallocateScratch(mScratchPtr);

            mLockedToScratch = false;
        }
        else
        {
            OGRE_CHECK_GL_ERROR(glBindBuffer(GL_ARRAY_BUFFER, mBufferId));

            if (mUsage & HBU_WRITE_ONLY)
            {
                OGRE_CHECK_GL_ERROR(glFlushMappedBufferRange(GL_ARRAY_BUFFER, mLockStart, mLockSize));
            }

            GLboolean mapped;
            OGRE_CHECK_GL_ERROR(mapped = glUnmapBuffer(GL_ARRAY_BUFFER));
            if(!mapped)
            {
<<<<<<< HEAD
                OGRE_EXCEPT(Exception::ERR_INTERNAL_ERROR, 
                    "Buffer data corrupted, please reload", 
                    "GL3PlusHardwareVertexBuffer::unlock");
=======
                OGRE_EXCEPT(Exception::ERR_INTERNAL_ERROR,
                            "Buffer data corrupted, please reload",
                            "GL3PlusHardwareVertexBuffer::unlock");
>>>>>>> 83e497b5
            }
            OGRE_CHECK_GL_ERROR(glBindBuffer(GL_ARRAY_BUFFER, 0));
        }

        mIsLocked = false;
    }

    void GL3PlusHardwareVertexBuffer::readData(size_t offset, size_t length, void* pDest)
    {
        if (mUseShadowBuffer)
        {
            void* srcData = mShadowBuffer->lock(offset, length, HBL_READ_ONLY);
            memcpy(pDest, srcData, length);
            mShadowBuffer->unlock();
        }
        else
        {
            // get data from the real buffer
            OGRE_CHECK_GL_ERROR(glBindBuffer(GL_ARRAY_BUFFER, mBufferId));

            OGRE_CHECK_GL_ERROR(glGetBufferSubData(GL_ARRAY_BUFFER, offset, length, pDest));
        }
    }

    void GL3PlusHardwareVertexBuffer::writeData(size_t offset,
                                                size_t length,
                                                const void* pSource,
                                                bool discardWholeBuffer)
    {
        OGRE_CHECK_GL_ERROR(glBindBuffer(GL_ARRAY_BUFFER, mBufferId));

        // Update the shadow buffer
        if(mUseShadowBuffer)
        {
            void* destData = mShadowBuffer->lock(offset, length,
                                                 discardWholeBuffer ? HBL_DISCARD : HBL_NORMAL);
            memcpy(destData, pSource, length);
            mShadowBuffer->unlock();
        }

        if (offset == 0 && length == mSizeInBytes)
        {
            OGRE_CHECK_GL_ERROR(glBufferData(GL_ARRAY_BUFFER, mSizeInBytes, pSource,
                                             GL3PlusHardwareBufferManager::getGLUsage(mUsage)));
        }
        else
        {
            if(discardWholeBuffer)
            {
                OGRE_CHECK_GL_ERROR(glBufferData(GL_ARRAY_BUFFER, mSizeInBytes, NULL,
                                                 GL3PlusHardwareBufferManager::getGLUsage(mUsage)));
            }

            OGRE_CHECK_GL_ERROR(glBufferSubData(GL_ARRAY_BUFFER, offset, length, pSource));
        }
    }

    void GL3PlusHardwareVertexBuffer::copyData(HardwareBuffer& srcBuffer, size_t srcOffset,
                                               size_t dstOffset, size_t length, bool discardWholeBuffer)
    {
        // If the buffer is not in system memory we can use ARB_copy_buffers to do an optimised copy.
        if (srcBuffer.isSystemMemory())
        {
            HardwareBuffer::copyData(srcBuffer, srcOffset, dstOffset, length, discardWholeBuffer);
        }
        else
        {
            // Unbind the current buffer
            OGRE_CHECK_GL_ERROR(glBindBuffer(GL_ARRAY_BUFFER, 0));

            // Zero out this(destination) buffer
            OGRE_CHECK_GL_ERROR(glBindBuffer(GL_ARRAY_BUFFER, mBufferId));
            OGRE_CHECK_GL_ERROR(glBufferData(GL_ARRAY_BUFFER, length, 0, GL3PlusHardwareBufferManager::getGLUsage(mUsage)));
            OGRE_CHECK_GL_ERROR(glBindBuffer(GL_ARRAY_BUFFER, 0));

            // Do it the fast way.
            OGRE_CHECK_GL_ERROR(glBindBuffer(GL_COPY_READ_BUFFER, static_cast<GL3PlusHardwareVertexBuffer &>(srcBuffer).getGLBufferId()));
            OGRE_CHECK_GL_ERROR(glBindBuffer(GL_COPY_WRITE_BUFFER, mBufferId));

            OGRE_CHECK_GL_ERROR(glCopyBufferSubData(GL_COPY_READ_BUFFER, GL_COPY_WRITE_BUFFER, srcOffset, dstOffset, length));

            OGRE_CHECK_GL_ERROR(glBindBuffer(GL_COPY_READ_BUFFER, 0));
            OGRE_CHECK_GL_ERROR(glBindBuffer(GL_COPY_WRITE_BUFFER, 0));
        }
    }

    void GL3PlusHardwareVertexBuffer::_updateFromShadow(void)
    {
        if (mUseShadowBuffer && mShadowUpdated && !mSuppressHardwareUpdate)
        {
            const void *srcData = mShadowBuffer->lock(mLockStart,
                                                      mLockSize,
                                                      HBL_READ_ONLY);

            OGRE_CHECK_GL_ERROR(glBindBuffer(GL_ARRAY_BUFFER, mBufferId));

            // Update whole buffer if possible, otherwise normal
            if (mLockStart == 0 && mLockSize == mSizeInBytes)
            {
                OGRE_CHECK_GL_ERROR(glBufferData(GL_ARRAY_BUFFER, mSizeInBytes, srcData,
                                                 GL3PlusHardwareBufferManager::getGLUsage(mUsage)));
            }
            else
            {
                OGRE_CHECK_GL_ERROR(glBufferSubData(GL_ARRAY_BUFFER, mLockStart, mLockSize, srcData));
            }

            mShadowBuffer->unlock();
            mShadowUpdated = false;
        }
    }


}<|MERGE_RESOLUTION|>--- conflicted
+++ resolved
@@ -1,31 +1,4 @@
 /*
-<<<<<<< HEAD
------------------------------------------------------------------------------
-This source file is part of OGRE
-    (Object-oriented Graphics Rendering Engine)
-For the latest info, see http://www.ogre3d.org/
-
-Copyright (c) 2000-2014 Torus Knot Software Ltd
-
-Permission is hereby granted, free of charge, to any person obtaining a copy
-of this software and associated documentation files (the "Software"), to deal
-in the Software without restriction, including without limitation the rights
-to use, copy, modify, merge, publish, distribute, sublicense, and/or sell
-copies of the Software, and to permit persons to whom the Software is
-furnished to do so, subject to the following conditions:
-
-The above copyright notice and this permission notice shall be included in
-all copies or substantial portions of the Software.
-
-THE SOFTWARE IS PROVIDED "AS IS", WITHOUT WARRANTY OF ANY KIND, EXPRESS OR
-IMPLIED, INCLUDING BUT NOT LIMITED TO THE WARRANTIES OF MERCHANTABILITY,
-FITNESS FOR A PARTICULAR PURPOSE AND NONINFRINGEMENT. IN NO EVENT SHALL THE
-AUTHORS OR COPYRIGHT HOLDERS BE LIABLE FOR ANY CLAIM, DAMAGES OR OTHER
-LIABILITY, WHETHER IN AN ACTION OF CONTRACT, TORT OR OTHERWISE, ARISING FROM,
-OUT OF OR IN CONNECTION WITH THE SOFTWARE OR THE USE OR OTHER DEALINGS IN
-THE SOFTWARE.
------------------------------------------------------------------------------
-=======
   -----------------------------------------------------------------------------
   This source file is part of OGRE
   (Object-oriented Graphics Rendering Engine)
@@ -51,7 +24,6 @@
   OUT OF OR IN CONNECTION WITH THE SOFTWARE OR THE USE OR OTHER DEALINGS IN
   THE SOFTWARE.
   -----------------------------------------------------------------------------
->>>>>>> 83e497b5
 */
 
 #include "OgreGL3PlusHardwareBufferManager.h"
@@ -60,14 +32,6 @@
 #include "OgreGL3PlusRenderSystem.h"
 
 namespace Ogre {
-<<<<<<< HEAD
-    GL3PlusHardwareVertexBuffer::GL3PlusHardwareVertexBuffer(HardwareBufferManagerBase* mgr, 
-                                                       size_t vertexSize,
-                                                       size_t numVertices,
-                                                       HardwareBuffer::Usage usage,
-                                                       bool useShadowBuffer)
-        : HardwareVertexBuffer(mgr, vertexSize, numVertices, usage, false, false)
-=======
 
     GL3PlusHardwareVertexBuffer::GL3PlusHardwareVertexBuffer(
         HardwareBufferManagerBase* mgr,
@@ -77,7 +41,6 @@
         bool useShadowBuffer)
     : HardwareVertexBuffer(mgr, vertexSize, numVertices, usage, false, false), mLockedToScratch(false),
         mScratchOffset(0), mScratchSize(0), mScratchPtr(0), mScratchUploadOnUnlock(false)
->>>>>>> 83e497b5
     {
         OGRE_CHECK_GL_ERROR(glGenBuffers(1, &mBufferId));
 
@@ -115,41 +78,6 @@
         GLenum access = 0;
         void* retPtr = 0;
 
-<<<<<<< HEAD
-        if (!retPtr)
-        {
-            // Use glMapBuffer
-            OGRE_CHECK_GL_ERROR(glBindBuffer(GL_ARRAY_BUFFER, mBufferId));
-
-            if (mUsage & HBU_WRITE_ONLY)
-            {
-                access |= GL_MAP_WRITE_BIT;
-                access |= GL_MAP_FLUSH_EXPLICIT_BIT;
-                if(options == HBL_DISCARD || options == HBL_NO_OVERWRITE)
-                {
-                    // Discard the buffer
-                    access |= GL_MAP_INVALIDATE_RANGE_BIT;
-                }
-                access |= GL_MAP_UNSYNCHRONIZED_BIT;
-            }
-            else if (options == HBL_READ_ONLY)
-                access |= GL_MAP_READ_BIT;
-            else
-                access |= GL_MAP_READ_BIT | GL_MAP_WRITE_BIT;
-
-            // FIXME: Big stall here
-            void* pBuffer;
-            OGRE_CHECK_GL_ERROR(pBuffer = glMapBufferRange(GL_ARRAY_BUFFER, offset, length, access));
-
-            if(pBuffer == 0)
-            {
-                OGRE_EXCEPT(Exception::ERR_INTERNAL_ERROR, 
-                    "Vertex Buffer: Out of memory",
-                    "GL3PlusHardwareVertexBuffer::lock");
-            }
-
-            if(mFence)
-=======
         // Use glMapBuffer
         OGRE_CHECK_GL_ERROR(glBindBuffer(GL_ARRAY_BUFFER, mBufferId));
 
@@ -158,7 +86,6 @@
             access |= GL_MAP_WRITE_BIT;
             access |= GL_MAP_FLUSH_EXPLICIT_BIT;
             if(options == HBL_DISCARD || options == HBL_NO_OVERWRITE)
->>>>>>> 83e497b5
             {
                 // Discard the buffer
                 access |= GL_MAP_INVALIDATE_RANGE_BIT;
@@ -170,13 +97,6 @@
         else
             access |= GL_MAP_READ_BIT | GL_MAP_WRITE_BIT;
 
-<<<<<<< HEAD
-            // return offsetted
-            retPtr = static_cast<void*>(static_cast<unsigned char*>(pBuffer) + offset);
-
-            mLockedToScratch = false;
-        }
-=======
         // FIXME: Big stall here
         void* pBuffer;
         OGRE_CHECK_GL_ERROR(pBuffer = glMapBufferRange(GL_ARRAY_BUFFER, offset, length, access));
@@ -196,7 +116,6 @@
         mLockedToScratch = false;
 
 
->>>>>>> 83e497b5
         mIsLocked = true;
         return retPtr;
     }
@@ -231,15 +150,9 @@
             OGRE_CHECK_GL_ERROR(mapped = glUnmapBuffer(GL_ARRAY_BUFFER));
             if(!mapped)
             {
-<<<<<<< HEAD
-                OGRE_EXCEPT(Exception::ERR_INTERNAL_ERROR, 
-                    "Buffer data corrupted, please reload", 
-                    "GL3PlusHardwareVertexBuffer::unlock");
-=======
                 OGRE_EXCEPT(Exception::ERR_INTERNAL_ERROR,
                             "Buffer data corrupted, please reload",
                             "GL3PlusHardwareVertexBuffer::unlock");
->>>>>>> 83e497b5
             }
             OGRE_CHECK_GL_ERROR(glBindBuffer(GL_ARRAY_BUFFER, 0));
         }
