/*
-----------------------------------------------------------------------------
This source file is part of OGRE
(Object-oriented Graphics Rendering Engine)
For the latest info, see http://www.ogre3d.org

Copyright (c) 2000-2014 Torus Knot Software Ltd

Permission is hereby granted, free of charge, to any person obtaining a copy
of this software and associated documentation files (the "Software"), to deal
in the Software without restriction, including without limitation the rights
to use, copy, modify, merge, publish, distribute, sublicense, and/or sell
copies of the Software, and to permit persons to whom the Software is
furnished to do so, subject to the following conditions:

The above copyright notice and this permission notice shall be included in
all copies or substantial portions of the Software.

THE SOFTWARE IS PROVIDED "AS IS", WITHOUT WARRANTY OF ANY KIND, EXPRESS OR
IMPLIED, INCLUDING BUT NOT LIMITED TO THE WARRANTIES OF MERCHANTABILITY,
FITNESS FOR A PARTICULAR PURPOSE AND NONINFRINGEMENT. IN NO EVENT SHALL THE
AUTHORS OR COPYRIGHT HOLDERS BE LIABLE FOR ANY CLAIM, DAMAGES OR OTHER
LIABILITY, WHETHER IN AN ACTION OF CONTRACT, TORT OR OTHERWISE, ARISING FROM,
OUT OF OR IN CONNECTION WITH THE SOFTWARE OR THE USE OR OTHER DEALINGS IN
THE SOFTWARE.
-----------------------------------------------------------------------------
*/

#include "Vao/OgreGL3PlusUavBufferPacked.h"

#include "Vao/OgreGL3PlusBufferInterface.h"
#include "Vao/OgreGL3PlusReadOnlyBufferPacked.h"
#include "Vao/OgreGL3PlusTexBufferPacked.h"

namespace Ogre
{
    GL3PlusUavBufferPacked::GL3PlusUavBufferPacked(
                size_t internalBufStartBytes, size_t numElements, uint32 bytesPerElement,
                uint32 bindFlags, void *initialData, bool keepAsShadow,
                VaoManager *vaoManager, GL3PlusBufferInterface *bufferInterface ) :
        UavBufferPacked( internalBufStartBytes, numElements, bytesPerElement,
                         bindFlags, initialData, keepAsShadow, vaoManager, bufferInterface )
    {
    }
    //-----------------------------------------------------------------------------------
    GL3PlusUavBufferPacked::~GL3PlusUavBufferPacked()
    {
    }
    //-----------------------------------------------------------------------------------
    TexBufferPacked* GL3PlusUavBufferPacked::getAsTexBufferImpl( PixelFormatGpu pixelFormat )
    {
        OGRE_ASSERT_HIGH( dynamic_cast<GL3PlusBufferInterface*>( mBufferInterface ) );

        GL3PlusBufferInterface *bufferInterface = static_cast<GL3PlusBufferInterface*>(
                                                                      mBufferInterface );


        TexBufferPacked *retVal = OGRE_NEW GL3PlusTexBufferPacked(
                                                        mInternalBufferStart * mBytesPerElement,
                                                        mNumElements, mBytesPerElement, 0,
                                                        mBufferType, (void*)0, false,
                                                        (VaoManager*)0, bufferInterface, pixelFormat );
        //We were overriden by the BufferPacked we just created. Restore this back!
        bufferInterface->_notifyBuffer( this );

<<<<<<< HEAD
=======
        return retVal;
    }
    //-----------------------------------------------------------------------------------
    ReadOnlyBufferPacked *GL3PlusUavBufferPacked::getAsReadOnlyBufferImpl( void )
    {
        OGRE_ASSERT_HIGH( dynamic_cast<GL3PlusBufferInterface *>( mBufferInterface ) );

        GL3PlusBufferInterface *bufferInterface =
            static_cast<GL3PlusBufferInterface *>( mBufferInterface );

        ReadOnlyBufferPacked *retVal = OGRE_NEW GL3PlusReadOnlyUavBufferPacked(
            mInternalBufferStart * mBytesPerElement, mNumElements, mBytesPerElement, 0, mBufferType,
            (void *)0, false, (VaoManager *)0, bufferInterface, PFG_NULL );
        // We were overriden by the BufferPacked we just created. Restore this back!
        bufferInterface->_notifyBuffer( this );

>>>>>>> aa89a12a
        return retVal;
    }
    //-----------------------------------------------------------------------------------
    inline void GL3PlusUavBufferPacked::bindBuffer( uint16 slot, size_t offset, size_t sizeBytes )
    {
        OGRE_ASSERT_HIGH( dynamic_cast<GL3PlusBufferInterface *>( mBufferInterface ) );
        OGRE_ASSERT_LOW( offset <= getTotalSizeBytes() );
        OGRE_ASSERT_LOW( sizeBytes <= getTotalSizeBytes() );
        OGRE_ASSERT_LOW( ( offset + sizeBytes ) <= getTotalSizeBytes() );

        sizeBytes = !sizeBytes ? (mNumElements * mBytesPerElement - offset) : sizeBytes;

        GL3PlusBufferInterface *bufferInterface = static_cast<GL3PlusBufferInterface*>(
                                                                      mBufferInterface );

        OCGE(
          glBindBufferRange( GL_SHADER_STORAGE_BUFFER, slot, bufferInterface->getVboName(),
                             mFinalBufferStart * mBytesPerElement + offset, sizeBytes ) );
    }
    //-----------------------------------------------------------------------------------
//    void GL3PlusUavBufferPacked::bindBufferVS( uint16 slot, size_t offset, size_t sizeBytes )
//    {
//        bindBuffer( slot, offset, sizeBytes );
//    }
//    //-----------------------------------------------------------------------------------
//    void GL3PlusUavBufferPacked::bindBufferPS( uint16 slot, size_t offset, size_t sizeBytes )
//    {
//        bindBuffer( slot, offset, sizeBytes );
//    }
//    //-----------------------------------------------------------------------------------
//    void GL3PlusUavBufferPacked::bindBufferGS( uint16 slot, size_t offset, size_t sizeBytes )
//    {
//        bindBuffer( slot, offset, sizeBytes );
//    }
//    //-----------------------------------------------------------------------------------
//    void GL3PlusUavBufferPacked::bindBufferHS( uint16 slot, size_t offset, size_t sizeBytes )
//    {
//        bindBuffer( slot, offset, sizeBytes );
//    }
//    //-----------------------------------------------------------------------------------
//    void GL3PlusUavBufferPacked::bindBufferDS( uint16 slot, size_t offset, size_t sizeBytes )
//    {
//        bindBuffer( slot, offset, sizeBytes );
//    }
    //-----------------------------------------------------------------------------------
    void GL3PlusUavBufferPacked::bindBufferCS( uint16 slot, size_t offset, size_t sizeBytes )
    {
        bindBuffer( slot, offset, sizeBytes );
    }
    //-----------------------------------------------------------------------------------
}<|MERGE_RESOLUTION|>--- conflicted
+++ resolved
@@ -63,8 +63,6 @@
         //We were overriden by the BufferPacked we just created. Restore this back!
         bufferInterface->_notifyBuffer( this );
 
-<<<<<<< HEAD
-=======
         return retVal;
     }
     //-----------------------------------------------------------------------------------
@@ -81,7 +79,6 @@
         // We were overriden by the BufferPacked we just created. Restore this back!
         bufferInterface->_notifyBuffer( this );
 
->>>>>>> aa89a12a
         return retVal;
     }
     //-----------------------------------------------------------------------------------
