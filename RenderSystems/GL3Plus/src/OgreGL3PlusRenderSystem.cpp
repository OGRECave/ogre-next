--- conflicted
+++ resolved
@@ -980,13 +980,8 @@
                     xywhSc[i][1] = GLint( anyTarget->getHeight() ) - xywhSc[i][3] - xywhSc[i][1];
                 }
             }
-<<<<<<< HEAD
-            glViewportArrayv( 0u, (GLsizei)numViewports, reinterpret_cast<GLfloat *>( xywhVp ) );
-            glScissorArrayv( 0u, (GLsizei)numViewports, reinterpret_cast<GLint *>( xywhVp ) );
-=======
-            glViewportArrayv( 0u, numViewports, reinterpret_cast<GLfloat*>( xywhVp ) );
-            glScissorArrayv( 0u, numViewports, reinterpret_cast<GLint*>( xywhSc ) );
->>>>>>> eb0c13fd
+            glViewportArrayv( 0u, (GLsizei)numViewports, reinterpret_cast<GLfloat*>( xywhVp ) );
+            glScissorArrayv( 0u, (GLsizei)numViewports, reinterpret_cast<GLint*>( xywhSc ) );
         }
         /*else
         {
@@ -3411,17 +3406,12 @@
             mPso->vertexShader->bindParameters( params, mask );
             break;
         case GPT_FRAGMENT_PROGRAM:
-<<<<<<< HEAD
-            mActiveFragmentGpuProgramParameters = params;
-            mPso->pixelShader->bindParameters( params, mask );
-=======
             // PixelShader can be nullptr if blend channel is BlendChannelForceDisabled
             if( mPso->pixelShader )
             {
                 mActiveFragmentGpuProgramParameters = params;
-                mPso->pixelShader->bindSharedParameters( params, mask );
-            }
->>>>>>> eb0c13fd
+                mPso->pixelShader->bindParameters( params, mask );
+            }
             break;
         case GPT_GEOMETRY_PROGRAM:
             mActiveGeometryGpuProgramParameters = params;
@@ -3437,68 +3427,22 @@
             break;
         case GPT_COMPUTE_PROGRAM:
             mActiveComputeGpuProgramParameters = params;
-<<<<<<< HEAD
             mCurrentComputeShader->bindParameters( params, mask );
-=======
-            mCurrentComputeShader->bindSharedParameters(params, mask);
-            break;
-        default:
-            break;
-        }
-        //              }
-        //        else
-        //        {
-        switch (gptype)
+            break;
+        }
+    }
+
+    void GL3PlusRenderSystem::bindGpuProgramPassIterationParameters( GpuProgramType gptype )
+    {
+        switch( gptype )
         {
         case GPT_VERTEX_PROGRAM:
-            mActiveVertexGpuProgramParameters = params;
-            mPso->vertexShader->bindParameters(params, mask);
+            mPso->vertexShader->bindPassIterationParameters( mActiveVertexGpuProgramParameters );
             break;
         case GPT_FRAGMENT_PROGRAM:
             // PixelShader can be nullptr if blend channel is BlendChannelForceDisabled
             if( mPso->pixelShader )
-            {
-                mActiveFragmentGpuProgramParameters = params;
-                mPso->pixelShader->bindParameters( params, mask );
-            }
-            break;
-        case GPT_GEOMETRY_PROGRAM:
-            mActiveGeometryGpuProgramParameters = params;
-            mPso->geometryShader->bindParameters(params, mask);
-            break;
-        case GPT_HULL_PROGRAM:
-            mActiveTessellationHullGpuProgramParameters = params;
-            mPso->hullShader->bindParameters(params, mask);
-            break;
-        case GPT_DOMAIN_PROGRAM:
-            mActiveTessellationDomainGpuProgramParameters = params;
-            mPso->domainShader->bindParameters(params, mask);
-            break;
-        case GPT_COMPUTE_PROGRAM:
-            mActiveComputeGpuProgramParameters = params;
-            mCurrentComputeShader->bindParameters(params, mask);
-            break;
-        default:
->>>>>>> eb0c13fd
-            break;
-        }
-    }
-
-    void GL3PlusRenderSystem::bindGpuProgramPassIterationParameters( GpuProgramType gptype )
-    {
-        switch( gptype )
-        {
-        case GPT_VERTEX_PROGRAM:
-            mPso->vertexShader->bindPassIterationParameters( mActiveVertexGpuProgramParameters );
-            break;
-        case GPT_FRAGMENT_PROGRAM:
-<<<<<<< HEAD
-            mPso->pixelShader->bindPassIterationParameters( mActiveFragmentGpuProgramParameters );
-=======
-            // PixelShader can be nullptr if blend channel is BlendChannelForceDisabled
-            if( mPso->pixelShader )
                 mPso->pixelShader->bindPassIterationParameters( mActiveFragmentGpuProgramParameters );
->>>>>>> eb0c13fd
             break;
         case GPT_GEOMETRY_PROGRAM:
             mPso->geometryShader->bindPassIterationParameters( mActiveGeometryGpuProgramParameters );
