/*
-----------------------------------------------------------------------------
This source file is part of OGRE
(Object-oriented Graphics Rendering Engine)
For the latest info, see http://www.ogre3d.org

Copyright (c) 2000-2013 Torus Knot Software Ltd

Permission is hereby granted, free of charge, to any person obtaining a copy
of this software and associated documentation files (the "Software"), to deal
in the Software without restriction, including without limitation the rights
to use, copy, modify, merge, publish, distribute, sublicense, and/or sell
copies of the Software, and to permit persons to whom the Software is
furnished to do so, subject to the following conditions:

The above copyright notice and this permission notice shall be included in
all copies or substantial portions of the Software.

THE SOFTWARE IS PROVIDED "AS IS", WITHOUT WARRANTY OF ANY KIND, EXPRESS OR
IMPLIED, INCLUDING BUT NOT LIMITED TO THE WARRANTIES OF MERCHANTABILITY,
FITNESS FOR A PARTICULAR PURPOSE AND NONINFRINGEMENT. IN NO EVENT SHALL THE
AUTHORS OR COPYRIGHT HOLDERS BE LIABLE FOR ANY CLAIM, DAMAGES OR OTHER
LIABILITY, WHETHER IN AN ACTION OF CONTRACT, TORT OR OTHERWISE, ARISING FROM,
OUT OF OR IN CONNECTION WITH THE SOFTWARE OR THE USE OR OTHER DEALINGS IN
THE SOFTWARE.
-----------------------------------------------------------------------------
*/


#include "OgreGL3PlusRenderSystem.h"
#include "OgreRenderSystem.h"
#include "OgreLogManager.h"
#include "OgreStringConverter.h"
#include "OgreLight.h"
#include "OgreCamera.h"
#include "OgreGL3PlusTextureManager.h"
#include "OgreGL3PlusHardwareUniformBuffer.h"
#include "OgreGL3PlusHardwareVertexBuffer.h"
#include "OgreGL3PlusHardwareIndexBuffer.h"
#include "OgreGL3PlusDefaultHardwareBufferManager.h"
#include "OgreGL3PlusUtil.h"
#include "OgreGL3PlusGpuProgram.h"
#include "OgreGL3PlusGpuProgramManager.h"
#include "OgreException.h"
#include "OgreGLSLExtSupport.h"
#include "OgreGL3PlusHardwareOcclusionQuery.h"
#include "OgreGL3PlusDepthBuffer.h"
#include "OgreGL3PlusHardwarePixelBuffer.h"
#include "OgreGL3PlusContext.h"
#include "OgreGLSLProgramFactory.h"
#include "OgreGL3PlusFBORenderTexture.h"
#include "OgreGL3PlusHardwareBufferManager.h"
#include "OgreGLSLProgramPipelineManager.h"
#include "OgreGLSLProgramPipeline.h"
#include "OgreGLSLLinkProgramManager.h"
#include "OgreGL3PlusVertexArrayObject.h"
#include "OgreRoot.h"
#include "OgreConfig.h"

#if OGRE_DEBUG_MODE
static void APIENTRY GLDebugCallback(GLenum source,
                                     GLenum type,
                                     GLuint id,
                                     GLenum severity,
                                     GLsizei length,
                                     const GLchar* message,
                                     GLvoid* userParam)
{
    char debSource[32], debType[32], debSev[32];

    if(source == GL_DEBUG_SOURCE_API)
        strcpy(debSource, "OpenGL");
    else if(source == GL_DEBUG_SOURCE_WINDOW_SYSTEM)
        strcpy(debSource, "Windows");
    else if(source == GL_DEBUG_SOURCE_SHADER_COMPILER)
        strcpy(debSource, "Shader Compiler");
    else if(source == GL_DEBUG_SOURCE_THIRD_PARTY)
        strcpy(debSource, "Third Party");
    else if(source == GL_DEBUG_SOURCE_APPLICATION)
        strcpy(debSource, "Application");
    else if(source == GL_DEBUG_SOURCE_OTHER)
        strcpy(debSource, "Other");

    if(type == GL_DEBUG_TYPE_ERROR)
        strcpy(debType, "error");
    else if(type == GL_DEBUG_TYPE_DEPRECATED_BEHAVIOR)
        strcpy(debType, "deprecated behavior");
    else if(type == GL_DEBUG_TYPE_UNDEFINED_BEHAVIOR)
        strcpy(debType, "undefined behavior");
    else if(type == GL_DEBUG_TYPE_PORTABILITY)
        strcpy(debType, "portability");
    else if(type == GL_DEBUG_TYPE_PERFORMANCE)
        strcpy(debType, "performance");
    else if(type == GL_DEBUG_TYPE_OTHER)
        strcpy(debType, "message");

    if(severity == GL_DEBUG_SEVERITY_HIGH)
    {
        strcpy(debSev, "high");
    }
    else if(severity == GL_DEBUG_SEVERITY_MEDIUM)
        strcpy(debSev, "medium");
    else if(severity == GL_DEBUG_SEVERITY_LOW)
        strcpy(debSev, "low");

    Ogre::LogManager::getSingleton().stream() << debSource << ":" << debType << "(" << debSev << ") " << id << ": " << message;
}
#endif

namespace Ogre {

    GL3PlusRenderSystem::GL3PlusRenderSystem()
        : mDepthWrite(true),
          mStencilWriteMask(0xFFFFFFFF),
          mGpuProgramManager(0),
          mGLSLProgramFactory(0),
          mHardwareBufferManager(0),
          mRTTManager(0),
          mActiveTextureUnit(0)
    {
        size_t i;

        LogManager::getSingleton().logMessage(getName() + " created.");

        mRenderAttribsBound.reserve(100);
        mRenderInstanceAttribsBound.reserve(100);

        // Get our GLSupport
        mGLSupport = getGLSupport();

        mWorldMatrix = Matrix4::IDENTITY;
        mViewMatrix = Matrix4::IDENTITY;

        initConfigOptions();

        mColourWrite[0] = mColourWrite[1] = mColourWrite[2] = mColourWrite[3] = true;

        for (i = 0; i < OGRE_MAX_TEXTURE_LAYERS; i++)
        {
            // Dummy value
            mTextureCoordIndex[i] = 99;
            mTextureTypes[i] = 0;
        }

        mActiveRenderTarget = 0;
        mCurrentContext = 0;
        mMainContext = 0;
        mGLInitialised = false;
        mTextureMipmapCount = 0;
        mMinFilter = FO_LINEAR;
        mMipFilter = FO_POINT;
        mCurrentVertexProgram = 0;
        mCurrentGeometryProgram = 0;
        mCurrentFragmentProgram = 0;
        mCurrentHullProgram = 0;
        mCurrentDomainProgram = 0;
        mCurrentComputeProgram = 0;
        mPolygonMode = GL_FILL;
        mEnableFixedPipeline = false;
    }

    GL3PlusRenderSystem::~GL3PlusRenderSystem()
    {
        shutdown();

        // Destroy render windows
        RenderTargetMap::iterator i;
        for (i = mRenderTargets.begin(); i != mRenderTargets.end(); ++i)
        {
            OGRE_DELETE i->second;
        }
        mRenderTargets.clear();

        if(mGLSupport)
            OGRE_DELETE mGLSupport;
    }

    const String& GL3PlusRenderSystem::getName(void) const
    {
        static String strName("OpenGL 3+ Rendering Subsystem (EXPERIMENTAL)");
        return strName;
    }

    void GL3PlusRenderSystem::initConfigOptions(void)
    {
        mGLSupport->addConfig();
    }

    ConfigOptionMap& GL3PlusRenderSystem::getConfigOptions(void)
    {
        return mGLSupport->getConfigOptions();
    }

    void GL3PlusRenderSystem::setConfigOption(const String &name, const String &value)
    {
        mGLSupport->setConfigOption(name, value);
    }

    String GL3PlusRenderSystem::validateConfigOptions(void)
    {
        // XXX Return an error string if something is invalid
        return mGLSupport->validateConfig();
    }

    RenderWindow* GL3PlusRenderSystem::_initialise(bool autoCreateWindow,
                                                   const String& windowTitle)
    {
        mGLSupport->start();

        RenderWindow *autoWindow = mGLSupport->createWindow(autoCreateWindow,
                                                            this, windowTitle);
        RenderSystem::_initialise(autoCreateWindow, windowTitle);
        return autoWindow;
    }

    RenderSystemCapabilities* GL3PlusRenderSystem::createRenderSystemCapabilities() const
    {
        RenderSystemCapabilities* rsc = OGRE_NEW RenderSystemCapabilities();

        rsc->setCategoryRelevant(CAPS_CATEGORY_GL, true);
        rsc->setDriverVersion(mDriverVersion);

        const char* deviceName = (const char*)glGetString(GL_RENDERER);
        const char* vendorName = (const char*)glGetString(GL_VENDOR);
        if (deviceName)
        {
            rsc->setDeviceName(deviceName);
        }

        rsc->setRenderSystemName(getName());

        // Determine vendor
        if (strstr(vendorName, "NVIDIA"))
            rsc->setVendor(GPU_NVIDIA);
        else if (strstr(vendorName, "ATI"))
            rsc->setVendor(GPU_AMD);
        else if (strstr(vendorName, "AMD"))
            rsc->setVendor(GPU_AMD);
        else if (strstr(vendorName, "Intel"))
            rsc->setVendor(GPU_INTEL);
        else
            rsc->setVendor(GPU_UNKNOWN);

        // Check for hardware mipmapping support.
        bool disableAutoMip = false;
#if OGRE_PLATFORM == OGRE_PLATFORM_APPLE || OGRE_PLATFORM == OGRE_PLATFORM_LINUX
        // Apple & Linux ATI drivers have faults in hardware mipmap generation
        // TODO: Test this with GL3+
        if (rsc->getVendor() == GPU_AMD)
            disableAutoMip = true;
#endif
        // The Intel 915G frequently corrupts textures when using hardware mip generation
        // I'm not currently sure how many generations of hardware this affects,
        // so for now, be safe.
        if (rsc->getVendor() == GPU_INTEL)
            disableAutoMip = true;

        if (!disableAutoMip)
            rsc->setCapability(RSC_AUTOMIPMAP);

        // Check for blending support
        rsc->setCapability(RSC_BLENDING);

        // Multitexturing support and set number of texture units
        GLint units;
        OGRE_CHECK_GL_ERROR(glGetIntegerv(GL_MAX_TEXTURE_IMAGE_UNITS, &units));
        rsc->setNumTextureUnits(units);

        // Check for Anisotropy support
        if (mGLSupport->checkExtension("GL_EXT_texture_filter_anisotropic"))
            rsc->setCapability(RSC_ANISOTROPY);

        // DOT3 support is standard
        rsc->setCapability(RSC_DOT3);

        // Cube map
        rsc->setCapability(RSC_CUBEMAPPING);

        // Point sprites
        rsc->setCapability(RSC_POINT_SPRITES);
        rsc->setCapability(RSC_POINT_EXTENDED_PARAMETERS);

        // Check for hardware stencil support and set bit depth
        rsc->setCapability(RSC_HWSTENCIL);
        rsc->setCapability(RSC_TWO_SIDED_STENCIL);
        rsc->setStencilBufferBitDepth(8);

        // Vertex Buffer Objects are always supported
        rsc->setCapability(RSC_VBO);

        // Vertex Array Objects are supported in 3.0
        rsc->setCapability(RSC_VAO);

        // Check for texture compression
        rsc->setCapability(RSC_TEXTURE_COMPRESSION);

        // Check for dxt compression
        if(mGLSupport->checkExtension("GL_EXT_texture_compression_s3tc"))
        {
            rsc->setCapability(RSC_TEXTURE_COMPRESSION_DXT);
        }

        // Check for etc compression
        if(mGLSupport->checkExtension("GL_ARB_ES3_compatibility") || gl3wIsSupported(4, 3))
        {
            rsc->setCapability(RSC_TEXTURE_COMPRESSION_ETC2);
        }

        // Check for vtc compression
        if(mGLSupport->checkExtension("GL_NV_texture_compression_vtc"))
        {
            rsc->setCapability(RSC_TEXTURE_COMPRESSION_VTC);
        }

        // RGTC(BC4/BC5) is supported by the 3.0 spec
        rsc->setCapability(RSC_TEXTURE_COMPRESSION_BC4_BC5);

        // BPTC(BC6H/BC7) is supported by the extension or OpenGL 4.2 or higher
        if(mGLSupport->checkExtension("GL_ARB_texture_compression_bptc") || gl3wIsSupported(4, 2))
        {
            rsc->setCapability(RSC_TEXTURE_COMPRESSION_BC6H_BC7);
        }

        rsc->setCapability(RSC_FBO);
        rsc->setCapability(RSC_HWRENDER_TO_TEXTURE);
        // Probe number of draw buffers
        // Only makes sense with FBO support, so probe here
        GLint buffers;
        OGRE_CHECK_GL_ERROR(glGetIntegerv(GL_MAX_DRAW_BUFFERS, &buffers));
        rsc->setNumMultiRenderTargets(std::min<int>(buffers, (GLint)OGRE_MAX_MULTIPLE_RENDER_TARGETS));
        rsc->setCapability(RSC_MRT_DIFFERENT_BIT_DEPTHS);

        // Stencil wrapping
        rsc->setCapability(RSC_STENCIL_WRAP);

        // GL always shares vertex and fragment texture units (for now?)
        rsc->setVertexTextureUnitsShared(true);

        // Blending support
        rsc->setCapability(RSC_BLENDING);
        rsc->setCapability(RSC_ADVANCED_BLEND_OPERATIONS);

        // Check for non-power-of-2 texture support
        if(mGLSupport->checkExtension("GL_ARB_texture_rectangle") || mGLSupport->checkExtension("GL_ARB_texture_non_power_of_two") ||
           gl3wIsSupported(3, 1))
            rsc->setCapability(RSC_NON_POWER_OF_2_TEXTURES);

        // Check for atomic counter support
        if(mGLSupport->checkExtension("GL_ARB_shader_atomic_counters") || gl3wIsSupported(4, 2))
            rsc->setCapability(RSC_ATOMIC_COUNTERS);

        // Scissor test is standard
        rsc->setCapability(RSC_SCISSOR_TEST);

        // As are user clipping planes
        rsc->setCapability(RSC_USER_CLIP_PLANES);

        // So are 1D & 3D textures
        rsc->setCapability(RSC_TEXTURE_1D);
        rsc->setCapability(RSC_TEXTURE_3D);

        // UBYTE4 always supported
        rsc->setCapability(RSC_VERTEX_FORMAT_UBYTE4);

        // Infinite far plane always supported
        rsc->setCapability(RSC_INFINITE_FAR_PLANE);

        // Check for hardware occlusion support
        rsc->setCapability(RSC_HWOCCLUSION);

        // Point size
        GLfloat psRange[2] = {0.0, 0.0};
        OGRE_CHECK_GL_ERROR(glGetFloatv(GL_POINT_SIZE_RANGE, psRange));
        rsc->setMaxPointSize(psRange[1]);

        // GLSL is always supported in GL
        rsc->addShaderProfile("glsl");

        // Support for specific shader profiles
        if(getNativeShadingLanguageVersion() >= 430)
            rsc->addShaderProfile("glsl430");
        if(getNativeShadingLanguageVersion() >= 420)
            rsc->addShaderProfile("glsl420");
        if(getNativeShadingLanguageVersion() >= 410)
            rsc->addShaderProfile("glsl410");
        if(getNativeShadingLanguageVersion() >= 400)
            rsc->addShaderProfile("glsl400");
        if(getNativeShadingLanguageVersion() >= 330)
            rsc->addShaderProfile("glsl330");
        if(getNativeShadingLanguageVersion() >= 150)
            rsc->addShaderProfile("glsl150");
        if(getNativeShadingLanguageVersion() >= 140)
            rsc->addShaderProfile("glsl140");
        if(getNativeShadingLanguageVersion() >= 130)
            rsc->addShaderProfile("glsl130");

        // FIXME: This isn't working right yet in some rarer cases
        if(mGLSupport->checkExtension("GL_ARB_separate_shader_objects") || gl3wIsSupported(4, 1))
            rsc->setCapability(RSC_SEPARATE_SHADER_OBJECTS);

        // Vertex/Fragment Programs
        rsc->setCapability(RSC_VERTEX_PROGRAM);
        rsc->setCapability(RSC_FRAGMENT_PROGRAM);

        GLfloat floatConstantCount = 0;
        OGRE_CHECK_GL_ERROR(glGetFloatv(GL_MAX_VERTEX_UNIFORM_COMPONENTS, &floatConstantCount));
        rsc->setVertexProgramConstantFloatCount((Ogre::ushort)floatConstantCount);
        rsc->setVertexProgramConstantBoolCount((Ogre::ushort)floatConstantCount);
        rsc->setVertexProgramConstantIntCount((Ogre::ushort)floatConstantCount);

        // Fragment Program Properties
        floatConstantCount = 0;
        OGRE_CHECK_GL_ERROR(glGetFloatv(GL_MAX_FRAGMENT_UNIFORM_COMPONENTS, &floatConstantCount));
        rsc->setFragmentProgramConstantFloatCount((Ogre::ushort)floatConstantCount);
        rsc->setFragmentProgramConstantBoolCount((Ogre::ushort)floatConstantCount);
        rsc->setFragmentProgramConstantIntCount((Ogre::ushort)floatConstantCount);

        // Geometry Program Properties
        rsc->setCapability(RSC_GEOMETRY_PROGRAM);

        OGRE_CHECK_GL_ERROR(glGetFloatv(GL_MAX_GEOMETRY_UNIFORM_COMPONENTS, &floatConstantCount));
        rsc->setGeometryProgramConstantFloatCount(floatConstantCount);

        GLint maxOutputVertices;
        OGRE_CHECK_GL_ERROR(glGetIntegerv(GL_MAX_GEOMETRY_OUTPUT_VERTICES, &maxOutputVertices));
        rsc->setGeometryProgramNumOutputVertices(maxOutputVertices);

        rsc->setGeometryProgramConstantBoolCount(0);
        rsc->setGeometryProgramConstantIntCount(0);

        // Tessellation Program Properties
        if(mGLSupport->checkExtension("GL_ARB_tessellation_shader") || gl3wIsSupported(4, 0))
        {
            rsc->setCapability(RSC_TESSELATION_HULL_PROGRAM);
            rsc->setCapability(RSC_TESSELATION_DOMAIN_PROGRAM);

            OGRE_CHECK_GL_ERROR(glGetFloatv(GL_MAX_TESS_CONTROL_UNIFORM_COMPONENTS, &floatConstantCount));

            // 16 boolean params allowed
            rsc->setTesselationHullProgramConstantBoolCount(floatConstantCount);
            // 16 integer params allowed, 4D
            rsc->setTesselationHullProgramConstantIntCount(floatConstantCount);
            // float params, always 4D
            rsc->setTesselationHullProgramConstantFloatCount(floatConstantCount);

            OGRE_CHECK_GL_ERROR(glGetFloatv(GL_MAX_TESS_EVALUATION_UNIFORM_COMPONENTS, &floatConstantCount));
            // 16 boolean params allowed
            rsc->setTesselationDomainProgramConstantBoolCount(floatConstantCount);
            // 16 integer params allowed, 4D
            rsc->setTesselationDomainProgramConstantIntCount(floatConstantCount);
            // float params, always 4D
            rsc->setTesselationDomainProgramConstantFloatCount(floatConstantCount);
        }

        if (mGLSupport->checkExtension("GL_ARB_get_program_binary") || gl3wIsSupported(4, 1))
<<<<<<< HEAD
		{
            GLint formats;
            OGRE_CHECK_GL_ERROR(glGetIntegerv(GL_NUM_PROGRAM_BINARY_FORMATS, &formats));

            if(formats > 0)
                rsc->setCapability(RSC_CAN_GET_COMPILED_SHADER_BUFFER);
		}
=======
        {
            rsc->setCapability(RSC_CAN_GET_COMPILED_SHADER_BUFFER);
        }
>>>>>>> 76a136cf

        if (mGLSupport->checkExtension("GL_ARB_instanced_arrays") || gl3wIsSupported(3, 3))
        {
            rsc->setCapability(RSC_VERTEX_BUFFER_INSTANCE_DATA);
        }

        // Check for Float textures
        rsc->setCapability(RSC_TEXTURE_FLOAT);

        // OpenGL 3.0 requires a minimum of 16 texture image units
        units = std::max<GLint>(16, units);

        rsc->setNumVertexTextureUnits(static_cast<ushort>(units));
        if (units > 0)
        {
            rsc->setCapability(RSC_VERTEX_TEXTURE_FETCH);
        }

        // Mipmap LOD biasing?
        rsc->setCapability(RSC_MIPMAP_LOD_BIAS);

        // Alpha to coverage always 'supported' when MSAA is available
        // although card may ignore it if it doesn't specifically support A2C
        rsc->setCapability(RSC_ALPHA_TO_COVERAGE);

        // Check if render to vertex buffer (transform feedback in OpenGL)
        rsc->setCapability(RSC_HWRENDER_TO_VERTEX_BUFFER);

        return rsc;
    }

    void GL3PlusRenderSystem::initialiseFromRenderSystemCapabilities(RenderSystemCapabilities* caps, RenderTarget* primary)
    {
        if(caps->getRenderSystemName() != getName())
        {
            OGRE_EXCEPT(Exception::ERR_INVALIDPARAMS,
                        "Trying to initialize GL3PlusRenderSystem from RenderSystemCapabilities that do not support OpenGL 3+",
                        "GL3PlusRenderSystem::initialiseFromRenderSystemCapabilities");
        }

        mGpuProgramManager = OGRE_NEW GL3PlusGpuProgramManager();

        // Create GLSL program factory
        mGLSLProgramFactory = new GLSLProgramFactory();
        HighLevelGpuProgramManager::getSingleton().addFactory(mGLSLProgramFactory);

        // Set texture the number of texture units
        mFixedFunctionTextureUnits = caps->getNumTextureUnits();

        // Use VBO's by default
        mHardwareBufferManager = new GL3PlusHardwareBufferManager();

        // Use FBO's for RTT, PBuffers and Copy are no longer supported
        // Create FBO manager
        LogManager::getSingleton().logMessage("GL3+: Using FBOs for rendering to textures");
        mRTTManager = new GL3PlusFBOManager();
        caps->setCapability(RSC_RTT_DEPTHBUFFER_RESOLUTION_LESSEQUAL);

        Log* defaultLog = LogManager::getSingleton().getDefaultLog();
        if (defaultLog)
        {
            caps->log(defaultLog);
        }

        // Create the texture manager
        mTextureManager = new GL3PlusTextureManager(*mGLSupport);

        if (caps->hasCapability(RSC_CAN_GET_COMPILED_SHADER_BUFFER))
        {
            // Enable microcache
            mGpuProgramManager->setSaveMicrocodesToCache(true);
        }

        mGLInitialised = true;
    }

    void GL3PlusRenderSystem::reinitialise(void)
    {
        this->shutdown();
        this->_initialise(true);
    }

    void GL3PlusRenderSystem::shutdown(void)
    {
       
        printf("SHUTDOWN GL3+ RenderSystem\n");
        RenderSystem::shutdown();
        printf("SHUTDOWN GL3+ RenderSystem COMPLETE\n");

        // Deleting the GLSL program factory
        if (mGLSLProgramFactory)
        {
            // Remove from manager safely
            if (HighLevelGpuProgramManager::getSingletonPtr())
                HighLevelGpuProgramManager::getSingleton().removeFactory(mGLSLProgramFactory);
            OGRE_DELETE mGLSLProgramFactory;
            mGLSLProgramFactory = 0;
        }

        // Deleting the GPU program manager and hardware buffer manager.  Has to be done before the mGLSupport->stop().
        printf("DELETE GL3+GpuProgramManager\n");
        OGRE_DELETE mGpuProgramManager;
        mGpuProgramManager = 0;

        printf("DELETE GL3+HardwareBufferManager\n");
        OGRE_DELETE mHardwareBufferManager;
        mHardwareBufferManager = 0;

        printf("DELETE GL3+RTTManager\n");
        OGRE_DELETE mRTTManager;
        mRTTManager = 0;

        printf("DELETE GL3+TextureManager\n");
        OGRE_DELETE mTextureManager;
        mTextureManager = 0;

        // Delete extra threads contexts
        for (GL3PlusContextList::iterator i = mBackgroundContextList.begin();
             i != mBackgroundContextList.end(); ++i)
        {
            GL3PlusContext* pCurContext = *i;

            pCurContext->releaseContext();

            printf("DELETE GL3+CurContext\n");
            OGRE_DELETE pCurContext;
        }
        mBackgroundContextList.clear();

        mGLSupport->stop();
        mStopRendering = true;

        // delete mTextureManager;
        // mTextureManager = 0;

        mGLInitialised = 0;

        // printf("SHUTDOWN GL3+ RenderSystem\n");
        // RenderSystem::shutdown();
        // printf("SHUTDOWN GL3+ RenderSystem COMPLETE\n");
    }

    bool GL3PlusRenderSystem::_createRenderWindows(const RenderWindowDescriptionList& renderWindowDescriptions,
                                                   RenderWindowList& createdWindows)
    {
        // Call base render system method.
        if (false == RenderSystem::_createRenderWindows(renderWindowDescriptions, createdWindows))
            return false;

        // Simply call _createRenderWindow in a loop.
        for (size_t i = 0; i < renderWindowDescriptions.size(); ++i)
        {
            const RenderWindowDescription& curRenderWindowDescription = renderWindowDescriptions[i];
            RenderWindow* curWindow = NULL;

            curWindow = _createRenderWindow(curRenderWindowDescription.name,
                                            curRenderWindowDescription.width,
                                            curRenderWindowDescription.height,
                                            curRenderWindowDescription.useFullScreen,
                                            &curRenderWindowDescription.miscParams);

            createdWindows.push_back(curWindow);
        }

        return true;
    }

    RenderWindow* GL3PlusRenderSystem::_createRenderWindow(const String &name, unsigned int width, unsigned int height,
                                                           bool fullScreen, const NameValuePairList *miscParams)
    {
        if (mRenderTargets.find(name) != mRenderTargets.end())
        {
            OGRE_EXCEPT(Exception::ERR_INVALIDPARAMS,
                        "Window with name '" + name + "' already exists",
                        "GL3PlusRenderSystem::_createRenderWindow");
        }

        // Log a message
        StringStream ss;
        ss << "GL3PlusRenderSystem::_createRenderWindow \"" << name << "\", " <<
            width << "x" << height << " ";
        if (fullScreen)
            ss << "fullscreen ";
        else
            ss << "windowed ";

        if (miscParams)
        {
            ss << " miscParams: ";
            NameValuePairList::const_iterator it;
            for (it = miscParams->begin(); it != miscParams->end(); ++it)
            {
                ss << it->first << "=" << it->second << " ";
            }

            LogManager::getSingleton().logMessage(ss.str());
        }

        // Create the window
        RenderWindow* win = mGLSupport->newWindow(name, width, height, fullScreen, miscParams);
        attachRenderTarget((Ogre::RenderTarget&) *win);

        if (!mGLInitialised)
        {
            initialiseContext(win);

            StringVector tokens = StringUtil::split(mGLSupport->getGLVersion(), ".");
            if (!tokens.empty())
            {
                mDriverVersion.major = StringConverter::parseInt(tokens[0]);
                if (tokens.size() > 1)
                    mDriverVersion.minor = StringConverter::parseInt(tokens[1]);
                if (tokens.size() > 2)
                    mDriverVersion.release = StringConverter::parseInt(tokens[2]);
            }

            if(mDriverVersion.major < 3)
                OGRE_EXCEPT(Exception::ERR_RENDERINGAPI_ERROR,
                            "Driver does not support at least OpenGL 3.0.",
                            "GL3PlusRenderSystem::_createRenderWindow");

            mDriverVersion.build = 0;

            const char* shadingLangVersion = (const char*)glGetString(GL_SHADING_LANGUAGE_VERSION);
            tokens = StringUtil::split(shadingLangVersion, ". ");
            mNativeShadingLanguageVersion = (StringConverter::parseUnsignedInt(tokens[0]) * 100) + StringConverter::parseUnsignedInt(tokens[1]);

            // Initialise GL after the first window has been created
            // TODO: fire this from emulation options, and don't duplicate Real and Current capabilities
            mRealCapabilities = createRenderSystemCapabilities();

            // use real capabilities if custom capabilities are not available
            if (!mUseCustomCapabilities)
                mCurrentCapabilities = mRealCapabilities;

            fireEvent("RenderSystemCapabilitiesCreated");

            initialiseFromRenderSystemCapabilities(mCurrentCapabilities, (RenderTarget *) win);

            // Initialise the main context
            _oneTimeContextInitialization();
            if (mCurrentContext)
                mCurrentContext->setInitialized();
        }

        if( win->getDepthBufferPool() != DepthBuffer::POOL_NO_DEPTH )
        {
            // Unlike D3D9, OGL doesn't allow sharing the main depth buffer, so keep them separate.
            // Only Copy does, but Copy means only one depth buffer...
            GL3PlusContext *windowContext;
            win->getCustomAttribute( GL3PlusRenderTexture::CustomAttributeString_GLCONTEXT, &windowContext );
            GL3PlusDepthBuffer *depthBuffer = new GL3PlusDepthBuffer( DepthBuffer::POOL_DEFAULT, this,
                                                                      windowContext, 0, 0,
                                                                      win->getWidth(), win->getHeight(),
                                                                      win->getFSAA(), 0, true );

            mDepthBufferPool[depthBuffer->getPoolId()].push_back( depthBuffer );

            win->attachDepthBuffer( depthBuffer );
        }

        return win;
    }

    //---------------------------------------------------------------------
    DepthBuffer* GL3PlusRenderSystem::_createDepthBufferFor( RenderTarget *renderTarget )
    {
        GL3PlusDepthBuffer *retVal = 0;

        // Only FBOs support different depth buffers, so everything
        // else creates dummy (empty) containers
        // retVal = mRTTManager->_createDepthBufferFor( renderTarget );
        GL3PlusFrameBufferObject *fbo = 0;
        renderTarget->getCustomAttribute(GL3PlusRenderTexture::CustomAttributeString_FBO, &fbo);

        if( fbo )
        {
            // Presence of an FBO means the manager is an FBO Manager, that's why it's safe to downcast
            // Find best depth & stencil format suited for the RT's format
            GLuint depthFormat, stencilFormat;
            static_cast<GL3PlusFBOManager*>(mRTTManager)->getBestDepthStencil( fbo->getFormat(),
                                                                               &depthFormat, &stencilFormat );

            GL3PlusRenderBuffer *depthBuffer = new GL3PlusRenderBuffer( depthFormat, fbo->getWidth(),
                                                                        fbo->getHeight(), fbo->getFSAA() );

            GL3PlusRenderBuffer *stencilBuffer = fbo->getFormat() != PF_DEPTH ? depthBuffer : 0;
            if( depthFormat != GL_DEPTH24_STENCIL8 && depthFormat != GL_DEPTH32F_STENCIL8 && stencilFormat != GL_NONE )
            {
                stencilBuffer = new GL3PlusRenderBuffer( stencilFormat, fbo->getWidth(),
                                                         fbo->getHeight(), fbo->getFSAA() );
            }

            // No "custom-quality" multisample for now in GL
            retVal = new GL3PlusDepthBuffer( 0, this, mCurrentContext, depthBuffer, stencilBuffer,
                                             fbo->getWidth(), fbo->getHeight(), fbo->getFSAA(), 0, false );
        }

        return retVal;
    }
    //---------------------------------------------------------------------
    void GL3PlusRenderSystem::_getDepthStencilFormatFor( GLenum internalColourFormat, GLenum *depthFormat,
                                                         GLenum *stencilFormat )
    {
        mRTTManager->getBestDepthStencil( internalColourFormat, depthFormat, stencilFormat );
    }

    MultiRenderTarget* GL3PlusRenderSystem::createMultiRenderTarget(const String & name)
    {
        MultiRenderTarget *retval = mRTTManager->createMultiRenderTarget(name);
        attachRenderTarget(*retval);
        return retval;
    }

    void GL3PlusRenderSystem::destroyRenderWindow(RenderWindow* pWin)
    {
        // Find it to remove from list
        RenderTargetMap::iterator i = mRenderTargets.begin();

        while (i != mRenderTargets.end())
        {
            if (i->second == pWin)
            {
                GL3PlusContext *windowContext;
                pWin->getCustomAttribute(GL3PlusRenderTexture::CustomAttributeString_GLCONTEXT, &windowContext);

                // 1 Window <-> 1 Context, should be always true
                assert( windowContext );

                bool bFound = false;
                // Find the depth buffer from this window and remove it.
                DepthBufferMap::iterator itMap = mDepthBufferPool.begin();
                DepthBufferMap::iterator enMap = mDepthBufferPool.end();

                while( itMap != enMap && !bFound )
                {
                    DepthBufferVec::iterator itor = itMap->second.begin();
                    DepthBufferVec::iterator end  = itMap->second.end();

                    while( itor != end )
                    {
                        // A DepthBuffer with no depth & stencil pointers is a dummy one,
                        // look for the one that matches the same GL context
                        GL3PlusDepthBuffer *depthBuffer = static_cast<GL3PlusDepthBuffer*>(*itor);
                        GL3PlusContext *glContext = depthBuffer->getGLContext();

                        if( glContext == windowContext &&
                            (depthBuffer->getDepthBuffer() || depthBuffer->getStencilBuffer()) )
                        {
                            bFound = true;

                            delete *itor;
                            itMap->second.erase( itor );
                            break;
                        }
                        ++itor;
                    }

                    ++itMap;
                }

                mRenderTargets.erase(i);
                delete pWin;
                break;
            }
        }
    }

    String GL3PlusRenderSystem::getErrorDescription(long errorNumber) const
    {
        return StringUtil::BLANK;
    }

    VertexElementType GL3PlusRenderSystem::getColourVertexElementType(void) const
    {
        return VET_COLOUR_ABGR;
    }

    void GL3PlusRenderSystem::_setWorldMatrix(const Matrix4 &m)
    {
        mWorldMatrix = m;
    }

    void GL3PlusRenderSystem::_setViewMatrix(const Matrix4 &m)
    {
        mViewMatrix = m;

        // Also mark clip planes dirty
        if (!mClipPlanes.empty())
        {
            mClipPlanesDirty = true;
        }
    }

    void GL3PlusRenderSystem::_setProjectionMatrix(const Matrix4 &m)
    {
        // Nothing to do but mark clip planes dirty
        if (!mClipPlanes.empty())
            mClipPlanesDirty = true;
    }

    void GL3PlusRenderSystem::_setPointParameters(Real size,
                                                  bool attenuationEnabled, Real constant, Real linear, Real quadratic,
                                                  Real minSize, Real maxSize)
    {
        float val[4] = {1, 0, 0, 1};

        if(attenuationEnabled)
        {
            // Point size is still calculated in pixels even when attenuation is
            // enabled, which is pretty awkward, since you typically want a viewport
            // independent size if you're looking for attenuation.
            // So, scale the point size up by viewport size (this is equivalent to
            // what D3D does as standard)
            size = size * mActiveViewport->getActualHeight();

            // XXX: why do I need this for results to be consistent with D3D?
            // Equations are supposedly the same once you factor in vp height
            Real correction = 0.005;
            // scaling required
            val[0] = constant;
            val[1] = linear * correction;
            val[2] = quadratic * correction;
            val[3] = 1;

            if (mCurrentCapabilities->hasCapability(RSC_VERTEX_PROGRAM))
            {
                if(gl3wIsSupported(3, 2))
                {
                    OGRE_CHECK_GL_ERROR(glEnable(GL_PROGRAM_POINT_SIZE));
                }
                else
                {
                    OGRE_CHECK_GL_ERROR(glEnable(GL_VERTEX_PROGRAM_POINT_SIZE));
                }
            }
        }
        else
        {
            if (mCurrentCapabilities->hasCapability(RSC_VERTEX_PROGRAM))
            {
                if(gl3wIsSupported(3, 2))
                {
                    OGRE_CHECK_GL_ERROR(glDisable(GL_PROGRAM_POINT_SIZE));
                }
                else
                {
                    OGRE_CHECK_GL_ERROR(glDisable(GL_VERTEX_PROGRAM_POINT_SIZE));
                }
            }
        }

        // no scaling required
        // GL has no disabled flag for this so just set to constant
        OGRE_CHECK_GL_ERROR(glPointSize(size));
    }

    void GL3PlusRenderSystem::_setPointSpritesEnabled(bool enabled)
    {
    }

    void GL3PlusRenderSystem::_setTexture(size_t stage, bool enabled, const TexturePtr &texPtr)
    {
        GL3PlusTexturePtr tex = texPtr.staticCast<GL3PlusTexture>();

        if (!activateGLTextureUnit(stage))
            return;

        if (enabled)
        {
            if (!tex.isNull())
            {
                // Note used
                tex->touch();
                mTextureTypes[stage] = tex->getGL3PlusTextureTarget();

                // Store the number of mipmaps
                mTextureMipmapCount = tex->getNumMipmaps();
            }
            else
                // Assume 2D
                mTextureTypes[stage] = GL_TEXTURE_2D;

            if(!tex.isNull())
            {
                OGRE_CHECK_GL_ERROR(glBindTexture( mTextureTypes[stage], tex->getGLID() ));
            }
            else
            {
                OGRE_CHECK_GL_ERROR(glBindTexture( mTextureTypes[stage], static_cast<GL3PlusTextureManager*>(mTextureManager)->getWarningTextureID() ));
            }
        }
        else
        {
            // Bind zero texture
            OGRE_CHECK_GL_ERROR(glBindTexture(GL_TEXTURE_2D, 0));
        }

        activateGLTextureUnit(0);
    }

    void GL3PlusRenderSystem::_setTextureCoordSet(size_t stage, size_t index)
    {
        mTextureCoordIndex[stage] = index;
    }

    GLint GL3PlusRenderSystem::getTextureAddressingMode(TextureUnitState::TextureAddressingMode tam) const
    {
        switch (tam)
        {
        default:
        case TextureUnitState::TAM_WRAP:
            return GL_REPEAT;
        case TextureUnitState::TAM_MIRROR:
            return GL_MIRRORED_REPEAT;
        case TextureUnitState::TAM_CLAMP:
            return GL_CLAMP_TO_EDGE;
        case TextureUnitState::TAM_BORDER:
            return GL_CLAMP_TO_BORDER;
        }
    }

    void GL3PlusRenderSystem::_setTextureAddressingMode(size_t stage, const TextureUnitState::UVWAddressingMode& uvw)
    {
        if (!activateGLTextureUnit(stage))
            return;
        OGRE_CHECK_GL_ERROR(glTexParameteri( mTextureTypes[stage], GL_TEXTURE_WRAP_S, getTextureAddressingMode(uvw.u)));
        OGRE_CHECK_GL_ERROR(glTexParameteri( mTextureTypes[stage], GL_TEXTURE_WRAP_T, getTextureAddressingMode(uvw.v)));
        OGRE_CHECK_GL_ERROR(glTexParameteri( mTextureTypes[stage], GL_TEXTURE_WRAP_R, getTextureAddressingMode(uvw.w)));

        activateGLTextureUnit(0);
    }

    void GL3PlusRenderSystem::_setTextureBorderColour(size_t stage, const ColourValue& colour)
    {
        GLfloat border[4] = { colour.r, colour.g, colour.b, colour.a };
        if (activateGLTextureUnit(stage))
        {
            OGRE_CHECK_GL_ERROR(glTexParameterfv( mTextureTypes[stage], GL_TEXTURE_BORDER_COLOR, border));
            activateGLTextureUnit(0);
        }
    }

    void GL3PlusRenderSystem::_setTextureMipmapBias(size_t stage, float bias)
    {
        if (mCurrentCapabilities->hasCapability(RSC_MIPMAP_LOD_BIAS))
        {
            if (activateGLTextureUnit(stage))
            {
                OGRE_CHECK_GL_ERROR(glTexParameterf(mTextureTypes[stage], GL_TEXTURE_LOD_BIAS, bias));
                activateGLTextureUnit(0);
            }
        }
    }

    GLenum GL3PlusRenderSystem::getBlendMode(SceneBlendFactor ogreBlend) const
    {
        switch (ogreBlend)
        {
        case SBF_ONE:
            return GL_ONE;
        case SBF_ZERO:
            return GL_ZERO;
        case SBF_DEST_COLOUR:
            return GL_DST_COLOR;
        case SBF_SOURCE_COLOUR:
            return GL_SRC_COLOR;
        case SBF_ONE_MINUS_DEST_COLOUR:
            return GL_ONE_MINUS_DST_COLOR;
        case SBF_ONE_MINUS_SOURCE_COLOUR:
            return GL_ONE_MINUS_SRC_COLOR;
        case SBF_DEST_ALPHA:
            return GL_DST_ALPHA;
        case SBF_SOURCE_ALPHA:
            return GL_SRC_ALPHA;
        case SBF_ONE_MINUS_DEST_ALPHA:
            return GL_ONE_MINUS_DST_ALPHA;
        case SBF_ONE_MINUS_SOURCE_ALPHA:
            return GL_ONE_MINUS_SRC_ALPHA;
        };

        // To keep compiler happy
        return GL_ONE;
    }

    void GL3PlusRenderSystem::_setSceneBlending(SceneBlendFactor sourceFactor, SceneBlendFactor destFactor, SceneBlendOperation op)
    {
        GLenum sourceBlend = getBlendMode(sourceFactor);
        GLenum destBlend = getBlendMode(destFactor);
        if(sourceFactor == SBF_ONE && destFactor == SBF_ZERO)
        {
            OGRE_CHECK_GL_ERROR(glDisable(GL_BLEND));
        }
        else
        {
            OGRE_CHECK_GL_ERROR(glEnable(GL_BLEND));
            OGRE_CHECK_GL_ERROR(glBlendFunc(sourceBlend, destBlend));
        }

        GLint func = GL_FUNC_ADD;
        switch(op)
        {
        case SBO_ADD:
            func = GL_FUNC_ADD;
            break;
        case SBO_SUBTRACT:
            func = GL_FUNC_SUBTRACT;
            break;
        case SBO_REVERSE_SUBTRACT:
            func = GL_FUNC_REVERSE_SUBTRACT;
            break;
        case SBO_MIN:
            func = GL_MIN;
            break;
        case SBO_MAX:
            func = GL_MAX;
            break;
        }

        OGRE_CHECK_GL_ERROR(glBlendEquation(func));
    }

    void GL3PlusRenderSystem::_setSeparateSceneBlending(
        SceneBlendFactor sourceFactor, SceneBlendFactor destFactor,
        SceneBlendFactor sourceFactorAlpha, SceneBlendFactor destFactorAlpha,
        SceneBlendOperation op, SceneBlendOperation alphaOp )
    {
        GLenum sourceBlend = getBlendMode(sourceFactor);
        GLenum destBlend = getBlendMode(destFactor);
        GLenum sourceBlendAlpha = getBlendMode(sourceFactorAlpha);
        GLenum destBlendAlpha = getBlendMode(destFactorAlpha);

        if(sourceFactor == SBF_ONE && destFactor == SBF_ZERO &&
           sourceFactorAlpha == SBF_ONE && destFactorAlpha == SBF_ZERO)
        {
            OGRE_CHECK_GL_ERROR(glDisable(GL_BLEND));
        }
        else
        {
            OGRE_CHECK_GL_ERROR(glEnable(GL_BLEND));
            OGRE_CHECK_GL_ERROR(glBlendFuncSeparate(sourceBlend, destBlend, sourceBlendAlpha, destBlendAlpha));
        }

        GLint func = GL_FUNC_ADD, alphaFunc = GL_FUNC_ADD;

        switch(op)
        {
        case SBO_ADD:
            func = GL_FUNC_ADD;
            break;
        case SBO_SUBTRACT:
            func = GL_FUNC_SUBTRACT;
            break;
        case SBO_REVERSE_SUBTRACT:
            func = GL_FUNC_REVERSE_SUBTRACT;
            break;
        case SBO_MIN:
            func = GL_MIN;
            break;
        case SBO_MAX:
            func = GL_MAX;
            break;
        }

        switch(alphaOp)
        {
        case SBO_ADD:
            alphaFunc = GL_FUNC_ADD;
            break;
        case SBO_SUBTRACT:
            alphaFunc = GL_FUNC_SUBTRACT;
            break;
        case SBO_REVERSE_SUBTRACT:
            alphaFunc = GL_FUNC_REVERSE_SUBTRACT;
            break;
        case SBO_MIN:
            alphaFunc = GL_MIN;
            break;
        case SBO_MAX:
            alphaFunc = GL_MAX;
            break;
        }

        OGRE_CHECK_GL_ERROR(glBlendEquationSeparate(func, alphaFunc));
    }

    void GL3PlusRenderSystem::_setAlphaRejectSettings(CompareFunction func, unsigned char value, bool alphaToCoverage)
    {
        bool a2c = false;
        static bool lasta2c = false;

        if(func != CMPF_ALWAYS_PASS)
        {
            a2c = alphaToCoverage;
        }

        if (a2c != lasta2c && getCapabilities()->hasCapability(RSC_ALPHA_TO_COVERAGE))
        {
            if (a2c)
            {
                OGRE_CHECK_GL_ERROR(glEnable(GL_SAMPLE_ALPHA_TO_COVERAGE));
            }
            else
            {
                OGRE_CHECK_GL_ERROR(glDisable(GL_SAMPLE_ALPHA_TO_COVERAGE));
            }

            lasta2c = a2c;
        }
    }

    void GL3PlusRenderSystem::_setViewport(Viewport *vp)
    {
        // Check if viewport is different
        if (!vp)
        {
            mActiveViewport = NULL;
            _setRenderTarget(NULL);
        }
        else if (vp != mActiveViewport || vp->_isUpdated())
        {
            RenderTarget* target;

            target = vp->getTarget();
            _setRenderTarget(target);
            mActiveViewport = vp;

            GLsizei x, y, w, h;

            // Calculate the "lower-left" corner of the viewport
            w = vp->getActualWidth();
            h = vp->getActualHeight();
            x = vp->getActualLeft();
            y = vp->getActualTop();

            if (target && !target->requiresTextureFlipping())
            {
                // Convert "upper-left" corner to "lower-left"
                y = target->getHeight() - h - y;
            }

            OGRE_CHECK_GL_ERROR(glViewport(x, y, w, h));

            // Configure the viewport clipping
            OGRE_CHECK_GL_ERROR(glScissor(x, y, w, h));

            vp->_clearUpdatedFlag();
        }
    }

    void GL3PlusRenderSystem::_beginFrame(void)
    {
        if (!mActiveViewport)
            OGRE_EXCEPT(Exception::ERR_INVALID_STATE,
                        "Cannot begin frame - no viewport selected.",
                        "GL3PlusRenderSystem::_beginFrame");

        OGRE_CHECK_GL_ERROR(glEnable(GL_SCISSOR_TEST));
    }

    void GL3PlusRenderSystem::_endFrame(void)
    {
        // Deactivate the viewport clipping.
        OGRE_CHECK_GL_ERROR(glDisable(GL_SCISSOR_TEST));

        OGRE_CHECK_GL_ERROR(glDisable(GL_DEPTH_CLAMP));

        // unbind GPU programs at end of frame
        // this is mostly to avoid holding bound programs that might get deleted
        // outside via the resource manager
        unbindGpuProgram(GPT_VERTEX_PROGRAM);
        unbindGpuProgram(GPT_FRAGMENT_PROGRAM);
        unbindGpuProgram(GPT_GEOMETRY_PROGRAM);

        if(mDriverVersion.major >= 4)
        {
            unbindGpuProgram(GPT_HULL_PROGRAM);
            unbindGpuProgram(GPT_DOMAIN_PROGRAM);
            if(mDriverVersion.minor >= 3)
                unbindGpuProgram(GPT_COMPUTE_PROGRAM);
        }
    }

    void GL3PlusRenderSystem::_setCullingMode(CullingMode mode)
    {
        mCullingMode = mode;
        // NB: Because two-sided stencil API dependence of the front face, we must
        // use the same 'winding' for the front face everywhere. As the OGRE default
        // culling mode is clockwise, we also treat anticlockwise winding as front
        // face for consistently. On the assumption that, we can't change the front
        // face by glFrontFace anywhere.

        GLenum cullMode;

        switch( mode )
        {
        case CULL_NONE:
            OGRE_CHECK_GL_ERROR(glDisable(GL_CULL_FACE));
            return;

        default:
        case CULL_CLOCKWISE:
            if (mActiveRenderTarget &&
                ((mActiveRenderTarget->requiresTextureFlipping() && !mInvertVertexWinding) ||
                 (!mActiveRenderTarget->requiresTextureFlipping() && mInvertVertexWinding)))
            {
                cullMode = GL_FRONT;
            }
            else
            {
                cullMode = GL_BACK;
            }
            break;
        case CULL_ANTICLOCKWISE:
            if (mActiveRenderTarget &&
                ((mActiveRenderTarget->requiresTextureFlipping() && !mInvertVertexWinding) ||
                 (!mActiveRenderTarget->requiresTextureFlipping() && mInvertVertexWinding)))
            {
                cullMode = GL_BACK;
            }
            else
            {
                cullMode = GL_FRONT;
            }
            break;
        }

        OGRE_CHECK_GL_ERROR(glEnable(GL_CULL_FACE));
        OGRE_CHECK_GL_ERROR(glCullFace(cullMode));
    }

    void GL3PlusRenderSystem::_setDepthBufferParams(bool depthTest, bool depthWrite, CompareFunction depthFunction)
    {
        _setDepthBufferCheckEnabled(depthTest);
        _setDepthBufferWriteEnabled(depthWrite);
        _setDepthBufferFunction(depthFunction);
    }

    void GL3PlusRenderSystem::_setDepthBufferCheckEnabled(bool enabled)
    {
        if (enabled)
        {
            OGRE_CHECK_GL_ERROR(glClearDepth(1.0));
            OGRE_CHECK_GL_ERROR(glEnable(GL_DEPTH_TEST));
        }
        else
        {
            OGRE_CHECK_GL_ERROR(glDisable(GL_DEPTH_TEST));
        }
    }

    void GL3PlusRenderSystem::_setDepthBufferWriteEnabled(bool enabled)
    {
        GLboolean flag = enabled ? GL_TRUE : GL_FALSE;
        OGRE_CHECK_GL_ERROR(glDepthMask(flag));

        // Store for reference in _beginFrame
        mDepthWrite = enabled;
    }

    void GL3PlusRenderSystem::_setDepthBufferFunction(CompareFunction func)
    {
        OGRE_CHECK_GL_ERROR(glDepthFunc(convertCompareFunction(func)));
    }

    void GL3PlusRenderSystem::_setDepthBias(float constantBias, float slopeScaleBias)
    {
        if (constantBias != 0 || slopeScaleBias != 0)
        {
            OGRE_CHECK_GL_ERROR(glEnable(GL_POLYGON_OFFSET_FILL));
            OGRE_CHECK_GL_ERROR(glEnable(GL_POLYGON_OFFSET_POINT));
            OGRE_CHECK_GL_ERROR(glEnable(GL_POLYGON_OFFSET_LINE));
            OGRE_CHECK_GL_ERROR(glPolygonOffset(-slopeScaleBias, -constantBias));
        }
        else
        {
            OGRE_CHECK_GL_ERROR(glDisable(GL_POLYGON_OFFSET_FILL));
            OGRE_CHECK_GL_ERROR(glDisable(GL_POLYGON_OFFSET_POINT));
            OGRE_CHECK_GL_ERROR(glDisable(GL_POLYGON_OFFSET_LINE));
        }
    }

    void GL3PlusRenderSystem::_setColourBufferWriteEnabled(bool red, bool green, bool blue, bool alpha)
    {
        OGRE_CHECK_GL_ERROR(glColorMask(red, green, blue, alpha));

        // record this
        mColourWrite[0] = red;
        mColourWrite[1] = blue;
        mColourWrite[2] = green;
        mColourWrite[3] = alpha;
    }

    void GL3PlusRenderSystem::_setFog(FogMode mode, const ColourValue& colour, Real density, Real start, Real end)
    {
    }

    void GL3PlusRenderSystem::_convertProjectionMatrix(const Matrix4& matrix,
                                                       Matrix4& dest,
                                                       bool forGpuProgram)
    {
        // no any conversion request for OpenGL
        dest = matrix;
    }

    void GL3PlusRenderSystem::_makeProjectionMatrix(const Radian& fovy, Real aspect,
                                                    Real nearPlane, Real farPlane,
                                                    Matrix4& dest, bool forGpuProgram)
    {
        Radian thetaY(fovy / 2.0f);
        Real tanThetaY = Math::Tan(thetaY);

        // Calc matrix elements
        Real w = (1.0f / tanThetaY) / aspect;
        Real h = 1.0f / tanThetaY;
        Real q, qn;
        if (farPlane == 0)
        {
            // Infinite far plane
            q = Frustum::INFINITE_FAR_PLANE_ADJUST - 1;
            qn = nearPlane * (Frustum::INFINITE_FAR_PLANE_ADJUST - 2);
        }
        else
        {
            q = -(farPlane + nearPlane) / (farPlane - nearPlane);
            qn = -2 * (farPlane * nearPlane) / (farPlane - nearPlane);
        }

        // NB This creates Z in range [-1,1]
        //
        // [ w   0   0   0  ]
        // [ 0   h   0   0  ]
        // [ 0   0   q   qn ]
        // [ 0   0   -1  0  ]

        dest = Matrix4::ZERO;
        dest[0][0] = w;
        dest[1][1] = h;
        dest[2][2] = q;
        dest[2][3] = qn;
        dest[3][2] = -1;
    }

    void GL3PlusRenderSystem::_makeProjectionMatrix(Real left, Real right,
                                                    Real bottom, Real top,
                                                    Real nearPlane, Real farPlane,
                                                    Matrix4& dest, bool forGpuProgram)
    {
        Real width = right - left;
        Real height = top - bottom;
        Real q, qn;
        if (farPlane == 0)
        {
            // Infinite far plane
            q = Frustum::INFINITE_FAR_PLANE_ADJUST - 1;
            qn = nearPlane * (Frustum::INFINITE_FAR_PLANE_ADJUST - 2);
        }
        else
        {
            q = -(farPlane + nearPlane) / (farPlane - nearPlane);
            qn = -2 * (farPlane * nearPlane) / (farPlane - nearPlane);
        }

        dest = Matrix4::ZERO;
        dest[0][0] = 2 * nearPlane / width;
        dest[0][2] = (right+left) / width;
        dest[1][1] = 2 * nearPlane / height;
        dest[1][2] = (top+bottom) / height;
        dest[2][2] = q;
        dest[2][3] = qn;
        dest[3][2] = -1;
    }

    void GL3PlusRenderSystem::_makeOrthoMatrix(const Radian& fovy, Real aspect,
                                               Real nearPlane, Real farPlane,
                                               Matrix4& dest, bool forGpuProgram)
    {
        Radian thetaY(fovy / 2.0f);
        Real tanThetaY = Math::Tan(thetaY);

        // Real thetaX = thetaY * aspect;
        Real tanThetaX = tanThetaY * aspect; // Math::Tan(thetaX);
        Real half_w = tanThetaX * nearPlane;
        Real half_h = tanThetaY * nearPlane;
        Real iw = 1.0 / half_w;
        Real ih = 1.0 / half_h;
        Real q;
        if (farPlane == 0)
        {
            q = 0;
        }
        else
        {
            q = 2.0 / (farPlane - nearPlane);
        }
        dest = Matrix4::ZERO;
        dest[0][0] = iw;
        dest[1][1] = ih;
        dest[2][2] = -q;
        dest[2][3] = -(farPlane + nearPlane) / (farPlane - nearPlane);
        dest[3][3] = 1;
    }

    void GL3PlusRenderSystem::_applyObliqueDepthProjection(Matrix4& matrix,
                                                           const Plane& plane,
                                                           bool forGpuProgram)
    {
        // Thanks to Eric Lenyel for posting this calculation at www.terathon.com

        // Calculate the clip-space corner point opposite the clipping plane
        // as (sgn(clipPlane.x), sgn(clipPlane.y), 1, 1) and
        // transform it into camera space by multiplying it
        // by the inverse of the projection matrix

        Vector4 q;
        q.x = (Math::Sign(plane.normal.x) + matrix[0][2]) / matrix[0][0];
        q.y = (Math::Sign(plane.normal.y) + matrix[1][2]) / matrix[1][1];
        q.z = -1.0F;
        q.w = (1.0F + matrix[2][2]) / matrix[2][3];

        // Calculate the scaled plane vector
        Vector4 clipPlane4d(plane.normal.x, plane.normal.y, plane.normal.z, plane.d);
        Vector4 c = clipPlane4d * (2.0F / (clipPlane4d.dotProduct(q)));

        // Replace the third row of the projection matrix
        matrix[2][0] = c.x;
        matrix[2][1] = c.y;
        matrix[2][2] = c.z + 1.0F;
        matrix[2][3] = c.w;
    }

    HardwareOcclusionQuery* GL3PlusRenderSystem::createHardwareOcclusionQuery(void)
    {
        GL3PlusHardwareOcclusionQuery* ret = new GL3PlusHardwareOcclusionQuery();
        mHwOcclusionQueries.push_back(ret);
        return ret;
    }

    void GL3PlusRenderSystem::_setPolygonMode(PolygonMode level)
    {
        switch(level)
        {
        case PM_POINTS:
            //mPolygonMode = GL_POINTS;
            mPolygonMode = GL_POINT;
            break;
        case PM_WIREFRAME:
            //mPolygonMode = GL_LINE_STRIP;
            mPolygonMode = GL_LINE;
            break;
        default:
        case PM_SOLID:
            mPolygonMode = GL_FILL;
            break;
        }
        OGRE_CHECK_GL_ERROR(glPolygonMode(GL_FRONT_AND_BACK, mPolygonMode));
    }

    void GL3PlusRenderSystem::setStencilCheckEnabled(bool enabled)
    {
        if (enabled)
        {
            OGRE_CHECK_GL_ERROR(glEnable(GL_STENCIL_TEST));
        }
        else
        {
            OGRE_CHECK_GL_ERROR(glDisable(GL_STENCIL_TEST));
        }
    }

    void GL3PlusRenderSystem::setStencilBufferParams(CompareFunction func,
                                                     uint32 refValue, uint32 compareMask, uint32 writeMask,
                                                     StencilOperation stencilFailOp,
                                                     StencilOperation depthFailOp,
                                                     StencilOperation passOp,
                                                     bool twoSidedOperation)
    {
        bool flip;
        mStencilWriteMask = writeMask;

        if (twoSidedOperation)
        {
            if (!mCurrentCapabilities->hasCapability(RSC_TWO_SIDED_STENCIL))
                OGRE_EXCEPT(Exception::ERR_INVALIDPARAMS, "2-sided stencils are not supported",
                            "GL3PlusRenderSystem::setStencilBufferParams");

            // NB: We should always treat CCW as front face for consistent with default
            // culling mode. Therefore, we must take care with two-sided stencil settings.
            flip = (mInvertVertexWinding && !mActiveRenderTarget->requiresTextureFlipping()) ||
                (!mInvertVertexWinding && mActiveRenderTarget->requiresTextureFlipping());
            // Back
            OGRE_CHECK_GL_ERROR(glStencilMaskSeparate(GL_BACK, writeMask));
            OGRE_CHECK_GL_ERROR(glStencilFuncSeparate(GL_BACK, convertCompareFunction(func), refValue, compareMask));
            OGRE_CHECK_GL_ERROR(glStencilOpSeparate(GL_BACK,
                                                    convertStencilOp(stencilFailOp, !flip),
                                                    convertStencilOp(depthFailOp, !flip),
                                                    convertStencilOp(passOp, !flip)));

            // Front
            OGRE_CHECK_GL_ERROR(glStencilMaskSeparate(GL_FRONT, writeMask));
            OGRE_CHECK_GL_ERROR(glStencilFuncSeparate(GL_FRONT, convertCompareFunction(func), refValue, compareMask));
            OGRE_CHECK_GL_ERROR(glStencilOpSeparate(GL_FRONT,
                                                    convertStencilOp(stencilFailOp, flip),
                                                    convertStencilOp(depthFailOp, flip),
                                                    convertStencilOp(passOp, flip)));
        }
        else
        {
            flip = false;
            OGRE_CHECK_GL_ERROR(glStencilMask(writeMask));
            OGRE_CHECK_GL_ERROR(glStencilFunc(convertCompareFunction(func), refValue, compareMask));
            OGRE_CHECK_GL_ERROR(glStencilOp(
                convertStencilOp(stencilFailOp, flip),
                convertStencilOp(depthFailOp, flip),
                convertStencilOp(passOp, flip)));
        }
    }

    GLint GL3PlusRenderSystem::getCombinedMinMipFilter(void) const
    {
        switch(mMinFilter)
        {
        case FO_ANISOTROPIC:
        case FO_LINEAR:
            switch (mMipFilter)
            {
            case FO_ANISOTROPIC:
            case FO_LINEAR:
                // linear min, linear mip
                return GL_LINEAR_MIPMAP_LINEAR;
            case FO_POINT:
                // linear min, point mip
                return GL_LINEAR_MIPMAP_NEAREST;
            case FO_NONE:
                // linear min, no mip
                return GL_LINEAR;
            }
            break;
        case FO_POINT:
        case FO_NONE:
            switch (mMipFilter)
            {
            case FO_ANISOTROPIC:
            case FO_LINEAR:
                // nearest min, linear mip
                return GL_NEAREST_MIPMAP_LINEAR;
            case FO_POINT:
                // nearest min, point mip
                return GL_NEAREST_MIPMAP_NEAREST;
            case FO_NONE:
                // nearest min, no mip
                return GL_NEAREST;
            }
            break;
        }

        // should never get here
        return 0;
    }

    void GL3PlusRenderSystem::_setTextureUnitFiltering(size_t unit, FilterType ftype, FilterOptions fo)
    {
        if (!activateGLTextureUnit(unit))
            return;

        switch (ftype)
        {
        case FT_MIN:
            mMinFilter = fo;

            // Combine with existing mip filter
            OGRE_CHECK_GL_ERROR(glTexParameteri(mTextureTypes[unit],
                                                GL_TEXTURE_MIN_FILTER,
                                                getCombinedMinMipFilter()));
            break;

        case FT_MAG:
            switch (fo)
            {
            case FO_ANISOTROPIC: // GL treats linear and aniso the same
            case FO_LINEAR:
                OGRE_CHECK_GL_ERROR(glTexParameteri(mTextureTypes[unit],
                                                    GL_TEXTURE_MAG_FILTER,
                                                    GL_LINEAR));
                break;
            case FO_POINT:
            case FO_NONE:
                OGRE_CHECK_GL_ERROR(glTexParameteri(mTextureTypes[unit],
                                                    GL_TEXTURE_MAG_FILTER,
                                                    GL_NEAREST));
                break;
            }
            break;
        case FT_MIP:
            mMipFilter = fo;

            // Combine with existing min filter
            OGRE_CHECK_GL_ERROR(glTexParameteri(mTextureTypes[unit],
                                                GL_TEXTURE_MIN_FILTER,
                                                getCombinedMinMipFilter()));
            break;
        }

        activateGLTextureUnit(0);
    }

    GLfloat GL3PlusRenderSystem::_getCurrentAnisotropy(size_t unit)
    {
        GLfloat curAniso = 0;
        OGRE_CHECK_GL_ERROR(glGetTexParameterfv(mTextureTypes[unit],
                                                GL_TEXTURE_MAX_ANISOTROPY_EXT, &curAniso));

        return curAniso ? curAniso : 1;
    }

    void GL3PlusRenderSystem::_setTextureUnitCompareFunction(size_t unit, CompareFunction function)
    {
        // TODO: Sampler objects, GL 3.3 or GL_ARB_sampler_objects required. For example:
        //        OGRE_CHECK_GL_ERROR(glSamplerParameteri(m_rt_ss, GL_TEXTURE_COMPARE_MODE, GL_COMPARE_REF_TO_TEXTURE));
        //        OGRE_CHECK_GL_ERROR(glSamplerParameteri(m_rt_ss, GL_TEXTURE_COMPARE_FUNC, GL_NEVER));
    }

    void GL3PlusRenderSystem::_setTextureUnitCompareEnabled(size_t unit, bool compare)
    {
        // TODO: GL 3.3 or later or GL_ARB_sampler_objects
        mTextureCompareEnabled = compare;
    }

    void GL3PlusRenderSystem::_setTextureLayerAnisotropy(size_t unit, unsigned int maxAnisotropy)
    {
        if (!mCurrentCapabilities->hasCapability(RSC_ANISOTROPY))
            return;

        if (!activateGLTextureUnit(unit))
            return;

        GLfloat largest_supported_anisotropy = 0;
        OGRE_CHECK_GL_ERROR(glGetFloatv(GL_MAX_TEXTURE_MAX_ANISOTROPY_EXT, &largest_supported_anisotropy));

        if (maxAnisotropy > largest_supported_anisotropy)
            maxAnisotropy = largest_supported_anisotropy ?
                static_cast<uint>(largest_supported_anisotropy) : 1;
        if (_getCurrentAnisotropy(unit) != maxAnisotropy)
            OGRE_CHECK_GL_ERROR(glTexParameterf(mTextureTypes[unit], GL_TEXTURE_MAX_ANISOTROPY_EXT, maxAnisotropy));

        activateGLTextureUnit(0);
    }

    void GL3PlusRenderSystem::_render(const RenderOperation& op)
    {
        // Call super class
        RenderSystem::_render(op);

        HardwareVertexBufferSharedPtr globalInstanceVertexBuffer = getGlobalInstanceVertexBuffer();
        VertexDeclaration* globalVertexDeclaration = getGlobalInstanceVertexBufferVertexDeclaration();
        bool hasInstanceData = (op.useGlobalInstancingVertexBufferIsAvailable &&
                                !globalInstanceVertexBuffer.isNull() && (globalVertexDeclaration != NULL))
            || op.vertexData->vertexBufferBinding->hasInstanceData();

        size_t numberOfInstances = op.numberOfInstances;

        if (op.useGlobalInstancingVertexBufferIsAvailable)
        {
            numberOfInstances *= getGlobalNumberOfInstances();
        }

        const VertexDeclaration::VertexElementList& decl =
            op.vertexData->vertexDeclaration->getElements();
        VertexDeclaration::VertexElementList::const_iterator elemIter, elemEnd;
        elemEnd = decl.end();

        bool updateVAO = true;
        if(Root::getSingleton().getRenderSystem()->getCapabilities()->hasCapability(RSC_SEPARATE_SHADER_OBJECTS))
        {
            GLSLProgramPipeline* programPipeline =
                GLSLProgramPipelineManager::getSingleton().getActiveProgramPipeline();
            if(programPipeline)
            {
                updateVAO = !programPipeline->getVertexArrayObject()->isInitialised();

                // Bind VAO
                programPipeline->getVertexArrayObject()->bind();
            }
        }
        else
        {
            GLSLLinkProgram* linkProgram = GLSLLinkProgramManager::getSingleton().getActiveLinkProgram();
            if(linkProgram)
            {
                updateVAO = !linkProgram->getVertexArrayObject()->isInitialised();

                // Bind VAO
                linkProgram->getVertexArrayObject()->bind();
            }
        }

        for (elemIter = decl.begin(); elemIter != elemEnd; ++elemIter)
        {
            const VertexElement & elem = *elemIter;
            size_t source = elem.getSource();

            if (!op.vertexData->vertexBufferBinding->isBufferBound(source))
                continue; // skip unbound elements

            HardwareVertexBufferSharedPtr vertexBuffer =
                op.vertexData->vertexBufferBinding->getBuffer(source);

            bindVertexElementToGpu(elem, vertexBuffer, op.vertexData->vertexStart,
                                   mRenderAttribsBound, mRenderInstanceAttribsBound, updateVAO);
        }

        if( !globalInstanceVertexBuffer.isNull() && globalVertexDeclaration != NULL )
        {
            elemEnd = globalVertexDeclaration->getElements().end();
            for (elemIter = globalVertexDeclaration->getElements().begin(); elemIter != elemEnd; ++elemIter)
            {
                const VertexElement & elem = *elemIter;
                bindVertexElementToGpu(elem, globalInstanceVertexBuffer, 0,
                                       mRenderAttribsBound, mRenderInstanceAttribsBound, updateVAO);
            }
        }

        activateGLTextureUnit(0);

        // Find the correct type to render
        GLint primType;
        // Use adjacency if there is a geometry program and it requested adjacency info
        bool useAdjacency = (mGeometryProgramBound && mCurrentGeometryProgram && mCurrentGeometryProgram->isAdjacencyInfoRequired());
        switch (op.operationType)
        {
        case RenderOperation::OT_POINT_LIST:
            primType = GL_POINTS;
            break;
        case RenderOperation::OT_LINE_LIST:
            primType = useAdjacency ? GL_LINES_ADJACENCY : GL_LINES;
            break;
        case RenderOperation::OT_LINE_STRIP:
            primType = useAdjacency ? GL_LINE_STRIP_ADJACENCY : GL_LINE_STRIP;
            break;
        default:
        case RenderOperation::OT_TRIANGLE_LIST:
            primType = useAdjacency ? GL_TRIANGLES_ADJACENCY : GL_TRIANGLES;
            break;
        case RenderOperation::OT_TRIANGLE_STRIP:
            primType = useAdjacency ? GL_TRIANGLE_STRIP_ADJACENCY : GL_TRIANGLE_STRIP;
            break;
        case RenderOperation::OT_TRIANGLE_FAN:
            primType = GL_TRIANGLE_FAN;
            break;
        }

        // if (mCurrentGeometryProgram) {
        //     printf("useAdjacency: %.1u \n", useAdjacency);
        //     printf("primType == GL_LINES_ADJACENCY: %.1u \n", primType == GL_LINES_ADJACENCY);
        //     printf("primType == GL_TRIANGLES: %.1u \n", primType == GL_TRIANGLES);
        // }


        // Bind atomic counter buffers.
        // if (Root::getSingleton().getRenderSystem()->getCapabilities()->hasCapability(RSC_ATOMIC_COUNTERS))
        // {
        //     // GLuint atomicsBuffer;
        //     // glGenBuffers(1, &atomicsBuffer);
        //     glBindBuffer(GL_ATOMIC_COUNTER_BUFFER, 
        //                  static_cast<GL3PlusHardwareCounterBuffer*>(HardwareBufferManager::getSingleton().getCounterBuffer().getGLBufferId()));
        //     glBufferData(GL_ATOMIC_COUNTER_BUFFER, sizeof(GLuint) * 3, NULL, GL_DYNAMIC_DRAW);
        //     glBindBuffer(GL_ATOMIC_COUNTER_BUFFER, 0);
        // }
        //TODO: Reset atomic counters somewhere

        // Do tessellation rendering. Note: Only evaluation (domain) shaders are required.
        if (mCurrentDomainProgram)
        {
            // GLuint primCount = 0;
            // // Useful primitives for tessellation
            // switch( op.operationType )
            // {
            // case RenderOperation::OT_LINE_LIST:
            //     primCount = (GLuint)(op.useIndexes ? op.indexData->indexCount : op.vertexData->vertexCount) / 2;
            //     break;

            // case RenderOperation::OT_LINE_STRIP:
            //     primCount = (GLuint)(op.useIndexes ? op.indexData->indexCount : op.vertexData->vertexCount) - 1;
            //     break;

            // case RenderOperation::OT_TRIANGLE_LIST:
            //     primCount = (GLuint)(op.useIndexes ? op.indexData->indexCount : op.vertexData->vertexCount);
            //     //primCount = (GLuint)(op.useIndexes ? op.indexData->indexCount : op.vertexData->vertexCount) / 3;
            //     break;

            // case RenderOperation::OT_TRIANGLE_STRIP:
            //     primCount = (GLuint)(op.useIndexes ? op.indexData->indexCount : op.vertexData->vertexCount) - 2;
            //     break;
            // default:
            //     break;
            // }

            // These are set via shader in DX11, SV_InsideTessFactor and SV_OutsideTessFactor
            // Hardcoding for the sample
            // float patchLevel(1.f);
            // OGRE_CHECK_GL_ERROR(glPatchParameterfv(GL_PATCH_DEFAULT_INNER_LEVEL, &patchLevel));
            // OGRE_CHECK_GL_ERROR(glPatchParameterfv(GL_PATCH_DEFAULT_OUTER_LEVEL, &patchLevel));
            // OGRE_CHECK_GL_ERROR(glPatchParameteri(GL_PATCH_VERTICES, op.vertexData->vertexCount));

            if(op.useIndexes)
            {
                //printf("YES INDEX\n");
                OGRE_CHECK_GL_ERROR(glBindBuffer(GL_ELEMENT_ARRAY_BUFFER,
                                                 static_cast<GL3PlusHardwareIndexBuffer*>(op.indexData->indexBuffer.get())->getGLBufferId()));
                void *pBufferData = GL_BUFFER_OFFSET(op.indexData->indexStart *
                                                     op.indexData->indexBuffer->getIndexSize());
                GLuint indexEnd = op.indexData->indexCount - op.indexData->indexStart;
                GLenum indexType = (op.indexData->indexBuffer->getType() == HardwareIndexBuffer::IT_32BIT) ? GL_UNSIGNED_BYTE : GL_UNSIGNED_SHORT;
                OGRE_CHECK_GL_ERROR(glDrawRangeElements(GL_PATCHES, op.indexData->indexStart, indexEnd, op.indexData->indexCount, indexType, pBufferData));
                //OGRE_CHECK_GL_ERROR(glDrawElements(GL_PATCHES, op.indexData->indexCount, indexType, pBufferData));
                //                OGRE_CHECK_GL_ERROR(glDrawArraysInstanced(GL_PATCHES, 0, primCount, 1));
            }
            else
            {
                //printf("NO INDEX - primCount: %.4u \n", primCount);
                OGRE_CHECK_GL_ERROR(glDrawArrays(GL_PATCHES, 0, op.vertexData->vertexCount));
                //OGRE_CHECK_GL_ERROR(glDrawArrays(GL_PATCHES, 0, primCount));
                //                OGRE_CHECK_GL_ERROR(glDrawArraysInstanced(GL_PATCHES, 0, primCount, 1));
            }
        }
        else if (op.useIndexes)
        {
            OGRE_CHECK_GL_ERROR(glBindBuffer(GL_ELEMENT_ARRAY_BUFFER,
                                             static_cast<GL3PlusHardwareIndexBuffer*>(op.indexData->indexBuffer.get())->getGLBufferId()));

            void *pBufferData = GL_BUFFER_OFFSET(op.indexData->indexStart *
                                                 op.indexData->indexBuffer->getIndexSize());

            //FIXME : GL_UNSIGNED_INT or GL_UNSIGNED_BYTE?  Former technically slower, latter breaks samples.
            GLenum indexType = (op.indexData->indexBuffer->getType() == HardwareIndexBuffer::IT_16BIT) ? GL_UNSIGNED_SHORT : GL_UNSIGNED_INT; 

            do
            {
                // Update derived depth bias
                if (mDerivedDepthBias && mCurrentPassIterationNum > 0)
                {
                    _setDepthBias(mDerivedDepthBiasBase +
                                  mDerivedDepthBiasMultiplier * mCurrentPassIterationNum,
                                  mDerivedDepthBiasSlopeScale);
                }

                GLuint indexEnd = op.indexData->indexCount - op.indexData->indexStart;
                if(hasInstanceData)
                {
                    if(mGLSupport->checkExtension("GL_ARB_draw_elements_base_vertex") || gl3wIsSupported(3, 2))
                    {
                        OGRE_CHECK_GL_ERROR(glDrawElementsInstancedBaseVertex(primType, op.indexData->indexCount, indexType, pBufferData, numberOfInstances, op.vertexData->vertexStart));
                    }
                    else
                    {
                        OGRE_CHECK_GL_ERROR(glDrawElementsInstanced(primType, op.indexData->indexCount, indexType, pBufferData, numberOfInstances));
                    }
                }
                else
                {
                    if(mGLSupport->checkExtension("GL_ARB_draw_elements_base_vertex") || gl3wIsSupported(3, 2))
                    {
                        //OGRE_CHECK_GL_ERROR(glDrawRangeElementsBaseVertex((_getPolygonMode() == GL_FILL) ? primType : _getPolygonMode(), op.indexData->indexStart, indexEnd, op.indexData->indexCount, indexType, pBufferData, op.vertexData->vertexStart));
                        OGRE_CHECK_GL_ERROR(glDrawRangeElementsBaseVertex(primType, op.indexData->indexStart, indexEnd, op.indexData->indexCount, indexType, pBufferData, op.vertexData->vertexStart));
                    }
                    else
                    {
                        //OGRE_CHECK_GL_ERROR(glDrawRangeElements((_getPolygonMode() == GL_FILL) ? primType : _getPolygonMode(), op.indexData->indexStart, indexEnd, op.indexData->indexCount, indexType, pBufferData));
                        OGRE_CHECK_GL_ERROR(glDrawRangeElements(primType, op.indexData->indexStart, indexEnd, op.indexData->indexCount, indexType, pBufferData));
                    }
                }
            } while (updatePassIterationRenderState());
        }
        else
        {
            do
            {
                // Update derived depth bias
                if (mDerivedDepthBias && mCurrentPassIterationNum > 0)
                {
                    _setDepthBias(mDerivedDepthBiasBase +
                                  mDerivedDepthBiasMultiplier * mCurrentPassIterationNum,
                                  mDerivedDepthBiasSlopeScale);
                }
                if(hasInstanceData)
                {
                    OGRE_CHECK_GL_ERROR(glDrawArraysInstanced(primType, 0, op.vertexData->vertexCount, numberOfInstances));
                }
                else
                {
                    //GLenum mode = (_getPolygonMode() == GL_FILL) ? primType : _getPolygonMode();
                    //OGRE_CHECK_GL_ERROR(glDrawArrays(mode, 0, op.vertexData->vertexCount));
                    OGRE_CHECK_GL_ERROR(glDrawArrays(primType, 0, op.vertexData->vertexCount));
                }
            } while (updatePassIterationRenderState());
        }

        if (updateVAO)
        {
            if(Root::getSingleton().getRenderSystem()->getCapabilities()->hasCapability(RSC_SEPARATE_SHADER_OBJECTS))
            {
                GLSLProgramPipeline* programPipeline =
                    GLSLProgramPipelineManager::getSingleton().getActiveProgramPipeline();
                if(programPipeline)
                {
                    programPipeline->getVertexArrayObject()->setInitialised(true);
                }
            }
            else
            {
                GLSLLinkProgram* linkProgram = GLSLLinkProgramManager::getSingleton().getActiveLinkProgram();
                if(linkProgram)
                {
                    linkProgram->getVertexArrayObject()->setInitialised(true);
                }
            }

            // Unbind the vertex array object.  Marks the end of what state will be included.
            OGRE_CHECK_GL_ERROR(glBindVertexArray(0));
        }

        // Set fences
        for (elemIter = decl.begin(); elemIter != elemEnd; ++elemIter)
        {
            const VertexElement & elem = *elemIter;
            size_t source = elem.getSource();

            if (!op.vertexData->vertexBufferBinding->isBufferBound(source))
                continue; // skip unbound elements

            HardwareVertexBufferSharedPtr vertexBuffer =
                op.vertexData->vertexBufferBinding->getBuffer(source);
            static_cast<GL3PlusHardwareVertexBuffer*>(vertexBuffer.get())->setFence();
        }

        mRenderAttribsBound.clear();
        mRenderInstanceAttribsBound.clear();
    }

    void GL3PlusRenderSystem::setScissorTest(bool enabled, size_t left,
                                             size_t top, size_t right,
                                             size_t bottom)
    {
        // If request texture flipping, use "upper-left", otherwise use "lower-left"
        bool flipping = mActiveRenderTarget->requiresTextureFlipping();
        //  GL measures from the bottom, not the top
        size_t targetHeight = mActiveRenderTarget->getHeight();
        // Calculate the "lower-left" corner of the viewport
        GLsizei x = 0, y = 0, w = 0, h = 0;

        if (enabled)
        {
            OGRE_CHECK_GL_ERROR(glEnable(GL_SCISSOR_TEST));
            // NB GL uses width / height rather than right / bottom
            x = left;
            if (flipping)
                y = top;
            else
                y = targetHeight - bottom;
            w = right - left;
            h = bottom - top;
            OGRE_CHECK_GL_ERROR(glScissor(x, y, w, h));
        }
        else
        {
            OGRE_CHECK_GL_ERROR(glDisable(GL_SCISSOR_TEST));
            // GL requires you to reset the scissor when disabling
            w = mActiveViewport->getActualWidth();
            h = mActiveViewport->getActualHeight();
            x = mActiveViewport->getActualLeft();
            if (flipping)
                y = mActiveViewport->getActualTop();
            else
                y = targetHeight - mActiveViewport->getActualTop() - h;
            OGRE_CHECK_GL_ERROR(glScissor(x, y, w, h));
        }
    }

    void GL3PlusRenderSystem::clearFrameBuffer(unsigned int buffers,
                                               const ColourValue& colour,
                                               Real depth, unsigned short stencil)
    {
        bool colourMask = !mColourWrite[0] || !mColourWrite[1] ||
            !mColourWrite[2] || !mColourWrite[3];

        GLbitfield flags = 0;
        if (buffers & FBT_COLOUR)
        {
            flags |= GL_COLOR_BUFFER_BIT;
            // Enable buffer for writing if it isn't
            if (colourMask)
            {
                OGRE_CHECK_GL_ERROR(glColorMask(true, true, true, true));
            }
            OGRE_CHECK_GL_ERROR(glClearColor(colour.r, colour.g, colour.b, colour.a));
        }
        if (buffers & FBT_DEPTH)
        {
            flags |= GL_DEPTH_BUFFER_BIT;
            // Enable buffer for writing if it isn't
            if (!mDepthWrite)
            {
                OGRE_CHECK_GL_ERROR(glDepthMask(GL_TRUE));
            }
            OGRE_CHECK_GL_ERROR(glClearDepth(depth));
        }
        if (buffers & FBT_STENCIL)
        {
            flags |= GL_STENCIL_BUFFER_BIT;
            // Enable buffer for writing if it isn't
            OGRE_CHECK_GL_ERROR(glStencilMask(0xFFFFFFFF));
            OGRE_CHECK_GL_ERROR(glClearStencil(stencil));
        }

        // Should be enable scissor test due the clear region is
        // relied on scissor box bounds.
        GLboolean scissorTestEnabled = glIsEnabled(GL_SCISSOR_TEST);
        if (!scissorTestEnabled)
        {
            OGRE_CHECK_GL_ERROR(glEnable(GL_SCISSOR_TEST));
        }

        // Sets the scissor box as same as viewport
        GLint viewport[4], scissor[4];
        OGRE_CHECK_GL_ERROR(glGetIntegerv(GL_VIEWPORT, viewport));
        OGRE_CHECK_GL_ERROR(glGetIntegerv(GL_SCISSOR_BOX, scissor));
        bool scissorBoxDifference =
            viewport[0] != scissor[0] || viewport[1] != scissor[1] ||
            viewport[2] != scissor[2] || viewport[3] != scissor[3];
        if (scissorBoxDifference)
        {
            OGRE_CHECK_GL_ERROR(glScissor(viewport[0], viewport[1], viewport[2], viewport[3]));
        }

        // Clear buffers
        OGRE_CHECK_GL_ERROR(glClear(flags));

        // Restore scissor box
        if (scissorBoxDifference)
        {
            OGRE_CHECK_GL_ERROR(glScissor(scissor[0], scissor[1], scissor[2], scissor[3]));
        }

        // Restore scissor test
        if (!scissorTestEnabled)
        {
            OGRE_CHECK_GL_ERROR(glDisable(GL_SCISSOR_TEST));
        }

        // Reset buffer write state
        if (!mDepthWrite && (buffers & FBT_DEPTH))
        {
            OGRE_CHECK_GL_ERROR(glDepthMask(GL_FALSE));
        }

        if (colourMask && (buffers & FBT_COLOUR))
        {
            OGRE_CHECK_GL_ERROR(glColorMask(mColourWrite[0], mColourWrite[1], mColourWrite[2], mColourWrite[3]));
        }

        if (buffers & FBT_STENCIL)
        {
            OGRE_CHECK_GL_ERROR(glStencilMask(mStencilWriteMask));
        }
    }

    void GL3PlusRenderSystem::_switchContext(GL3PlusContext *context)
    {
        // Unbind GPU programs and rebind to new context later, because
        // scene manager treat render system as ONE 'context' ONLY, and it
        // cached the GPU programs using state.
        if (mCurrentVertexProgram)
            mCurrentVertexProgram->unbindProgram();
        if (mCurrentGeometryProgram)
            mCurrentGeometryProgram->unbindProgram();
        if (mCurrentFragmentProgram)
            mCurrentFragmentProgram->unbindProgram();

        // Disable textures
        _disableTextureUnitsFrom(0);

        // It's ready for switching
        if(mCurrentContext)
            mCurrentContext->endCurrent();
        mCurrentContext = context;
        mCurrentContext->setCurrent();

        // Check if the context has already done one-time initialisation
        if (!mCurrentContext->getInitialized())
        {
            _oneTimeContextInitialization();
            mCurrentContext->setInitialized();
        }

        // Rebind GPU programs to new context
        if (mCurrentVertexProgram)
            mCurrentVertexProgram->bindProgram();
        if (mCurrentGeometryProgram)
            mCurrentGeometryProgram->bindProgram();
        if (mCurrentFragmentProgram)
            mCurrentFragmentProgram->bindProgram();

        // Must reset depth/colour write mask to according with user desired, otherwise,
        // clearFrameBuffer would be wrong because the value we are recorded may be
        // difference with the really state stored in GL context.
        OGRE_CHECK_GL_ERROR(glDepthMask(mDepthWrite));
        OGRE_CHECK_GL_ERROR(glColorMask(mColourWrite[0], mColourWrite[1], mColourWrite[2], mColourWrite[3]));
        OGRE_CHECK_GL_ERROR(glStencilMask(mStencilWriteMask));
    }

    void GL3PlusRenderSystem::_unregisterContext(GL3PlusContext *context)
    {
        if (mCurrentContext == context)
        {
            // Change the context to something else so that a valid context
            // remains active. When this is the main context being unregistered,
            // we set the main context to 0.
            if (mCurrentContext != mMainContext)
            {
                _switchContext(mMainContext);
            }
            else
            {
                /// No contexts remain
                mCurrentContext->endCurrent();
                mCurrentContext = 0;
                mMainContext = 0;
            }
        }
    }

    void GL3PlusRenderSystem::_oneTimeContextInitialization()
    {
        OGRE_CHECK_GL_ERROR(glDisable(GL_DITHER));

        // Check for FSAA
        // Enable the extension if it was enabled by the GL3PlusSupport
        int fsaa_active = false;
        OGRE_CHECK_GL_ERROR(glGetIntegerv(GL_SAMPLE_BUFFERS, (GLint*)&fsaa_active));
        if(fsaa_active)
        {
            OGRE_CHECK_GL_ERROR(glEnable(GL_MULTISAMPLE));
            LogManager::getSingleton().logMessage("Using FSAA.");
        }

        if (mGLSupport->checkExtension("GL_ARB_seamless_cube_map") || gl3wIsSupported(3, 2))
        {
#if OGRE_PLATFORM == OGRE_PLATFORM_APPLE
            // Some Apple NVIDIA hardware can't handle seamless cubemaps
            if (mCurrentCapabilities->getVendor() != GPU_NVIDIA)
#endif
                // Enable seamless cube maps
                OGRE_CHECK_GL_ERROR(glEnable(GL_TEXTURE_CUBE_MAP_SEAMLESS));
        }

        if (mGLSupport->checkExtension("GL_ARB_provoking_vertex") || gl3wIsSupported(3, 2))
        {
            // Set provoking vertex convention
            OGRE_CHECK_GL_ERROR(glProvokingVertex(GL_FIRST_VERTEX_CONVENTION));
        }

        if (mGLSupport->checkExtension("GL_KHR_debug") || gl3wIsSupported(4, 3))
        {
#if OGRE_DEBUG_MODE
            OGRE_CHECK_GL_ERROR(glEnable(GL_DEBUG_OUTPUT));
            OGRE_CHECK_GL_ERROR(glEnable(GL_DEBUG_OUTPUT_SYNCHRONOUS));
            OGRE_CHECK_GL_ERROR(glDebugMessageCallbackARB(&GLDebugCallback, NULL));
            OGRE_CHECK_GL_ERROR(glDebugMessageControlARB(GL_DEBUG_SOURCE_THIRD_PARTY, GL_DEBUG_TYPE_OTHER, GL_DONT_CARE, 0, NULL, GL_TRUE));
#endif
        }
    }

    void GL3PlusRenderSystem::initialiseContext(RenderWindow* primary)
    {
        // Set main and current context
        mMainContext = 0;
        primary->getCustomAttribute(GL3PlusRenderTexture::CustomAttributeString_GLCONTEXT, &mMainContext);
        mCurrentContext = mMainContext;

        // Set primary context as active
        if (mCurrentContext)
            mCurrentContext->setCurrent();

        // Initialise GL3W
        if (gl3wInit())
            LogManager::getSingleton().logMessage("Failed to initialize GL3W");

        // Make sure that OpenGL 3.0+ is supported in this context
        if (!gl3wIsSupported(3, 0))
        {
            OGRE_EXCEPT(Exception::ERR_RENDERINGAPI_ERROR,
                        "OpenGL 3.0 is not supported",
                        "GL3PlusRenderSystem::initialiseContext");
        }

        // Setup GL3PlusSupport
        mGLSupport->initialiseExtensions();

        LogManager::getSingleton().logMessage("**************************************");
        LogManager::getSingleton().logMessage("***   OpenGL 3+ Renderer Started   ***");
        LogManager::getSingleton().logMessage("***          EXPERIMENTAL          ***");
        LogManager::getSingleton().logMessage("**************************************");
    }

    void GL3PlusRenderSystem::_setRenderTarget(RenderTarget *target)
    {
        // Unbind frame buffer object
        if(mActiveRenderTarget)
            mRTTManager->unbind(mActiveRenderTarget);

        mActiveRenderTarget = target;
        if (target)
        {
            // Switch context if different from current one
            GL3PlusContext *newContext = 0;
            target->getCustomAttribute(GL3PlusRenderTexture::CustomAttributeString_GLCONTEXT, &newContext);
            if (newContext && mCurrentContext != newContext)
            {
                _switchContext(newContext);
            }

            // Check the FBO's depth buffer status
            GL3PlusDepthBuffer *depthBuffer = static_cast<GL3PlusDepthBuffer*>(target->getDepthBuffer());

            if( target->getDepthBufferPool() != DepthBuffer::POOL_NO_DEPTH &&
                (!depthBuffer || depthBuffer->getGLContext() != mCurrentContext ) )
            {
                // Depth is automatically managed and there is no depth buffer attached to this RT
                // or the Current context doesn't match the one this Depth buffer was created with
                setDepthBufferFor( target );
            }

            // Bind frame buffer object
            mRTTManager->bind(target);

            // Enable / disable sRGB states
            if (target->isHardwareGammaEnabled())
            {
                OGRE_CHECK_GL_ERROR(glEnable(GL_FRAMEBUFFER_SRGB));

                // Note: could test GL_FRAMEBUFFER_SRGB_CAPABLE here before
                // enabling, but GL spec says incapable surfaces ignore the setting
                // anyway. We test the capability to enable isHardwareGammaEnabled.
            }
            else
            {
                OGRE_CHECK_GL_ERROR(glDisable(GL_FRAMEBUFFER_SRGB));
            }
        }
    }

    GLint GL3PlusRenderSystem::convertCompareFunction(CompareFunction func) const
    {
        switch(func)
        {
        case CMPF_ALWAYS_FAIL:
            return GL_NEVER;
        case CMPF_ALWAYS_PASS:
            return GL_ALWAYS;
        case CMPF_LESS:
            return GL_LESS;
        case CMPF_LESS_EQUAL:
            return GL_LEQUAL;
        case CMPF_EQUAL:
            return GL_EQUAL;
        case CMPF_NOT_EQUAL:
            return GL_NOTEQUAL;
        case CMPF_GREATER_EQUAL:
            return GL_GEQUAL;
        case CMPF_GREATER:
            return GL_GREATER;
        };
        // To keep compiler happy
        return GL_ALWAYS;
    }

    GLint GL3PlusRenderSystem::convertStencilOp(StencilOperation op, bool invert) const
    {
        switch(op)
        {
        case SOP_KEEP:
            return GL_KEEP;
        case SOP_ZERO:
            return GL_ZERO;
        case SOP_REPLACE:
            return GL_REPLACE;
        case SOP_INCREMENT:
            return invert ? GL_DECR : GL_INCR;
        case SOP_DECREMENT:
            return invert ? GL_INCR : GL_DECR;
        case SOP_INCREMENT_WRAP:
            return invert ? GL_DECR_WRAP : GL_INCR_WRAP;
        case SOP_DECREMENT_WRAP:
            return invert ? GL_INCR_WRAP : GL_DECR_WRAP;
        case SOP_INVERT:
            return GL_INVERT;
        };
        // to keep compiler happy
        return SOP_KEEP;
    }

    //---------------------------------------------------------------------
    void GL3PlusRenderSystem::bindGpuProgram(GpuProgram* prg)
    {
        GL3PlusGpuProgram* glprg = static_cast<GL3PlusGpuProgram*>(prg);

        // Unbind previous GPU program first.
        //
        // Note:
        //  1. Even if both previous and current are the same object, we can't
        //     bypass re-bind completely since the object itself may be modified.
        //     But we can bypass unbind based on the assumption that the object's
        //     internal GL program type shouldn't change after object creation.
        //     The behavior of binding to a GL program type twice
        //     should be the same as unbinding and rebinding that GL program type,
        //     even for different objects.
        //  2. We also assumed that the program's type (vertex or fragment) should
        //     not change during its use. If not, the following switch
        //     statement will confuse GL state completely, and we can't fix it
        //     here. To fix this case we must code the program implementation
        //     itself: if type is changing (during load/unload, etc), and it's in 
        //     use, unbind and notify render system to correct for its state.
        //
        switch (glprg->getType())
        {
        case GPT_VERTEX_PROGRAM:
            if (mCurrentVertexProgram != glprg)
            {
                if (mCurrentVertexProgram)
                    mCurrentVertexProgram->unbindProgram();
                mCurrentVertexProgram = glprg;
            }
            break;

        case GPT_FRAGMENT_PROGRAM:
            if (mCurrentFragmentProgram != glprg)
            {
                if (mCurrentFragmentProgram)
                    mCurrentFragmentProgram->unbindProgram();
                mCurrentFragmentProgram = glprg;
            }
            break;
        case GPT_GEOMETRY_PROGRAM:
            if (mCurrentGeometryProgram != glprg)
            {
                if (mCurrentGeometryProgram)
                    mCurrentGeometryProgram->unbindProgram();
                mCurrentGeometryProgram = glprg;
            }
            break;
        case GPT_HULL_PROGRAM:
            if (mCurrentHullProgram != glprg)
            {
                if (mCurrentHullProgram)
                    mCurrentHullProgram->unbindProgram();
                mCurrentHullProgram = glprg;
            }
            break;
        case GPT_DOMAIN_PROGRAM:
            if (mCurrentDomainProgram != glprg)
            {
                if (mCurrentDomainProgram)
                    mCurrentDomainProgram->unbindProgram();
                mCurrentDomainProgram = glprg;
            }
            break;
        case GPT_COMPUTE_PROGRAM:
            if (mCurrentComputeProgram != glprg)
            {
                if (mCurrentComputeProgram )
                    mCurrentComputeProgram ->unbindProgram();
                mCurrentComputeProgram  = glprg;
            }
            break;
        default:
            break;
        }

        // Bind the program
        glprg->bindProgram();

        RenderSystem::bindGpuProgram(prg);
    }

    void GL3PlusRenderSystem::unbindGpuProgram(GpuProgramType gptype)
    {
        if (gptype == GPT_VERTEX_PROGRAM && mCurrentVertexProgram)
        {
            mActiveVertexGpuProgramParameters.setNull();
            mCurrentVertexProgram->unbindProgram();
            mCurrentVertexProgram = 0;
        }
        else if (gptype == GPT_GEOMETRY_PROGRAM && mCurrentGeometryProgram)
        {
            mActiveGeometryGpuProgramParameters.setNull();
            mCurrentGeometryProgram->unbindProgram();
            mCurrentGeometryProgram = 0;
        }
        else if (gptype == GPT_FRAGMENT_PROGRAM && mCurrentFragmentProgram)
        {
            mActiveFragmentGpuProgramParameters.setNull();
            mCurrentFragmentProgram->unbindProgram();
            mCurrentFragmentProgram = 0;
        }
        else if (gptype == GPT_HULL_PROGRAM && mCurrentHullProgram)
        {
            mActiveTesselationHullGpuProgramParameters.setNull();
            mCurrentHullProgram->unbindProgram();
            mCurrentHullProgram = 0;
        }
        else if (gptype == GPT_DOMAIN_PROGRAM && mCurrentDomainProgram)
        {
            mActiveTesselationDomainGpuProgramParameters.setNull();
            mCurrentDomainProgram->unbindProgram();
            mCurrentDomainProgram = 0;
        }
        else if (gptype == GPT_COMPUTE_PROGRAM && mCurrentComputeProgram)
        {
            mActiveComputeGpuProgramParameters.setNull();
            mCurrentComputeProgram->unbindProgram();
            mCurrentComputeProgram = 0;
        }
        RenderSystem::unbindGpuProgram(gptype);
    }

    void GL3PlusRenderSystem::bindGpuProgramParameters(GpuProgramType gptype, GpuProgramParametersSharedPtr params, uint16 mask)
    {
        //              if (mask & (uint16)GPV_GLOBAL)
        //              {
        // We could maybe use GL_EXT_bindable_uniform here to produce Dx10-style
        // shared constant buffers, but GPU support seems fairly weak?
        // check the match to constant buffers & use rendersystem data hooks to store
        // for now, just copy
        params->_copySharedParams();

        switch (gptype)
        {
        case GPT_VERTEX_PROGRAM:
            mActiveVertexGpuProgramParameters = params;
            mCurrentVertexProgram->bindProgramSharedParameters(params, mask);
            break;
        case GPT_FRAGMENT_PROGRAM:
            mActiveFragmentGpuProgramParameters = params;
            mCurrentFragmentProgram->bindProgramSharedParameters(params, mask);
            break;
        case GPT_GEOMETRY_PROGRAM:
            mActiveGeometryGpuProgramParameters = params;
            mCurrentGeometryProgram->bindProgramSharedParameters(params, mask);
            break;
        case GPT_HULL_PROGRAM:
            mActiveTesselationHullGpuProgramParameters = params;
            mCurrentHullProgram->bindProgramSharedParameters(params, mask);
            break;
        case GPT_DOMAIN_PROGRAM:
            mActiveTesselationDomainGpuProgramParameters = params;
            mCurrentDomainProgram->bindProgramSharedParameters(params, mask);
            break;
        case GPT_COMPUTE_PROGRAM:
            mActiveComputeGpuProgramParameters = params;
            mCurrentComputeProgram->bindProgramSharedParameters(params, mask);
            break;
        default:
            break;
        }
        //              }
        //        else
        //        {
        switch (gptype)
        {
        case GPT_VERTEX_PROGRAM:
            mActiveVertexGpuProgramParameters = params;
            mCurrentVertexProgram->bindProgramParameters(params, mask);
            break;
        case GPT_FRAGMENT_PROGRAM:
            mActiveFragmentGpuProgramParameters = params;
            mCurrentFragmentProgram->bindProgramParameters(params, mask);
            break;
        case GPT_GEOMETRY_PROGRAM:
            mActiveGeometryGpuProgramParameters = params;
            mCurrentGeometryProgram->bindProgramParameters(params, mask);
            break;
        case GPT_HULL_PROGRAM:
            mActiveTesselationHullGpuProgramParameters = params;
            mCurrentHullProgram->bindProgramParameters(params, mask);
            break;
        case GPT_DOMAIN_PROGRAM:
            mActiveTesselationDomainGpuProgramParameters = params;
            mCurrentDomainProgram->bindProgramParameters(params, mask);
            break;
        case GPT_COMPUTE_PROGRAM:
            mActiveComputeGpuProgramParameters = params;
            mCurrentComputeProgram->bindProgramParameters(params, mask);
            break;
        default:
            break;
        }
        //        }
    }

    void GL3PlusRenderSystem::bindGpuProgramPassIterationParameters(GpuProgramType gptype)
    {
        switch (gptype)
        {
        case GPT_VERTEX_PROGRAM:
            mCurrentVertexProgram->bindProgramPassIterationParameters(mActiveVertexGpuProgramParameters);
            break;
        case GPT_FRAGMENT_PROGRAM:
            mCurrentFragmentProgram->bindProgramPassIterationParameters(mActiveFragmentGpuProgramParameters);
            break;
        case GPT_GEOMETRY_PROGRAM:
            mCurrentGeometryProgram->bindProgramPassIterationParameters(mActiveGeometryGpuProgramParameters);
            break;
        case GPT_HULL_PROGRAM:
            mCurrentHullProgram->bindProgramPassIterationParameters(mActiveTesselationHullGpuProgramParameters);
            break;
        case GPT_DOMAIN_PROGRAM:
            mCurrentDomainProgram->bindProgramPassIterationParameters(mActiveTesselationDomainGpuProgramParameters);
            break;
        case GPT_COMPUTE_PROGRAM:
            mCurrentComputeProgram->bindProgramPassIterationParameters(mActiveComputeGpuProgramParameters);
            break;
        default:
            break;
        }
    }

    void GL3PlusRenderSystem::setClipPlanesImpl(const Ogre::PlaneList& planeList)
    {
        OGRE_CHECK_GL_ERROR(glEnable(GL_DEPTH_CLAMP));
    }

    void GL3PlusRenderSystem::registerThread()
    {
        OGRE_LOCK_MUTEX(mThreadInitMutex);
        // This is only valid once we've created the main context
        if (!mMainContext)
        {
            OGRE_EXCEPT(Exception::ERR_INVALIDPARAMS,
                        "Cannot register a background thread before the main context "
                        "has been created.",
                        "GL3PlusRenderSystem::registerThread");
        }

        // Create a new context for this thread. Cloning from the main context
        // will ensure that resources are shared with the main context
        // We want a separate context so that we can safely create GL
        // objects in parallel with the main thread
        GL3PlusContext* newContext = mMainContext->clone();
        mBackgroundContextList.push_back(newContext);

        // Bind this new context to this thread.
        newContext->setCurrent();

        _oneTimeContextInitialization();
        newContext->setInitialized();
    }

    void GL3PlusRenderSystem::unregisterThread()
    {
        // nothing to do here?
        // Don't need to worry about active context, just make sure we delete
        // on shutdown.
    }

    void GL3PlusRenderSystem::preExtraThreadsStarted()
    {
        OGRE_LOCK_MUTEX(mThreadInitMutex);
        // free context, we'll need this to share lists
        if(mCurrentContext)
            mCurrentContext->endCurrent();
    }

    void GL3PlusRenderSystem::postExtraThreadsStarted()
    {
        OGRE_LOCK_MUTEX(mThreadInitMutex);
        // reacquire context
        if(mCurrentContext)
            mCurrentContext->setCurrent();
    }

    unsigned int GL3PlusRenderSystem::getDisplayMonitorCount() const
    {
        return mGLSupport->getDisplayMonitorCount();
    }

    //---------------------------------------------------------------------
    void GL3PlusRenderSystem::beginProfileEvent( const String &eventName )
    {
        markProfileEvent("Begin Event: " + eventName);
        if (mGLSupport->checkExtension("ARB_debug_group") || gl3wIsSupported(4, 3))
            OGRE_CHECK_GL_ERROR(glPushDebugGroup(GL_DEBUG_SOURCE_THIRD_PARTY, 0, eventName.length(), eventName.c_str()));
    }

    //---------------------------------------------------------------------
    void GL3PlusRenderSystem::endProfileEvent( void )
    {
        markProfileEvent("End Event");
        if (mGLSupport->checkExtension("ARB_debug_group") || gl3wIsSupported(4, 3))
            OGRE_CHECK_GL_ERROR(glPopDebugGroup());
    }

    //---------------------------------------------------------------------
    void GL3PlusRenderSystem::markProfileEvent( const String &eventName )
    {
        if( eventName.empty() )
            return;

        if (mGLSupport->checkExtension("GL_KHR_debug") || gl3wIsSupported(4, 3))
            glDebugMessageInsert(GL_DEBUG_SOURCE_THIRD_PARTY,
                                 GL_DEBUG_TYPE_PERFORMANCE,
                                 GL_DEBUG_SEVERITY_LOW,
                                 0,
                                 eventName.length(),
                                 eventName.c_str());
    }

    bool GL3PlusRenderSystem::activateGLTextureUnit(size_t unit)
    {
        if (mActiveTextureUnit != unit)
        {
            if (unit < getCapabilities()->getNumTextureUnits())
            {
                OGRE_CHECK_GL_ERROR(glActiveTexture(GL_TEXTURE0 + unit));
                mActiveTextureUnit = unit;
                return true;
            }
            else if (!unit)
            {
                // always ok to use the first unit
                return true;
            }
            else
            {
                return false;
            }
        }
        else
        {
            return true;
        }
    }

    void GL3PlusRenderSystem::bindVertexElementToGpu( const VertexElement &elem,
                                                      HardwareVertexBufferSharedPtr vertexBuffer, const size_t vertexStart,
                                                      vector<GLuint>::type &attribsBound,
                                                      vector<GLuint>::type &instanceAttribsBound,
                                                      bool updateVAO)
    {
        void* pBufferData = 0;
        const GL3PlusHardwareVertexBuffer* hwGlBuffer = static_cast<const GL3PlusHardwareVertexBuffer*>(vertexBuffer.get());

        // FIXME: Having this commented out fixes some rendering issues but leaves VAO's useless
        //        if (updateVAO)
        {
            OGRE_CHECK_GL_ERROR(glBindBuffer(GL_ARRAY_BUFFER,
                                             hwGlBuffer->getGLBufferId()));
            pBufferData = GL_BUFFER_OFFSET(elem.getOffset());

            if (vertexStart)
            {
                pBufferData = static_cast<char*>(pBufferData) + vertexStart * vertexBuffer->getVertexSize();
            }

            VertexElementSemantic sem = elem.getSemantic();
            unsigned short typeCount = VertexElement::getTypeCount(elem.getType());
            GLboolean normalised = GL_FALSE;
            GLuint attrib = 0;
            unsigned short elemIndex = elem.getIndex();

            if(Root::getSingleton().getRenderSystem()->getCapabilities()->hasCapability(RSC_SEPARATE_SHADER_OBJECTS))
            {
                GLSLProgramPipeline* programPipeline =
                    GLSLProgramPipelineManager::getSingleton().getActiveProgramPipeline();
                if (!programPipeline || !programPipeline->isAttributeValid(sem, elemIndex))
                {
                    return;
                }

                attrib = (GLuint)programPipeline->getAttributeIndex(sem, elemIndex);
            }
            else
            {
                GLSLLinkProgram* linkProgram = GLSLLinkProgramManager::getSingleton().getActiveLinkProgram();
                if (!linkProgram || !linkProgram->isAttributeValid(sem, elemIndex))
                {
                    return;
                }

                attrib = (GLuint)linkProgram->getAttributeIndex(sem, elemIndex);
            }

            if (mCurrentVertexProgram)
            {
                if (hwGlBuffer->isInstanceData())
                {
                    OGRE_CHECK_GL_ERROR(glVertexAttribDivisor(attrib, hwGlBuffer->getInstanceDataStepRate()));
                    instanceAttribsBound.push_back(attrib);
                }
            }

            switch(elem.getType())
            {
            case VET_COLOUR:
            case VET_COLOUR_ABGR:
            case VET_COLOUR_ARGB:
                // Because GL takes these as a sequence of single unsigned bytes, count needs to be 4
                // VertexElement::getTypeCount treats them as 1 (RGBA)
                // Also need to normalise the fixed-point data
                typeCount = 4;
                normalised = GL_TRUE;
                break;
            default:
                break;
            };

            switch(elem.getBaseType(elem.getType()))
            {
            default:
            case VET_FLOAT1:
                OGRE_CHECK_GL_ERROR(glVertexAttribPointer(attrib,
                                                          typeCount,
                                                          GL3PlusHardwareBufferManager::getGLType(elem.getType()),
                                                          normalised,
                                                          static_cast<GLsizei>(vertexBuffer->getVertexSize()),
                                                          pBufferData));
                break;
            case VET_DOUBLE1:
                OGRE_CHECK_GL_ERROR(glVertexAttribLPointer(attrib,
                                                           typeCount,
                                                           GL3PlusHardwareBufferManager::getGLType(elem.getType()),
                                                           static_cast<GLsizei>(vertexBuffer->getVertexSize()),
                                                           pBufferData));
                break;
            }

            // If this attribute hasn't been enabled, do so and keep a record of it.
            OGRE_CHECK_GL_ERROR(glEnableVertexAttribArray(attrib));

            attribsBound.push_back(attrib);
        }
    }
}<|MERGE_RESOLUTION|>--- conflicted
+++ resolved
@@ -453,7 +453,6 @@
         }
 
         if (mGLSupport->checkExtension("GL_ARB_get_program_binary") || gl3wIsSupported(4, 1))
-<<<<<<< HEAD
 		{
             GLint formats;
             OGRE_CHECK_GL_ERROR(glGetIntegerv(GL_NUM_PROGRAM_BINARY_FORMATS, &formats));
@@ -461,11 +460,6 @@
             if(formats > 0)
                 rsc->setCapability(RSC_CAN_GET_COMPILED_SHADER_BUFFER);
 		}
-=======
-        {
-            rsc->setCapability(RSC_CAN_GET_COMPILED_SHADER_BUFFER);
-        }
->>>>>>> 76a136cf
 
         if (mGLSupport->checkExtension("GL_ARB_instanced_arrays") || gl3wIsSupported(3, 3))
         {
