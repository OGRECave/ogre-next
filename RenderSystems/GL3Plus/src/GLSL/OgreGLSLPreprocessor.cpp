/*
  -----------------------------------------------------------------------------
  This source file is part of OGRE-Next
  (Object-oriented Graphics Rendering Engine)
  For the latest info, see http://www.ogre3d.org/

  Copyright (c) 2000-2014 Torus Knot Software Ltd

  Permission is hereby granted, free of charge, to any person obtaining a copy
  of this software and associated documentation files (the "Software"), to deal
  in the Software without restriction, including without limitation the rights
  to use, copy, modify, merge, publish, distribute, sublicense, and/or sell
  copies of the Software, and to permit persons to whom the Software is
  furnished to do so, subject to the following conditions:

  The above copyright notice and this permission notice shall be included in
  all copies or substantial portions of the Software.

  THE SOFTWARE IS PROVIDED "AS IS", WITHOUT WARRANTY OF ANY KIND, EXPRESS OR
  IMPLIED, INCLUDING BUT NOT LIMITED TO THE WARRANTIES OF MERCHANTABILITY,
  FITNESS FOR A PARTICULAR PURPOSE AND NONINFRINGEMENT. IN NO EVENT SHALL THE
  AUTHORS OR COPYRIGHT HOLDERS BE LIABLE FOR ANY CLAIM, DAMAGES OR OTHER
  LIABILITY, WHETHER IN AN ACTION OF CONTRACT, TORT OR OTHERWISE, ARISING FROM,
  OUT OF OR IN CONNECTION WITH THE SOFTWARE OR THE USE OR OTHER DEALINGS IN
  THE SOFTWARE.
  -----------------------------------------------------------------------------
*/

#include "OgreGLSLPreprocessor.h"
#include "OgreLogManager.h"

#include <assert.h>
#include <ctype.h>
#include <stdio.h>

namespace Ogre
{
    // Limit max number of macro arguments to this
#define MAX_MACRO_ARGS 16

#if OGRE_PLATFORM == OGRE_PLATFORM_WIN32 && !defined( __MINGW32__ )
#    define snprintf _snprintf
#endif

    /// Return closest power of two not smaller than given number
    static size_t ClosestPow2( size_t x )
    {
        if( !( x & ( x - 1 ) ) )
            return x;
        while( x & ( x + 1 ) )
            x |= ( x + 1 );
        return x + 1;
    }

    void CPreprocessor::Token::Append( const char *iString, size_t iLength )
    {
        Token t( Token::TK_TEXT, iString, iLength );
        Append( t );
    }

    void CPreprocessor::Token::Append( const Token &iOther )
    {
        if( !iOther.String )
            return;

        if( !String )
        {
            String = iOther.String;
            Length = iOther.Length;
            Allocated = iOther.Allocated;
            iOther.Allocated = 0;  // !!! not quite correct but effective
            return;
        }

        if( Allocated )
        {
            size_t new_alloc = ClosestPow2( Length + iOther.Length );
            if( new_alloc < 64 )
                new_alloc = 64;
            if( new_alloc != Allocated )
            {
                Allocated = new_alloc;
                Buffer = (char *)realloc( Buffer, Allocated );
            }
        }
        else if( String + Length != iOther.String )
        {
            Allocated = ClosestPow2( Length + iOther.Length );
            if( Allocated < 64 )
                Allocated = 64;
            char *newstr = (char *)malloc( Allocated );
            memcpy( newstr, String, Length );
            Buffer = newstr;
        }

        if( Allocated )
            memcpy( Buffer + Length, iOther.String, iOther.Length );
        Length += iOther.Length;
    }

    bool CPreprocessor::Token::GetValue( long &oValue ) const
    {
        long val = 0;
        size_t i = 0;

        while( isspace( String[i] ) )
            i++;

        long base = 10;
        if( String[i] == '0' )
        {
            if( Length > i + 1 && String[i + 1] == 'x' )
            {
                base = 16;
                i += 2;
            }
            else
            {
                base = 8;
            }
        }

        for( ; i < Length; i++ )
        {
            int c = int( String[i] );
            if( isspace( c ) )
                // Possible end of number
                break;

            if( c >= 'a' && c <= 'z' )
                c -= ( 'a' - 'A' );

            c -= '0';
            if( c < 0 )
                return false;

            if( c > 9 )
                c -= ( 'A' - '9' - 1 );

            if( c >= base )
                return false;

            val = ( val * base ) + c;
        }

        // Check that all other characters are just spaces
        for( ; i < Length; i++ )
        {
            if( !isspace( String[i] ) )
                return false;
        }

        oValue = val;
        return true;
    }

    void CPreprocessor::Token::SetValue( long iValue )
    {
        char tmp[21];
        int len = snprintf( tmp, sizeof( tmp ), "%ld", iValue );
        Length = 0;
        Append( tmp, static_cast<size_t>( len ) );
        Type = TK_NUMBER;
    }

    void CPreprocessor::Token::AppendNL( int iCount )
    {
        static const char newlines[8] = { '\n', '\n', '\n', '\n', '\n', '\n', '\n', '\n' };

        while( iCount > 8 )
        {
            Append( newlines, 8 );
            iCount -= 8;
        }
        if( iCount > 0 )
            Append( newlines, static_cast<size_t>( iCount ) );
    }

    int CPreprocessor::Token::CountNL()
    {
        if( Type == TK_EOS || Type == TK_ERROR )
            return 0;

        const char *s = String;
        size_t l = Length;
        int c = 0;
        while( l > 0 )
        {
            const char *n = (const char *)memchr( s, '\n', l );
            if( !n )
                return c;
            c++;
            l -= static_cast<size_t>( n - s + 1 );
            s = n + 1;
        }
        return c;
    }

    CPreprocessor::Token CPreprocessor::Macro::Expand( int iNumArgs, CPreprocessor::Token *iArgs,
                                                       Macro *iMacros )
    {
        Expanding = true;

        CPreprocessor cpp;
        cpp.MacroList = iMacros;

        // Define a new macro for every argument
        int i;
        for( i = 0; i < iNumArgs; i++ )
            cpp.Define( Args[i].String, Args[i].Length, iArgs[i].String, iArgs[i].Length );
        // The rest arguments are empty
        for( ; i < NumArgs; i++ )
            cpp.Define( Args[i].String, Args[i].Length, "", 0 );

        // Now run the macro expansion through the supplimentary preprocessor
        cpp.SupplimentaryExpand = true;
        Token xt = cpp.Parse( Value );

        Expanding = false;

        // Remove the extra macros we have defined
        for( int j = NumArgs - 1; j >= 0; j-- )
            cpp.Undef( Args[j].String, Args[j].Length );

        cpp.MacroList = NULL;

        return xt;
    }

    static void DefaultError( void *iData, int iLine, const char *iError, const char *iToken,
                              size_t iTokenLen )
    {
        (void)iData;
        char line[1000];
        if( iToken )
            snprintf( line, sizeof( line ), "line %d: %s: `%.*s'\n", iLine, iError, int( iTokenLen ),
                      iToken );
        else
            snprintf( line, sizeof( line ), "line %d: %s\n", iLine, iError );
        LogManager::getSingleton().logMessage( line, LML_CRITICAL );
    }

    CPreprocessor::ErrorHandlerFunc CPreprocessor::ErrorHandler = DefaultError;

    CPreprocessor::CPreprocessor() : MacroList( NULL )
    {
        Source = 0;
        SourceEnd = 0;
        EnableOutput = 1;
        Line = 0;
        BOL = true;
        SupplimentaryExpand = false;
    }

    CPreprocessor::CPreprocessor( const Token &iToken, int iLine ) : MacroList( NULL )
    {
        Source = iToken.String;
        SourceEnd = iToken.String + iToken.Length;
        EnableOutput = 1;
        Line = iLine;
        BOL = true;
        SupplimentaryExpand = false;
    }

    CPreprocessor::~CPreprocessor() { delete MacroList; }

    void CPreprocessor::Error( int iLine, const char *iError, const Token *iToken )
    {
        if( iToken )
            ErrorHandler( ErrorData, iLine, iError, iToken->String, iToken->Length );
        else
            ErrorHandler( ErrorData, iLine, iError, NULL, 0 );
    }

    CPreprocessor::Token CPreprocessor::GetToken( bool iExpand )
    {
        if( Source >= SourceEnd )
            return Token( Token::TK_EOS );

        const char *begin = Source;
        char c = *Source++;

        if( c == '\n' || ( c == '\r' && *Source == '\n' ) )
        {
            Line++;
            BOL = true;
            if( c == '\r' )
                Source++;
            return Token( Token::TK_NEWLINE, begin, static_cast<size_t>( Source - begin ) );
        }
        else if( isspace( c ) )
        {
            while( Source < SourceEnd && *Source != '\r' && *Source != '\n' && isspace( *Source ) )
                Source++;

            return Token( Token::TK_WHITESPACE, begin, static_cast<size_t>( Source - begin ) );
        }
        else if( isdigit( c ) )
        {
            BOL = false;
            if( c == '0' && Source < SourceEnd && Source[0] == 'x' )  // hex numbers
            {
                Source++;
                while( Source < SourceEnd && isxdigit( *Source ) )
                    Source++;
            }
            else
                while( Source < SourceEnd && isdigit( *Source ) )
                    Source++;
            return Token( Token::TK_NUMBER, begin, static_cast<size_t>( Source - begin ) );
        }
        else if( c == '_' || isalnum( c ) )
        {
            BOL = false;
            while( Source < SourceEnd && ( *Source == '_' || isalnum( *Source ) ) )
                Source++;
            Token t( Token::TK_KEYWORD, begin, static_cast<size_t>( Source - begin ) );
            if( iExpand )
                t = ExpandMacro( t );
            return t;
        }
        else if( c == '"' || c == '\'' )
        {
            BOL = false;
            while( Source < SourceEnd && *Source != c )
            {
                if( *Source == '\\' )
                {
                    Source++;
                    if( Source >= SourceEnd )
                        break;
                }
                if( *Source == '\n' )
                    Line++;
                Source++;
            }
            if( Source < SourceEnd )
                Source++;
            return Token( Token::TK_STRING, begin, static_cast<size_t>( Source - begin ) );
        }
        else if( c == '/' && *Source == '/' )
        {
            BOL = false;
            Source++;
            while( Source < SourceEnd && *Source != '\r' && *Source != '\n' )
                Source++;
            return Token( Token::TK_LINECOMMENT, begin, static_cast<size_t>( Source - begin ) );
        }
        else if( c == '/' && *Source == '*' )
        {
            BOL = false;
            Source++;
            while( Source < SourceEnd && ( Source[0] != '*' || Source[1] != '/' ) )
            {
                if( *Source == '\n' )
                    Line++;
                Source++;
            }
            if( Source < SourceEnd && *Source == '*' )
                Source++;
            if( Source < SourceEnd && *Source == '/' )
                Source++;
            return Token( Token::TK_COMMENT, begin, static_cast<size_t>( Source - begin ) );
        }
        else if( c == '#' && BOL )
        {
            // Skip all whitespaces after '#'
            while( Source < SourceEnd && isspace( *Source ) )
                Source++;
            while( Source < SourceEnd && !isspace( *Source ) )
                Source++;
            return Token( Token::TK_DIRECTIVE, begin, static_cast<size_t>( Source - begin ) );
        }
        else if( c == '\\' && Source < SourceEnd && ( *Source == '\r' || *Source == '\n' ) )
        {
            // Treat backslash-newline as a whole token
            if( *Source == '\r' )
                Source++;
            if( *Source == '\n' )
                Source++;
            Line++;
            BOL = true;
            return Token( Token::TK_LINECONT, begin, static_cast<size_t>( Source - begin ) );
        }
        else
        {
            BOL = false;
            // Handle double-char operators here
            if( c == '>' && ( *Source == '>' || *Source == '=' ) )
                Source++;
            else if( c == '<' && ( *Source == '<' || *Source == '=' ) )
                Source++;
            else if( c == '!' && *Source == '=' )
                Source++;
            else if( c == '=' && *Source == '=' )
                Source++;
            else if( ( c == '|' || c == '&' || c == '^' ) && *Source == c )
                Source++;
            return Token( Token::TK_PUNCTUATION, begin, static_cast<size_t>( Source - begin ) );
        }
    }

    CPreprocessor::Macro *CPreprocessor::IsDefined( const Token &iToken )
    {
        for( Macro *cur = MacroList; cur; cur = cur->Next )
            if( cur->Name == iToken )
                return cur;

        return NULL;
    }

    CPreprocessor::Token CPreprocessor::ExpandMacro( const Token &iToken )
    {
        Macro *cur = IsDefined( iToken );
        if( cur && !cur->Expanding )
        {
            Token *args = NULL;
            int nargs = 0;
            int old_line = Line;

            if( cur->NumArgs != 0 )
            {
                Token t = GetArguments( nargs, args, cur->ExpandFunc ? false : true, false );
                if( t.Type == Token::TK_ERROR )
                {
                    delete[] args;
                    return t;
                }

                // Put the token back into the source pool; we'll handle it later
                if( t.String )
                {
                    // Returned token should never be allocated on heap
                    assert( t.Allocated == 0 );
                    Source = t.String;
                    Line -= t.CountNL();
                }
            }

            if( nargs > cur->NumArgs )
            {
                char tmp[60];
                snprintf( tmp, sizeof( tmp ), "Macro `%.*s' passed %d arguments, but takes just %d",
                          int( cur->Name.Length ), cur->Name.String, nargs, cur->NumArgs );
                Error( old_line, tmp );
                return Token( Token::TK_ERROR );
            }

            Token t = cur->ExpandFunc ? cur->ExpandFunc( this, nargs, args )
                                      : cur->Expand( nargs, args, MacroList );
            t.AppendNL( Line - old_line );

            // Handle edge case where the macro argument was passed exactly/unmodified to th
            // expanded string, thus we have to prevent freeing a string that is still in use.
            // This edge case can be triggered with the following:
            //	#define float3 vec3
            //	#define INTERPOLANT( decl, bindingPoint ) decl
            //	INTERPOLANT( float3 pos, 1 );
            for( int i = 0; i < nargs && !t.Allocated; ++i )
            {
                if( t.Buffer == args[i].Buffer )
                {
                    t.Allocated = args[i].Allocated;
                    args[i].Allocated = 0;
                }
            }

            delete[] args;

            return t;
        }

        return iToken;
    }

    /**
     * Operator priority:
     *  0: Whole expression
     *  1: '(' ')'
     *  2: ||
     *  3: &&
     *  4: |
     *  5: ^
     *  6: &
     *  7: '==' '!='
     *  8: '<' '<=' '>' '>='
     *  9: '<<' '>>'
     * 10: '+' '-'
     * 11: '*' '/' '%'
     * 12: unary '+' '-' '!' '~'
     */
    CPreprocessor::Token CPreprocessor::GetExpression( Token &oResult, int iLine, int iOpPriority )
    {
        char tmp[40];

        do
        {
            oResult = GetToken( true );
        } while( oResult.Type == Token::TK_WHITESPACE || oResult.Type == Token::TK_NEWLINE ||
                 oResult.Type == Token::TK_COMMENT || oResult.Type == Token::TK_LINECOMMENT ||
                 oResult.Type == Token::TK_LINECONT );

        Token op( Token::TK_WHITESPACE, "", 0 );

        // Handle unary operators here
        if( oResult.Type == Token::TK_PUNCTUATION && oResult.Length == 1 )
        {
            if( strchr( "+-!~", oResult.String[0] ) )
            {
                char uop = oResult.String[0];
                op = GetExpression( oResult, iLine, 12 );
                long val;
                if( !GetValue( oResult, val, iLine ) )
                {
                    snprintf( tmp, sizeof( tmp ), "Unary '%c' not applicable", uop );
                    Error( iLine, tmp, &oResult );
                    return Token( Token::TK_ERROR );
                }

                if( uop == '-' )
                    oResult.SetValue( -val );
                else if( uop == '!' )
                    oResult.SetValue( !val );
                else if( uop == '~' )
                    oResult.SetValue( ~val );
            }
            else if( oResult.String[0] == '(' )
            {
                op = GetExpression( oResult, iLine, 1 );
                if( op.Type == Token::TK_ERROR )
                    return op;
                if( op.Type == Token::TK_EOS )
                {
                    Error( iLine, "Unclosed parenthesis in #if expression" );
                    return Token( Token::TK_ERROR );
                }

                assert( op.Type == Token::TK_PUNCTUATION && op.Length == 1 && op.String[0] == ')' );
                op = GetToken( true );
            }
        }

        while( op.Type == Token::TK_WHITESPACE || op.Type == Token::TK_NEWLINE ||
               op.Type == Token::TK_COMMENT || op.Type == Token::TK_LINECOMMENT ||
               op.Type == Token::TK_LINECONT )
            op = GetToken( true );

        while( true )
        {
            if( op.Type != Token::TK_PUNCTUATION )
                return op;

            int prio = 0;
            if( op.Length == 1 )
                switch( op.String[0] )
                {
                case ')':
                    return op;
                case '|':
                    prio = 4;
                    break;
                case '^':
                    prio = 5;
                    break;
                case '&':
                    prio = 6;
                    break;
                case '<':
                case '>':
                    prio = 8;
                    break;
                case '+':
                case '-':
                    prio = 10;
                    break;
                case '*':
                case '/':
                case '%':
                    prio = 11;
                    break;
                }
            else if( op.Length == 2 )
                switch( op.String[0] )
                {
                case '|':
                    if( op.String[1] == '|' )
                        prio = 2;
                    break;
                case '&':
                    if( op.String[1] == '&' )
                        prio = 3;
                    break;
                case '=':
                    if( op.String[1] == '=' )
                        prio = 7;
                    break;
                case '!':
                    if( op.String[1] == '=' )
                        prio = 7;
                    break;
                case '<':
                    if( op.String[1] == '=' )
                        prio = 8;
                    else if( op.String[1] == '<' )
                        prio = 9;
                    break;
                case '>':
                    if( op.String[1] == '=' )
                        prio = 8;
                    else if( op.String[1] == '>' )
                        prio = 9;
                    break;
                }

            if( !prio )
            {
                Error( iLine, "Expecting operator, got", &op );
                return Token( Token::TK_ERROR );
            }

            if( iOpPriority >= prio )
                return op;

            Token rop;
            Token nextop = GetExpression( rop, iLine, prio );
            long vlop, vrop;
            if( !GetValue( oResult, vlop, iLine ) )
            {
                snprintf( tmp, sizeof( tmp ), "Left operand of '%.*s' is not a number", int( op.Length ),
                          op.String );
                Error( iLine, tmp, &oResult );
                return Token( Token::TK_ERROR );
            }
            if( !GetValue( rop, vrop, iLine ) )
            {
                snprintf( tmp, sizeof( tmp ), "Right operand of '%.*s' is not a number",
                          int( op.Length ), op.String );
                Error( iLine, tmp, &rop );
                return Token( Token::TK_ERROR );
            }

            switch( op.String[0] )
            {
            case '|':
                if( prio == 2 )
                    oResult.SetValue( vlop || vrop );
                else
                    oResult.SetValue( vlop | vrop );
                break;
            case '&':
                if( prio == 3 )
                    oResult.SetValue( vlop && vrop );
                else
                    oResult.SetValue( vlop & vrop );
                break;
            case '<':
                if( op.Length == 1 )
                    oResult.SetValue( vlop < vrop );
                else if( prio == 8 )
                    oResult.SetValue( vlop <= vrop );
                else if( prio == 9 )
                    oResult.SetValue( vlop << vrop );
                break;
            case '>':
                if( op.Length == 1 )
                    oResult.SetValue( vlop > vrop );
                else if( prio == 8 )
                    oResult.SetValue( vlop >= vrop );
                else if( prio == 9 )
                    oResult.SetValue( vlop >> vrop );
                break;
            case '^':
                oResult.SetValue( vlop ^ vrop );
                break;
            case '!':
                oResult.SetValue( vlop != vrop );
                break;
            case '=':
                oResult.SetValue( vlop == vrop );
                break;
            case '+':
                oResult.SetValue( vlop + vrop );
                break;
            case '-':
                oResult.SetValue( vlop - vrop );
                break;
            case '*':
                oResult.SetValue( vlop * vrop );
                break;
            case '/':
            case '%':
                if( vrop == 0 )
                {
                    Error( iLine, "Division by zero" );
                    return Token( Token::TK_ERROR );
                }
                if( op.String[0] == '/' )
                    oResult.SetValue( vlop / vrop );
                else
                    oResult.SetValue( vlop % vrop );
                break;
            }

            op = nextop;
        }
    }

    bool CPreprocessor::GetValue( const Token &iToken, long &oValue, int iLine )
    {
        Token r;
        const Token *vt = &iToken;

        if( ( vt->Type == Token::TK_KEYWORD || vt->Type == Token::TK_TEXT ||
              vt->Type == Token::TK_NUMBER ) &&
            !vt->String )
        {
            Error( iLine, "Trying to evaluate an empty expression" );
            return false;
        }

        if( vt->Type == Token::TK_TEXT )
        {
            CPreprocessor cpp( iToken, iLine );
            cpp.MacroList = MacroList;

            Token t;
            t = cpp.GetExpression( r, iLine );

            cpp.MacroList = NULL;

            if( t.Type == Token::TK_ERROR )
                return false;

            if( t.Type != Token::TK_EOS )
            {
                Error( iLine, "Garbage after expression", &t );
                return false;
            }

            vt = &r;
        }

        Macro *m;
        switch( vt->Type )
        {
        case Token::TK_EOS:
        case Token::TK_ERROR:
            return false;

        case Token::TK_KEYWORD:
            // Try to expand the macro
            if( ( m = IsDefined( *vt ) ) && !m->Expanding )
            {
                Token x = ExpandMacro( *vt );
                m->Expanding = true;
                bool rc = GetValue( x, oValue, iLine );
                m->Expanding = false;
                return rc;
            }

            // Undefined macro, "expand" to 0 (mimic cpp behaviour)
            oValue = 0;
            break;

        case Token::TK_TEXT:
        case Token::TK_NUMBER:
            if( !vt->GetValue( oValue ) )
            {
                Error( iLine, "Not a numeric expression", vt );
                return false;
            }
            break;

        default:
            Error( iLine, "Unexpected token", vt );
            return false;
        }

        return true;
    }

    CPreprocessor::Token CPreprocessor::GetArgument( Token &oArg, bool iExpand, bool shouldAppendArg )
    {
        do
        {
            oArg = GetToken( iExpand );
        } while( oArg.Type == Token::TK_WHITESPACE || oArg.Type == Token::TK_NEWLINE ||
                 oArg.Type == Token::TK_COMMENT || oArg.Type == Token::TK_LINECOMMENT ||
                 oArg.Type == Token::TK_LINECONT );

        if( !iExpand )
        {
            if( oArg.Type == Token::TK_EOS )
                return oArg;
            else if( oArg.Type == Token::TK_PUNCTUATION &&
                     ( oArg.String[0] == ',' || oArg.String[0] == ')' ) )
            {
                Token t = oArg;
                oArg = Token( Token::TK_TEXT, "", 0 );
                return t;
            }
            else if( oArg.Type != Token::TK_KEYWORD )
            {
                Error( Line, "Unexpected token", &oArg );
                return Token( Token::TK_ERROR );
            }
        }

        size_t braceCount = 0;

        if( oArg.Type == Token::TK_PUNCTUATION && oArg.String[0] == '(' )
            ++braceCount;

        size_t len = oArg.Length;
        while( true )
        {
            Token t = GetToken( iExpand );
            switch( t.Type )
            {
            case Token::TK_EOS:
                Error( Line, "Unfinished list of arguments" );
                OGRE_FALLTHROUGH;
            case Token::TK_ERROR:
                return Token( Token::TK_ERROR );
            case Token::TK_PUNCTUATION:
                if( t.String[0] == '(' )
                {
                    ++braceCount;
                }
                else if( !braceCount )
                {
                    if( t.String[0] == ',' || t.String[0] == ')' )
                    {
                        // Trim whitespaces at the end
                        oArg.Length = len;

                        // Append "__arg_" to all macro arguments, otherwise if user does:
                        //  #define mad( a, b, c ) fma( a, b, c )
                        //  mad( x.s, y, a );
                        // It will be translated to:
                        //  fma( x.s, y, x.s );
                        // instead of:
                        //  fma( x.s, y, a );
                        // This does not fix the problem by the root, but
                        // typing "__arg_" by the user is extremely rare.
                        if( shouldAppendArg )
                            oArg.Append( "__arg_", 6 );
                        return t;
                    }
                }
                else
                {
                    if( t.String[0] == ')' )
                        --braceCount;
                }
                break;
            case Token::TK_LINECONT:
            case Token::TK_COMMENT:
            case Token::TK_LINECOMMENT:
            case Token::TK_NEWLINE:
                // ignore these tokens
                continue;
            default:
                break;
            }

            if( !iExpand && t.Type != Token::TK_WHITESPACE )
            {
                Error( Line, "Unexpected token", &oArg );
                return Token( Token::TK_ERROR );
            }

            oArg.Append( t );

            if( t.Type != Token::TK_WHITESPACE )
                len = oArg.Length;
        }
    }

    CPreprocessor::Token CPreprocessor::GetArguments( int &oNumArgs, Token *&oArgs, bool iExpand,
                                                      bool shouldAppendArg )
    {
        Token args[MAX_MACRO_ARGS];
        int nargs = 0;

        // Suppose we'll leave by the wrong path
        oNumArgs = 0;
        oArgs = NULL;

        bool isFirstTokenParsed = false;
        bool isFirstTokenNotAnOpenBrace = false;

        Token t;
        do
        {
            t = GetToken( iExpand );

            if( !isFirstTokenParsed && ( t.Type != Token::TK_PUNCTUATION || t.String[0] != '(' ) )
            {
                isFirstTokenNotAnOpenBrace = true;
            }
            isFirstTokenParsed = true;
        } while( t.Type == Token::TK_WHITESPACE || t.Type == Token::TK_COMMENT ||
                 t.Type == Token::TK_LINECOMMENT );

        if( isFirstTokenNotAnOpenBrace )
        {
            oNumArgs = 0;
            oArgs = NULL;
            return t;
        }

        while( true )
        {
            if( nargs == MAX_MACRO_ARGS )
            {
                Error( Line, "Too many arguments to macro" );
                return Token( Token::TK_ERROR );
            }

            t = GetArgument( args[nargs++], iExpand, shouldAppendArg );

            switch( t.Type )
            {
            case Token::TK_EOS:
                Error( Line, "Unfinished list of arguments" );
                OGRE_FALLTHROUGH;
            case Token::TK_ERROR:
                return Token( Token::TK_ERROR );

            case Token::TK_PUNCTUATION:
                if( t.String[0] == ')' )
                {
                    t = GetToken( iExpand );
                    goto Done;
                }  // otherwise we've got a ','
                break;

            default:
                Error( Line, "Unexpected token", &t );
                break;
            }
        }

    Done:
        // numArgs = nargs but unsigned to calm compiler warnings
        const size_t numArgs = static_cast<size_t>( nargs );

        oNumArgs = nargs;
        oArgs = new Token[numArgs];

        for( size_t i = 0u; i < numArgs; ++i )
            oArgs[i] = args[i];
        return t;
    }

    bool CPreprocessor::HandleDefine( Token &iBody, int iLine )
    {
        // Create an additional preprocessor to process macro body
        CPreprocessor cpp( iBody, iLine );

        Token t = cpp.GetToken( false );
        if( t.Type != Token::TK_KEYWORD )
        {
            Error( iLine, "Macro name expected after #define" );
            return false;
        }

        Macro *m = new Macro( t );
        m->Body = iBody;
        t = cpp.GetArguments( m->NumArgs, m->Args, false, true );
        while( t.Type == Token::TK_WHITESPACE )
            t = cpp.GetToken( false );

        switch( t.Type )
        {
        case Token::TK_NEWLINE:
        case Token::TK_EOS:
            // Assign "" to token
            t = Token( Token::TK_TEXT, "", 0 );
            break;

        case Token::TK_ERROR:
            delete m;
            return false;

        default:
            t.Type = Token::TK_TEXT;
            assert( t.String + t.Length == cpp.Source );
            t.Length = static_cast<size_t>( cpp.SourceEnd - t.String );
            break;
        }

        if( m->NumArgs > 0 )
        {
            CPreprocessor cpp2;

            // We need to convert:
            //  #define mad( a__arg_, b__arg_, c__arg_ ) fma( a, b, c )
            // into:
            //  #define mad( a__arg_, b__arg_, c__arg_ ) fma( a__arg_, b__arg_, c__arg_ )
            for( int i = 0; i < m->NumArgs; ++i )
            {
                cpp2.Define( m->Args[i].String, m->Args[i].Length - 6, m->Args[i].String,
                             m->Args[i].Length );
            }

            // Now run the macro expansion through the supplimentary preprocessor
            Token xt = cpp2.Parse( t );
            if( xt.String )
                t = xt;
        }

        m->Value = t;
        m->Next = MacroList;
        MacroList = m;
        return true;
    }

    bool CPreprocessor::HandleUnDef( Token &iBody, int iLine )
    {
        CPreprocessor cpp( iBody, iLine );

        Token t = cpp.GetToken( false );

        if( t.Type != Token::TK_KEYWORD )
        {
            Error( iLine, "Expecting a macro name after #undef, got", &t );
            return false;
        }

        // Don't barf if macro does not exist - standard C behaviour
        Undef( t.String, t.Length );

        do
        {
            t = cpp.GetToken( false );
        } while( t.Type == Token::TK_WHITESPACE || t.Type == Token::TK_COMMENT ||
                 t.Type == Token::TK_LINECOMMENT );

        if( t.Type != Token::TK_EOS )
            Error( iLine, "Warning: Ignoring garbage after directive", &t );

        return true;
    }

    bool CPreprocessor::HandleIfDef( Token &iBody, int iLine )
    {
        if( EnableOutput & ( 1u << 31u ) )
        {
            Error( iLine, "Too many embedded #if directives" );
            return false;
        }

        CPreprocessor cpp( iBody, iLine );

        Token t = cpp.GetToken( false );

        if( t.Type != Token::TK_KEYWORD )
        {
            Error( iLine, "Expecting a macro name after #ifdef, got", &t );
            return false;
        }

        EnableOutput <<= 1;
        if( IsDefined( t ) )
            EnableOutput |= 1;

        do
        {
            t = cpp.GetToken( false );
        } while( t.Type == Token::TK_WHITESPACE || t.Type == Token::TK_COMMENT ||
                 t.Type == Token::TK_LINECOMMENT );

        if( t.Type != Token::TK_EOS )
            Error( iLine, "Warning: Ignoring garbage after directive", &t );

        return true;
    }

    CPreprocessor::Token CPreprocessor::ExpandDefined( CPreprocessor *iParent, int iNumArgs,
                                                       Token *iArgs )
    {
        if( iNumArgs != 1 )
        {
            iParent->Error( iParent->Line, "The defined() function takes exactly one argument" );
            return Token( Token::TK_ERROR );
        }

        const char *v = iParent->IsDefined( iArgs[0] ) ? "1" : "0";
        return Token( Token::TK_NUMBER, v, 1 );
    }

    bool CPreprocessor::HandleIf( Token &iBody, int iLine )
    {
        Macro defined( Token( Token::TK_KEYWORD, "defined", 7 ) );
        defined.Next = MacroList;
        defined.ExpandFunc = ExpandDefined;
        defined.NumArgs = 1;

        // Temporary add the defined() function to the macro list
        MacroList = &defined;

        long val;
        bool rc = GetValue( iBody, val, iLine );

        // Restore the macro list
        MacroList = defined.Next;
        defined.Next = NULL;

        if( !rc )
            return false;

        EnableOutput <<= 1;
        if( val )
            EnableOutput |= 1;

        return true;
    }

    bool CPreprocessor::HandleElif( Token &iBody, int iLine )
    {
        if( EnableOutput == 1 )
        {
            Error( iLine, "#elif without #if" );
            return false;
        }

        Macro defined( Token( Token::TK_KEYWORD, "defined", 7 ) );
        defined.Next = MacroList;
        defined.ExpandFunc = ExpandDefined;
        defined.NumArgs = 1;

        // Temporary add the defined() function to the macro list
        MacroList = &defined;

        long val;
        bool rc = GetValue( iBody, val, iLine );

        // Restore the macro list
        MacroList = defined.Next;
        defined.Next = NULL;

        if( !rc )
            return false;

        if( val )
            EnableOutput |= 1u;
        else
            EnableOutput &= ~1u;

        return true;
    }

    bool CPreprocessor::HandleElse( Token &iBody, int iLine )
    {
        if( EnableOutput == 1 )
        {
            Error( iLine, "#else without #if" );
            return false;
        }

        // Negate the result of last #if
        EnableOutput ^= 1;

        if( iBody.Length )
            Error( iLine, "Warning: Ignoring garbage after #else", &iBody );

        return true;
    }

    bool CPreprocessor::HandleEndIf( Token &iBody, int iLine )
    {
        EnableOutput >>= 1;
        if( EnableOutput == 0 )
        {
            Error( iLine, "#endif without #if" );
            return false;
        }

        if( iBody.Length )
            Error( iLine, "Warning: Ignoring garbage after #endif", &iBody );

        return true;
    }

    CPreprocessor::Token CPreprocessor::HandleDirective( Token &iToken, int iLine )
    {
        // Analyze preprocessor directive
        const char *directive = iToken.String + 1;
        size_t dirlen = iToken.Length - 1u;
        while( dirlen && isspace( *directive ) )
        {
            dirlen--;
            directive++;
        }

        int old_line = Line;

        // Collect the remaining part of the directive until EOL
        Token t, last;
        do
        {
            t = GetToken( false );
            if( t.Type == Token::TK_NEWLINE )
            {
                // No directive arguments
                last = t;
                t.Length = 0;
                goto Done;
            }
        } while( t.Type == Token::TK_WHITESPACE || t.Type == Token::TK_LINECONT ||
                 t.Type == Token::TK_COMMENT || t.Type == Token::TK_LINECOMMENT );

        for( ;; )
        {
            last = GetToken( false );
            switch( last.Type )
            {
            case Token::TK_EOS:
                // Can happen and is not an error
                goto Done;

            case Token::TK_LINECOMMENT:
            case Token::TK_COMMENT:
                // Skip comments in macros
                continue;

            case Token::TK_ERROR:
                return last;

            case Token::TK_LINECONT:
                continue;

            case Token::TK_NEWLINE:
                goto Done;

            default:
                break;
            }

            t.Append( last );
            t.Type = Token::TK_TEXT;
        }
    Done:

#define IS_DIRECTIVE( s ) ( dirlen == strlen( s ) && ( strncmp( directive, s, strlen( s ) ) == 0 ) )

        bool outputEnabled = ( ( EnableOutput & ( EnableOutput + 1 ) ) == 0 );
        bool rc;

        if( IS_DIRECTIVE( "define" ) && outputEnabled )
            rc = HandleDefine( t, iLine );
        else if( IS_DIRECTIVE( "undef" ) && outputEnabled )
            rc = HandleUnDef( t, iLine );
        else if( IS_DIRECTIVE( "ifdef" ) )
            rc = HandleIfDef( t, iLine );
        else if( IS_DIRECTIVE( "ifndef" ) )
        {
            rc = HandleIfDef( t, iLine );
            if( rc )
                EnableOutput ^= 1;
        }
        else if( IS_DIRECTIVE( "if" ) )
            rc = HandleIf( t, iLine );
        else if( IS_DIRECTIVE( "elif" ) )
            rc = HandleElif( t, iLine );

        else if( IS_DIRECTIVE( "else" ) )
            rc = HandleElse( t, iLine );
        else if( IS_DIRECTIVE( "endif" ) )
            rc = HandleEndIf( t, iLine );
        else
        {
            // Error (iLine, "Unknown preprocessor directive", &iToken);
            // return Token (Token::TK_ERROR);

            // Unknown preprocessor directive, roll back and pass through
            Line = old_line;
            Source = iToken.String + iToken.Length;
            iToken.Type = Token::TK_TEXT;
            return iToken;
        }

#undef IS_DIRECTIVE

        if( !rc )
            return Token( Token::TK_ERROR );
        return last;
    }

    void CPreprocessor::Define( const char *iMacroName, size_t iMacroNameLen, const char *iMacroValue,
                                size_t iMacroValueLen )
    {
        Macro *m = new Macro( Token( Token::TK_KEYWORD, iMacroName, iMacroNameLen ) );
        m->Value = Token( Token::TK_TEXT, iMacroValue, iMacroValueLen );
        m->Next = MacroList;
        MacroList = m;
    }

    void CPreprocessor::Define( const char *iMacroName, size_t iMacroNameLen, long iMacroValue )
    {
        Macro *m = new Macro( Token( Token::TK_KEYWORD, iMacroName, iMacroNameLen ) );
        m->Value.SetValue( iMacroValue );
        m->Next = MacroList;
        MacroList = m;
    }

    bool CPreprocessor::Undef( const char *iMacroName, size_t iMacroNameLen )
    {
        Macro **cur = &MacroList;
        Token name( Token::TK_KEYWORD, iMacroName, iMacroNameLen );
        while( *cur )
        {
            if( ( *cur )->Name == name )
            {
                Macro *next = ( *cur )->Next;
                ( *cur )->Next = NULL;
                delete( *cur );
                *cur = next;
                return true;
            }

            cur = &( *cur )->Next;
        }

        return false;
    }

    CPreprocessor::Token CPreprocessor::Parse( const Token &iSource )
    {
        Source = iSource.String;
        SourceEnd = Source + iSource.Length;
        Line = 1;
        BOL = true;
        EnableOutput = 1;

        // Accumulate output into this token
        Token output( Token::TK_TEXT );
        int empty_lines = 0;

        // Enable output only if all embedded #if's were true
        bool old_output_enabled = true;
        bool output_enabled = true;
        int output_disabled_line = 0;

        while( Source < SourceEnd )
        {
            int old_line = Line;
            Token t = GetToken( true );

        NextToken:
            switch( t.Type )
            {
            case Token::TK_ERROR:
                return t;

            case Token::TK_EOS:
                return output;  // Force termination

            case Token::TK_COMMENT:
                // C comments are replaced with single spaces.
                if( output_enabled )
                {
                    output.Append( " ", 1 );
                    output.AppendNL( Line - old_line );
                }
                break;

            case Token::TK_LINECOMMENT:
                // C++ comments are ignored
                continue;

            case Token::TK_DIRECTIVE:
                // Handle preprocessor directives
                t = HandleDirective( t, old_line );

                output_enabled = ( ( EnableOutput & ( EnableOutput + 1 ) ) == 0 );
                if( output_enabled != old_output_enabled )
                {
                    if( output_enabled )
                        output.AppendNL( old_line - output_disabled_line );
                    else
                        output_disabled_line = old_line;
                    old_output_enabled = output_enabled;
                }

                if( output_enabled )
                    output.AppendNL( Line - old_line - t.CountNL() );
                goto NextToken;

            case Token::TK_LINECONT:
                // Backslash-Newline sequences are deleted, no matter where.
                empty_lines++;
                break;
            case Token::TK_PUNCTUATION:
                if( output_enabled && ( t.String[0] != '#' || !SupplimentaryExpand ) )
                    output.Append( t );
                break;
            case Token::TK_NEWLINE:
                if( empty_lines )
                {
                    // Compensate for the backslash-newline combinations
                    // we have encountered, otherwise line numeration is broken
                    if( output_enabled )
                        output.AppendNL( empty_lines );
                    empty_lines = 0;
                }
                OGRE_FALLTHROUGH;
            case Token::TK_WHITESPACE:
                OGRE_FALLTHROUGH;
            default:
                // Passthrough all other tokens
                if( output_enabled )
                    output.Append( t );
                break;
            }
        }

        if( EnableOutput != 1 )
        {
            Error( Line, "Unclosed #if at end of source" );
            return Token( Token::TK_ERROR );
        }

        return output;
    }

    char *CPreprocessor::Parse( const char *iSource, size_t iLength, size_t &oLength )
    {
        Token retval = Parse( Token( Token::TK_TEXT, iSource, iLength ) );
        if( retval.Type == Token::TK_ERROR )
            return NULL;

        oLength = retval.Length;
        retval.Allocated = 0;
        return retval.Buffer;
    }

<<<<<<< HEAD
=======
    bool CPreprocessor::ParsePreamble( const char *iSource, size_t iLength )
    {
        Token retval = Parse( Token( Token::TK_TEXT, iSource, iLength ) );
        return retval.Type != Token::TK_ERROR;
    }

>>>>>>> e1b25f32
}  // namespace Ogre<|MERGE_RESOLUTION|>--- conflicted
+++ resolved
@@ -1437,13 +1437,10 @@
         return retval.Buffer;
     }
 
-<<<<<<< HEAD
-=======
     bool CPreprocessor::ParsePreamble( const char *iSource, size_t iLength )
     {
         Token retval = Parse( Token( Token::TK_TEXT, iSource, iLength ) );
         return retval.Type != Token::TK_ERROR;
     }
 
->>>>>>> e1b25f32
 }  // namespace Ogre