/*
  -----------------------------------------------------------------------------
  This source file is part of OGRE
  (Object-oriented Graphics Rendering Engine)
  For the latest info, see http://www.ogre3d.org/

  Copyright (c) 2000-2014 Torus Knot Software Ltd

  Permission is hereby granted, free of charge, to any person obtaining a copy
  of this software and associated documentation files (the "Software"), to deal
  in the Software without restriction, including without limitation the rights
  to use, copy, modify, merge, publish, distribute, sublicense, and/or sell
  copies of the Software, and to permit persons to whom the Software is
  furnished to do so, subject to the following conditions:

  The above copyright notice and this permission notice shall be included in
  all copies or substantial portions of the Software.

  THE SOFTWARE IS PROVIDED "AS IS", WITHOUT WARRANTY OF ANY KIND, EXPRESS OR
  IMPLIED, INCLUDING BUT NOT LIMITED TO THE WARRANTIES OF MERCHANTABILITY,
  FITNESS FOR A PARTICULAR PURPOSE AND NONINFRINGEMENT. IN NO EVENT SHALL THE
  AUTHORS OR COPYRIGHT HOLDERS BE LIABLE FOR ANY CLAIM, DAMAGES OR OTHER
  LIABILITY, WHETHER IN AN ACTION OF CONTRACT, TORT OR OTHERWISE, ARISING FROM,
  OUT OF OR IN CONNECTION WITH THE SOFTWARE OR THE USE OR OTHER DEALINGS IN
  THE SOFTWARE.
  -----------------------------------------------------------------------------
*/

#include "OgreGLXWindow.h"
#include "OgreRoot.h"
#include "OgreGL3PlusRenderSystem.h"
#include "OgreGL3PlusTextureGpuWindow.h"
#include "OgreImageCodec.h"
#include "OgreException.h"
#include "OgreLogManager.h"
#include "OgreStringConverter.h"
#include "OgreGLXUtils.h"
#include "OgreGLXGLSupport.h"
#include "OgreGL3PlusTextureGpuManager.h"
#include "OgreTextureGpuListener.h"
#include "OgreWindowEventUtilities.h"
#include "OgrePixelFormatGpuUtils.h"

#include "OgreProfiler.h"

#include <iostream>
#include <algorithm>
#include <sys/time.h>
#include <climits>

#include <X11/Xlib.h>
#include <X11/keysym.h>

extern "C"
{
    int
    safeXErrorHandler (Display *display, XErrorEvent *event)
    {
        // Ignore all XErrorEvents
        return 0;
    }
    int (*oldXErrorHandler)(Display *, XErrorEvent*);
}

namespace Ogre
{
    GLXWindow::GLXWindow( const String &title, uint32 width, uint32 height, bool fullscreenMode,
                          PixelFormatGpu depthStencilFormat, const NameValuePairList *miscParams,
                          GLXGLSupport* glsupport ) :
        Window( title, width, height, fullscreenMode ),
        mClosed( false ),
        mVisible( true ),
        mHidden( false ),
        mIsTopLevel( false ),
        mIsExternal( false ),
        mIsExternalGLControl( false ),
        mGLSupport( glsupport ),
        mWindow( 0 ),
        mContext( 0 )
    {
        assert( depthStencilFormat == PFG_NULL || depthStencilFormat == PFG_UNKNOWN ||
                PixelFormatGpuUtils::isDepth( depthStencilFormat ) );

        create( depthStencilFormat, miscParams );
    }
    //-----------------------------------------------------------------------------------
    GLXWindow::~GLXWindow()
    {
        Display* xDisplay = mGLSupport->getXDisplay();

        destroy();

        // Ignore fatal XErrorEvents from stale handles.
        oldXErrorHandler = XSetErrorHandler(safeXErrorHandler);

        if (mWindow)
        {
            XDestroyWindow(xDisplay, mWindow);
        }

        if (mContext)
        {
            delete mContext;
        }

        if( mTexture )
        {
            mTexture->notifyAllListenersTextureChanged( TextureGpuListener::Deleted );
            OGRE_DELETE mTexture;
            mTexture = 0;
        }
        if( mDepthBuffer )
        {
            mDepthBuffer->notifyAllListenersTextureChanged( TextureGpuListener::Deleted );
            OGRE_DELETE mDepthBuffer;
            mDepthBuffer = 0;
        }
        //Depth & Stencil buffers are the same pointer
        //OGRE_DELETE mStencilBuffer;
        mStencilBuffer = 0;

        XSetErrorHandler(oldXErrorHandler);

        mContext = 0;
        mWindow = 0;
    }
    //-----------------------------------------------------------------------------------
    void GLXWindow::create( PixelFormatGpu depthStencilFormat, const NameValuePairList *miscParams )
    {
        Display *xDisplay = mGLSupport->getXDisplay();
        uint8 samples = 0;
        bool hidden = false;
        bool vSync = false;
        uint32 vSyncInterval = 1u;
        bool gamma = 0;
        ::GLXContext glxContext     = 0;
        ::GLXDrawable glxDrawable   = 0;
        ::Window externalWindow     = 0;
        ::Window parentWindow       = DefaultRootWindow(xDisplay);
        int left = DisplayWidth( xDisplay, DefaultScreen(xDisplay) ) / 2 - mRequestedWidth / 2u;
        int top  = DisplayHeight( xDisplay, DefaultScreen(xDisplay) ) / 2 - mRequestedHeight / 2u;
        String border;

        if( miscParams )
        {
            NameValuePairList::const_iterator opt;
            NameValuePairList::const_iterator end = miscParams->end();

            // NB: Do not try to implement the externalGLContext option.
            //
            //   Accepting a non-current context would expose us to the
            //   risk of segfaults when we made it current. Since the
            //   application programmers would be responsible for these
            //   segfaults, they are better discovering them in their code.

            if( (opt = miscParams->find("currentGLContext")) != end &&
                StringConverter::parseBool(opt->second) )
            {
                if( !glXGetCurrentContext() )
                {
                    OGRE_EXCEPT( Exception::ERR_RENDERINGAPI_ERROR,
                                 "currentGLContext was specified with no current GL context",
                                 "GLXWindow::create" );
                }

                glxContext = glXGetCurrentContext();
                glxDrawable = glXGetCurrentDrawable();
            }

            // Note: Some platforms support AA inside ordinary windows
            if( (opt = miscParams->find("FSAA")) != end )
                samples = StringConverter::parseUnsignedInt(opt->second);
            if( (opt = miscParams->find("MSAA")) != end )
                samples = StringConverter::parseUnsignedInt(opt->second);

            if( (opt = miscParams->find("displayFrequency")) != end && opt->second != "N/A" )
                mFrequencyNumerator = StringConverter::parseUnsignedInt( opt->second );

            if((opt = miscParams->find("vsync")) != end)
                vSync = StringConverter::parseBool(opt->second);

            if((opt = miscParams->find("hidden")) != end)
                hidden = StringConverter::parseBool(opt->second);

            if((opt = miscParams->find("vsyncInterval")) != end)
                vSyncInterval = StringConverter::parseUnsignedInt(opt->second);

            if ((opt = miscParams->find("gamma")) != end)
                gamma = StringConverter::parseBool(opt->second);

            if((opt = miscParams->find("left")) != end)
                left = StringConverter::parseInt(opt->second);

            if((opt = miscParams->find("top")) != end)
                top = StringConverter::parseInt(opt->second);

            if ((opt = miscParams->find("externalGLControl")) != end)
                mIsExternalGLControl = StringConverter::parseBool(opt->second);
            
#if OGRE_NO_QUAD_BUFFER_STEREO == 0
			if ((opt = miscParams->find("stereoMode")) != end)
			{
				StereoModeType stereoMode = StringConverter::parseStereoMode(opt->second);
				if (SMT_NONE != stereoMode)
					mStereoEnabled = true;
			}
#endif

            if( (opt = miscParams->find("parentWindowHandle")) != end )
            {
                vector<String>::type tokens = StringUtil::split(opt->second, " :");

                if (tokens.size() == 3)
                {
                    // deprecated display:screen:xid format
                    parentWindow = StringConverter::parseUnsignedLong(tokens[2]);
                }
                else
                {
                    // xid format
                    parentWindow = StringConverter::parseUnsignedLong(tokens[0]);
                }
            }
            else if((opt = miscParams->find("externalWindowHandle")) != end)
            {
                vector<String>::type tokens = StringUtil::split(opt->second, " :");

                LogManager::getSingleton().logMessage(
                    "GLXWindow::create: The externalWindowHandle parameter is deprecated.\n"
                    "Use the parentWindowHandle or currentGLContext parameter instead.");

                if (tokens.size() == 3)
                {
                    // Old display:screen:xid format
                    // The old GLX code always created a "parent" window in this case:
                    parentWindow = StringConverter::parseUnsignedLong(tokens[2]);
                }
                else if (tokens.size() == 4)
                {
                    // Old display:screen:xid:visualinfo format
                    externalWindow = StringConverter::parseUnsignedLong(tokens[2]);
                }
                else
                {
                    // xid format
                    externalWindow = StringConverter::parseUnsignedLong(tokens[0]);
                }
            }

            if( (opt = miscParams->find("border")) != end )
                border = opt->second;
        }

        // Ignore fatal XErrorEvents during parameter validation:
        oldXErrorHandler = XSetErrorHandler( safeXErrorHandler );
        // Validate parentWindowHandle

        if( parentWindow != DefaultRootWindow(xDisplay) )
        {
            XWindowAttributes windowAttrib;

            if( !XGetWindowAttributes( xDisplay, parentWindow, &windowAttrib ) ||
                windowAttrib.root != DefaultRootWindow(xDisplay) )
            {
                OGRE_EXCEPT( Exception::ERR_RENDERINGAPI_ERROR,
                             "Invalid parentWindowHandle (wrong server or screen)",
                             "GLXWindow::create" );
            }
        }

        // Validate externalWindowHandle

        if( externalWindow != 0 )
        {
            XWindowAttributes windowAttrib;

            if( !XGetWindowAttributes(xDisplay, externalWindow, &windowAttrib) ||
                windowAttrib.root != DefaultRootWindow(xDisplay) )
            {
                OGRE_EXCEPT( Exception::ERR_RENDERINGAPI_ERROR,
                             "Invalid externalWindowHandle (wrong server or screen)",
                             "GLXWindow::create");
            }
            glxDrawable = externalWindow;
        }

        // Derive fbConfig

        ::GLXFBConfig fbConfig = 0;

        if( glxDrawable )
        {
            unsigned int width = mRequestedWidth;
            unsigned int height = mRequestedHeight;
            fbConfig = mGLSupport->getFBConfigFromDrawable( glxDrawable, &width, &height );
            setFinalResolution( width, height );
        }

        if( !fbConfig && glxContext )
            fbConfig = mGLSupport->getFBConfigFromContext( glxContext );

        mIsExternal = (glxDrawable != 0);

        XSetErrorHandler( oldXErrorHandler );

        if( !fbConfig )
        {
            const int MAX_ATTRIB_COUNT = 64;
            int minAttribs[MAX_ATTRIB_COUNT];
            memset( minAttribs, 0, sizeof( minAttribs ) );
            int attrib = 0;
            minAttribs[attrib++] = GLX_DRAWABLE_TYPE;   minAttribs[attrib++] = GLX_WINDOW_BIT;
            minAttribs[attrib++] = GLX_RENDER_TYPE;     minAttribs[attrib++] = GLX_RGBA_BIT;
            minAttribs[attrib++] = GLX_RED_SIZE;        minAttribs[attrib++] = 1;
            minAttribs[attrib++] = GLX_GREEN_SIZE;      minAttribs[attrib++] = 1;
            minAttribs[attrib++] = GLX_BLUE_SIZE;       minAttribs[attrib++] = 1;
#if OGRE_NO_QUAD_BUFFER_STEREO == 0
            minAttribs[attrib++] = GLX_STEREO;          minAttribs[attrib++] = mStereoEnabled ? True :
                                                                                                False;
#endif
            if( depthStencilFormat == PFG_NULL )
            {
                minAttribs[attrib++] = GLX_DEPTH_SIZE;
                minAttribs[attrib++] = 0;
            }
            else
            {
                minAttribs[attrib++] = GLX_DEPTH_SIZE;
                minAttribs[attrib++] = 24;
            }
            minAttribs[attrib++] = GLX_FRAMEBUFFER_SRGB_CAPABLE_EXT;
            minAttribs[attrib++] = gamma == true;
            minAttribs[attrib++] = None;

            attrib = 0;

            int maxAttribs[MAX_ATTRIB_COUNT];
            memset( maxAttribs, 0, sizeof( maxAttribs ) );
            maxAttribs[attrib++] = GLX_SAMPLES;         maxAttribs[attrib++] = static_cast<int>(samples);
            maxAttribs[attrib++] = GLX_DOUBLEBUFFER;    maxAttribs[attrib++] = 1;
            if( depthStencilFormat == PFG_D24_UNORM_S8_UINT || depthStencilFormat == PFG_D24_UNORM )
            {
                //If user wants a 24-bit format, we'll restrict it.
                maxAttribs[attrib++] = GLX_DEPTH_SIZE;
                maxAttribs[attrib++] = 24;
            }
            else if( depthStencilFormat == PFG_NULL )
            {
                //User wants no depth buffer, restrict it even more.
                maxAttribs[attrib++] = GLX_DEPTH_SIZE;
                maxAttribs[attrib++] = 0;
            }
            if( PixelFormatGpuUtils::isStencil( depthStencilFormat ) ||
                depthStencilFormat == PFG_UNKNOWN )
            {
                maxAttribs[attrib++] = GLX_STENCIL_SIZE;
                maxAttribs[attrib++] = INT_MAX;
            }
            else
            {
                maxAttribs[attrib++] = GLX_STENCIL_SIZE;
                maxAttribs[attrib++] = 0;
            }
            maxAttribs[attrib++] = GLX_FRAMEBUFFER_SRGB_CAPABLE_EXT;
            maxAttribs[attrib++] = gamma == true;
            maxAttribs[attrib++] = None;

            assert( attrib < MAX_ATTRIB_COUNT );

            fbConfig = mGLSupport->selectFBConfig( minAttribs, maxAttribs );
        }

        if( !fbConfig )
        {
            // This should never happen.
            OGRE_EXCEPT( Exception::ERR_RENDERINGAPI_ERROR,
                         "Unexpected failure to determine a GLXFBConfig",
                         "GLXWindow::create" );
        }

        mIsTopLevel = !mIsExternal && parentWindow == DefaultRootWindow(xDisplay);

        if( !mIsTopLevel )
        {
            mFullscreenMode = false;
            mRequestedFullscreenMode = false;
            left = top = 0;
        }

        if( mRequestedFullscreenMode )
        {
            mGLSupport->switchMode( mRequestedWidth, mRequestedHeight,
                                    static_cast<short>( mFrequencyNumerator ) );
            mFullscreenMode = true;
        }

        if( !mIsExternal )
        {
            XSetWindowAttributes attr;
            ulong mask;
            XVisualInfo *visualInfo = mGLSupport->getVisualFromFBConfig( fbConfig );

            attr.background_pixel = 0;
            attr.border_pixel = 0;
            attr.colormap = XCreateColormap( xDisplay, DefaultRootWindow(xDisplay),
                                             visualInfo->visual, AllocNone );
            attr.event_mask = StructureNotifyMask | VisibilityChangeMask | FocusChangeMask;
            mask = CWBackPixel | CWBorderPixel | CWColormap | CWEventMask;

            if( mFullscreenMode && mGLSupport->mAtomFullScreen == None )
            {
                mRequestedFullscreenMode = false;
                mFullscreenMode = false;
                LogManager::getSingleton().logMessage(
                            "GLXWindow::switchFullScreen: Your WM has no fullscreen support" );

                // A second best approach for outdated window managers
                attr.backing_store = NotUseful;
                attr.save_under = False;
                attr.override_redirect = True;
                mask |= CWSaveUnder | CWBackingStore | CWOverrideRedirect;
                left = top = 0;
            }

            // Create window on server
            mWindow = XCreateWindow( xDisplay, parentWindow, left, top,
                                     mRequestedWidth, mRequestedHeight, 0,
                                     visualInfo->depth, InputOutput, visualInfo->visual, mask, &attr );

            XFree( visualInfo );

            if( !mWindow )
            {
                OGRE_EXCEPT( Exception::ERR_RENDERINGAPI_ERROR,
                             "Unable to create an X Window",
                             "GLXWindow::create" );
            }

            if( mIsTopLevel )
            {
                XWMHints *wmHints;
                XSizeHints *sizeHints;

                if( (wmHints = XAllocWMHints()) != NULL )
                {
                    wmHints->initial_state = NormalState;
                    wmHints->input = True;
                    wmHints->flags = StateHint | InputHint;

                    int depth = DisplayPlanes( xDisplay, DefaultScreen(xDisplay) );

                    // Check if we can give it an icon
                    if( depth == 24 || depth == 32 )
                    {
                        if( mGLSupport->loadIcon( "GLX_icon.png", &wmHints->icon_pixmap,
                                                  &wmHints->icon_mask ) )
                        {
                            wmHints->flags |= IconPixmapHint | IconMaskHint;
                        }
                    }
                }

                // Is this really necessary ? Which broken WM might need it?
                if( (sizeHints = XAllocSizeHints()) != NULL )
                {
                    // Is this really necessary ? Which broken WM might need it?
                    sizeHints->flags = USPosition;

                    if( !mRequestedFullscreenMode && border == "fixed" )
                    {
                        sizeHints->min_width = sizeHints->max_width = mRequestedWidth;
                        sizeHints->min_height = sizeHints->max_height = mRequestedHeight;
                        sizeHints->flags |= PMaxSize | PMinSize;
                    }
                }

                XTextProperty titleprop;
                char *lst = const_cast<char*>( mTitle.c_str() );
                XStringListToTextProperty( (char**)&lst, 1, &titleprop );
                XSetWMProperties( xDisplay, mWindow, &titleprop, NULL, NULL,
                                  0, sizeHints, wmHints, NULL );

                XFree( titleprop.value );
                XFree( wmHints );
                XFree( sizeHints );

                XSetWMProtocols( xDisplay, mWindow, &mGLSupport->mAtomDeleteWindow, 1 );

                XWindowAttributes windowAttrib;

                XGetWindowAttributes(xDisplay, mWindow, &windowAttrib);

                left = windowAttrib.x;
                top = windowAttrib.y;
                setFinalResolution( windowAttrib.width, windowAttrib.height );
            }

            glxDrawable = mWindow;

            // setHidden takes care of mapping or unmapping the window
            // and also calls setFullScreen if appropriate.
            setHidden(hidden);
            XFlush(xDisplay);

            WindowEventUtilities::_addRenderWindow(this);
        }

        mContext = new GLXContext( mGLSupport, fbConfig, glxDrawable, glxContext );

        setVSync( vSync, vSyncInterval );

        int fbConfigID;

        mGLSupport->getFBConfigAttrib( fbConfig, GLX_FBCONFIG_ID, &fbConfigID );

        LogManager::getSingleton().logMessage( "GLXWindow::create used FBConfigID = " +
                                               StringConverter::toString(fbConfigID) );

        mLeft = left;
        mTop = top;
        mFocused = true;
        mClosed = false;
    }
    //-----------------------------------------------------------------------------------
    void GLXWindow::_initialize( TextureGpuManager *_textureManager )
    {
        GL3PlusTextureGpuManager *textureManager =
                static_cast<GL3PlusTextureGpuManager*>( _textureManager );

        mTexture = textureManager->createTextureGpuWindow( mContext, this );

        ::GLXFBConfig fbConfig = mContext->_getFbConfig();

        // Now check the actual supported fsaa value
        GLint maxSamples;
        mGLSupport->getFBConfigAttrib( fbConfig, GLX_SAMPLES, &maxSamples );
        mTexture->setMsaa( maxSamples );

        mTexture->setPixelFormat( PFG_RGBA8_UNORM );

        GLint depthSupport = 0, stencilSupport = 0;
        mGLSupport->getFBConfigAttrib( fbConfig, GLX_DEPTH_SIZE, &depthSupport );
        mGLSupport->getFBConfigAttrib( fbConfig, GLX_STENCIL_SIZE, &stencilSupport );
        if( depthSupport != 0 )
        {
            mDepthBuffer = textureManager->createTextureGpuWindow( mContext, this );
            mDepthBuffer->setMsaa( maxSamples );

            if( depthSupport == 24 )
            {
                mDepthBuffer->setPixelFormat( stencilSupport == 0 ? PFG_D24_UNORM :
                                                                    PFG_D24_UNORM_S8_UINT );
            }
            else
            {
                mDepthBuffer->setPixelFormat( stencilSupport == 0 ? PFG_D32_FLOAT :
                                                                    PFG_D32_FLOAT_S8X24_UINT );
            }

            if( stencilSupport != 0 )
                mStencilBuffer = mDepthBuffer;
        }

        GLint gammaSupport = 0;
        mGLSupport->getFBConfigAttrib( fbConfig, GL_FRAMEBUFFER_SRGB_CAPABLE_EXT,
                                       &gammaSupport );
        if( gammaSupport )
            mTexture->setPixelFormat( PFG_RGBA8_UNORM_SRGB );

        setFinalResolution( mRequestedWidth, mRequestedHeight );

        mTexture->_transitionTo( GpuResidency::Resident, (uint8*)0 );
        if( mDepthBuffer )
            mDepthBuffer->_transitionTo( GpuResidency::Resident, (uint8*)0 );
    }
    //-----------------------------------------------------------------------------------
    void GLXWindow::destroy(void)
    {
        if( mClosed )
            return;

        mClosed = true;
        mFocused = false;

        if( !mIsExternal )
            WindowEventUtilities::_removeRenderWindow(this);

        if( mFullscreenMode )
        {
            mGLSupport->switchMode();
            switchFullScreen( false );
            mRequestedFullscreenMode = false;
        }
    }

    //-----------------------------------------------------------------------------------
    void GLXWindow::requestFullscreenSwitch( bool goFullscreen, bool borderless, uint32 monitorIdx,
                                             uint32 width, uint32 height,
                                             uint32 frequencyNumerator, uint32 frequencyDenominator )
    {
        if( mClosed || !mIsTopLevel )
            return;

        if( goFullscreen == mFullscreenMode &&
            width == mRequestedWidth && height == mRequestedHeight &&
            mTexture->getWidth() == width && mTexture->getHeight() == height &&
            mFrequencyNumerator == frequencyNumerator )
        {
            mRequestedFullscreenMode = mFullscreenMode;
            return;
        }

        if( goFullscreen && mGLSupport->mAtomFullScreen == None )
        {
            // Without WM support it is best to give up.
            LogManager::getSingleton().logMessage(
                        "GLXWindow::switchFullScreen: Your WM has no fullscreen support" );
            mRequestedFullscreenMode = false;
            mFullscreenMode = false;
            return;
        }

        Window::requestFullscreenSwitch( goFullscreen, borderless, monitorIdx,
                                         width, height, frequencyNumerator, frequencyDenominator );

        if( goFullscreen )
        {
            mGLSupport->switchMode( width, height, frequencyNumerator );
        }
        else
        {
            mGLSupport->switchMode();
        }

        if( mFullscreenMode != goFullscreen )
            switchFullScreen( goFullscreen );

        if( !mFullscreenMode )
        {
            requestResolution( width, height );
            reposition( mLeft, mTop );
        }
    }

    //-----------------------------------------------------------------------------------
    bool GLXWindow::isClosed() const
    {
        return mClosed;
    }
    //-----------------------------------------------------------------------------------
    bool GLXWindow::isVisible() const
    {
        return mVisible;
    }
    //-----------------------------------------------------------------------------------
    void GLXWindow::_setVisible(bool visible)
    {
        mVisible = visible;
    }
    //-----------------------------------------------------------------------------------
    void GLXWindow::setHidden(bool hidden)
    {
        mHidden = hidden;
        // ignore for external windows as these should handle
        // this externally
        if (mIsExternal)
            return;

        if( hidden )
        {
            XUnmapWindow( mGLSupport->getXDisplay(), mWindow );
        }
        else
        {
            XMapWindow( mGLSupport->getXDisplay(), mWindow );
            if( mFullscreenMode )
                switchFullScreen( true );
        }
    }
    //-----------------------------------------------------------------------------------
    void GLXWindow::setVSync( bool vSync, uint32 vSyncInterval )
    {
        Window::setVSync( vSync, vSyncInterval );

        // we need to make our context current to set vsync
        // store previous context to restore when finished.
        ::GLXDrawable oldDrawable = glXGetCurrentDrawable();
        ::GLXContext  oldContext  = glXGetCurrentContext();

        mContext->setCurrent();

        PFNGLXSWAPINTERVALEXTPROC _glXSwapIntervalEXT;
        _glXSwapIntervalEXT =
                (PFNGLXSWAPINTERVALEXTPROC)mGLSupport->getProcAddress("glXSwapIntervalEXT");
        PFNGLXSWAPINTERVALMESAPROC _glXSwapIntervalMESA;
        _glXSwapIntervalMESA =
                (PFNGLXSWAPINTERVALMESAPROC)mGLSupport->getProcAddress("glXSwapIntervalMESA");
        PFNGLXSWAPINTERVALSGIPROC _glXSwapIntervalSGI;
        _glXSwapIntervalSGI =
                (PFNGLXSWAPINTERVALSGIPROC)mGLSupport->getProcAddress("glXSwapIntervalSGI");

        if( !mIsExternalGLControl )
        {
            if( _glXSwapIntervalEXT )
            {
                _glXSwapIntervalEXT( mGLSupport->getGLDisplay(), mContext->mDrawable,
                                     mVSync ? mVSyncInterval : 0 );
            }
            else if( _glXSwapIntervalMESA )
                _glXSwapIntervalMESA( mVSync ? mVSyncInterval : 0 );
            else
                _glXSwapIntervalSGI( mVSync ? mVSyncInterval : 0 );
        }

        mContext->endCurrent();

        glXMakeCurrent( mGLSupport->getGLDisplay(), oldDrawable, oldContext );
    }
    //-----------------------------------------------------------------------------------
    void GLXWindow::reposition( int32 left, int32 top )
    {
        if( mClosed || ! mIsTopLevel )
            return;

        XMoveWindow( mGLSupport->getXDisplay(), mWindow, left, top );
    }
    //-----------------------------------------------------------------------------------
    void GLXWindow::requestResolution( uint32 width, uint32 height )
    {
        if( mClosed )
            return;

        if( mTexture && mTexture->getWidth() == width && mTexture->getHeight() == height )
            return;

        Window::requestResolution( width, height );

        if( width != 0 && height != 0 )
        {
            if( !mIsExternal )
                XResizeWindow( mGLSupport->getXDisplay(), mWindow, width, height );
            else
                setFinalResolution( width, height );
        }
    }
    //-----------------------------------------------------------------------------------
    void GLXWindow::windowMovedOrResized()
    {
        if( mClosed || !mWindow )
            return;

        Display* xDisplay = mGLSupport->getXDisplay();
        XWindowAttributes windowAttrib;

        if( mIsTopLevel && !mFullscreenMode )
        {
            ::Window parent, root, *children;
            uint nChildren;

            XQueryTree( xDisplay, mWindow, &root, &parent, &children, &nChildren );

            if (children)
                XFree(children);

            XGetWindowAttributes(xDisplay, parent, &windowAttrib);

            mLeft = windowAttrib.x;
            mTop  = windowAttrib.y;
        }

        XGetWindowAttributes( xDisplay, mWindow, &windowAttrib );

        setFinalResolution( windowAttrib.width, windowAttrib.height );
    }
    //-----------------------------------------------------------------------------------
    void GLXWindow::swapBuffers()
    {
        if( mClosed || mIsExternalGLControl )
            return;

<<<<<<< HEAD
        glXSwapBuffers( mGLSupport->getGLDisplay(), mContext->mDrawable );
    }
    //-----------------------------------------------------------------------------------
    void GLXWindow::getCustomAttribute( IdString name, void *pData )
=======
        OgreProfileBeginDynamic( ("SwapBuffers: " + mName).c_str() );
        OgreProfileGpuBeginDynamic( "SwapBuffers: " + mName );

        glXSwapBuffers(mGLSupport->getGLDisplay(), mContext->mDrawable);
        RenderWindow::swapBuffers();

        OgreProfileEnd( "SwapBuffers: " + mName );
        OgreProfileGpuEnd( "SwapBuffers: " + mName );
    }
    //-------------------------------------------------------------------------------------------------//
    void GLXWindow::getCustomAttribute( const String& name, void* pData )
>>>>>>> 12934506
    {
        if( name == "DISPLAY NAME" )
        {
            *static_cast<String*>(pData) = mGLSupport->getDisplayName();
            return;
        }
        else if( name == "DISPLAY" )
        {
            *static_cast<Display**>(pData) = mGLSupport->getGLDisplay();
            return;
        }
        else if( name == "GLCONTEXT" )
        {
            *static_cast<GLXContext**>(pData) = mContext;
            return;
        }
        else if( name == "XDISPLAY" )
        {
            *static_cast<Display**>(pData) = mGLSupport->getXDisplay();
            return;
        }
        else if( name == "ATOM" )
        {
            *static_cast< ::Atom* >(pData) = mGLSupport->mAtomDeleteWindow;
            return;
        }
        else if( name == "WINDOW" )
        {
            *static_cast< ::Window* >(pData) = mWindow;
            return;
        }
    }
    //-----------------------------------------------------------------------------------
    void GLXWindow::switchFullScreen( bool fullscreen )
    {
        if( mGLSupport->mAtomFullScreen != None )
        {
            Display* xDisplay = mGLSupport->getXDisplay();
            XClientMessageEvent xMessage;

            xMessage.type = ClientMessage;
            xMessage.serial = 0;
            xMessage.send_event = True;
            xMessage.window = mWindow;
            xMessage.message_type = mGLSupport->mAtomState;
            xMessage.format = 32;
            xMessage.data.l[0] = (fullscreen ? 1 : 0);
            xMessage.data.l[1] = mGLSupport->mAtomFullScreen;
            xMessage.data.l[2] = 0;

            XSendEvent( xDisplay, DefaultRootWindow(xDisplay), False,
                        SubstructureRedirectMask | SubstructureNotifyMask, (XEvent*)&xMessage );

            mFullscreenMode = fullscreen;
        }
    }
}<|MERGE_RESOLUTION|>--- conflicted
+++ resolved
@@ -778,24 +778,16 @@
         if( mClosed || mIsExternalGLControl )
             return;
 
-<<<<<<< HEAD
-        glXSwapBuffers( mGLSupport->getGLDisplay(), mContext->mDrawable );
-    }
-    //-----------------------------------------------------------------------------------
-    void GLXWindow::getCustomAttribute( IdString name, void *pData )
-=======
         OgreProfileBeginDynamic( ("SwapBuffers: " + mName).c_str() );
         OgreProfileGpuBeginDynamic( "SwapBuffers: " + mName );
 
-        glXSwapBuffers(mGLSupport->getGLDisplay(), mContext->mDrawable);
-        RenderWindow::swapBuffers();
+        glXSwapBuffers( mGLSupport->getGLDisplay(), mContext->mDrawable );
 
         OgreProfileEnd( "SwapBuffers: " + mName );
         OgreProfileGpuEnd( "SwapBuffers: " + mName );
     }
-    //-------------------------------------------------------------------------------------------------//
-    void GLXWindow::getCustomAttribute( const String& name, void* pData )
->>>>>>> 12934506
+    //-----------------------------------------------------------------------------------
+    void GLXWindow::getCustomAttribute( IdString name, void *pData )
     {
         if( name == "DISPLAY NAME" )
         {
