/*
  -----------------------------------------------------------------------------
  This source file is part of OGRE
  (Object-oriented Graphics Rendering Engine)
  For the latest info, see http://www.ogre3d.org/

  Copyright (c) 2000-2014 Torus Knot Software Ltd

  Permission is hereby granted, free of charge, to any person obtaining a copy
  of this software and associated documentation files (the "Software"), to deal
  in the Software without restriction, including without limitation the rights
  to use, copy, modify, merge, publish, distribute, sublicense, and/or sell
  copies of the Software, and to permit persons to whom the Software is
  furnished to do so, subject to the following conditions:

  The above copyright notice and this permission notice shall be included in
  all copies or substantial portions of the Software.

  THE SOFTWARE IS PROVIDED "AS IS", WITHOUT WARRANTY OF ANY KIND, EXPRESS OR
  IMPLIED, INCLUDING BUT NOT LIMITED TO THE WARRANTIES OF MERCHANTABILITY,
  FITNESS FOR A PARTICULAR PURPOSE AND NONINFRINGEMENT. IN NO EVENT SHALL THE
  AUTHORS OR COPYRIGHT HOLDERS BE LIABLE FOR ANY CLAIM, DAMAGES OR OTHER
  LIABILITY, WHETHER IN AN ACTION OF CONTRACT, TORT OR OTHERWISE, ARISING FROM,
  OUT OF OR IN CONNECTION WITH THE SOFTWARE OR THE USE OR OTHER DEALINGS IN
  THE SOFTWARE.
  -----------------------------------------------------------------------------
*/

#include "OgreRenderSystem.h"
#include "OgreRoot.h"

#include "OgreGL3PlusHardwareBufferManager.h"
#include "OgreGL3PlusHardwarePixelBuffer.h"
#include "OgreGL3PlusTextureBuffer.h"
#include "OgreGL3PlusPixelFormat.h"
#include "OgreGL3PlusFBORenderTexture.h"

#include "OgreGLSLMonolithicProgram.h"
#include "OgreGLSLMonolithicProgramManager.h"
#include "OgreGLSLSeparableProgram.h"
#include "OgreGLSLSeparableProgramManager.h"

namespace Ogre {
namespace v1 {

    GL3PlusTextureBuffer::GL3PlusTextureBuffer(const String &baseName, GLenum target, GLuint id,
                                               GLint face, GLint level, Usage usage,
                                               bool writeGamma, uint fsaa)
        : GL3PlusHardwarePixelBuffer(0, 0, 0, PF_UNKNOWN, writeGamma, usage),
          mTarget(target), mTextureID(id), mBufferId(0), mFace(face), mLevel(level), mSliceTRT(0)
    {
        // devise mWidth, mHeight and mDepth and mFormat
        GLint value = 0;

        OGRE_CHECK_GL_ERROR(glBindTexture(mTarget, mTextureID));

        // Get face identifier
        mFaceTarget = mTarget;
        if (mTarget == GL_TEXTURE_CUBE_MAP)
            mFaceTarget = GL_TEXTURE_CUBE_MAP_POSITIVE_X + face;

        // Get width
        OGRE_CHECK_GL_ERROR(glGetTexLevelParameteriv(mFaceTarget, level, GL_TEXTURE_WIDTH, &value));
        mWidth = value;

        // Get height
        if (mTarget == GL_TEXTURE_1D)
            value = 1;  // Height always 1 for 1D textures
        else
            OGRE_CHECK_GL_ERROR(glGetTexLevelParameteriv(mFaceTarget, level, GL_TEXTURE_HEIGHT, &value));
        mHeight = value;

        // Get depth
        if (mTarget != GL_TEXTURE_3D && mTarget != GL_TEXTURE_2D_ARRAY)
            value = 1; // Depth always 1 for non-3D textures
        else
            OGRE_CHECK_GL_ERROR(glGetTexLevelParameteriv(mFaceTarget, level, GL_TEXTURE_DEPTH, &value));
        mDepth = value;

        // Get format
        OGRE_CHECK_GL_ERROR(glGetTexLevelParameteriv(mFaceTarget, level, GL_TEXTURE_INTERNAL_FORMAT, &value));
        mGLInternalFormat = value;
        mFormat = GL3PlusPixelUtil::getClosestOGREFormat(value);

        // Default
        mRowPitch = mWidth;
        mSlicePitch = mHeight*mWidth;
        mSizeInBytes = PixelUtil::getMemorySize(mWidth, mHeight, mDepth, mFormat);

        // Log a message
        //        std::stringstream str;
        //        str << "GL3PlusHardwarePixelBuffer constructed for texture: " << mTextureID
        //            << " bytes: " << mSizeInBytes
        //            << " face: " << mFace << " level: " << mLevel
        //            << " width: " << mWidth << " height: "<< mHeight << " depth: " << mDepth
        //            << " format: " << PixelUtil::getFormatName(mFormat)
        //            << "(internal 0x" << std::hex << value << ")";
        //        LogManager::getSingleton().logMessage(LML_NORMAL, str.str());

        // Set up a pixel box
        mBuffer = PixelBox(mWidth, mHeight, mDepth, mFormat);

        if (mWidth==0 || mHeight==0 || mDepth==0)
            // We are invalid, do not allocate a buffer
            return;

        // Is this a render target?
        if (mUsage & TU_RENDERTARGET)
        {
            // Create render target for each slice
            mSliceTRT.reserve(mDepth);
            for(uint32 zoffset=0; zoffset<mDepth; ++zoffset)
            {
                String name;
                name = "rtt/" + StringConverter::toString((size_t)this) + "/" + baseName;
                GL3PlusSurfaceDesc surface;
                surface.buffer = this;
                surface.zoffset = zoffset;
                RenderTexture *trt = GL3PlusRTTManager::getSingleton().createRenderTexture(name, surface, writeGamma, fsaa);
                mSliceTRT.push_back(trt);
                Root::getSingleton().getRenderSystem()->attachRenderTarget(*mSliceTRT[zoffset]);
            }
        }
    }


    GL3PlusTextureBuffer::~GL3PlusTextureBuffer()
    {
        if (mUsage & TU_RENDERTARGET)
        {
            // Delete all render targets that are not yet deleted via _clearSliceRTT because the rendertarget
            // was deleted by the user.
            for (SliceTRT::const_iterator it = mSliceTRT.begin(); it != mSliceTRT.end(); ++it)
            {
                Root::getSingleton().getRenderSystem()->destroyRenderTarget((*it)->getName());
            }
        }
    }


    void GL3PlusTextureBuffer::upload(const PixelBox &data, const Image::Box &dest)
    {
        OGRE_CHECK_GL_ERROR(glPixelStorei(GL_UNPACK_ALIGNMENT, 1));
        OGRE_CHECK_GL_ERROR(glBindTexture(mTarget, mTextureID));

        OGRE_CHECK_GL_ERROR(glGenBuffers(1, &mBufferId));

        // Use PBO as a texture buffer.
        OGRE_CHECK_GL_ERROR(glBindBuffer(GL_PIXEL_UNPACK_BUFFER, mBufferId));

        // Calculate size for all mip levels of the texture.
        size_t dataSize = 0;
        if (mTarget == GL_TEXTURE_2D_ARRAY)
        {
            dataSize = PixelUtil::getMemorySize(dest.getWidth(), dest.getHeight(), dest.getDepth(), data.format);
        }
        else
        {
            dataSize = PixelUtil::getMemorySize(data.getWidth(), data.getHeight(), mDepth, data.format);
        }

        //TODO Is this the correct was to set buffer size in this case?
        // Fill buffer with NULL values in order to set the buffer size.
        OGRE_CHECK_GL_ERROR(glBufferData(GL_PIXEL_UNPACK_BUFFER, dataSize, NULL, GL3PlusHardwareBufferManager::getGLUsage(mUsage)));

        // std::stringstream str;
        // str << "GL3PlusHardwarePixelBuffer::upload: " << mTextureID
        // << " pixel buffer: " << mBufferId
        // << " bytes: " << mSizeInBytes
        // << " dest depth: " << dest.getDepth()
        // << " dest front: " << dest.front
        // << " datasize: " << dataSize
        // << " face: " << mFace << " level: " << mLevel
        // << " width: " << mWidth << " height: "<< mHeight << " depth: " << mDepth
        // << " format: " << PixelUtil::getFormatName(mFormat);
        // LogManager::getSingleton().logMessage(LML_NORMAL, str.str());

        void* pBuffer = 0;
        OGRE_CHECK_GL_ERROR(pBuffer = glMapBufferRange(
            GL_PIXEL_UNPACK_BUFFER, 0, dataSize,
            GL_MAP_WRITE_BIT|GL_MAP_INVALIDATE_RANGE_BIT));

        if (pBuffer == 0)
        {
            OGRE_EXCEPT(Exception::ERR_INTERNAL_ERROR,
                        "Texture Buffer: Out of memory",
                        "GL3PlusTextureBuffer::upload");
        }

        // Copy texture data to destination buffer.
        memcpy(pBuffer, data.data, dataSize);
        GLboolean mapped = false;
        OGRE_CHECK_GL_ERROR(mapped = glUnmapBuffer(GL_PIXEL_UNPACK_BUFFER));
        if (!mapped)
        {
            OGRE_EXCEPT(Exception::ERR_INTERNAL_ERROR,
                        "Buffer data corrupted, please reload",
                        "GL3PlusTextureBuffer::upload");
        }

        if( PixelUtil::isCompressed(data.format) )
        {
            if (data.format != mFormat || !data.isConsecutive())
                OGRE_EXCEPT(Exception::ERR_INVALIDPARAMS,
                            "Compressed images must be consecutive and in the designated source format",
                            "GL3PlusTextureBuffer::upload");

            GLenum format = GL3PlusPixelUtil::getClosestGLInternalFormat(mFormat, mHwGamma);
            // Data must be consecutive and at beginning of buffer as
            // PixelStorei not allowed for compressed formats.
            switch(mTarget)
            {
            case GL_TEXTURE_1D:
                OGRE_CHECK_GL_ERROR(glCompressedTexSubImage1D(
                    GL_TEXTURE_1D, mLevel,
                    dest.left,
                    dest.getWidth(),
                    format, data.getConsecutiveSize(),
                    NULL));
                break;
            case GL_TEXTURE_2D:
            case GL_TEXTURE_CUBE_MAP:
            case GL_TEXTURE_RECTANGLE:
                OGRE_CHECK_GL_ERROR(glCompressedTexSubImage2D(
                    mFaceTarget, mLevel,
                    dest.left, dest.top,
                    dest.getWidth(), dest.getHeight(),
                    format, data.getConsecutiveSize(),
                    NULL));
                break;
            case GL_TEXTURE_3D:
            case GL_TEXTURE_2D_ARRAY:
                OGRE_CHECK_GL_ERROR(glCompressedTexSubImage3D(
                    mTarget, mLevel,
                    dest.left, dest.top, dest.front,
                    dest.getWidth(), dest.getHeight(), dest.getDepth(),
                    format, data.getConsecutiveSize(),
                    NULL));
                break;
            }

        }
        else
        {
            if (data.getWidth() != data.rowPitch)
                OGRE_CHECK_GL_ERROR(glPixelStorei(GL_UNPACK_ROW_LENGTH, data.rowPitch));
            if ((data.getWidth()*PixelUtil::getNumElemBytes(data.format)) & 3)
            {
                // Standard alignment of 4 is not right.
                OGRE_CHECK_GL_ERROR(glPixelStorei(GL_UNPACK_ALIGNMENT, 1));
            }

<<<<<<< HEAD
=======
            GLenum type = GL3PlusPixelUtil::getGLOriginDataType(data.format);

            if (data.format == PF_DEPTH)
            {
                switch (GL3PlusPixelUtil::getGLInternalFormat(data.format))
                {
                    case GL_DEPTH_COMPONENT16:
                        type = GL_UNSIGNED_SHORT;
                        break;

                    default:
                    case GL_DEPTH_COMPONENT24:
                    case GL_DEPTH_COMPONENT32:
                        type = GL_UNSIGNED_INT;
                        break;
                }
            }

>>>>>>> f0a34a8a
            switch(mTarget)
            {
            case GL_TEXTURE_1D:
                OGRE_CHECK_GL_ERROR(glTexSubImage1D(
                    GL_TEXTURE_1D, mLevel,
                    dest.left,
                    dest.getWidth(),
                    GL3PlusPixelUtil::getGLOriginFormat(data.format),
                    type,
                    NULL));
                break;
            case GL_TEXTURE_2D:
            case GL_TEXTURE_CUBE_MAP:
            case GL_TEXTURE_RECTANGLE:
                OGRE_CHECK_GL_ERROR(glTexSubImage2D(
                    mFaceTarget, mLevel,
                    dest.left, dest.top,
                    dest.getWidth(), dest.getHeight(),
                    GL3PlusPixelUtil::getGLOriginFormat(data.format),
                    type,
                    NULL));
                break;
            case GL_TEXTURE_3D:
            case GL_TEXTURE_2D_ARRAY:
                OGRE_CHECK_GL_ERROR(glTexSubImage3D(
                    mTarget, mLevel,
                    dest.left, dest.top, dest.front,
                    dest.getWidth(), dest.getHeight(), dest.getDepth(),
                    GL3PlusPixelUtil::getGLOriginFormat(data.format),
                    type,
                    NULL));
                break;
            }
            if (mUsage & TU_AUTOMIPMAP && (mTarget == GL_TEXTURE_2D_ARRAY || mTarget == GL_TEXTURE_3D))
            {
                OGRE_CHECK_GL_ERROR(glGenerateMipmap(mTarget));
            }
        }

        // Delete PBO.
        OGRE_CHECK_GL_ERROR(glBindBuffer(GL_PIXEL_UNPACK_BUFFER, 0));
        OGRE_CHECK_GL_ERROR(glDeleteBuffers(1, &mBufferId));
        mBufferId = 0;

        // Restore defaults.
        OGRE_CHECK_GL_ERROR(glPixelStorei(GL_UNPACK_ROW_LENGTH, 0));
        OGRE_CHECK_GL_ERROR(glPixelStorei(GL_UNPACK_ALIGNMENT, 4));
    }

    void GL3PlusTextureBuffer::download(const PixelBox &data)
    {
        /*if (data.getWidth() != getWidth() ||
            data.getHeight() != getHeight() ||
            data.getDepth() != getDepth())
            OGRE_EXCEPT(Exception::ERR_INVALIDPARAMS, "only download of entire buffer is supported by GL",
                        "GL3PlusTextureBuffer::download");*/

        // Upload data to PBO
        OGRE_CHECK_GL_ERROR(glGenBuffers(1, &mBufferId));
        OGRE_CHECK_GL_ERROR(glBindBuffer(GL_PIXEL_PACK_BUFFER, mBufferId));

        OGRE_CHECK_GL_ERROR(glBufferData(GL_PIXEL_PACK_BUFFER, mSizeInBytes, NULL,
                                         GL3PlusHardwareBufferManager::getGLUsage(mUsage)));

        //        std::stringstream str;
        //        str << "GL3PlusHardwarePixelBuffer::download: " << mTextureID
        //        << " pixel buffer: " << mBufferId
        //        << " bytes: " << mSizeInBytes
        //        << " face: " << mFace << " level: " << mLevel
        //        << " width: " << mWidth << " height: "<< mHeight << " depth: " << mDepth
        //        << " format: " << PixelUtil::getFormatName(mFormat);
        //        LogManager::getSingleton().logMessage(LML_NORMAL, str.str());

        OGRE_CHECK_GL_ERROR(glBindTexture(mTarget, mTextureID));
        if (PixelUtil::isCompressed(data.format))
        {
            if (data.format != mFormat || !data.isConsecutive())
                OGRE_EXCEPT(Exception::ERR_INVALIDPARAMS,
                            "Compressed images must be consecutive, in the source format",
                            "GL3PlusTextureBuffer::download");
            // Data must be consecutive and at beginning of buffer as PixelStorei not allowed
            // for compressed formate
            OGRE_CHECK_GL_ERROR(glGetCompressedTexImage(mFaceTarget, mLevel, 0));
        }
        else
        {
            if ((data.getWidth()*PixelUtil::getNumElemBytes(data.format)) & 3) {
                // Standard alignment of 4 is not right
                OGRE_CHECK_GL_ERROR(glPixelStorei(GL_PACK_ALIGNMENT, 1));
            }
            // We can only get the entire texture
            OGRE_CHECK_GL_ERROR(glGetTexImage(mFaceTarget, mLevel,
                                              GL3PlusPixelUtil::getGLOriginFormat(data.format),
                                              GL3PlusPixelUtil::getGLOriginDataType(data.format),
                                              0));

            // Restore defaults
            OGRE_CHECK_GL_ERROR(glPixelStorei(GL_PACK_ALIGNMENT, 4));
        }

        GLint offsetInBytes = 0;
        uint32 width = mWidth;
        uint32 height = mHeight;
        uint32 depth = mDepth;

        for(GLint i = 0; i < mLevel; i++)
        {
            offsetInBytes += PixelUtil::getMemorySize(width, height, depth, data.format);
            if (width > 1)
                width >>= 1;
            if (height > 1)
                height >>= 1;
            if (depth > 1)
                depth >>= 1;
        }

        offsetInBytes += PixelUtil::getMemorySize( width, height, data.front, mFormat );
        size_t sizeInBytes = PixelUtil::getMemorySize( width, height, data.getDepth(), data.format );

        void* pBuffer;
        OGRE_CHECK_GL_ERROR(pBuffer = glMapBufferRange(GL_PIXEL_PACK_BUFFER, offsetInBytes, sizeInBytes, GL_MAP_READ_BIT));

        if (pBuffer == 0)
        {
            OGRE_EXCEPT(Exception::ERR_INTERNAL_ERROR,
                        "Texture Buffer: Out of memory",
                        "GL3PlusTextureBuffer::download");
        }

        // Copy to destination buffer
        if( data.getWidth() == width && data.getHeight() == height )
        {
            memcpy( data.data, pBuffer, data.getConsecutiveSize() );
        }
        else
        {
            uint32 blockWidth  = PixelUtil::getCompressedBlockWidth( mFormat );
            uint32 blockHeight = PixelUtil::getCompressedBlockHeight( mFormat );
            uint32 blockResolution = blockWidth * blockHeight;
            if( !blockWidth || !blockHeight )
            {
                OGRE_EXCEPT( Exception::ERR_INVALIDPARAMS,
                            "Cannot transfer subregions of the image when compressed by format " +
                             PixelUtil::getFormatName( mFormat ) +
                             ". You must download the entire image.",
                            "GL3PlusTextureBuffer::download");
            }

            if( data.left % blockWidth || data.right % blockWidth ||
                data.top % blockHeight || data.bottom % blockHeight )
            {
                OGRE_EXCEPT( Exception::ERR_INVALIDPARAMS,
                            "Image downloads from GPU for the compressed format " +
                             PixelUtil::getFormatName( mFormat ) +
                             " requires subregions to be aligned to " +
                             StringConverter::toString( blockWidth ) + "x" +
                             StringConverter::toString( blockHeight ) +  " blocks",
                             "GL3PlusTextureBuffer::download");
            }

            size_t blockSize = PixelUtil::getMemorySize( blockWidth, blockHeight, 1, mFormat );

            for( size_t z=0; z<data.getDepth(); ++z )
            {
                size_t dstZ = z * ( (data.getWidth() * data.getHeight()) / blockResolution );
                size_t srcZ = z * ( (width * height) / blockResolution );
                for( size_t y=data.top; y<data.bottom; y += blockHeight )
                {
                    size_t dstY = ((y - data.top) * data.getWidth()) / blockResolution;
                    size_t srcY = (y * width) / blockResolution;
                    memcpy( (uint8*)(data.data) + ( (dstZ + dstY) * blockSize ),
                            (uint8*)(pBuffer) + ( (srcZ + srcY + data.left / blockWidth) * blockSize ),
                            (data.getWidth() / blockWidth) * blockSize );
                }
            }
        }

        GLboolean mapped;
        OGRE_CHECK_GL_ERROR(mapped = glUnmapBuffer(GL_PIXEL_PACK_BUFFER));
        if (!mapped)
        {
            OGRE_EXCEPT(Exception::ERR_INTERNAL_ERROR,
                        "Buffer data corrupted, please reload",
                        "GL3PlusTextureBuffer::download");
        }

        // Delete PBO
        OGRE_CHECK_GL_ERROR(glBindBuffer(GL_PIXEL_PACK_BUFFER, 0));
        OGRE_CHECK_GL_ERROR(glDeleteBuffers(1, &mBufferId));
        mBufferId = 0;
    }


    void GL3PlusTextureBuffer::bindToFramebuffer(GLenum attachment, uint32 zoffset)
    {
        // Delegate the framebuffer binding to a more specific function
        // This call retains the original implementation using GL_FRAMEBUFFER (aka GL_DRAW_FRAMEBUFFER)
        _bindToFramebuffer(attachment, zoffset, GL_DRAW_FRAMEBUFFER);
    }


    void GL3PlusTextureBuffer::copyFromFramebuffer(uint32 zoffset)
    {
        OGRE_CHECK_GL_ERROR(glBindTexture(mTarget, mTextureID));
        switch(mTarget)
        {
        case GL_TEXTURE_1D:
            OGRE_CHECK_GL_ERROR(glCopyTexSubImage1D(mFaceTarget, mLevel, 0, 0, 0, mWidth));
            break;
        case GL_TEXTURE_2D:
        case GL_TEXTURE_CUBE_MAP:
        case GL_TEXTURE_RECTANGLE:
            OGRE_CHECK_GL_ERROR(glCopyTexSubImage2D(mFaceTarget, mLevel, 0, 0, 0, 0, mWidth, mHeight));
            break;
        case GL_TEXTURE_3D:
        case GL_TEXTURE_2D_ARRAY:
            OGRE_CHECK_GL_ERROR(glCopyTexSubImage3D(mFaceTarget, mLevel, 0, 0, zoffset, 0, 0, mWidth, mHeight));
            break;
        }
    }


    void GL3PlusTextureBuffer::blit(const HardwarePixelBufferSharedPtr &src, const Image::Box &srcBox, const Image::Box &dstBox)
    {
        GL3PlusTextureBuffer *srct = static_cast<GL3PlusTextureBuffer *>(src.getPointer());
        // Check for FBO support first
        // Destination texture must be 1D, 2D, 3D, or Cube
        // Source texture must be 1D, 2D or 3D

        // This does not seem to work for RTTs after the first update
        // I have no idea why! For the moment, disable
        if ((src->getUsage() & TU_RENDERTARGET) == 0 &&
            (srct->mTarget == GL_TEXTURE_1D || srct->mTarget == GL_TEXTURE_2D
             || srct->mTarget == GL_TEXTURE_RECTANGLE || srct->mTarget == GL_TEXTURE_3D)
            && mTarget != GL_TEXTURE_2D_ARRAY)
        {
            blitFromTexture(srct, srcBox, dstBox);
        }
        else
        {
            GL3PlusHardwarePixelBuffer::blit(src, srcBox, dstBox);
        }
    }


    // Very fast texture-to-texture blitter and hardware bi/trilinear scaling implementation using FBO
    // Destination texture must be 1D, 2D, 3D, or Cube
    // Source texture must be 1D, 2D or 3D
    // Supports compressed formats as both source and destination format, it will use the hardware DXT compressor
    // if available.
    // @author W.J. van der Laan
    void GL3PlusTextureBuffer::blitFromTexture(GL3PlusTextureBuffer *src, const Image::Box &srcBox, const Image::Box &dstBox)
    {
        //        std::cerr << "GL3PlusTextureBuffer::blitFromTexture " <<
        //        src->mTextureID << ":" << srcBox.left << "," << srcBox.top << "," << srcBox.right << "," << srcBox.bottom << " " <<
        //        mTextureID << ":" << dstBox.left << "," << dstBox.top << "," << dstBox.right << "," << dstBox.bottom << std::endl;
        // Store reference to FBO manager
        GL3PlusFBOManager *fboMan = static_cast<GL3PlusFBOManager *>(GL3PlusRTTManager::getSingletonPtr());

        GLenum filtering = GL_LINEAR;

        // Set filtering modes depending on the dimensions and source
        if (srcBox.getWidth()==dstBox.getWidth() &&
            srcBox.getHeight()==dstBox.getHeight() &&
            srcBox.getDepth()==dstBox.getDepth())
        {
            // Dimensions match -- use nearest filtering (fastest and pixel correct)
            filtering = GL_NEAREST;
        }

        // Store old binding so it can be restored later
        GLint oldfb;
        OGRE_CHECK_GL_ERROR(glGetIntegerv(GL_FRAMEBUFFER_BINDING, &oldfb));

        // Set up temporary FBO
        OGRE_CHECK_GL_ERROR(glBindFramebuffer(GL_DRAW_FRAMEBUFFER, fboMan->getTemporaryFBO(0)));
        OGRE_CHECK_GL_ERROR(glBindFramebuffer(GL_READ_FRAMEBUFFER, fboMan->getTemporaryFBO(1)));

        GLuint tempTex = 0;
        if (!fboMan->checkFormat(mFormat))
        {
            // If target format not directly supported, create intermediate texture
            GLenum tempFormat = GL3PlusPixelUtil::getClosestGLInternalFormat(fboMan->getSupportedAlternative(mFormat),false);
            OGRE_CHECK_GL_ERROR(glGenTextures(1, &tempTex));
            OGRE_CHECK_GL_ERROR(glBindTexture(GL_TEXTURE_2D, tempTex));
            OGRE_CHECK_GL_ERROR(glTexParameteri(GL_TEXTURE_2D, GL_TEXTURE_BASE_LEVEL, 0));
            OGRE_CHECK_GL_ERROR(glTexParameteri(GL_TEXTURE_2D, GL_TEXTURE_MAX_LEVEL, 0));

            // Allocate temporary texture of the size of the destination area
            OGRE_CHECK_GL_ERROR(glTexImage2D(GL_TEXTURE_2D, 0, tempFormat,
                                             dstBox.getWidth(), dstBox.getHeight(),
                                             0, GL_RGBA, GL_UNSIGNED_BYTE, 0));
            OGRE_CHECK_GL_ERROR(glFramebufferTexture(GL_FRAMEBUFFER, GL_COLOR_ATTACHMENT0,
                                                     tempTex, 0));

            OGRE_CHECK_GL_ERROR(glCheckFramebufferStatus(GL_FRAMEBUFFER));

            // Set viewport to size of destination slice
            OGRE_CHECK_GL_ERROR(glViewport(0, 0, dstBox.getWidth(), dstBox.getHeight()));
        }
        else
        {
            // We are going to bind directly, so set viewport to size and position of destination slice
            OGRE_CHECK_GL_ERROR(glViewport(dstBox.left, dstBox.top, dstBox.getWidth(), dstBox.getHeight()));
        }

        // Process each destination slice
        for(uint32 slice = dstBox.front; slice < dstBox.back; ++slice)
        {
            if (!tempTex)
            {
                // Bind directly
                if (mFormat == PF_DEPTH)
                    bindToFramebuffer(GL_DEPTH_ATTACHMENT, slice);
                else
                    bindToFramebuffer(GL_COLOR_ATTACHMENT0, slice);
            }

            OGRE_CHECK_GL_ERROR(glCheckFramebufferStatus(GL_DRAW_FRAMEBUFFER));

            GLbitfield mask = GL_ZERO;

            // Bind the appropriate source texture to the read framebuffer
            if (mFormat == PF_DEPTH)
            {
                src->_bindToFramebuffer(GL_DEPTH_ATTACHMENT, slice, GL_READ_FRAMEBUFFER);

                OGRE_CHECK_GL_ERROR(glReadBuffer(GL_NONE));

                mask |= GL_DEPTH_BUFFER_BIT;

                // Depth framebuffer sources can only be blit with nearest filtering
                filtering = GL_NEAREST;
            }
            else
            {
                src->_bindToFramebuffer(GL_COLOR_ATTACHMENT0, slice, GL_READ_FRAMEBUFFER);

                OGRE_CHECK_GL_ERROR(glReadBuffer(GL_COLOR_ATTACHMENT0));

                mask |= GL_COLOR_BUFFER_BIT;
            }

            OGRE_CHECK_GL_ERROR(glCheckFramebufferStatus(GL_READ_FRAMEBUFFER));

            assert(mask != GL_ZERO);

            // Perform blit from the source texture bound to read framebuffer to
            // this texture bound to draw framebuffer using the pixel coorinates.
            // Sampling ouside the source box is implicitly handled using GL_CLAMP_TO_EDGE.
            OGRE_CHECK_GL_ERROR(glBlitFramebuffer(srcBox.left, srcBox.top, srcBox.right, srcBox.bottom,
                                                  dstBox.left, dstBox.top, dstBox.right, dstBox.bottom,
                                                  mask, filtering));
        }

        // Finish up
        if (!tempTex)
        {
            // Generate mipmaps
            if (mUsage & TU_AUTOMIPMAP)
            {
                OGRE_CHECK_GL_ERROR(glBindTexture(mTarget, mTextureID));
                OGRE_CHECK_GL_ERROR(glGenerateMipmap(mTarget));
            }
        }

        // Reset source texture to sane state
        OGRE_CHECK_GL_ERROR(glBindTexture(src->mTarget, src->mTextureID));

        if (mFormat == PF_DEPTH)
        {
            OGRE_CHECK_GL_ERROR(glFramebufferRenderbuffer(GL_DRAW_FRAMEBUFFER, GL_DEPTH_ATTACHMENT,
                                                          GL_RENDERBUFFER, 0));
        }
        else
        {
            OGRE_CHECK_GL_ERROR(glFramebufferRenderbuffer(GL_DRAW_FRAMEBUFFER, GL_COLOR_ATTACHMENT0,
                                                          GL_RENDERBUFFER, 0));
        }

        // Reset read buffer/framebuffer
        OGRE_CHECK_GL_ERROR(glReadBuffer(GL_NONE));
        OGRE_CHECK_GL_ERROR(glBindFramebuffer(GL_READ_FRAMEBUFFER, 0));

        // Restore old framebuffer
        OGRE_CHECK_GL_ERROR(glBindFramebuffer(GL_DRAW_FRAMEBUFFER, oldfb));
        OGRE_CHECK_GL_ERROR(glDeleteTextures(1, &tempTex));
    }

    void GL3PlusTextureBuffer::_bindToFramebuffer(GLenum attachment, uint32 zoffset, GLenum which)
    {
        assert(zoffset < mDepth);
        assert(which == GL_READ_FRAMEBUFFER || which == GL_DRAW_FRAMEBUFFER || which == GL_FRAMEBUFFER);

        OGRE_CHECK_GL_ERROR(glBindTexture(mTarget, mTextureID));
        switch(mTarget)
        {
        case GL_TEXTURE_1D:
        case GL_TEXTURE_2D:
        case GL_TEXTURE_RECTANGLE:
            OGRE_CHECK_GL_ERROR(glFramebufferTexture(which, attachment,
                                                     mTextureID, mLevel));
            break;
        case GL_TEXTURE_CUBE_MAP:
            OGRE_CHECK_GL_ERROR(glFramebufferTexture2D(which, GL_COLOR_ATTACHMENT0,
                                                       mFaceTarget, mTextureID, mLevel));
            break;
        case GL_TEXTURE_3D:
        case GL_TEXTURE_2D_ARRAY:
            OGRE_CHECK_GL_ERROR(glFramebufferTexture3D(which, attachment,
                                                       mFaceTarget, mTextureID, mLevel, zoffset));
            break;
        }
    }


    // blitFromMemory doing hardware trilinear scaling
    void GL3PlusTextureBuffer::blitFromMemory(const PixelBox &src_orig, const Image::Box &dstBox)
    {
        // Fall back to normal GLHardwarePixelBuffer::blitFromMemory in case
        // - FBO is not supported
        // - Either source or target is luminance due doesn't looks like supported by hardware
        // - the source dimensions match the destination ones, in which case no scaling is needed
        if (PixelUtil::isLuminance(src_orig.format) ||
            PixelUtil::isLuminance(mFormat) ||
            (src_orig.getWidth() == dstBox.getWidth() &&
             src_orig.getHeight() == dstBox.getHeight() &&
             src_orig.getDepth() == dstBox.getDepth()))
        {
            GL3PlusHardwarePixelBuffer::blitFromMemory(src_orig, dstBox);
            return;
        }
        if (!mBuffer.contains(dstBox))
            OGRE_EXCEPT(Exception::ERR_INVALIDPARAMS, "Destination box out of range",
                        "GL3PlusTextureBuffer::blitFromMemory");
        // For scoped deletion of conversion buffer
        MemoryDataStreamPtr buf;
        PixelBox src;

        // First, convert the srcbox to a OpenGL compatible pixel format
        if (GL3PlusPixelUtil::getGLOriginFormat(src_orig.format) == 0)
        {
            // Convert to buffer internal format
            buf.bind(new MemoryDataStream(PixelUtil::getMemorySize(src_orig.getWidth(), src_orig.getHeight(),
                                                                   src_orig.getDepth(), mFormat)));
            src = PixelBox(src_orig.getWidth(), src_orig.getHeight(), src_orig.getDepth(), mFormat, buf->getPtr());
            PixelUtil::bulkPixelConversion(src_orig, src);
        }
        else
        {
            // No conversion needed
            src = src_orig;
        }

        // Create temporary texture to store source data
        GLuint id;
        GLenum target = (src.getDepth() != 1) ? GL_TEXTURE_3D : GL_TEXTURE_2D;

        // Generate texture name
        OGRE_CHECK_GL_ERROR(glGenTextures(1, &id));

        // Set texture type
        OGRE_CHECK_GL_ERROR(glBindTexture(target, id));

        // Set automatic mipmap generation; nice for minimisation
        OGRE_CHECK_GL_ERROR(glTexParameteri(target, GL_TEXTURE_BASE_LEVEL, 0));
        OGRE_CHECK_GL_ERROR(glTexParameteri(target, GL_TEXTURE_MAX_LEVEL, 1000));

        GLenum internalFormat = GL3PlusPixelUtil::getGLInternalFormat(src.format);

        GLenum format = GL_RGBA;

        switch (internalFormat)
        {
            case GL_DEPTH_COMPONENT:
            case GL_DEPTH_COMPONENT16:
            case GL_DEPTH_COMPONENT24:
            case GL_DEPTH_COMPONENT32:
                format = GL_DEPTH_COMPONENT;
                break;

            default:
                break;
        }

        // Allocate texture memory
        if (target == GL_TEXTURE_3D || target == GL_TEXTURE_2D_ARRAY)
        {
            OGRE_CHECK_GL_ERROR(glTexImage3D(target, 0, internalFormat, src.getWidth(), src.getHeight(), src.getDepth(), 0, format, GL_UNSIGNED_BYTE, 0));
        }
        else
        {
            OGRE_CHECK_GL_ERROR(glTexImage2D(target, 0, internalFormat, src.getWidth(), src.getHeight(), 0, format, GL_UNSIGNED_BYTE, 0));
        }

        // GL texture buffer
        GL3PlusTextureBuffer tex(BLANKSTRING, target, id, 0, 0, (Usage)(TU_AUTOMIPMAP|HBU_STATIC_WRITE_ONLY), false, 0);

        // Upload data to 0,0,0 in temporary texture
        Image::Box tempTarget(0, 0, 0, src.getWidth(), src.getHeight(), src.getDepth());
        tex.upload(src, tempTarget);

        // Blit
        blitFromTexture(&tex, tempTarget, dstBox);

        // Delete temp texture
        OGRE_CHECK_GL_ERROR(glDeleteTextures(1, &id));
    }


    RenderTexture *GL3PlusTextureBuffer::getRenderTarget(size_t zoffset)
    {
        assert(mUsage & TU_RENDERTARGET);
        assert(zoffset < mDepth);
        return mSliceTRT[zoffset];
    }
}
}<|MERGE_RESOLUTION|>--- conflicted
+++ resolved
@@ -250,8 +250,6 @@
                 OGRE_CHECK_GL_ERROR(glPixelStorei(GL_UNPACK_ALIGNMENT, 1));
             }
 
-<<<<<<< HEAD
-=======
             GLenum type = GL3PlusPixelUtil::getGLOriginDataType(data.format);
 
             if (data.format == PF_DEPTH)
@@ -270,7 +268,6 @@
                 }
             }
 
->>>>>>> f0a34a8a
             switch(mTarget)
             {
             case GL_TEXTURE_1D:
