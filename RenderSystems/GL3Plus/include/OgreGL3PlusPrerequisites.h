/*
-----------------------------------------------------------------------------
This source file is part of OGRE
    (Object-oriented Graphics Rendering Engine)
For the latest info, see http://www.ogre3d.org/

Copyright (c) 2000-2014 Torus Knot Software Ltd

Permission is hereby granted, free of charge, to any person obtaining a copy
of this software and associated documentation files (the "Software"), to deal
in the Software without restriction, including without limitation the rights
to use, copy, modify, merge, publish, distribute, sublicense, and/or sell
copies of the Software, and to permit persons to whom the Software is
furnished to do so, subject to the following conditions:

The above copyright notice and this permission notice shall be included in
all copies or substantial portions of the Software.

THE SOFTWARE IS PROVIDED "AS IS", WITHOUT WARRANTY OF ANY KIND, EXPRESS OR
IMPLIED, INCLUDING BUT NOT LIMITED TO THE WARRANTIES OF MERCHANTABILITY,
FITNESS FOR A PARTICULAR PURPOSE AND NONINFRINGEMENT. IN NO EVENT SHALL THE
AUTHORS OR COPYRIGHT HOLDERS BE LIABLE FOR ANY CLAIM, DAMAGES OR OTHER
LIABILITY, WHETHER IN AN ACTION OF CONTRACT, TORT OR OTHERWISE, ARISING FROM,
OUT OF OR IN CONNECTION WITH THE SOFTWARE OR THE USE OR OTHER DEALINGS IN
THE SOFTWARE.
-----------------------------------------------------------------------------
*/
#ifndef __GL3PlusPrerequisites_H__
#define __GL3PlusPrerequisites_H__

#include "OgrePrerequisites.h"

#include "OgreLogManager.h"

namespace Ogre {
    // Forward declarations
    class GL3PlusSupport;
    class GL3PlusRenderSystem;
    class GL3PlusTexture;
    class GL3PlusTextureManager;
    class GL3PlusContext;
    class GL3PlusRTTManager;
    class GL3PlusFBOManager;
    class GL3PlusHardwarePixelBuffer;
    class GL3PlusRenderBuffer;
    class GL3PlusDepthBuffer;
<<<<<<< HEAD
=======
    
    class GLSLShader;
>>>>>>> 83e497b5

    typedef SharedPtr<GLSLShader> GLSLShaderPtr;
    typedef SharedPtr<GL3PlusTexture> GL3PlusTexturePtr;
}

#if OGRE_PLATFORM == OGRE_PLATFORM_WIN32
#if !defined( __MINGW32__ )
#   define WIN32_LEAN_AND_MEAN
#  ifndef NOMINMAX
#   define NOMINMAX // required to stop windows.h messing up std::min
#  endif
#endif
#   define WGL_WGLEXT_PROTOTYPES
#   include <windows.h>
#   include <wingdi.h>
#   include <GL/gl3w.h>
#   include <GL/glext.h>
#   include <GL/wglext.h>
#elif OGRE_PLATFORM == OGRE_PLATFORM_LINUX
#   define GL_GLEXT_PROTOTYPES
#   define GLX_GLXEXT_PROTOTYPES

#   include <X11/Xlib.h>
#   include <GL/gl3w.h>
#   include <GL/glext.h>
#   include <GL/glx.h>
#   include <GL/glxext.h>
#   include <GL/glu.h>
#elif OGRE_PLATFORM == OGRE_PLATFORM_APPLE
#   include <GL/gl3w.h>
#   include <OpenGL/gl3ext.h>
#endif

// Lots of generated code in here which triggers the new VC CRT security warnings
#if !defined( _CRT_SECURE_NO_DEPRECATE )
#define _CRT_SECURE_NO_DEPRECATE
#endif

#if (OGRE_PLATFORM == OGRE_PLATFORM_WIN32) && !defined(__MINGW32__) && !defined(OGRE_STATIC_LIB)
#   ifdef RenderSystem_GL3Plus_EXPORTS
#       define _OgreGL3PlusExport __declspec(dllexport)
#   else
#       if defined( __MINGW32__ )
#           define _OgreGL3PlusExport
#       else
#           define _OgreGL3PlusExport __declspec(dllimport)
#       endif
#   endif
#elif defined ( OGRE_GCC_VISIBILITY )
#    define _OgreGL3PlusExport  __attribute__ ((visibility("default")))
#else
#    define _OgreGL3PlusExport
#endif

// Convenience macro from ARB_vertex_buffer_object spec
#define GL_BUFFER_OFFSET(i) ((char *)NULL + (i))

#if OGRE_COMPILER == OGRE_COMPILER_MSVC
#   define __PRETTY_FUNCTION__ __FUNCTION__
#endif

#define ENABLE_GL_CHECK 1
#if ENABLE_GL_CHECK
#include "OgreStringVector.h"
#define OGRE_CHECK_GL_ERROR(glFunc) \
{ \
    glFunc; \
    int e = glGetError(); \
    if (e != 0) \
    { \
        const char * errorString = ""; \
        switch(e) \
        { \
            case GL_INVALID_ENUM:       errorString = "GL_INVALID_ENUM";        break; \
            case GL_INVALID_VALUE:      errorString = "GL_INVALID_VALUE";       break; \
            case GL_INVALID_OPERATION:  errorString = "GL_INVALID_OPERATION";   break; \
            case GL_INVALID_FRAMEBUFFER_OPERATION:  errorString = "GL_INVALID_FRAMEBUFFER_OPERATION";   break; \
            case GL_OUT_OF_MEMORY:      errorString = "GL_OUT_OF_MEMORY";       break; \
            default:                                                            break; \
        } \
        char msgBuf[4096]; \
        StringVector tokens = StringUtil::split(#glFunc, "("); \
        sprintf(msgBuf, "OpenGL error 0x%04X %s in %s at line %i for %s\n", e, errorString, __PRETTY_FUNCTION__, __LINE__, tokens[0].c_str()); \
        LogManager::getSingleton().logMessage(msgBuf, LML_CRITICAL); \
    } \
}
#else
#   define OGRE_CHECK_GL_ERROR(glFunc) { glFunc; }
#endif

#endif //#ifndef __GL3PlusPrerequisites_H__<|MERGE_RESOLUTION|>--- conflicted
+++ resolved
@@ -44,11 +44,8 @@
     class GL3PlusHardwarePixelBuffer;
     class GL3PlusRenderBuffer;
     class GL3PlusDepthBuffer;
-<<<<<<< HEAD
-=======
     
     class GLSLShader;
->>>>>>> 83e497b5
 
     typedef SharedPtr<GLSLShader> GLSLShaderPtr;
     typedef SharedPtr<GL3PlusTexture> GL3PlusTexturePtr;
