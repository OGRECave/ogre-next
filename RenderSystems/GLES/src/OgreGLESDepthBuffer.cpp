--- conflicted
+++ resolved
@@ -4,7 +4,7 @@
 (Object-oriented Graphics Rendering Engine)
 For the latest info, see http://www.ogre3d.org/
 
-Copyright (c) 2000-2014 Torus Knot Software Ltd
+Copyright (c) 2000-2013 Torus Knot Software Ltd
 
 Permission is hereby granted, free of charge, to any person obtaining a copy
 of this software and associated documentation files (the "Software"), to deal
@@ -32,106 +32,102 @@
 
 namespace Ogre
 {
-    GLESDepthBuffer::GLESDepthBuffer( uint16 poolId, GLESRenderSystem *renderSystem, GLESContext *creatorContext,
-                                    GLESRenderBuffer *depth, GLESRenderBuffer *stencil,
-                                    uint32 width, uint32 height, uint32 fsaa, uint32 multiSampleQuality,
-                                    bool isManual ) :
-                DepthBuffer( poolId, 0, width, height, fsaa, "", isManual ),
-                mMultiSampleQuality( multiSampleQuality ),
-                mCreatorContext( creatorContext ),
-                mDepthBuffer( depth ),
-                mStencilBuffer( stencil ),
-                mRenderSystem( renderSystem )
-    {
-        if( mDepthBuffer )
-        {
-            switch( mDepthBuffer->getGLFormat() )
-            {
+	GLESDepthBuffer::GLESDepthBuffer( uint16 poolId, GLESRenderSystem *renderSystem, GLESContext *creatorContext,
+									GLESRenderBuffer *depth, GLESRenderBuffer *stencil,
+									uint32 width, uint32 height, uint32 fsaa, uint32 multiSampleQuality,
+									bool isManual ) :
+				DepthBuffer( poolId, 0, width, height, fsaa, "", isManual ),
+				mMultiSampleQuality( multiSampleQuality ),
+				mCreatorContext( creatorContext ),
+				mDepthBuffer( depth ),
+				mStencilBuffer( stencil ),
+				mRenderSystem( renderSystem )
+	{
+		if( mDepthBuffer )
+		{
+			switch( mDepthBuffer->getGLFormat() )
+			{
 #if GL_OES_framebuffer_object
-            case GL_DEPTH_COMPONENT16_OES:
-                mBitDepth = 16;
-                break;
+			case GL_DEPTH_COMPONENT16_OES:
+				mBitDepth = 16;
+				break;
 #endif
 
 #if GL_OES_packed_depth_stencil
             case GL_DEPTH24_STENCIL8_OES:  // Packed depth / stencil
 #endif
 #if GL_OES_depth24
-            case GL_DEPTH_COMPONENT24_OES:
-                mBitDepth = 32;
-                break;
+			case GL_DEPTH_COMPONENT24_OES:
+				mBitDepth = 32;
+				break;
 #endif
-            }
-        }
-    }
+			}
+		}
+	}
 
-    GLESDepthBuffer::~GLESDepthBuffer()
-    {
-        if( mStencilBuffer && mStencilBuffer != mDepthBuffer )
-        {
-            delete mStencilBuffer;
-            mStencilBuffer = 0;
-        }
+	GLESDepthBuffer::~GLESDepthBuffer()
+	{
+		if( mStencilBuffer && mStencilBuffer != mDepthBuffer )
+		{
+			delete mStencilBuffer;
+			mStencilBuffer = 0;
+		}
 
-        if( mDepthBuffer )
-        {
-            delete mDepthBuffer;
-            mDepthBuffer = 0;
-        }
-    }
-    //---------------------------------------------------------------------
-    bool GLESDepthBuffer::isCompatible( RenderTarget *renderTarget ) const
-    {
-        bool retVal = false;
+		if( mDepthBuffer )
+		{
+			delete mDepthBuffer;
+			mDepthBuffer = 0;
+		}
+	}
+	//---------------------------------------------------------------------
+	bool GLESDepthBuffer::isCompatible( RenderTarget *renderTarget ) const
+	{
+		bool retVal = false;
 
-        //Check standard stuff first.
-        if( mRenderSystem->getCapabilities()->hasCapability( RSC_RTT_DEPTHBUFFER_RESOLUTION_LESSEQUAL ) )
-        {
-            if( !DepthBuffer::isCompatible( renderTarget ) )
-                return false;
-        }
-        else
-        {
-            if( this->getWidth() != renderTarget->getWidth() ||
-                this->getHeight() != renderTarget->getHeight() ||
-                this->getFsaa() != renderTarget->getFSAA() )
-                    return false;
-        }
+		//Check standard stuff first.
+		if( mRenderSystem->getCapabilities()->hasCapability( RSC_RTT_DEPTHBUFFER_RESOLUTION_LESSEQUAL ) )
+		{
+			if( !DepthBuffer::isCompatible( renderTarget ) )
+				return false;
+		}
+		else
+		{
+			if( this->getWidth() != renderTarget->getWidth() ||
+				this->getHeight() != renderTarget->getHeight() ||
+				this->getFsaa() != renderTarget->getFSAA() )
+					return false;
+		}
 
-        //Now check this is the appropriate format
-        GLESFrameBufferObject *fbo = 0;
+		//Now check this is the appropriate format
+		GLESFrameBufferObject *fbo = 0;
         renderTarget->getCustomAttribute("FBO", &fbo);
 
         if( !fbo )
         {
-<<<<<<< HEAD
-            GLESContext *windowContext;
-=======
             GLESContext *windowContext = 0;
->>>>>>> 83e497b5
             renderTarget->getCustomAttribute( "GLCONTEXT", &windowContext );
 
-            //Non-FBO targets and FBO depth surfaces don't play along, only dummies which match the same
-            //context
-            if( !mDepthBuffer && !mStencilBuffer && mCreatorContext == windowContext )
-                retVal = true;
-        }
-        else
-        {
-            //Check this isn't a dummy non-FBO depth buffer with an FBO target, don't mix them.
-            //If you don't want depth buffer, use a Null Depth Buffer, not a dummy one.
-            if( mDepthBuffer || mStencilBuffer )
-            {
-                GLenum internalFormat = fbo->getFormat();
-                GLenum depthFormat, stencilFormat;
-                mRenderSystem->_getDepthStencilFormatFor( internalFormat, &depthFormat, &stencilFormat );
+			//Non-FBO targets and FBO depth surfaces don't play along, only dummies which match the same
+			//context
+			if( !mDepthBuffer && !mStencilBuffer && mCreatorContext == windowContext )
+				retVal = true;
+		}
+		else
+		{
+			//Check this isn't a dummy non-FBO depth buffer with an FBO target, don't mix them.
+			//If you don't want depth buffer, use a Null Depth Buffer, not a dummy one.
+			if( mDepthBuffer || mStencilBuffer )
+			{
+				GLenum internalFormat = fbo->getFormat();
+				GLenum depthFormat, stencilFormat;
+				mRenderSystem->_getDepthStencilFormatFor( internalFormat, &depthFormat, &stencilFormat );
 
-                bool bSameDepth = false;
+				bool bSameDepth = false;
 
-                if( mDepthBuffer )
-                    bSameDepth |= mDepthBuffer->getGLFormat() == depthFormat;
+				if( mDepthBuffer )
+					bSameDepth |= mDepthBuffer->getGLFormat() == depthFormat;
 
-                bool bSameStencil = false;
+				bool bSameStencil = false;
 
                 if( !mStencilBuffer || mStencilBuffer == mDepthBuffer )
                    bSameStencil = stencilFormat == GL_NONE;
@@ -141,10 +137,10 @@
                         bSameStencil = stencilFormat == mStencilBuffer->getGLFormat();
                 }
 
-                retVal = bSameDepth && bSameStencil;
-            }
-        }
+				retVal = bSameDepth && bSameStencil;
+			}
+		}
 
-        return retVal;
-    }
+		return retVal;
+	}
 }