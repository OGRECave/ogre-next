#-------------------------------------------------------------------
# This file is part of the CMake build system for OGRE
#     (Object-oriented Graphics Rendering Engine)
# For the latest info, see http://www.ogre3d.org/
#
# The contents of this file are placed in the public domain. Feel
# free to make use of it in any way you like.
#-------------------------------------------------------------------

# Configure OpenGL ES 1.x RenderSystem build

file(GLOB HEADER_FILES "${CMAKE_CURRENT_SOURCE_DIR}/include/*.h")
file(GLOB SOURCE_FILES "${CMAKE_CURRENT_SOURCE_DIR}/src/*.cpp")

include_directories(src/StateCacheManager)
<<<<<<< HEAD
if(OGRE_CONFIG_ENABLE_GLES_STATE_CACHE_SUPPORT)
  set(HEADER_FILES
      ${HEADER_FILES}
      src/StateCacheManager/OgreGLESStateCacheManagerImp.h
  )
  set(SOURCE_FILES
      ${SOURCE_FILES}
      src/StateCacheManager/OgreGLESStateCacheManagerImp.cpp
  )
else()
  set(HEADER_FILES
      ${HEADER_FILES}
      src/StateCacheManager/OgreGLESNullStateCacheManagerImp.h
  )
  set(SOURCE_FILES
      ${SOURCE_FILES}
=======
if(OGRE_CONFIG_ENABLE_GL_STATE_CACHE_SUPPORT)
  list(APPEND HEADER_FILES
      src/StateCacheManager/OgreGLESStateCacheManagerImp.h
  )
  list(APPEND SOURCE_FILES
      src/StateCacheManager/OgreGLESStateCacheManagerImp.cpp
  )
else()
  list(APPEND HEADER_FILES
      src/StateCacheManager/OgreGLESNullStateCacheManagerImp.h
  )
  list(APPEND SOURCE_FILES
>>>>>>> c40cd09d
      src/StateCacheManager/OgreGLESNullStateCacheManagerImp.cpp
  )
endif()

# Add system specific settings
if (WIN32)
<<<<<<< HEAD
  set(PLATFORM_HEADERS
    include/EGL/WIN32/OgreWin32EGLContext.h
    include/EGL/WIN32/OgreWin32EGLSupport.h
    include/EGL/WIN32/OgreWin32EGLRenderTexture.h
    include/EGL/WIN32/OgreWin32EGLWindow.h
    include/EGL/WIN32/OgreGLESUtil.h
    include/EGL/OgreEGLContext.h
    include/EGL/OgreEGLRenderTexture.h
    include/EGL/OgreEGLSupport.h
    include/EGL/OgreEGLWindow.h
  )
  set(PLATFORM_SOURCES
    src/EGL/WIN32/OgreWin32EGLSupport.cpp
    src/EGL/WIN32/OgreWin32EGLRenderTexture.cpp
    src/EGL/WIN32/OgreWin32EGLWindow.cpp
    src/EGL/WIN32/OgreWin32EGLContext.cpp
    src/EGL/OgreEGLContext.cpp
    src/EGL/OgreEGLRenderTexture.cpp
    src/EGL/OgreEGLSupport.cpp
    src/EGL/OgreEGLWindow.cpp
  )
=======
  file(GLOB PLATFORM_HEADERS "include/EGL/WIN32/*.h" "include/EGL/*.h")
  file(GLOB PLATFORM_SOURCES "src/EGL/WIN32/*.cpp" "src/EGL/*.cpp")

>>>>>>> c40cd09d
  include_directories(src/EGL/WIN32 include/EGL/WIN32)
  link_directories(${OPENGLES_LIBRARY_PATH})
  set(PLATFORM_HEADER_INSTALL "WIN32")
# Add system specific settings
elseif (APPLE)
<<<<<<< HEAD
  set(PLATFORM_HEADERS
    include/EAGL/OgreEAGLESContext.h
    include/EAGL/OgreEAGLSupport.h
    include/EAGL/OgreEAGLRenderTexture.h
    include/EAGL/OgreEAGLView.h
    include/EAGL/OgreEAGLViewController.h
    include/EAGL/OgreEAGLWindow.h
    include/EAGL/OgreGLESUtil.h
  )
  set(PLATFORM_SOURCES
    src/EAGL/OgreEAGLSupport.mm
    src/EAGL/OgreEAGLRenderTexture.mm
    src/EAGL/OgreEAGLView.mm
    src/EAGL/OgreEAGLViewController.mm
    src/EAGL/OgreEAGLWindow.mm
    src/EAGL/OgreEAGLESContext.mm
  )
=======
  file(GLOB PLATFORM_HEADERS "include/EAGL/*.h")
  file(GLOB PLATFORM_SOURCES "include/EAGL/*.mm")

>>>>>>> c40cd09d
  include_directories(src/EAGL include/EAGL)
  link_directories(${OPENGLES_LIBRARY_PATH})
  set(PLATFORM_HEADER_INSTALL "APPLE")
elseif(ANDROID)
<<<<<<< HEAD
  set(PLATFORM_HEADERS
    include/EGL/Android/OgreAndroidEGLContext.h
    include/EGL/Android/OgreAndroidEGLSupport.h
    include/EGL/Android/OgreAndroidEGLWindow.h
    include/EGL/Android/OgreGLESUtil.h
    include/EGL/Android/OgreAndroidResourceManager.h
    include/EGL/Android/OgreAndroidResource.h
    include/EGL/OgreEGLContext.h
    include/EGL/OgreEGLRenderTexture.h
    include/EGL/OgreEGLSupport.h
    include/EGL/OgreEGLWindow.h
  )
  set(PLATFORM_SOURCES
    src/EGL/Android/OgreAndroidEGLContext.cpp
    src/EGL/Android/OgreAndroidEGLSupport.cpp
    src/EGL/Android/OgreAndroidEGLWindow.cpp
    src/EGL/Android/OgreAndroidResourceManager.cpp
    src/EGL/Android/OgreAndroidResource.cpp
    src/EGL/OgreEGLContext.cpp
    src/EGL/OgreEGLRenderTexture.cpp
    src/EGL/OgreEGLSupport.cpp
    src/EGL/OgreEGLWindow.cpp
  )
=======
  file(GLOB PLATFORM_HEADERS "include/EGL/Android/*.h" "include/EGL/*.h")
  file(GLOB PLATFORM_SOURCES "src/EGL/Android/*.cpp" "src/EGL/*.cpp")
>>>>>>> c40cd09d

  include_directories(src/EGL/Android include/EGL/Android)
  link_directories(${OPENGLES_LIBRARY_PATH})
  set(PLATFORM_HEADER_INSTALL "ANDROID")
elseif (UNIX)
  file(GLOB PLATFORM_HEADERS "include/EGL/X11/*.h" "include/EGL/*.h")
  file(GLOB PLATFORM_SOURCES "src/EGL/X11/*.cpp" "src/EGL/*.cpp")

  include_directories(src/EGL/X11 include/EGL/X11)
  set(PLATFORM_HEADER_INSTALL "X11")
  set(PLATFORM_LIBS ${X11_LIBRARIES} ${X11_Xrandr_LIB})
endif ()

include_directories(
  ${CMAKE_CURRENT_SOURCE_DIR}/include
  ${CMAKE_CURRENT_SOURCE_DIR}/include/EGL
  ${CMAKE_CURRENT_SOURCE_DIR}/include/EAGL
  ${OPENGLES_INCLUDE_DIR}
)

ogre_add_library(RenderSystem_GLES ${OGRE_LIB_TYPE} ${HEADER_FILES} ${SOURCE_FILES} ${PLATFORM_HEADERS} ${PLATFORM_SOURCES})
target_link_libraries(RenderSystem_GLES OgreMain ${OPENGLES_LIBRARIES} ${PLATFORM_LIBS})

if (NOT OGRE_STATIC)
  set_target_properties(RenderSystem_GLES PROPERTIES
    COMPILE_DEFINITIONS OGRE_GLESPLUGIN_EXPORTS
  )
endif ()

if (OGRE_CONFIG_THREADS)
  target_link_libraries(RenderSystem_GLES ${OGRE_THREAD_LIBRARIES})
endif ()

ogre_config_plugin(RenderSystem_GLES)
install(FILES ${HEADER_FILES} DESTINATION include/OGRE/RenderSystems/GLES)
install(FILES ${PLATFORM_HEADERS} DESTINATION include/OGRE/RenderSystems/GLES/${PLATFORM_HEADER_INSTALL})<|MERGE_RESOLUTION|>--- conflicted
+++ resolved
@@ -13,24 +13,6 @@
 file(GLOB SOURCE_FILES "${CMAKE_CURRENT_SOURCE_DIR}/src/*.cpp")
 
 include_directories(src/StateCacheManager)
-<<<<<<< HEAD
-if(OGRE_CONFIG_ENABLE_GLES_STATE_CACHE_SUPPORT)
-  set(HEADER_FILES
-      ${HEADER_FILES}
-      src/StateCacheManager/OgreGLESStateCacheManagerImp.h
-  )
-  set(SOURCE_FILES
-      ${SOURCE_FILES}
-      src/StateCacheManager/OgreGLESStateCacheManagerImp.cpp
-  )
-else()
-  set(HEADER_FILES
-      ${HEADER_FILES}
-      src/StateCacheManager/OgreGLESNullStateCacheManagerImp.h
-  )
-  set(SOURCE_FILES
-      ${SOURCE_FILES}
-=======
 if(OGRE_CONFIG_ENABLE_GL_STATE_CACHE_SUPPORT)
   list(APPEND HEADER_FILES
       src/StateCacheManager/OgreGLESStateCacheManagerImp.h
@@ -43,100 +25,29 @@
       src/StateCacheManager/OgreGLESNullStateCacheManagerImp.h
   )
   list(APPEND SOURCE_FILES
->>>>>>> c40cd09d
       src/StateCacheManager/OgreGLESNullStateCacheManagerImp.cpp
   )
 endif()
 
 # Add system specific settings
 if (WIN32)
-<<<<<<< HEAD
-  set(PLATFORM_HEADERS
-    include/EGL/WIN32/OgreWin32EGLContext.h
-    include/EGL/WIN32/OgreWin32EGLSupport.h
-    include/EGL/WIN32/OgreWin32EGLRenderTexture.h
-    include/EGL/WIN32/OgreWin32EGLWindow.h
-    include/EGL/WIN32/OgreGLESUtil.h
-    include/EGL/OgreEGLContext.h
-    include/EGL/OgreEGLRenderTexture.h
-    include/EGL/OgreEGLSupport.h
-    include/EGL/OgreEGLWindow.h
-  )
-  set(PLATFORM_SOURCES
-    src/EGL/WIN32/OgreWin32EGLSupport.cpp
-    src/EGL/WIN32/OgreWin32EGLRenderTexture.cpp
-    src/EGL/WIN32/OgreWin32EGLWindow.cpp
-    src/EGL/WIN32/OgreWin32EGLContext.cpp
-    src/EGL/OgreEGLContext.cpp
-    src/EGL/OgreEGLRenderTexture.cpp
-    src/EGL/OgreEGLSupport.cpp
-    src/EGL/OgreEGLWindow.cpp
-  )
-=======
   file(GLOB PLATFORM_HEADERS "include/EGL/WIN32/*.h" "include/EGL/*.h")
   file(GLOB PLATFORM_SOURCES "src/EGL/WIN32/*.cpp" "src/EGL/*.cpp")
 
->>>>>>> c40cd09d
   include_directories(src/EGL/WIN32 include/EGL/WIN32)
   link_directories(${OPENGLES_LIBRARY_PATH})
   set(PLATFORM_HEADER_INSTALL "WIN32")
 # Add system specific settings
 elseif (APPLE)
-<<<<<<< HEAD
-  set(PLATFORM_HEADERS
-    include/EAGL/OgreEAGLESContext.h
-    include/EAGL/OgreEAGLSupport.h
-    include/EAGL/OgreEAGLRenderTexture.h
-    include/EAGL/OgreEAGLView.h
-    include/EAGL/OgreEAGLViewController.h
-    include/EAGL/OgreEAGLWindow.h
-    include/EAGL/OgreGLESUtil.h
-  )
-  set(PLATFORM_SOURCES
-    src/EAGL/OgreEAGLSupport.mm
-    src/EAGL/OgreEAGLRenderTexture.mm
-    src/EAGL/OgreEAGLView.mm
-    src/EAGL/OgreEAGLViewController.mm
-    src/EAGL/OgreEAGLWindow.mm
-    src/EAGL/OgreEAGLESContext.mm
-  )
-=======
   file(GLOB PLATFORM_HEADERS "include/EAGL/*.h")
   file(GLOB PLATFORM_SOURCES "include/EAGL/*.mm")
 
->>>>>>> c40cd09d
   include_directories(src/EAGL include/EAGL)
   link_directories(${OPENGLES_LIBRARY_PATH})
   set(PLATFORM_HEADER_INSTALL "APPLE")
 elseif(ANDROID)
-<<<<<<< HEAD
-  set(PLATFORM_HEADERS
-    include/EGL/Android/OgreAndroidEGLContext.h
-    include/EGL/Android/OgreAndroidEGLSupport.h
-    include/EGL/Android/OgreAndroidEGLWindow.h
-    include/EGL/Android/OgreGLESUtil.h
-    include/EGL/Android/OgreAndroidResourceManager.h
-    include/EGL/Android/OgreAndroidResource.h
-    include/EGL/OgreEGLContext.h
-    include/EGL/OgreEGLRenderTexture.h
-    include/EGL/OgreEGLSupport.h
-    include/EGL/OgreEGLWindow.h
-  )
-  set(PLATFORM_SOURCES
-    src/EGL/Android/OgreAndroidEGLContext.cpp
-    src/EGL/Android/OgreAndroidEGLSupport.cpp
-    src/EGL/Android/OgreAndroidEGLWindow.cpp
-    src/EGL/Android/OgreAndroidResourceManager.cpp
-    src/EGL/Android/OgreAndroidResource.cpp
-    src/EGL/OgreEGLContext.cpp
-    src/EGL/OgreEGLRenderTexture.cpp
-    src/EGL/OgreEGLSupport.cpp
-    src/EGL/OgreEGLWindow.cpp
-  )
-=======
   file(GLOB PLATFORM_HEADERS "include/EGL/Android/*.h" "include/EGL/*.h")
   file(GLOB PLATFORM_SOURCES "src/EGL/Android/*.cpp" "src/EGL/*.cpp")
->>>>>>> c40cd09d
 
   include_directories(src/EGL/Android include/EGL/Android)
   link_directories(${OPENGLES_LIBRARY_PATH})
