/*
-----------------------------------------------------------------------------
This source file is part of OGRE-Next
    (Object-oriented Graphics Rendering Engine)
For the latest info, see http://www.ogre3d.org/

Copyright (c) 2000-present Torus Knot Software Ltd

Permission is hereby granted, free of charge, to any person obtaining a copy
of this software and associated documentation files (the "Software"), to deal
in the Software without restriction, including without limitation the rights
to use, copy, modify, merge, publish, distribute, sublicense, and/or sell
copies of the Software, and to permit persons to whom the Software is
furnished to do so, subject to the following conditions:

The above copyright notice and this permission notice shall be included in
all copies or substantial portions of the Software.

THE SOFTWARE IS PROVIDED "AS IS", WITHOUT WARRANTY OF ANY KIND, EXPRESS OR
IMPLIED, INCLUDING BUT NOT LIMITED TO THE WARRANTIES OF MERCHANTABILITY,
FITNESS FOR A PARTICULAR PURPOSE AND NONINFRINGEMENT. IN NO EVENT SHALL THE
AUTHORS OR COPYRIGHT HOLDERS BE LIABLE FOR ANY CLAIM, DAMAGES OR OTHER
LIABILITY, WHETHER IN AN ACTION OF CONTRACT, TORT OR OTHERWISE, ARISING FROM,
OUT OF OR IN CONNECTION WITH THE SOFTWARE OR THE USE OR OTHER DEALINGS IN
THE SOFTWARE.
-----------------------------------------------------------------------------
*/

#include "OgreVulkanRenderPassDescriptor.h"

#include "OgreVulkanDevice.h"
#include "OgreVulkanRenderSystem.h"
#include "OgreVulkanTextureGpu.h"
#include "OgreVulkanTextureGpuWindow.h"
#include "OgreVulkanWindow.h"

#include "OgrePixelFormatGpuUtils.h"
#include "Vao/OgreVulkanVaoManager.h"

#include "OgreVulkanDelayedFuncs.h"
#include "OgreVulkanMappings.h"
#include "OgreVulkanUtils.h"

#if OGRE_DEBUG_MODE && OGRE_PLATFORM == OGRE_PLATFORM_LINUX
#    include <execinfo.h>  //backtrace
#endif

#define TODO_use_render_pass_that_can_load

namespace Ogre
{
    VulkanRenderPassDescriptor::VulkanRenderPassDescriptor( VulkanQueue *graphicsQueue,
                                                            VulkanRenderSystem *renderSystem ) :
        mSharedFboItor( renderSystem->_getFrameBufferDescMap().end() ),
        mSharedFboFlushItor( renderSystem->_getFlushOnlyDescMap().end() ),
        mTargetWidth( 0u ),
        mTargetHeight( 0u ),
        mQueue( graphicsQueue ),
        mRenderSystem( renderSystem )
#if OGRE_DEBUG_MODE && OGRE_PLATFORM == OGRE_PLATFORM_LINUX
        ,
        mNumCallstackEntries( 0 )
#endif
    {
    }
    //-----------------------------------------------------------------------------------
    VulkanRenderPassDescriptor::~VulkanRenderPassDescriptor() { releaseFbo(); }
    //-----------------------------------------------------------------------------------
    void VulkanRenderPassDescriptor::checkRenderWindowStatus()
    {
        if( ( mNumColourEntries > 0 && mColour[0].texture->isRenderWindowSpecific() ) ||
            ( mDepth.texture && mDepth.texture->isRenderWindowSpecific() ) ||
            ( mStencil.texture && mStencil.texture->isRenderWindowSpecific() ) )
        {
            if( mNumColourEntries > 1u )
            {
                OGRE_EXCEPT( Exception::ERR_INVALIDPARAMS,
                             "Cannot use RenderWindow as MRT with other colour textures",
                             "VulkanRenderPassDescriptor::colourEntriesModified" );
            }

            if( ( mNumColourEntries > 0 && !mColour[0].texture->isRenderWindowSpecific() ) ||
                ( mDepth.texture && !mDepth.texture->isRenderWindowSpecific() ) ||
                ( mStencil.texture && !mStencil.texture->isRenderWindowSpecific() ) )
            {
                OGRE_EXCEPT( Exception::ERR_INVALIDPARAMS,
                             "Cannot mix RenderWindow colour texture with depth or stencil buffer "
                             "that aren't for RenderWindows, or viceversa",
                             "VulkanRenderPassDescriptor::checkRenderWindowStatus" );
            }
        }

        calculateSharedKey();
    }
    //-----------------------------------------------------------------------------------
    void VulkanRenderPassDescriptor::calculateSharedKey()
    {
        VulkanFrameBufferDescKey key( *this );
        VulkanFrameBufferDescMap &frameBufferDescMap = mRenderSystem->_getFrameBufferDescMap();
        VulkanFrameBufferDescMap::iterator newItor = frameBufferDescMap.find( key );

        if( newItor == frameBufferDescMap.end() )
        {
            VulkanFrameBufferDescValue value;
            value.refCount = 0;
            frameBufferDescMap[key] = value;
            newItor = frameBufferDescMap.find( key );
        }

        ++newItor->second.refCount;

        releaseFbo();

        mSharedFboItor = newItor;
        calculateSharedFlushOnlyKey();
    }
    //-----------------------------------------------------------------------------------
    void VulkanRenderPassDescriptor::calculateSharedFlushOnlyKey()
    {
        FrameBufferDescKey key( *this );
        VulkanFlushOnlyDescMap &frameBufferDescMap = mRenderSystem->_getFlushOnlyDescMap();
        VulkanFlushOnlyDescMap::iterator newItor = frameBufferDescMap.find( key );

        if( newItor == frameBufferDescMap.end() )
        {
            VulkanFlushOnlyDescValue value;
            value.refCount = 0;
            frameBufferDescMap[key] = value;
            newItor = frameBufferDescMap.find( key );
        }

        ++newItor->second.refCount;

        mSharedFboFlushItor = newItor;
    }
    //-----------------------------------------------------------------------------------
    VkAttachmentLoadOp VulkanRenderPassDescriptor::get( LoadAction::LoadAction action )
    {
        switch( action )
        {
        case LoadAction::DontCare:
            return VK_ATTACHMENT_LOAD_OP_DONT_CARE;
        case LoadAction::Clear:
            return VK_ATTACHMENT_LOAD_OP_CLEAR;
#if OGRE_PLATFORM == OGRE_PLATFORM_ANDROID
        case LoadAction::ClearOnTilers:
            return VK_ATTACHMENT_LOAD_OP_CLEAR;
#else
        case LoadAction::ClearOnTilers:
            return VK_ATTACHMENT_LOAD_OP_LOAD;
#endif
        case LoadAction::Load:
            return VK_ATTACHMENT_LOAD_OP_LOAD;
        }

        return VK_ATTACHMENT_LOAD_OP_LOAD;
    }
    //-----------------------------------------------------------------------------------
    VkAttachmentStoreOp VulkanRenderPassDescriptor::get( StoreAction::StoreAction action,
                                                         bool bResolveTarget )
    {
        switch( action )
        {
        case StoreAction::DontCare:
            return VK_ATTACHMENT_STORE_OP_DONT_CARE;
        case StoreAction::Store:
            OGRE_ASSERT_LOW( !bResolveTarget &&
                             "We shouldn't add a resolve attachment if we aren't resolving" );
            return VK_ATTACHMENT_STORE_OP_STORE;
        case StoreAction::MultisampleResolve:
            return bResolveTarget ? VK_ATTACHMENT_STORE_OP_STORE : VK_ATTACHMENT_STORE_OP_DONT_CARE;
        case StoreAction::StoreAndMultisampleResolve:
            return VK_ATTACHMENT_STORE_OP_STORE;
        case StoreAction::StoreOrResolve:
            OGRE_ASSERT_LOW( false &&
                             "StoreOrResolve is invalid. "
                             "Compositor should've set one or the other already!" );
            return VK_ATTACHMENT_STORE_OP_STORE;
        }

        return VK_ATTACHMENT_STORE_OP_STORE;
    }
    //-----------------------------------------------------------------------------------
    VkClearColorValue VulkanRenderPassDescriptor::getClearColour( const ColourValue &clearColour,
                                                                  PixelFormatGpu pixelFormat )
    {
        const bool isInteger = PixelFormatGpuUtils::isInteger( pixelFormat );
        const bool isSigned = PixelFormatGpuUtils::isSigned( pixelFormat );
        VkClearColorValue retVal;
        if( !isInteger )
        {
            for( size_t i = 0u; i < 4u; ++i )
                retVal.float32[i] = static_cast<float>( clearColour[i] );
        }
        else
        {
            if( !isSigned )
            {
                for( size_t i = 0u; i < 4u; ++i )
                    retVal.uint32[i] = static_cast<uint32>( clearColour[i] );
            }
            else
            {
                for( size_t i = 0u; i < 4u; ++i )
                    retVal.int32[i] = static_cast<int32>( clearColour[i] );
            }
        }
        return retVal;
    }
    //-----------------------------------------------------------------------------------
    void VulkanRenderPassDescriptor::sanitizeMsaaResolve( size_t colourIdx )
    {
#if VULKAN_DISABLED
        const size_t i = colourIdx;

        // iOS_GPUFamily3_v2, OSX_GPUFamily1_v2
        if( mColour[i].storeAction == StoreAction::StoreAndMultisampleResolve &&
            !mRenderSystem->hasStoreAndMultisampleResolve() &&
            ( mColour[i].texture->getMsaa() > 1u && mColour[i].resolveTexture ) )
        {
            // Must emulate the behavior (slower)
            mColourAttachment[i].storeAction = MTLStoreActionStore;
            mColourAttachment[i].resolveTexture = nil;
            mResolveColourAttachm[i] = [mColourAttachment[i] copy];
            mResolveColourAttachm[i].loadAction = MTLLoadActionLoad;
            mResolveColourAttachm[i].storeAction = MTLStoreActionMultisampleResolve;

            mRequiresManualResolve = true;
        }
        else if( mColour[i].storeAction == StoreAction::DontCare ||
                 mColour[i].storeAction == StoreAction::Store )
        {
            mColourAttachment[i].resolveTexture = nil;
        }
#endif
    }
    //-----------------------------------------------------------------------------------
    /**
    @brief VulkanRenderPassDescriptor::setupColourAttachment
        This will setup:
            attachments[currAttachmIdx]
            colourAttachRefs[vkIdx]
            resolveAttachRefs[vkIdx]
            fboDesc.mImageViews[currAttachmIdx]
            fboDesc.mWindowImageViews

        Except mWindowImageViews, all the other variables are *always* written to.
    @param idx [in]
        idx to mColour[idx]
    @param fboDesc [in/out]
    @param attachments [out]
        A pointer to setup VkAttachmentDescription
    @param currAttachmIdx [in/out]
        A value to index attachments[currAttachmIdx]
    @param colourAttachRefs [out]
        A pointer to setup VkAttachmentReference
    @param resolveAttachRefs [out]
        A pointer to setup VkAttachmentReference
    @param vkIdx [in]
        A value to index both colourAttachRefs[vkIdx] & resolveAttachRefs[vkIdx]
        Very often idx == vkIdx except when we skip a colour entry due to being PFG_NULL
    @param resolveTex
        False if we're setting up the main target
        True if we're setting up the resolve target
    */
    void VulkanRenderPassDescriptor::setupColourAttachment(
        const size_t idx, VulkanFrameBufferDescValue &fboDesc, VkAttachmentDescription *attachments,
        uint32 &currAttachmIdx, VkAttachmentReference *colourAttachRefs,
        VkAttachmentReference *resolveAttachRefs, const size_t vkIdx, const bool bResolveTex )
    {
        const RenderPassColourTarget &colour = mColour[idx];

        if( ( !colour.texture->getSampleDescription().isMultisample() || !colour.resolveTexture ||
              ( colour.storeAction != StoreAction::MultisampleResolve &&
                colour.storeAction != StoreAction::StoreAndMultisampleResolve ) ) &&
            bResolveTex )
        {
            // There's no resolve texture to setup
            resolveAttachRefs[vkIdx].attachment = VK_ATTACHMENT_UNUSED;
            resolveAttachRefs[vkIdx].layout = VK_IMAGE_LAYOUT_UNDEFINED;
            return;
        }

        VkImage texName = 0;
        VulkanTextureGpu *texture = 0;

        if( !bResolveTex )
        {
            OGRE_ASSERT_HIGH( dynamic_cast<VulkanTextureGpu *>( colour.texture ) );
            texture = static_cast<VulkanTextureGpu *>( colour.texture );
            if( colour.texture->getSampleDescription().isMultisample() )
            {
                if( !colour.texture->hasMsaaExplicitResolves() )
                    texName = texture->getMsaaFramebufferName();
                else
                    texName = texture->getFinalTextureName();
            }
            else
                texName = texture->getFinalTextureName();
        }
        else
        {
            OGRE_ASSERT_HIGH( dynamic_cast<VulkanTextureGpu *>( colour.resolveTexture ) );
            texture = static_cast<VulkanTextureGpu *>( colour.resolveTexture );
            texName = texture->getFinalTextureName();
        }

        VkAttachmentDescription &attachment = attachments[currAttachmIdx];
        attachment.format = VulkanMappings::get( texture->getPixelFormat() );
        attachment.samples = bResolveTex ? VK_SAMPLE_COUNT_1_BIT
                                         : static_cast<VkSampleCountFlagBits>(
                                               texture->getSampleDescription().getColourSamples() );
        attachment.loadOp = bResolveTex ? VK_ATTACHMENT_LOAD_OP_DONT_CARE : get( colour.loadAction );
        attachment.storeOp = get( colour.storeAction, bResolveTex );
        attachment.stencilLoadOp = VK_ATTACHMENT_LOAD_OP_DONT_CARE;
        attachment.stencilStoreOp = VK_ATTACHMENT_STORE_OP_DONT_CARE;
        if( !bResolveTex )
        {
            if( texture->isRenderWindowSpecific() && !texture->isMultisample() &&
                mReadyWindowForPresent )
            {
                attachment.initialLayout = VK_IMAGE_LAYOUT_COLOR_ATTACHMENT_OPTIMAL;
                attachment.finalLayout = VK_IMAGE_LAYOUT_PRESENT_SRC_KHR;
            }
            else
            {
                attachment.initialLayout = VK_IMAGE_LAYOUT_COLOR_ATTACHMENT_OPTIMAL;
                attachment.finalLayout = VK_IMAGE_LAYOUT_COLOR_ATTACHMENT_OPTIMAL;
            }
        }
        else
        {
            attachment.initialLayout = VK_IMAGE_LAYOUT_UNDEFINED;
            if( texture->isRenderWindowSpecific() && mReadyWindowForPresent )
                attachment.finalLayout = VK_IMAGE_LAYOUT_PRESENT_SRC_KHR;
            else
                attachment.finalLayout = VK_IMAGE_LAYOUT_COLOR_ATTACHMENT_OPTIMAL;
        }

        const uint8 mipLevel = bResolveTex ? colour.resolveMipLevel : colour.mipLevel;
        const uint16 slice = bResolveTex ? colour.resolveSlice : colour.slice;

        if( !texture->isRenderWindowSpecific() || ( texture->isMultisample() && !bResolveTex ) )
        {
            fboDesc.mImageViews[currAttachmIdx] = texture->_createView(
                texture->getPixelFormat(), mipLevel, 1u, slice, false, false, 1u, texName );
        }
        else
        {
            fboDesc.mImageViews[currAttachmIdx] = 0;  // Set to null (will be set later, 1 for each FBO)

            OGRE_ASSERT_HIGH( dynamic_cast<VulkanTextureGpuWindow *>( texture ) );
            VulkanTextureGpuWindow *textureVulkan = static_cast<VulkanTextureGpuWindow *>( texture );

            OGRE_ASSERT_LOW( fboDesc.mWindowImageViews.empty() &&
                             "Only one window can be used as target" );
            const size_t numSurfaces = textureVulkan->getWindowNumSurfaces();
            fboDesc.mWindowImageViews.resize( numSurfaces );
            for( size_t surfIdx = 0u; surfIdx < numSurfaces; ++surfIdx )
            {
                texName = textureVulkan->getWindowFinalTextureName( surfIdx );
                fboDesc.mWindowImageViews[surfIdx] = texture->_createView(
                    texture->getPixelFormat(), mipLevel, 1u, slice, false, false, 1u, texName );
            }
        }

        if( bResolveTex )
        {
            resolveAttachRefs[vkIdx].attachment = currAttachmIdx;
            resolveAttachRefs[vkIdx].layout = VK_IMAGE_LAYOUT_COLOR_ATTACHMENT_OPTIMAL;
            ++currAttachmIdx;
        }
        else
        {
            colourAttachRefs[vkIdx].attachment = currAttachmIdx;
            colourAttachRefs[vkIdx].layout = VK_IMAGE_LAYOUT_COLOR_ATTACHMENT_OPTIMAL;
            ++currAttachmIdx;

            // Now repeat with the resolve texture (if applies)
            setupColourAttachment( idx, fboDesc, attachments, currAttachmIdx, colourAttachRefs,
                                   resolveAttachRefs, vkIdx, true );
        }
    }
    //-----------------------------------------------------------------------------------
    VkImageView VulkanRenderPassDescriptor::setupDepthAttachment( VkAttachmentDescription &attachment )
    {
        attachment.format = VulkanMappings::get( mDepth.texture->getPixelFormat() );
        attachment.samples = static_cast<VkSampleCountFlagBits>(
            mDepth.texture->getSampleDescription().getColourSamples() );
        attachment.loadOp = get( mDepth.loadAction );
        attachment.storeOp = get( mDepth.storeAction, false );
        if( mStencil.texture )
        {
            attachment.stencilLoadOp = get( mStencil.loadAction );
            attachment.stencilStoreOp = get( mStencil.storeAction, false );
        }
        else
        {
            attachment.stencilLoadOp = VK_ATTACHMENT_LOAD_OP_DONT_CARE;
            attachment.stencilStoreOp = VK_ATTACHMENT_STORE_OP_DONT_CARE;
        }

        if( mDepth.readOnly )
        {
            attachment.initialLayout = VK_IMAGE_LAYOUT_DEPTH_STENCIL_READ_ONLY_OPTIMAL;
            attachment.finalLayout = VK_IMAGE_LAYOUT_DEPTH_STENCIL_READ_ONLY_OPTIMAL;
        }
        else
        {
            attachment.initialLayout = VK_IMAGE_LAYOUT_DEPTH_STENCIL_ATTACHMENT_OPTIMAL;
            attachment.finalLayout = VK_IMAGE_LAYOUT_DEPTH_STENCIL_ATTACHMENT_OPTIMAL;
        }

        OGRE_ASSERT_HIGH( dynamic_cast<VulkanTextureGpu *>( mDepth.texture ) );
        VulkanTextureGpu *texture = static_cast<VulkanTextureGpu *>( mDepth.texture );
        VkImage texName = texture->getFinalTextureName();
        return texture->_createView( texture->getPixelFormat(), mDepth.mipLevel, 1u, mDepth.slice, false,
                                     false, 1u, texName );
    }
    //-----------------------------------------------------------------------------------
    void VulkanRenderPassDescriptor::setupFbo( VulkanFrameBufferDescValue &fboDesc )
    {
        if( fboDesc.mRenderPass )
        {
            // Already initialized. Only set clear values and early return
            uint32 attachmentIdx = 0u;
            for( size_t i = 0; i < mNumColourEntries; ++i )
            {
                if( mColour[i].texture->getPixelFormat() == PFG_NULL )
                    continue;

                mClearValues[attachmentIdx].color =
                    getClearColour( mColour[i].clearColour, mColour[i].texture->getPixelFormat() );
<<<<<<< HEAD
=======
                ++attachmentIdx;

                const RenderPassColourTarget &colour = mColour[i];
                if( !( !colour.texture->getSampleDescription().isMultisample() ||
                       !colour.resolveTexture ||
                       ( colour.storeAction != StoreAction::MultisampleResolve &&
                         colour.storeAction != StoreAction::StoreAndMultisampleResolve ) ) )
                {
                    // There is a resolve attachment. Theoretically we shouldn't need
                    // to set a clear colour here, but we do it just in case.
                    mClearValues[attachmentIdx].color = mClearValues[attachmentIdx - 1u].color;
                    ++attachmentIdx;
                }
>>>>>>> 70f247ee
            }

            if( mDepth.texture )
            {
                if( !mRenderSystem->isReverseDepth() )
                {
                    mClearValues[attachmentIdx].depthStencil.depth =
                        static_cast<float>( mDepth.clearDepth );
                }
                else
                {
                    mClearValues[attachmentIdx].depthStencil.depth =
                        static_cast<float>( Real( 1.0 ) - mDepth.clearDepth );
                }
                mClearValues[attachmentIdx].depthStencil.stencil = mStencil.clearStencil;
                ++attachmentIdx;
            }

            return;  // We're done
        }

        if( mDepth.texture && mDepth.texture->getResidencyStatus() != GpuResidency::Resident )
        {
            OGRE_EXCEPT( Exception::ERR_INVALIDPARAMS,
                         "RenderTexture '" + mDepth.texture->getNameStr() + "' must be resident!",
                         "VulkanRenderPassDescriptor::updateFbo" );
        }

        if( mStencil.texture && mStencil.texture->getResidencyStatus() != GpuResidency::Resident )
        {
            OGRE_EXCEPT( Exception::ERR_INVALIDPARAMS,
                         "RenderTexture '" + mStencil.texture->getNameStr() + "' must be resident!",
                         "VulkanRenderPassDescriptor::updateFbo" );
        }

        if( !mDepth.texture )
        {
            if( mStencil.texture )
            {
                OGRE_EXCEPT( Exception::ERR_RENDERINGAPI_ERROR,
                             "Stencil without depth (RenderTexture '" + mStencil.texture->getNameStr() +
                                 "'). This is not supported by Vulkan",
                             "VulkanRenderPassDescriptor::updateFbo" );
            }
        }

        bool hasRenderWindow = false;

        uint32 attachmentIdx = 0u;
        uint32 numColourAttachments = 0u;
        uint32 windowAttachmentIdx = std::numeric_limits<uint32>::max();
        bool usesResolveAttachments = false;

        // 1 per MRT
        // 1 per MRT MSAA resolve
        // 1 for Depth buffer
        // 1 for Stencil buffer
        VkAttachmentDescription attachments[OGRE_MAX_MULTIPLE_RENDER_TARGETS * 2u + 2u];
        memset( &attachments, 0, sizeof( attachments ) );

        VkAttachmentReference colourAttachRefs[OGRE_MAX_MULTIPLE_RENDER_TARGETS];
        VkAttachmentReference resolveAttachRefs[OGRE_MAX_MULTIPLE_RENDER_TARGETS];
        VkAttachmentReference depthAttachRef;

        for( size_t i = 0; i < mNumColourEntries; ++i )
        {
            if( mColour[i].texture->getResidencyStatus() != GpuResidency::Resident )
            {
                OGRE_EXCEPT(
                    Exception::ERR_INVALIDPARAMS,
                    "RenderTexture '" + mColour[i].texture->getNameStr() + "' must be resident!",
                    "VulkanRenderPassDescriptor::updateFbo" );
            }
            if( i > 0 && hasRenderWindow != mColour[i].texture->isRenderWindowSpecific() )
            {
                // This is a GL restriction actually, which we mimic for consistency
                OGRE_EXCEPT( Exception::ERR_INVALIDPARAMS,
                             "Cannot use RenderWindow as MRT with other colour textures",
                             "VulkanRenderPassDescriptor::updateFbo" );
            }

            hasRenderWindow |= mColour[i].texture->isRenderWindowSpecific();

            if( mColour[i].texture->getPixelFormat() == PFG_NULL )
                continue;

            if( mColour[i].texture->isRenderWindowSpecific() )
            {
                // If the window is MSAA but not being resolved,
                // then just behave like a regular RenderTexture
                if( !mColour[i].texture->isMultisample() )
                    windowAttachmentIdx = attachmentIdx;
                else if( mColour[i].texture == mColour[i].resolveTexture )
                    windowAttachmentIdx = attachmentIdx + 1u;
            }
            else if( mColour[i].resolveTexture && mColour[i].resolveTexture->isRenderWindowSpecific() )
            {
                windowAttachmentIdx = attachmentIdx + 1u;
            }

            mClearValues[attachmentIdx].color =
                getClearColour( mColour[i].clearColour, mColour[i].texture->getPixelFormat() );

            setupColourAttachment( i, fboDesc, attachments, attachmentIdx, colourAttachRefs,
                                   resolveAttachRefs, numColourAttachments, false );
            if( resolveAttachRefs[numColourAttachments].attachment != VK_ATTACHMENT_UNUSED )
                usesResolveAttachments = true;
            ++numColourAttachments;

            sanitizeMsaaResolve( i );
        }

        if( mDepth.texture )
        {
            if( !mRenderSystem->isReverseDepth() )
                mClearValues[attachmentIdx].depthStencil.depth = static_cast<float>( mDepth.clearDepth );
            else
            {
                mClearValues[attachmentIdx].depthStencil.depth =
                    static_cast<float>( Real( 1.0 ) - mDepth.clearDepth );
            }
            mClearValues[attachmentIdx].depthStencil.stencil = mStencil.clearStencil;

            fboDesc.mImageViews[attachmentIdx] = setupDepthAttachment( attachments[attachmentIdx] );
            depthAttachRef.attachment = attachmentIdx;
            if( mDepth.readOnly )
                depthAttachRef.layout = VK_IMAGE_LAYOUT_DEPTH_STENCIL_READ_ONLY_OPTIMAL;
            else
                depthAttachRef.layout = VK_IMAGE_LAYOUT_DEPTH_STENCIL_ATTACHMENT_OPTIMAL;
            ++attachmentIdx;
        }

        VkSubpassDescription subpass;
        memset( &subpass, 0, sizeof( subpass ) );
        subpass.pipelineBindPoint = VK_PIPELINE_BIND_POINT_GRAPHICS;
        subpass.inputAttachmentCount = 0u;
        subpass.colorAttachmentCount = numColourAttachments;
        subpass.pColorAttachments = colourAttachRefs;
        subpass.pResolveAttachments = usesResolveAttachments ? resolveAttachRefs : 0;
        subpass.pDepthStencilAttachment = mDepth.texture ? &depthAttachRef : 0;

        fboDesc.mNumImageViews = attachmentIdx;

        VkRenderPassCreateInfo renderPassCreateInfo;
        makeVkStruct( renderPassCreateInfo, VK_STRUCTURE_TYPE_RENDER_PASS_CREATE_INFO );
        renderPassCreateInfo.attachmentCount = attachmentIdx;
        renderPassCreateInfo.pAttachments = attachments;
        renderPassCreateInfo.subpassCount = 1u;
        renderPassCreateInfo.pSubpasses = &subpass;
        VkResult result =
            vkCreateRenderPass( mQueue->mDevice, &renderPassCreateInfo, 0, &fboDesc.mRenderPass );
        checkVkResult( result, "vkCreateRenderPass" );

        VkFramebufferCreateInfo fbCreateInfo;
        makeVkStruct( fbCreateInfo, VK_STRUCTURE_TYPE_FRAMEBUFFER_CREATE_INFO );
        fbCreateInfo.renderPass = fboDesc.mRenderPass;
        fbCreateInfo.attachmentCount = attachmentIdx;
        fbCreateInfo.pAttachments = fboDesc.mImageViews;
        fbCreateInfo.width = mTargetWidth;
        fbCreateInfo.height = mTargetHeight;
        fbCreateInfo.layers = 1u;

        const size_t numFramebuffers = std::max<size_t>( fboDesc.mWindowImageViews.size(), 1u );
        fboDesc.mFramebuffers.resize( numFramebuffers );
        for( size_t i = 0u; i < numFramebuffers; ++i )
        {
            if( !fboDesc.mWindowImageViews.empty() )
                fboDesc.mImageViews[windowAttachmentIdx] = fboDesc.mWindowImageViews[i];
            result = vkCreateFramebuffer( mQueue->mDevice, &fbCreateInfo, 0, &fboDesc.mFramebuffers[i] );
            checkVkResult( result, "vkCreateFramebuffer" );
            if( !fboDesc.mWindowImageViews.empty() )
                fboDesc.mImageViews[windowAttachmentIdx] = 0;
        }
    }
    //-----------------------------------------------------------------------------------
    void VulkanRenderPassDescriptor::releaseFbo()
    {
        {
            VulkanFrameBufferDescMap &frameBufferDescMap = mRenderSystem->_getFrameBufferDescMap();
            if( mSharedFboItor != frameBufferDescMap.end() )
            {
                --mSharedFboItor->second.refCount;
                if( !mSharedFboItor->second.refCount )
                {
                    destroyFbo( mQueue, mSharedFboItor->second );
                    frameBufferDescMap.erase( mSharedFboItor );
                }
                mSharedFboItor = frameBufferDescMap.end();
            }
        }
        {
            VulkanFlushOnlyDescMap &frameBufferDescMap = mRenderSystem->_getFlushOnlyDescMap();
            if( mSharedFboFlushItor != frameBufferDescMap.end() )
            {
                --mSharedFboFlushItor->second.refCount;
                if( !mSharedFboFlushItor->second.refCount )
                    frameBufferDescMap.erase( mSharedFboFlushItor );
                mSharedFboFlushItor = frameBufferDescMap.end();
            }
        }
    }
    //-----------------------------------------------------------------------------------
    void VulkanRenderPassDescriptor::destroyFbo( VulkanQueue *queue,
                                                 VulkanFrameBufferDescValue &fboDesc )
    {
        VaoManager *vaoManager = queue->getVaoManager();

        {
            FastArray<VkFramebuffer>::const_iterator itor = fboDesc.mFramebuffers.begin();
            FastArray<VkFramebuffer>::const_iterator endt = fboDesc.mFramebuffers.end();
            while( itor != endt )
                delayed_vkDestroyFramebuffer( vaoManager, queue->mDevice, *itor++, 0 );
            fboDesc.mFramebuffers.clear();
        }

        {
            FastArray<VkImageView>::const_iterator itor = fboDesc.mWindowImageViews.begin();
            FastArray<VkImageView>::const_iterator endt = fboDesc.mWindowImageViews.end();

            while( itor != endt )
                delayed_vkDestroyImageView( vaoManager, queue->mDevice, *itor++, 0 );
            fboDesc.mWindowImageViews.clear();
        }

        for( size_t i = 0u; i < fboDesc.mNumImageViews; ++i )
        {
            if( fboDesc.mImageViews[i] )
            {
                delayed_vkDestroyImageView( vaoManager, queue->mDevice, fboDesc.mImageViews[i], 0 );
                fboDesc.mImageViews[i] = 0;
            }
        }
        fboDesc.mNumImageViews = 0u;

        delayed_vkDestroyRenderPass( vaoManager, queue->mDevice, fboDesc.mRenderPass, 0 );
        fboDesc.mRenderPass = 0;
    }
    //-----------------------------------------------------------------------------------
    void VulkanRenderPassDescriptor::notifySwapchainCreated( VulkanWindow *window )
    {
        if( mNumColourEntries > 0 && mColour[0].texture->isRenderWindowSpecific() &&
            mColour[0].texture == window->getTexture() )
        {
            entriesModified( RenderPassDescriptor::All );
        }
    }
    //-----------------------------------------------------------------------------------
    void VulkanRenderPassDescriptor::notifySwapchainDestroyed( VulkanWindow *window )
    {
        if( mNumColourEntries > 0 && mColour[0].texture->isRenderWindowSpecific() &&
            mColour[0].texture == window->getTexture() )
        {
            releaseFbo();
        }
    }
    //-----------------------------------------------------------------------------------
    void VulkanRenderPassDescriptor::notifyRenderTextureNonResident( VulkanTextureGpu *texture )
    {
        bool bInUse = false;

        const size_t numColourEntries = mNumColourEntries;
        for( size_t i = 0u; i < numColourEntries; ++i )
        {
            if( mColour[i].texture == texture || mColour[i].resolveTexture == texture )
                bInUse = true;
        }

        if( mDepth.texture == texture || mDepth.resolveTexture == texture ||
            mStencil.texture == texture || mStencil.resolveTexture == texture )
        {
            bInUse = true;
        }

        if( bInUse )
            releaseFbo();
    }
    //-----------------------------------------------------------------------------------
    void VulkanRenderPassDescriptor::entriesModified( uint32 entryTypes )
    {
        RenderPassDescriptor::entriesModified( entryTypes );

        checkRenderWindowStatus();

        TextureGpu *anyTargetTexture = 0;
        const uint8 numColourEntries = mNumColourEntries;
        for( int i = 0; i < numColourEntries && !anyTargetTexture; ++i )
            anyTargetTexture = mColour[i].texture;
        if( !anyTargetTexture )
            anyTargetTexture = mDepth.texture;
        if( !anyTargetTexture )
            anyTargetTexture = mStencil.texture;

        mTargetWidth = 0u;
        mTargetHeight = 0u;
        if( anyTargetTexture )
        {
            mTargetWidth = anyTargetTexture->getInternalWidth();
            mTargetHeight = anyTargetTexture->getInternalHeight();
        }

        if( entryTypes & RenderPassDescriptor::All )
            setupFbo( mSharedFboItor->second );
    }
    //-----------------------------------------------------------------------------------
    void VulkanRenderPassDescriptor::setClearColour( uint8 idx, const ColourValue &clearColour )
    {
        RenderPassDescriptor::setClearColour( idx, clearColour );

        size_t attachmentIdx = 0u;
        for( size_t i = 0u; i < idx; ++i )
        {
            ++attachmentIdx;
            if( mColour->resolveTexture )
                ++attachmentIdx;
        }

        mClearValues[attachmentIdx].color =
            getClearColour( clearColour, mColour[idx].texture->getPixelFormat() );
    }
    //-----------------------------------------------------------------------------------
    void VulkanRenderPassDescriptor::setClearDepth( Real clearDepth )
    {
        RenderPassDescriptor::setClearDepth( clearDepth );
        if( mDepth.texture && mSharedFboItor != mRenderSystem->_getFrameBufferDescMap().end() )
        {
            size_t attachmentIdx = mSharedFboItor->second.mNumImageViews - 1u;
            if( !mRenderSystem->isReverseDepth() )
                mClearValues[attachmentIdx].depthStencil.depth = static_cast<float>( mDepth.clearDepth );
            else
            {
                mClearValues[attachmentIdx].depthStencil.depth =
                    static_cast<float>( Real( 1.0 ) - mDepth.clearDepth );
            }
        }
    }
    //-----------------------------------------------------------------------------------
    void VulkanRenderPassDescriptor::setClearStencil( uint32 clearStencil )
    {
        RenderPassDescriptor::setClearStencil( clearStencil );
        if( ( mDepth.texture || mStencil.texture ) &&
            mSharedFboItor != mRenderSystem->_getFrameBufferDescMap().end() )
        {
            size_t attachmentIdx = mSharedFboItor->second.mNumImageViews - 1u;
            mClearValues[attachmentIdx].depthStencil.stencil = clearStencil;
        }
    }
    //-----------------------------------------------------------------------------------
    void VulkanRenderPassDescriptor::setClearColour( const ColourValue &clearColour )
    {
        const size_t numColourEntries = mNumColourEntries;
        size_t attachmentIdx = 0u;
        for( size_t i = 0u; i < numColourEntries; ++i )
        {
            mColour[i].clearColour = clearColour;
            mClearValues[attachmentIdx].color =
                getClearColour( clearColour, mColour[i].texture->getPixelFormat() );
            ++attachmentIdx;
            if( mColour->resolveTexture )
                ++attachmentIdx;
        }
    }
    //-----------------------------------------------------------------------------------
    uint32 VulkanRenderPassDescriptor::checkForClearActions( VulkanRenderPassDescriptor *other ) const
    {
        uint32 entriesToFlush = 0;

        assert( this->mSharedFboFlushItor == other->mSharedFboFlushItor );
        assert( this->mNumColourEntries == other->mNumColourEntries );

        const RenderSystemCapabilities *capabilities = mRenderSystem->getCapabilities();
        const bool isTiler = capabilities->hasCapability( RSC_IS_TILER );

        for( size_t i = 0; i < mNumColourEntries; ++i )
        {
            // this->mColour[i].allLayers doesn't need to be analyzed
            // because it requires a different FBO.
            if( other->mColour[i].loadAction == LoadAction::Clear ||
                ( isTiler && mColour[i].loadAction == LoadAction::ClearOnTilers ) )
            {
                entriesToFlush |= RenderPassDescriptor::Colour0 << i;
            }
        }

        if( other->mDepth.loadAction == LoadAction::Clear ||
            ( isTiler && mDepth.loadAction == LoadAction::ClearOnTilers ) )
        {
            entriesToFlush |= RenderPassDescriptor::Depth;
        }

        if( other->mStencil.loadAction == LoadAction::Clear ||
            ( isTiler && mStencil.loadAction == LoadAction::ClearOnTilers ) )
        {
            entriesToFlush |= RenderPassDescriptor::Stencil;
        }

        return entriesToFlush;
    }
    //-----------------------------------------------------------------------------------
    uint32 VulkanRenderPassDescriptor::willSwitchTo( VulkanRenderPassDescriptor *newDesc,
                                                     bool warnIfRtvWasFlushed ) const
    {
        uint32 entriesToFlush = 0;

        if( !newDesc ||                                                   //
            this->mSharedFboFlushItor != newDesc->mSharedFboFlushItor ||  //
            this->mInformationOnly || newDesc->mInformationOnly )
        {
            entriesToFlush = RenderPassDescriptor::All;
        }
        else
            entriesToFlush |= checkForClearActions( newDesc );

        if( warnIfRtvWasFlushed )
            newDesc->checkWarnIfRtvWasFlushed( entriesToFlush );

        return entriesToFlush;
    }
    //-----------------------------------------------------------------------------------
    bool VulkanRenderPassDescriptor::cannotInterruptRendering() const
    {
        bool cannotInterrupt = false;

        for( size_t i = 0; i < mNumColourEntries && !cannotInterrupt; ++i )
        {
            if( mColour[i].storeAction != StoreAction::Store &&
                mColour[i].storeAction != StoreAction::StoreAndMultisampleResolve )
            {
                cannotInterrupt = true;
            }
        }

        cannotInterrupt |= ( mDepth.texture && mDepth.storeAction != StoreAction::Store &&
                             mDepth.storeAction != StoreAction::StoreAndMultisampleResolve ) ||
                           ( mStencil.texture && mStencil.storeAction != StoreAction::Store &&
                             mStencil.storeAction != StoreAction::StoreAndMultisampleResolve );

        return cannotInterrupt;
    }
    //-----------------------------------------------------------------------------------
    void VulkanRenderPassDescriptor::performLoadActions( bool renderingWasInterrupted )
    {
        if( mInformationOnly )
            return;

        VkCommandBuffer cmdBuffer = mQueue->mCurrentCmdBuffer;

        const VulkanFrameBufferDescValue &fboDesc = mSharedFboItor->second;

        size_t fboIdx = 0u;
        if( !fboDesc.mWindowImageViews.empty() )
        {
            VulkanTextureGpuWindow *textureVulkan = 0;

            if( mColour[0].texture->isRenderWindowSpecific() )
            {
                OGRE_ASSERT_HIGH( dynamic_cast<VulkanTextureGpuWindow *>( mColour[0].texture ) );
                textureVulkan = static_cast<VulkanTextureGpuWindow *>( mColour[0].texture );
            }
            else
            {
                OGRE_ASSERT_LOW( mColour[0].resolveTexture &&
                                 mColour[0].resolveTexture->isRenderWindowSpecific() &&
                                 "There is a window as output, but is neither the main target nor the "
                                 "resolve target!? This should be impossible " );
                OGRE_ASSERT_HIGH( dynamic_cast<VulkanTextureGpuWindow *>( mColour[0].resolveTexture ) );
                textureVulkan = static_cast<VulkanTextureGpuWindow *>( mColour[0].resolveTexture );
            }

            fboIdx = textureVulkan->getCurrentSwapchainIdx();

            VkSemaphore semaphore = textureVulkan->getImageAcquiredSemaphore();
            if( semaphore )
            {
                // We cannot start executing color attachment commands until the semaphore says so
                mQueue->addWindowToWaitFor( semaphore );
            }
        }

        VkRenderPassBeginInfo passBeginInfo;
        makeVkStruct( passBeginInfo, VK_STRUCTURE_TYPE_RENDER_PASS_BEGIN_INFO );
        passBeginInfo.renderPass = fboDesc.mRenderPass;
        passBeginInfo.framebuffer = fboDesc.mFramebuffers[fboIdx];
        passBeginInfo.renderArea.offset.x = 0;
        passBeginInfo.renderArea.offset.y = 0;
        passBeginInfo.renderArea.extent.width = mTargetWidth;
        passBeginInfo.renderArea.extent.height = mTargetHeight;
        passBeginInfo.clearValueCount = fboDesc.mNumImageViews;
        passBeginInfo.pClearValues = mClearValues;

        if( renderingWasInterrupted )
        {
            TODO_use_render_pass_that_can_load;
            OGRE_EXCEPT( Exception::ERR_NOT_IMPLEMENTED, "TODO_use_render_pass_that_can_load",
                         "VulkanRenderPassDescriptor::performLoadActions" );
        }

        vkCmdBeginRenderPass( cmdBuffer, &passBeginInfo, VK_SUBPASS_CONTENTS_INLINE );
    }
    //-----------------------------------------------------------------------------------
    void VulkanRenderPassDescriptor::performStoreActions( bool isInterruptingRendering )
    {
        if( mInformationOnly )
            return;

        if( mQueue->getEncoderState() != VulkanQueue::EncoderGraphicsOpen )
            return;

        vkCmdEndRenderPass( mQueue->mCurrentCmdBuffer );

        if( isInterruptingRendering )
        {
#if OGRE_DEBUG_MODE && OGRE_PLATFORM == OGRE_PLATFORM_LINUX
            // Save the backtrace to report it later
            const bool cannotInterrupt = cannotInterruptRendering();
            static bool warnedOnce = false;
            if( !warnedOnce || cannotInterrupt )
            {
                mNumCallstackEntries = static_cast<size_t>( backtrace( mCallstackBacktrace, 32 ) );
                warnedOnce = true;
            }
#endif
            return;
        }

        // End (if exists) the render command encoder tied to this RenderPassDesc.
        // Another encoder will have to be created, and don't let ours linger
        // since mCurrentRenderPassDescriptor probably doesn't even point to 'this'
        mQueue->endAllEncoders( false );
    }
    //-----------------------------------------------------------------------------------
    //-----------------------------------------------------------------------------------
    //-----------------------------------------------------------------------------------
    VulkanFrameBufferDescKey::VulkanFrameBufferDescKey() : FrameBufferDescKey() {}
    //-----------------------------------------------------------------------------------
    VulkanFrameBufferDescKey::VulkanFrameBufferDescKey( const RenderPassDescriptor &desc ) :
        FrameBufferDescKey( desc )
    {
        // Base class ignores these. We can't.
        for( size_t i = 0; i < numColourEntries; ++i )
        {
            colour[i].loadAction = desc.mColour[i].loadAction;
            colour[i].storeAction = desc.mColour[i].storeAction;
        }

        depth.loadAction = desc.mDepth.loadAction;
        depth.storeAction = desc.mDepth.storeAction;
        stencil.loadAction = desc.mStencil.loadAction;
        stencil.storeAction = desc.mStencil.storeAction;
    }
    //-----------------------------------------------------------------------------------
    bool VulkanFrameBufferDescKey::operator<( const VulkanFrameBufferDescKey &other ) const
    {
        return FrameBufferDescKey::operator<( other );
    }
    //-----------------------------------------------------------------------------------
    //-----------------------------------------------------------------------------------
    //-----------------------------------------------------------------------------------
    VulkanFlushOnlyDescValue::VulkanFlushOnlyDescValue() : refCount( 0 ) {}
    //-----------------------------------------------------------------------------------
    VulkanFrameBufferDescValue::VulkanFrameBufferDescValue() :
        refCount( 0u ),
        mNumImageViews( 0u ),
        mRenderPass( 0 )
    {
        memset( mImageViews, 0, sizeof( mImageViews ) );
    }
}  // namespace Ogre<|MERGE_RESOLUTION|>--- conflicted
+++ resolved
@@ -431,8 +431,6 @@
 
                 mClearValues[attachmentIdx].color =
                     getClearColour( mColour[i].clearColour, mColour[i].texture->getPixelFormat() );
-<<<<<<< HEAD
-=======
                 ++attachmentIdx;
 
                 const RenderPassColourTarget &colour = mColour[i];
@@ -446,7 +444,6 @@
                     mClearValues[attachmentIdx].color = mClearValues[attachmentIdx - 1u].color;
                     ++attachmentIdx;
                 }
->>>>>>> 70f247ee
             }
 
             if( mDepth.texture )
