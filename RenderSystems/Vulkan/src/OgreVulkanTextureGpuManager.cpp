--- conflicted
+++ resolved
@@ -326,9 +326,6 @@
                                                 TextureTypes::Type2D, this, window );
     }
     //-----------------------------------------------------------------------------------
-<<<<<<< HEAD
-    TextureGpu *VulkanTextureGpuManager::createWindowDepthBuffer()
-=======
     TextureGpu *VulkanTextureGpuManager::createTextureGpuNullWindow()
     {
         return OGRE_NEW VulkanTextureGpuRenderTarget( GpuPageOutStrategy::Discard, mVaoManager,
@@ -341,8 +338,7 @@
                                                       TextureTypes::Type2D, this );
     }
     //-----------------------------------------------------------------------------------
-    TextureGpu *VulkanTextureGpuManager::createWindowDepthBuffer( void )
->>>>>>> 3755746f
+    TextureGpu *VulkanTextureGpuManager::createWindowDepthBuffer()
     {
         return OGRE_NEW VulkanTextureGpuRenderTarget( GpuPageOutStrategy::Discard, mVaoManager,
                                                       "RenderWindow DepthBuffer",          //
