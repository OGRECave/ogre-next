--- conflicted
+++ resolved
@@ -111,13 +111,7 @@
             *static_cast<Window **>( pData ) = mWindow;
     }
     //-----------------------------------------------------------------------------------
-<<<<<<< HEAD
-    bool VulkanTextureGpuWindow::isOpenGLRenderWindow() const { return true; }
-    //-----------------------------------------------------------------------------------
     void VulkanTextureGpuWindow::_setToDisplayDummyTexture() {}
-=======
-    void VulkanTextureGpuWindow::_setToDisplayDummyTexture( void ) {}
->>>>>>> d8dc5748
     //-----------------------------------------------------------------------------------
     void VulkanTextureGpuWindow::_notifyTextureSlotChanged( const TexturePool *newPool, uint16 slice )
     {
