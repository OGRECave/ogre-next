/*
-----------------------------------------------------------------------------
This source file is part of OGRE
    (Object-oriented Graphics Rendering Engine)
For the latest info, see http://www.ogre3d.org/

Copyright (c) 2000-2013 Torus Knot Software Ltd

Permission is hereby granted, free of charge, to any person obtaining a copy
of this software and associated documentation files (the "Software"), to deal
in the Software without restriction, including without limitation the rights
to use, copy, modify, merge, publish, distribute, sublicense, and/or sell
copies of the Software, and to permit persons to whom the Software is
furnished to do so, subject to the following conditions:

The above copyright notice and this permission notice shall be included in
all copies or substantial portions of the Software.

THE SOFTWARE IS PROVIDED "AS IS", WITHOUT WARRANTY OF ANY KIND, EXPRESS OR
IMPLIED, INCLUDING BUT NOT LIMITED TO THE WARRANTIES OF MERCHANTABILITY,
FITNESS FOR A PARTICULAR PURPOSE AND NONINFRINGEMENT. IN NO EVENT SHALL THE
AUTHORS OR COPYRIGHT HOLDERS BE LIABLE FOR ANY CLAIM, DAMAGES OR OTHER
LIABILITY, WHETHER IN AN ACTION OF CONTRACT, TORT OR OTHERWISE, ARISING FROM,
OUT OF OR IN CONNECTION WITH THE SOFTWARE OR THE USE OR OTHER DEALINGS IN
THE SOFTWARE.
-----------------------------------------------------------------------------
*/

#ifndef __GLES2Prerequisites_H__
#define __GLES2Prerequisites_H__

#include "OgrePrerequisites.h"
#include "OgreLogManager.h"
#include "OgreMath.h"

#if (OGRE_PLATFORM == OGRE_PLATFORM_WIN32)
#	if !defined( __MINGW32__ )
#		define __PRETTY_FUNCTION__ __FUNCTION__
#		ifndef WIN32_LEAN_AND_MEAN
#			define WIN32_LEAN_AND_MEAN 1
#		endif
#		ifndef NOMINMAX
#			define NOMINMAX // required to stop windows.h messing up std::min
#		endif
#	endif
#endif

#ifndef GL_GLEXT_PROTOTYPES
#  define  GL_GLEXT_PROTOTYPES
#endif

#if (OGRE_PLATFORM == OGRE_PLATFORM_APPLE_IOS)
#   include <OpenGLES/ES2/gl.h>
#   include <OpenGLES/ES2/glext.h>
#   ifdef __OBJC__
#       include <OpenGLES/EAGL.h>
#   endif
#elif (OGRE_PLATFORM == OGRE_PLATFORM_ANDROID) || (OGRE_PLATFORM == OGRE_PLATFORM_NACL)
#	ifndef GL_GLEXT_PROTOTYPES
#		define  GL_GLEXT_PROTOTYPES
#	endif
#   if OGRE_NO_GLES3_SUPPORT == 0
#       include <GLES3/gl3platform.h>
#	    include <GLES3/gl3.h>
#   else
#       include <GLES2/gl2platform.h>
#	    include <GLES2/gl2.h>
#       include <GLES2/gl2ext.h>
#   endif
#	if (OGRE_PLATFORM == OGRE_PLATFORM_NACL)
#		include "ppapi/cpp/completion_callback.h"
#       include "ppapi/cpp/instance.h"
#       include "ppapi/c/ppp_graphics_3d.h"
#       include "ppapi/cpp/graphics_3d.h"
#       include "ppapi/cpp/graphics_3d_client.h"
#		include "ppapi/gles2/gl2ext_ppapi.h"
#       undef GL_OES_get_program_binary
#       undef GL_OES_mapbuffer
#	endif
#else
#	undef  GL_GLEXT_PROTOTYPES
#   if OGRE_NO_GLES3_SUPPORT == 0
#       include <GLES3/gl3platform.h>
#       include <GLES3/gl3.h>
#   else
#       include <GLES2/gl2.h>
#       include <GLES2/gl2ext.h>
#   endif
#   include <EGL/egl.h>

#	ifndef GL_GLEXT_PROTOTYPES
#       if OGRE_NO_GLES3_SUPPORT == 1
extern PFNGLMAPBUFFEROESPROC glMapBufferOES;
extern PFNGLUNMAPBUFFEROESPROC glUnmapBufferOES;
#       endif
#		if OGRE_PLATFORM != OGRE_PLATFORM_WIN32
extern PFNGLDRAWBUFFERSARBPROC glDrawBuffersARB;
extern PFNGLREADBUFFERNVPROC glReadBufferNV;
extern PFNGLGETCOMPRESSEDTEXIMAGENVPROC glGetCompressedTexImageNV;
extern PFNGLGETTEXIMAGENVPROC glGetTexImageNV;
extern PFNGLGETTEXLEVELPARAMETERFVNVPROC glGetTexLevelParameterfvNV;
extern PFNGLGETTEXLEVELPARAMETERiVNVPROC glGetTexLevelParameterivNV;
#		else
#           if OGRE_NO_GLES3_SUPPORT == 1
typedef void (GL_APIENTRYP PFNGLBINDVERTEXARRAYOES) (GLuint vertexarray);
typedef void (GL_APIENTRYP PFNGLDELETEVERTEXARRAYSOES) (GLsizei n, const GLuint *vertexarrays);
typedef void (GL_APIENTRYP PFNGLGENVERTEXARRAYSOES) (GLsizei n, GLuint *vertexarrays);
typedef GLboolean (GL_APIENTRYP PFNGLISVERTEXARRAYOES) (GLuint vertexarray);

extern PFNGLBINDVERTEXARRAYOES glBindVertexArrayOES;
extern PFNGLDELETEVERTEXARRAYSOES glDeleteVertexArraysOES;
extern PFNGLGENVERTEXARRAYSOES glGenVertexArraysOES;
extern PFNGLISVERTEXARRAYOES glIsVertexArrayOES;
#           endif
#		endif
#	endif

// If we are going to use the PVRTC_CODEC make sure we
// setup the needed constants
#if (OGRE_NO_PVRTC_CODEC == 0)
#	ifndef GL_IMG_texture_compression_pvrtc
#		define GL_IMG_texture_compression_pvrtc 1
#		define GL_COMPRESSED_RGB_PVRTC_4BPPV1_IMG                      0x8C00
#		define GL_COMPRESSED_RGB_PVRTC_2BPPV1_IMG                      0x8C01
#		define GL_COMPRESSED_RGBA_PVRTC_4BPPV1_IMG                     0x8C02
#		define GL_COMPRESSED_RGBA_PVRTC_2BPPV1_IMG                     0x8C03
#	endif
#endif

#endif


// Copy this definition from desktop GL.  Used for polygon modes.
#ifndef GL_FILL
#   define GL_FILL    0x1B02
#endif

// Define GL_NONE for convenience
#define GL_NONE 0

#if !defined(GL_BGRA) && OGRE_PLATFORM != OGRE_PLATFORM_NACL && OGRE_NO_GLES3_SUPPORT == 1
#   define GL_BGRA  0x80E1
#endif

// Defines for extensions that were made core in OpenGL ES 3
#if OGRE_NO_GLES3_SUPPORT == 0
#define glProgramBinaryOES glProgramBinary
#define glGetProgramBinaryOES glGetProgramBinary
#define glUnmapBufferOES glUnmapBuffer
#define GL_WRITE_ONLY_OES GL_MAP_WRITE_BIT
#define GL_HALF_FLOAT_OES GL_HALF_FLOAT
#define GL_RGB8_OES GL_RGB8
#define GL_RGBA8_OES GL_RGBA8
#define GL_RG8_EXT GL_RG8
#define GL_RED_EXT GL_RED
#define GL_RG_EXT GL_RG
#define GL_R8_EXT GL_R8
#define GL_PROGRAM_BINARY_LENGTH_OES GL_PROGRAM_BINARY_LENGTH
#define GL_MIN_EXT GL_MIN
#define GL_MAX_EXT GL_MAX
#define GL_DEPTH_COMPONENT24_OES GL_DEPTH_COMPONENT24
#define GL_DEPTH_COMPONENT32_OES GL_DEPTH_COMPONENT32F
#define GL_DEPTH24_STENCIL8_OES GL_DEPTH24_STENCIL8
#endif

#if (OGRE_PLATFORM == OGRE_PLATFORM_WIN32)
// an error in all windows gles sdks...
#   undef GL_OES_get_program_binary
#endif

#if (OGRE_PLATFORM == OGRE_PLATFORM_WIN32) && !defined(__MINGW32__) && !defined(OGRE_STATIC_LIB)
#   ifdef OGRE_GLES2PLUGIN_EXPORTS
#       define _OgreGLES2Export __declspec(dllexport)
#   else
#       if defined( __MINGW32__ )
#           define _OgreGLES2Export
#       else
#           define _OgreGLES2Export __declspec(dllimport)
#       endif
#   endif
#elif defined ( OGRE_GCC_VISIBILITY )
#    define _OgreGLES2Export  __attribute__ ((visibility("default")))
#else
#    define _OgreGLES2Export
#endif

#define DEBUG_(text) \
    {\
        fprintf(stderr, "%s:%d: %s\n", __FUNCTION__, __LINE__, text); \
    }

<<<<<<< HEAD
#define ENABLE_GL_CHECK 1
=======
#define ENABLE_GL_CHECK 0

>>>>>>> a48f71b7
#if ENABLE_GL_CHECK
#define OGRE_CHECK_GL_ERROR(glFunc) \
{ \
        glFunc; \
        int e = glGetError(); \
        if (e != 0) \
        { \
            const char * errorString = ""; \
            switch(e) \
            { \
            case GL_INVALID_ENUM:       errorString = "GL_INVALID_ENUM";        break; \
            case GL_INVALID_VALUE:      errorString = "GL_INVALID_VALUE";       break; \
            case GL_INVALID_OPERATION:  errorString = "GL_INVALID_OPERATION";   break; \
            case GL_OUT_OF_MEMORY:      errorString = "GL_OUT_OF_MEMORY";       break; \
            default:                                                            break; \
            } \
            char msgBuf[4096]; \
            sprintf(msgBuf, "OpenGL error 0x%04X %s in %s at line %i for %s\n", e, errorString, __PRETTY_FUNCTION__, __LINE__, #glFunc); \
            LogManager::getSingleton().logMessage(msgBuf); \
        } \
    }
#else
#   define OGRE_CHECK_GL_ERROR(glFunc) { glFunc; }
#endif

#if ENABLE_GL_CHECK
    #define EGL_CHECK_ERROR \
    { \
        int e = eglGetError(); \
        if ((e != 0) && (e != EGL_SUCCESS))\
        { \
            char msgBuf[4096]; \
            sprintf(msgBuf, "EGL error 0x%04X in %s at line %i\n", e, __PRETTY_FUNCTION__, __LINE__); \
            LogManager::getSingleton().logMessage(msgBuf); \
            OGRE_EXCEPT(Exception::ERR_INTERNAL_ERROR, msgBuf, __PRETTY_FUNCTION__); \
        } \
    }
#else
    #define EGL_CHECK_ERROR {}
#endif

#endif<|MERGE_RESOLUTION|>--- conflicted
+++ resolved
@@ -189,12 +189,8 @@
         fprintf(stderr, "%s:%d: %s\n", __FUNCTION__, __LINE__, text); \
     }
 
-<<<<<<< HEAD
 #define ENABLE_GL_CHECK 1
-=======
-#define ENABLE_GL_CHECK 0
-
->>>>>>> a48f71b7
+
 #if ENABLE_GL_CHECK
 #define OGRE_CHECK_GL_ERROR(glFunc) \
 { \
