/*
-----------------------------------------------------------------------------
This source file is part of OGRE
    (Object-oriented Graphics Rendering Engine)
For the latest info, see http://www.ogre3d.org/

Copyright (c) 2000-2013 Torus Knot Software Ltd

Permission is hereby granted, free of charge, to any person obtaining a copy
of this software and associated documentation files (the "Software"), to deal
in the Software without restriction, including without limitation the rights
to use, copy, modify, merge, publish, distribute, sublicense, and/or sell
copies of the Software, and to permit persons to whom the Software is
furnished to do so, subject to the following conditions:

The above copyright notice and this permission notice shall be included in
all copies or substantial portions of the Software.

THE SOFTWARE IS PROVIDED "AS IS", WITHOUT WARRANTY OF ANY KIND, EXPRESS OR
IMPLIED, INCLUDING BUT NOT LIMITED TO THE WARRANTIES OF MERCHANTABILITY,
FITNESS FOR A PARTICULAR PURPOSE AND NONINFRINGEMENT. IN NO EVENT SHALL THE
AUTHORS OR COPYRIGHT HOLDERS BE LIABLE FOR ANY CLAIM, DAMAGES OR OTHER
LIABILITY, WHETHER IN AN ACTION OF CONTRACT, TORT OR OTHERWISE, ARISING FROM,
OUT OF OR IN CONNECTION WITH THE SOFTWARE OR THE USE OR OTHER DEALINGS IN
THE SOFTWARE.
-----------------------------------------------------------------------------
*/

#ifndef __GLES2HardwareBufferManager_H__
#define __GLES2HardwareBufferManager_H__

#include "OgreGLES2Prerequisites.h"
#include "OgreHardwareBufferManager.h"

namespace Ogre {
	class GLES2StateCacheManager;

    /** Implementation of HardwareBufferManager for OpenGL ES. */
    class _OgreGLES2Export GLES2HardwareBufferManagerBase : public HardwareBufferManagerBase
    {
        protected:
			GLES2StateCacheManager* mStateCacheManager;
            /// Internal method for creates a new vertex declaration, may be overridden by certain rendering APIs
            VertexDeclaration* createVertexDeclarationImpl(void);
            /// Internal method for destroys a vertex declaration, may be overridden by certain rendering APIs
            void destroyVertexDeclarationImpl(VertexDeclaration* decl);

        public:
            GLES2HardwareBufferManagerBase();
            virtual ~GLES2HardwareBufferManagerBase();
            /// Creates a vertex buffer
            HardwareVertexBufferSharedPtr createVertexBuffer(size_t vertexSize,
                size_t numVerts, HardwareBuffer::Usage usage, bool useShadowBuffer = false);
            /// Create a hardware vertex buffer
            HardwareIndexBufferSharedPtr createIndexBuffer(
                HardwareIndexBuffer::IndexType itype, size_t numIndexes,
                HardwareBuffer::Usage usage, bool useShadowBuffer = false);
	        /// Create a render to vertex buffer
    	    RenderToVertexBufferSharedPtr createRenderToVertexBuffer();
            HardwareUniformBufferSharedPtr
            createUniformBuffer(size_t sizeBytes, HardwareBuffer::Usage usage, bool useShadowBuffer, const String& name = "");
            /// Create a uniform buffer
            HardwareUniformBufferSharedPtr createUniformBuffer(size_t sizeBytes, HardwareBuffer::Usage usage,
                                                               bool useShadowBuffer, size_t binding, const String& name = "");
            HardwareCounterBufferSharedPtr createCounterBuffer(size_t sizeBytes,
                                                               HardwareBuffer::Usage usage = HardwareBuffer::HBU_DYNAMIC_WRITE_ONLY_DISCARDABLE,
                                                               bool useShadowBuffer = false, const String& name = "");

            /// Utility function to get the correct GL usage based on HBU's
            static GLenum getGLUsage(unsigned int usage);

            /// Utility function to get the correct GL type based on VET's
            static GLenum getGLType(unsigned int type);

<<<<<<< HEAD
            /** Allocator method to allow us to use a pool of memory as a scratch
                area for hardware buffers. This is because glMapBuffer is incredibly
                inefficient, seemingly no matter what options we give it. So for the
                period of lock/unlock, we will instead allocate a section of a local
                memory pool, and use glBufferSubDataARB / glGetBufferSubDataARB
                instead.
            */
            void* allocateScratch(uint32 size);

            /// @see allocateScratch
            void deallocateScratch(void* ptr);

    		/** Threshold after which glMapBuffer is used and not glBufferSubData
            */
            size_t getGLMapBufferThreshold() const;
            void setGLMapBufferThreshold( const size_t value );
=======
>>>>>>> c40cd09d
			GLES2StateCacheManager * getStateCacheManager() { return mStateCacheManager; }

    };

	/// GLES2HardwareBufferManagerBase as a Singleton
	class _OgreGLES2Export GLES2HardwareBufferManager : public HardwareBufferManager
	{
	public:
		GLES2HardwareBufferManager()
			: HardwareBufferManager(OGRE_NEW GLES2HardwareBufferManagerBase()) 
		{

		}
		~GLES2HardwareBufferManager()
		{
			OGRE_DELETE mImpl;
		}

		/// Utility function to get the correct GL usage based on HBU's
		static GLenum getGLUsage(unsigned int usage) 
            { return GLES2HardwareBufferManagerBase::getGLUsage(usage); }

		/// Utility function to get the correct GL type based on VET's
		static GLenum getGLType(unsigned int type)
            { return GLES2HardwareBufferManagerBase::getGLType(type); }
	};

}

#endif<|MERGE_RESOLUTION|>--- conflicted
+++ resolved
@@ -72,25 +72,6 @@
             /// Utility function to get the correct GL type based on VET's
             static GLenum getGLType(unsigned int type);
 
-<<<<<<< HEAD
-            /** Allocator method to allow us to use a pool of memory as a scratch
-                area for hardware buffers. This is because glMapBuffer is incredibly
-                inefficient, seemingly no matter what options we give it. So for the
-                period of lock/unlock, we will instead allocate a section of a local
-                memory pool, and use glBufferSubDataARB / glGetBufferSubDataARB
-                instead.
-            */
-            void* allocateScratch(uint32 size);
-
-            /// @see allocateScratch
-            void deallocateScratch(void* ptr);
-
-    		/** Threshold after which glMapBuffer is used and not glBufferSubData
-            */
-            size_t getGLMapBufferThreshold() const;
-            void setGLMapBufferThreshold( const size_t value );
-=======
->>>>>>> c40cd09d
 			GLES2StateCacheManager * getStateCacheManager() { return mStateCacheManager; }
 
     };
