--- conflicted
+++ resolved
@@ -390,12 +390,8 @@
                     StencilOperation stencilFailOp = SOP_KEEP,
                     StencilOperation depthFailOp = SOP_KEEP,
                     StencilOperation passOp = SOP_KEEP,
-<<<<<<< HEAD
-                    bool twoSidedOperation = false);
-=======
                     bool twoSidedOperation = false,
                     bool readBackAsTexture = false);
->>>>>>> 83e497b5
              /** See
               RenderSystem
              */
