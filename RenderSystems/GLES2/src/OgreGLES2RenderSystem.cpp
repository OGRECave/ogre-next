--- conflicted
+++ resolved
@@ -1097,23 +1097,15 @@
         // Deactivate the viewport clipping.
         mStateCacheManager->setDisabled(GL_SCISSOR_TEST);
 
-<<<<<<< HEAD
         // unbind GPU programs at end of frame
         // this is mostly to avoid holding bound programs that might get deleted
         // outside via the resource manager
         unbindGpuProgram(GPT_VERTEX_PROGRAM);
-        unbindGpuProgram(GPT_FRAGMENT_PROGRAM);
-=======
-		// unbind GPU programs at end of frame
-		// this is mostly to avoid holding bound programs that might get deleted
-		// outside via the resource manager
-		unbindGpuProgram(GPT_VERTEX_PROGRAM);
 		unbindGpuProgram(GPT_FRAGMENT_PROGRAM);
 
 #if OGRE_PLATFORM == OGRE_PLATFORM_APPLE_IOS
         static_cast<EAGLES2Context*>(mMainContext)->bindSampleFramebuffer();
 #endif
->>>>>>> e5832a83
     }
 
     void GLES2RenderSystem::setVertexDeclaration(VertexDeclaration* decl)
