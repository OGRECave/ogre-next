--- conflicted
+++ resolved
@@ -83,10 +83,7 @@
     CFRelease(frameworkPath);
 
     bundle = CFBundleCreate(kCFAllocatorDefault, bundleURL);
-<<<<<<< HEAD
-=======
     
->>>>>>> 83e497b5
     assert(bundle != NULL);
 }
 
