--- conflicted
+++ resolved
@@ -52,7 +52,6 @@
     GLSLESLinkProgramManager::GLSLESLinkProgramManager(void) :
         GLSLESProgramManagerCommon(), mActiveLinkProgram(NULL) { }
 
-<<<<<<< HEAD
     //-----------------------------------------------------------------------
     GLSLESLinkProgramManager::~GLSLESLinkProgramManager(void)
     {
@@ -106,83 +105,6 @@
         if (mActiveLinkProgram) mActiveLinkProgram->activate();
 
         return mActiveLinkProgram;
-    }
-
-    //-----------------------------------------------------------------------
-    void GLSLESLinkProgramManager::setActiveFragmentShader(GLSLESGpuProgram* fragmentGpuProgram)
-    {
-        if (fragmentGpuProgram != mActiveFragmentGpuProgram)
-        {
-            mActiveFragmentGpuProgram = fragmentGpuProgram;
-            // ActiveLinkProgram is no longer valid
-            mActiveLinkProgram = NULL;
-        }
-    }
-
-    //-----------------------------------------------------------------------
-    void GLSLESLinkProgramManager::setActiveVertexShader(GLSLESGpuProgram* vertexGpuProgram)
-    {
-        if (vertexGpuProgram != mActiveVertexGpuProgram)
-        {
-            mActiveVertexGpuProgram = vertexGpuProgram;
-            // ActiveLinkProgram is no longer valid
-            mActiveLinkProgram = NULL;
-        }
-    }
-=======
-	//-----------------------------------------------------------------------
-	GLSLESLinkProgramManager::~GLSLESLinkProgramManager(void)
-	{
-		// iterate through map container and delete link programs
-		for (LinkProgramIterator currentProgram = mLinkPrograms.begin();
-			currentProgram != mLinkPrograms.end(); ++currentProgram)
-		{
-			OGRE_DELETE currentProgram->second;
-		}
-	}
-
-	//-----------------------------------------------------------------------
-	GLSLESLinkProgram* GLSLESLinkProgramManager::getActiveLinkProgram(void)
-	{
-		// If there is an active link program then return it
-		if (mActiveLinkProgram)
-			return mActiveLinkProgram;
-
-		// No active link program so find one or make a new one
-		// Is there an active key?
-		uint64 activeKey = 0;
-
-		if (mActiveVertexGpuProgram)
-		{
-			activeKey = static_cast<uint64>(mActiveVertexGpuProgram->getProgramID()) << 32;
-		}
-		if (mActiveFragmentGpuProgram)
-		{
-			activeKey += static_cast<uint64>(mActiveFragmentGpuProgram->getProgramID());
-		}
-
-		// Only return a link program object if a vertex or fragment program exist
-		if (activeKey > 0)
-		{
-			// Find the key in the hash map
-			LinkProgramIterator programFound = mLinkPrograms.find(activeKey);
-			// Program object not found for key so need to create it
-			if (programFound == mLinkPrograms.end())
-			{
-				mActiveLinkProgram = OGRE_NEW GLSLESLinkProgram(mActiveVertexGpuProgram,mActiveFragmentGpuProgram);
-				mLinkPrograms[activeKey] = mActiveLinkProgram;
-			}
-			else
-			{
-				// Found a link program in map container so make it active
-				mActiveLinkProgram = programFound->second;
-			}
-
-		}
-		// Make the program object active
-		if (mActiveLinkProgram) mActiveLinkProgram->activate();
-
-		return mActiveLinkProgram;
 	}
 
 	//-----------------------------------------------------------------------
@@ -238,28 +160,27 @@
 		{
 			mLinkPrograms.erase(mLinkPrograms.find(keysToErase[i]));
 		}
-	}
+    }
 
-	//-----------------------------------------------------------------------
-	void GLSLESLinkProgramManager::setActiveFragmentShader(GLSLESGpuProgram* fragmentGpuProgram)
-	{
-		if (fragmentGpuProgram != mActiveFragmentGpuProgram)
-		{
-			mActiveFragmentGpuProgram = fragmentGpuProgram;
-			// ActiveLinkProgram is no longer valid
-			mActiveLinkProgram = NULL;
-		}
-	}
+    //-----------------------------------------------------------------------
+    void GLSLESLinkProgramManager::setActiveFragmentShader(GLSLESGpuProgram* fragmentGpuProgram)
+    {
+        if (fragmentGpuProgram != mActiveFragmentGpuProgram)
+        {
+            mActiveFragmentGpuProgram = fragmentGpuProgram;
+            // ActiveLinkProgram is no longer valid
+            mActiveLinkProgram = NULL;
+        }
+    }
 
-	//-----------------------------------------------------------------------
-	void GLSLESLinkProgramManager::setActiveVertexShader(GLSLESGpuProgram* vertexGpuProgram)
-	{
-		if (vertexGpuProgram != mActiveVertexGpuProgram)
-		{
-			mActiveVertexGpuProgram = vertexGpuProgram;
-			// ActiveLinkProgram is no longer valid
-			mActiveLinkProgram = NULL;
-		}
-	}
->>>>>>> 79e4239b
+    //-----------------------------------------------------------------------
+    void GLSLESLinkProgramManager::setActiveVertexShader(GLSLESGpuProgram* vertexGpuProgram)
+    {
+        if (vertexGpuProgram != mActiveVertexGpuProgram)
+        {
+            mActiveVertexGpuProgram = vertexGpuProgram;
+            // ActiveLinkProgram is no longer valid
+            mActiveLinkProgram = NULL;
+        }
+    }
 }