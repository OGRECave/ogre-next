--- conflicted
+++ resolved
@@ -162,13 +162,8 @@
 		}
 
 		box.data = pMappedResource.pData;
-<<<<<<< HEAD
 		box.rowPitch = pMappedResource.RowPitch;
 		box.slicePitch = pMappedResource.DepthPitch;
-=======
-        box.rowPitch = pMappedResource.RowPitch;
-        box.slicePitch = pMappedResource.DepthPitch;
->>>>>>> c40cd09d
 	}
 	//-----------------------------------------------------------------------------  
 	void *D3D11HardwarePixelBuffer::_mapstaticbuffer(PixelBox lock)
@@ -202,13 +197,8 @@
 		else if(flags == D3D11_MAP_WRITE_DISCARD)
 			flags = D3D11_MAP_WRITE; // stagingbuffer doesn't support discarding
 
-<<<<<<< HEAD
 		PixelBox box;
 		_map(mStagingBuffer, flags, box);
-=======
-        PixelBox box;
-        _map(mStagingBuffer, flags, box);
->>>>>>> c40cd09d
 		return box.data;
 	}
 	//-----------------------------------------------------------------------------  
@@ -419,11 +409,7 @@
 			{
 				size_t sizeinbytes = D3D11Mappings::_getSizeInBytes(mParentTexture->getFormat(), mParentTexture->getWidth(), mParentTexture->getHeight());
                 PixelBox box;
-<<<<<<< HEAD
 				_map(mParentTexture->getTextureResource(), D3D11_MAP_WRITE_DISCARD, box);
-=======
-                _map(mParentTexture->getTextureResource(), D3D11_MAP_WRITE_DISCARD, box);
->>>>>>> c40cd09d
 				void *data = box.data; 
 
 				memcpy(data, mCurrentLock.data, sizeinbytes);
