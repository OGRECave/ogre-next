/*
-----------------------------------------------------------------------------
This source file is part of OGRE
(Object-oriented Graphics Rendering Engine)
For the latest info, see http://www.ogre3d.org/

Copyright (c) 2000-2014 Torus Knot Software Ltd

Permission is hereby granted, free of charge, to any person obtaining a copy
of this software and associated documentation files (the "Software"), to deal
in the Software without restriction, including without limitation the rights
to use, copy, modify, merge, publish, distribute, sublicense, and/or sell
copies of the Software, and to permit persons to whom the Software is
furnished to do so, subject to the following conditions:

The above copyright notice and this permission notice shall be included in
all copies or substantial portions of the Software.

THE SOFTWARE IS PROVIDED "AS IS", WITHOUT WARRANTY OF ANY KIND, EXPRESS OR
IMPLIED, INCLUDING BUT NOT LIMITED TO THE WARRANTIES OF MERCHANTABILITY,
FITNESS FOR A PARTICULAR PURPOSE AND NONINFRINGEMENT. IN NO EVENT SHALL THE
AUTHORS OR COPYRIGHT HOLDERS BE LIABLE FOR ANY CLAIM, DAMAGES OR OTHER
LIABILITY, WHETHER IN AN ACTION OF CONTRACT, TORT OR OTHERWISE, ARISING FROM,
OUT OF OR IN CONNECTION WITH THE SOFTWARE OR THE USE OR OTHER DEALINGS IN
THE SOFTWARE.
-----------------------------------------------------------------------------
*/
#include "OgreD3D11MultiRenderTarget.h"
#include "OgreD3D11RenderSystem.h"
#include "OgreRoot.h"
#include "OgreD3D11Texture.h"
#include "OgreD3D11HardwarePixelBuffer.h"

namespace Ogre 
{
    //---------------------------------------------------------------------
    D3D11MultiRenderTarget::D3D11MultiRenderTarget(const String &name) :
    //---------------------------------------------------------------------
    MultiRenderTarget(name), mNumberOfViews(0)
    {
        /// Clear targets
        for(size_t x=0; x<OGRE_MAX_MULTIPLE_RENDER_TARGETS; ++x)
        {
            targets[x] = 0;
            mRenderTargetViews[x] = 0;
            mRenderTargets[x] = 0;
        }
    }
    //---------------------------------------------------------------------
    D3D11MultiRenderTarget::~D3D11MultiRenderTarget()
    {
    }
    //---------------------------------------------------------------------
    void D3D11MultiRenderTarget::bindSurfaceImpl(size_t attachment, RenderTexture *target)
    {
        assert(attachment<OGRE_MAX_MULTIPLE_RENDER_TARGETS);
        /// Get buffer and surface to bind to
        D3D11HardwarePixelBuffer *buffer = 0;
        target->getCustomAttribute("BUFFER", &buffer);
        assert(buffer);

        /// Find first non-null target
        int y;
        for(y=0; y<OGRE_MAX_MULTIPLE_RENDER_TARGETS && !targets[y]; ++y) ;

        if(y!=OGRE_MAX_MULTIPLE_RENDER_TARGETS)
        {
            /// If there is another target bound, compare sizes
            if(targets[y]->getWidth() != buffer->getWidth() ||
                targets[y]->getHeight() != buffer->getHeight())
            {
<<<<<<< HEAD
                OGRE_EXCEPT(
                    Exception::ERR_INVALIDPARAMS, 
=======
				OGRE_EXCEPT(Exception::ERR_INVALIDPARAMS, 
>>>>>>> f0a34a8a
                    "MultiRenderTarget surfaces are not of same size", 
                    "D3D11MultiRenderTarget::bindSurface"
                    );
            }
        }

        targets[attachment] = buffer;
        mRenderTargets[attachment] = target;

        ID3D11RenderTargetView** v;
        target->getCustomAttribute( "ID3D11RenderTargetView", &v );
        mRenderTargetViews[attachment] = *v;

        if(mNumberOfViews < OGRE_MAX_MULTIPLE_RENDER_TARGETS)
            mNumberOfViews++;

        checkAndUpdate();
    }
    //---------------------------------------------------------------------
    void D3D11MultiRenderTarget::unbindSurfaceImpl(size_t attachment)
    {
        assert(attachment<OGRE_MAX_MULTIPLE_RENDER_TARGETS);
        targets[attachment] = 0;
        mRenderTargetViews[attachment] = 0;

        if(mNumberOfViews > 0)
            mNumberOfViews--;

        checkAndUpdate();
    }
    //---------------------------------------------------------------------
    void D3D11MultiRenderTarget::getCustomAttribute(const String& name, void *pData)
    {
        if(name == "DDBACKBUFFER")
        {
            ID3D11Texture2D ** pSurf = (ID3D11Texture2D **)pData;
            /// Transfer surfaces
            for(size_t x=0; x<OGRE_MAX_MULTIPLE_RENDER_TARGETS; ++x)
            {
                if(targets[x])
                    pSurf[x] = targets[x]->getParentTexture()->GetTex2D();
            }
            return;
        }
        else if(name == "ID3D11RenderTargetView")
        {
            //*static_cast<ID3D11RenderTargetView***>(pData) = mRenderTargetViews;
            ID3D11RenderTargetView ** pRTView = (ID3D11RenderTargetView**)pData;

            memset(pRTView,0,sizeof(pRTView));

            for(int y=0; y<OGRE_MAX_MULTIPLE_RENDER_TARGETS && mRenderTargets[y]; ++y)
            {
                ID3D11RenderTargetView * view;
                mRenderTargets[y]->getCustomAttribute("ID3D11RenderTargetView",&view);
                pRTView[y]=view;
            }
            return;
        }
        else if( name == "numberOfViews" )
        {
            uint* n = static_cast<unsigned int*>(pData);
            *n = mNumberOfViews;
            return;
        }
        else if(name == "isTexture")
        {
            bool *b = static_cast< bool * >( pData );
            *b = false;
            return;
        }

        MultiRenderTarget::getCustomAttribute(name, pData);
    }
    //---------------------------------------------------------------------
    void D3D11MultiRenderTarget::checkAndUpdate()
    {
        if(targets[0])
        {
            mWidth = static_cast<unsigned int>(targets[0]->getWidth());
            mHeight = static_cast<unsigned int>(targets[0]->getHeight());
        }
        else
        {
            mWidth = 0;
            mHeight = 0;
        }
    }
    //---------------------------------------------------------------------


}
<|MERGE_RESOLUTION|>--- conflicted
+++ resolved
@@ -69,12 +69,7 @@
             if(targets[y]->getWidth() != buffer->getWidth() ||
                 targets[y]->getHeight() != buffer->getHeight())
             {
-<<<<<<< HEAD
-                OGRE_EXCEPT(
-                    Exception::ERR_INVALIDPARAMS, 
-=======
 				OGRE_EXCEPT(Exception::ERR_INVALIDPARAMS, 
->>>>>>> f0a34a8a
                     "MultiRenderTarget surfaces are not of same size", 
                     "D3D11MultiRenderTarget::bindSurface"
                     );
