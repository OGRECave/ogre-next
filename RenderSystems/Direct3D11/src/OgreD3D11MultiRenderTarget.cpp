/*
-----------------------------------------------------------------------------
This source file is part of OGRE
(Object-oriented Graphics Rendering Engine)
For the latest info, see http://www.ogre3d.org/

Copyright (c) 2000-2014 Torus Knot Software Ltd

Permission is hereby granted, free of charge, to any person obtaining a copy
of this software and associated documentation files (the "Software"), to deal
in the Software without restriction, including without limitation the rights
to use, copy, modify, merge, publish, distribute, sublicense, and/or sell
copies of the Software, and to permit persons to whom the Software is
furnished to do so, subject to the following conditions:

The above copyright notice and this permission notice shall be included in
all copies or substantial portions of the Software.

THE SOFTWARE IS PROVIDED "AS IS", WITHOUT WARRANTY OF ANY KIND, EXPRESS OR
IMPLIED, INCLUDING BUT NOT LIMITED TO THE WARRANTIES OF MERCHANTABILITY,
FITNESS FOR A PARTICULAR PURPOSE AND NONINFRINGEMENT. IN NO EVENT SHALL THE
AUTHORS OR COPYRIGHT HOLDERS BE LIABLE FOR ANY CLAIM, DAMAGES OR OTHER
LIABILITY, WHETHER IN AN ACTION OF CONTRACT, TORT OR OTHERWISE, ARISING FROM,
OUT OF OR IN CONNECTION WITH THE SOFTWARE OR THE USE OR OTHER DEALINGS IN
THE SOFTWARE.
-----------------------------------------------------------------------------
*/
#include "OgreD3D11MultiRenderTarget.h"
#include "OgreD3D11RenderSystem.h"
#include "OgreRoot.h"
#include "OgreD3D11Texture.h"
#include "OgreD3D11HardwarePixelBuffer.h"

namespace Ogre 
{
<<<<<<< HEAD
    //---------------------------------------------------------------------
    D3D11MultiRenderTarget::D3D11MultiRenderTarget(const String &name) :
    //---------------------------------------------------------------------
    MultiRenderTarget(name), mNumberOfViews(0)
    {
        /// Clear targets
        for(size_t x=0; x<OGRE_MAX_MULTIPLE_RENDER_TARGETS; ++x)
        {
            targets[x] = 0;
            mRenderTargetViews[x] = 0;
            mRenderTargets[x] = 0;
        }
    }
    //---------------------------------------------------------------------
    D3D11MultiRenderTarget::~D3D11MultiRenderTarget()
    {
    }
    //---------------------------------------------------------------------
    void D3D11MultiRenderTarget::bindSurfaceImpl(size_t attachment, RenderTexture *target)
    {
        assert(attachment<OGRE_MAX_MULTIPLE_RENDER_TARGETS);
        /// Get buffer and surface to bind to
        D3D11HardwarePixelBuffer *buffer = 0;
        target->getCustomAttribute("BUFFER", &buffer);
        assert(buffer);

        /// Find first non-null target
        int y;
        for(y=0; y<OGRE_MAX_MULTIPLE_RENDER_TARGETS && !targets[y]; ++y) ;

        if(y!=OGRE_MAX_MULTIPLE_RENDER_TARGETS)
        {
            /// If there is another target bound, compare sizes
            if(targets[y]->getWidth() != buffer->getWidth() ||
                targets[y]->getHeight() != buffer->getHeight())
            {
                OGRE_EXCEPT(
                    Exception::ERR_INVALIDPARAMS, 
                    "MultiRenderTarget surfaces are not of same size", 
                    "D3D11MultiRenderTarget::bindSurface"
                    );
            }
        }

        targets[attachment] = buffer;
        mRenderTargets[attachment] = target;

        ID3D11RenderTargetView** v;
        target->getCustomAttribute( "ID3D11RenderTargetView", &v );
        mRenderTargetViews[attachment] = *v;

        if(mNumberOfViews < OGRE_MAX_MULTIPLE_RENDER_TARGETS)
            mNumberOfViews++;

        checkAndUpdate();
    }
    //---------------------------------------------------------------------
    void D3D11MultiRenderTarget::unbindSurfaceImpl(size_t attachment)
    {
        assert(attachment<OGRE_MAX_MULTIPLE_RENDER_TARGETS);
        targets[attachment] = 0;
        mRenderTargetViews[attachment] = 0;

        if(mNumberOfViews > 0)
            mNumberOfViews--;

        checkAndUpdate();
    }
    //---------------------------------------------------------------------
    void D3D11MultiRenderTarget::update(void)
    {
        //D3D11RenderSystem* rs = static_cast<D3D11RenderSystem*>(Root::getSingleton().getRenderSystem());

        MultiRenderTarget::update();
    }
    //---------------------------------------------------------------------
    void D3D11MultiRenderTarget::getCustomAttribute(const String& name, void *pData)
    {
        if(name == "DDBACKBUFFER")
        {
            ID3D11Texture2D ** pSurf = (ID3D11Texture2D **)pData;
            /// Transfer surfaces
            for(size_t x=0; x<OGRE_MAX_MULTIPLE_RENDER_TARGETS; ++x)
            {
                if(targets[x])
                    pSurf[x] = targets[x]->getParentTexture()->GetTex2D();
            }
            return;
        }
        else if(name == "ID3D11RenderTargetView")
        {
            //*static_cast<ID3D11RenderTargetView***>(pData) = mRenderTargetViews;
            ID3D11RenderTargetView ** pRTView = (ID3D11RenderTargetView**)pData;

            memset(pRTView,0,sizeof(pRTView));

            for(int y=0; y<OGRE_MAX_MULTIPLE_RENDER_TARGETS && mRenderTargets[y]; ++y)
            {
                ID3D11RenderTargetView * view;
                mRenderTargets[y]->getCustomAttribute("ID3D11RenderTargetView",&view);
                pRTView[y]=view;
            }
            return;
        }
        else if( name == "numberOfViews" )
        {
            uint* n = reinterpret_cast<unsigned int*>(pData);
            *n = mNumberOfViews;
            return;
        }
        else if(name == "isTexture")
        {
            bool *b = reinterpret_cast< bool * >( pData );
            *b = false;
            return;
        }

        MultiRenderTarget::getCustomAttribute(name, pData);
    }
    //---------------------------------------------------------------------
    void D3D11MultiRenderTarget::checkAndUpdate()
    {
        if(targets[0])
        {
            mWidth = static_cast<unsigned int>(targets[0]->getWidth());
            mHeight = static_cast<unsigned int>(targets[0]->getHeight());
        }
        else
        {
            mWidth = 0;
            mHeight = 0;
        }
    }
    //---------------------------------------------------------------------
=======
	//---------------------------------------------------------------------
	D3D11MultiRenderTarget::D3D11MultiRenderTarget(const String &name) :
	//---------------------------------------------------------------------
	MultiRenderTarget(name), mNumberOfViews(0)
	{
		/// Clear targets
		for(size_t x=0; x<OGRE_MAX_MULTIPLE_RENDER_TARGETS; ++x)
		{
			targets[x] = 0;
			mRenderTargetViews[x] = 0;
			mRenderTargets[x] = 0;
		}
	}
	//---------------------------------------------------------------------
	D3D11MultiRenderTarget::~D3D11MultiRenderTarget()
	{
	}
	//---------------------------------------------------------------------
	void D3D11MultiRenderTarget::bindSurfaceImpl(size_t attachment, RenderTexture *target)
	{
		assert(attachment<OGRE_MAX_MULTIPLE_RENDER_TARGETS);
		/// Get buffer and surface to bind to
		D3D11HardwarePixelBuffer *buffer = 0;
		target->getCustomAttribute("BUFFER", &buffer);
		assert(buffer);

		/// Find first non-null target
		int y;
		for(y=0; y<OGRE_MAX_MULTIPLE_RENDER_TARGETS && !targets[y]; ++y) ;

		if(y!=OGRE_MAX_MULTIPLE_RENDER_TARGETS)
		{
			/// If there is another target bound, compare sizes
			if(targets[y]->getWidth() != buffer->getWidth() ||
				targets[y]->getHeight() != buffer->getHeight() ||
				PixelUtil::getNumElemBits(targets[y]->getFormat()) != 
				PixelUtil::getNumElemBits(buffer->getFormat()))
			{
				OGRE_EXCEPT(Exception::ERR_INVALIDPARAMS, 
					"MultiRenderTarget surfaces are not of same size or bit depth", 
					"D3D11MultiRenderTarget::bindSurface");
			}
		}

		targets[attachment] = buffer;
		mRenderTargets[attachment] = target;

		ID3D11RenderTargetView** v;
		target->getCustomAttribute( "ID3D11RenderTargetView", &v );
		mRenderTargetViews[attachment] = *v;

		if(mNumberOfViews >= OGRE_MAX_MULTIPLE_RENDER_TARGETS)
			mNumberOfViews++;

		checkAndUpdate();
	}
	//---------------------------------------------------------------------
	void D3D11MultiRenderTarget::unbindSurfaceImpl(size_t attachment)
	{
		assert(attachment<OGRE_MAX_MULTIPLE_RENDER_TARGETS);
		targets[attachment] = 0;
		mRenderTargetViews[attachment] = 0;

		if(mNumberOfViews <= 0)
			mNumberOfViews--;

		checkAndUpdate();
	}
	//---------------------------------------------------------------------
	void D3D11MultiRenderTarget::update(void)
	{
		//D3D11RenderSystem* rs = static_cast<D3D11RenderSystem*>(Root::getSingleton().getRenderSystem());

		MultiRenderTarget::update();
	}
	//---------------------------------------------------------------------
	void D3D11MultiRenderTarget::getCustomAttribute(const String& name, void *pData)
	{
		if(name == "DDBACKBUFFER")
		{
			ID3D11Texture2D ** pSurf = (ID3D11Texture2D **)pData;
			/// Transfer surfaces
			for(size_t x=0; x<OGRE_MAX_MULTIPLE_RENDER_TARGETS; ++x)
			{
				if(targets[x])
					pSurf[x] = targets[x]->getParentTexture()->GetTex2D();
			}
			return;
		}
		else if(name == "ID3D11RenderTargetView")
		{
			//*static_cast<ID3D11RenderTargetView***>(pData) = mRenderTargetViews;
			ID3D11RenderTargetView ** pRTView = (ID3D11RenderTargetView**)pData;

			memset(pRTView,0,sizeof(pRTView));

			for(int y=0; y<OGRE_MAX_MULTIPLE_RENDER_TARGETS && mRenderTargets[y]; ++y)
			{
				ID3D11RenderTargetView * view;
				mRenderTargets[y]->getCustomAttribute("ID3D11RenderTargetView",&view);
				pRTView[y]=view;
			}
			return;
		}
		else if( name == "numberOfViews" )
		{
			uint* n = reinterpret_cast<unsigned int*>(pData);
			*n = mNumberOfViews;
			return;
		}
		else if(name == "isTexture")
		{
			bool *b = reinterpret_cast< bool * >( pData );
			*b = false;
			return;
		}

		MultiRenderTarget::getCustomAttribute(name, pData);
	}
	//---------------------------------------------------------------------
	void D3D11MultiRenderTarget::checkAndUpdate()
	{
		if(targets[0])
		{
			mWidth = static_cast<unsigned int>(targets[0]->getWidth());
			mHeight = static_cast<unsigned int>(targets[0]->getHeight());
		}
		else
		{
			mWidth = 0;
			mHeight = 0;
		}
	}
	//---------------------------------------------------------------------
>>>>>>> 41e3e01c


}
<|MERGE_RESOLUTION|>--- conflicted
+++ resolved
@@ -33,7 +33,6 @@
 
 namespace Ogre 
 {
-<<<<<<< HEAD
     //---------------------------------------------------------------------
     D3D11MultiRenderTarget::D3D11MultiRenderTarget(const String &name) :
     //---------------------------------------------------------------------
@@ -70,8 +69,7 @@
             if(targets[y]->getWidth() != buffer->getWidth() ||
                 targets[y]->getHeight() != buffer->getHeight())
             {
-                OGRE_EXCEPT(
-                    Exception::ERR_INVALIDPARAMS, 
+				OGRE_EXCEPT(Exception::ERR_INVALIDPARAMS, 
                     "MultiRenderTarget surfaces are not of same size", 
                     "D3D11MultiRenderTarget::bindSurface"
                     );
@@ -168,142 +166,6 @@
         }
     }
     //---------------------------------------------------------------------
-=======
-	//---------------------------------------------------------------------
-	D3D11MultiRenderTarget::D3D11MultiRenderTarget(const String &name) :
-	//---------------------------------------------------------------------
-	MultiRenderTarget(name), mNumberOfViews(0)
-	{
-		/// Clear targets
-		for(size_t x=0; x<OGRE_MAX_MULTIPLE_RENDER_TARGETS; ++x)
-		{
-			targets[x] = 0;
-			mRenderTargetViews[x] = 0;
-			mRenderTargets[x] = 0;
-		}
-	}
-	//---------------------------------------------------------------------
-	D3D11MultiRenderTarget::~D3D11MultiRenderTarget()
-	{
-	}
-	//---------------------------------------------------------------------
-	void D3D11MultiRenderTarget::bindSurfaceImpl(size_t attachment, RenderTexture *target)
-	{
-		assert(attachment<OGRE_MAX_MULTIPLE_RENDER_TARGETS);
-		/// Get buffer and surface to bind to
-		D3D11HardwarePixelBuffer *buffer = 0;
-		target->getCustomAttribute("BUFFER", &buffer);
-		assert(buffer);
-
-		/// Find first non-null target
-		int y;
-		for(y=0; y<OGRE_MAX_MULTIPLE_RENDER_TARGETS && !targets[y]; ++y) ;
-
-		if(y!=OGRE_MAX_MULTIPLE_RENDER_TARGETS)
-		{
-			/// If there is another target bound, compare sizes
-			if(targets[y]->getWidth() != buffer->getWidth() ||
-				targets[y]->getHeight() != buffer->getHeight() ||
-				PixelUtil::getNumElemBits(targets[y]->getFormat()) != 
-				PixelUtil::getNumElemBits(buffer->getFormat()))
-			{
-				OGRE_EXCEPT(Exception::ERR_INVALIDPARAMS, 
-					"MultiRenderTarget surfaces are not of same size or bit depth", 
-					"D3D11MultiRenderTarget::bindSurface");
-			}
-		}
-
-		targets[attachment] = buffer;
-		mRenderTargets[attachment] = target;
-
-		ID3D11RenderTargetView** v;
-		target->getCustomAttribute( "ID3D11RenderTargetView", &v );
-		mRenderTargetViews[attachment] = *v;
-
-		if(mNumberOfViews >= OGRE_MAX_MULTIPLE_RENDER_TARGETS)
-			mNumberOfViews++;
-
-		checkAndUpdate();
-	}
-	//---------------------------------------------------------------------
-	void D3D11MultiRenderTarget::unbindSurfaceImpl(size_t attachment)
-	{
-		assert(attachment<OGRE_MAX_MULTIPLE_RENDER_TARGETS);
-		targets[attachment] = 0;
-		mRenderTargetViews[attachment] = 0;
-
-		if(mNumberOfViews <= 0)
-			mNumberOfViews--;
-
-		checkAndUpdate();
-	}
-	//---------------------------------------------------------------------
-	void D3D11MultiRenderTarget::update(void)
-	{
-		//D3D11RenderSystem* rs = static_cast<D3D11RenderSystem*>(Root::getSingleton().getRenderSystem());
-
-		MultiRenderTarget::update();
-	}
-	//---------------------------------------------------------------------
-	void D3D11MultiRenderTarget::getCustomAttribute(const String& name, void *pData)
-	{
-		if(name == "DDBACKBUFFER")
-		{
-			ID3D11Texture2D ** pSurf = (ID3D11Texture2D **)pData;
-			/// Transfer surfaces
-			for(size_t x=0; x<OGRE_MAX_MULTIPLE_RENDER_TARGETS; ++x)
-			{
-				if(targets[x])
-					pSurf[x] = targets[x]->getParentTexture()->GetTex2D();
-			}
-			return;
-		}
-		else if(name == "ID3D11RenderTargetView")
-		{
-			//*static_cast<ID3D11RenderTargetView***>(pData) = mRenderTargetViews;
-			ID3D11RenderTargetView ** pRTView = (ID3D11RenderTargetView**)pData;
-
-			memset(pRTView,0,sizeof(pRTView));
-
-			for(int y=0; y<OGRE_MAX_MULTIPLE_RENDER_TARGETS && mRenderTargets[y]; ++y)
-			{
-				ID3D11RenderTargetView * view;
-				mRenderTargets[y]->getCustomAttribute("ID3D11RenderTargetView",&view);
-				pRTView[y]=view;
-			}
-			return;
-		}
-		else if( name == "numberOfViews" )
-		{
-			uint* n = reinterpret_cast<unsigned int*>(pData);
-			*n = mNumberOfViews;
-			return;
-		}
-		else if(name == "isTexture")
-		{
-			bool *b = reinterpret_cast< bool * >( pData );
-			*b = false;
-			return;
-		}
-
-		MultiRenderTarget::getCustomAttribute(name, pData);
-	}
-	//---------------------------------------------------------------------
-	void D3D11MultiRenderTarget::checkAndUpdate()
-	{
-		if(targets[0])
-		{
-			mWidth = static_cast<unsigned int>(targets[0]->getWidth());
-			mHeight = static_cast<unsigned int>(targets[0]->getHeight());
-		}
-		else
-		{
-			mWidth = 0;
-			mHeight = 0;
-		}
-	}
-	//---------------------------------------------------------------------
->>>>>>> 41e3e01c
 
 
 }
