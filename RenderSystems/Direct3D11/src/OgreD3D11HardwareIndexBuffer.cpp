/*
-----------------------------------------------------------------------------
This source file is part of OGRE
(Object-oriented Graphics Rendering Engine)
For the latest info, see http://www.ogre3d.org/

Copyright (c) 2000-2014 Torus Knot Software Ltd

Permission is hereby granted, free of charge, to any person obtaining a copy
of this software and associated documentation files (the "Software"), to deal
in the Software without restriction, including without limitation the rights
to use, copy, modify, merge, publish, distribute, sublicense, and/or sell
copies of the Software, and to permit persons to whom the Software is
furnished to do so, subject to the following conditions:

The above copyright notice and this permission notice shall be included in
all copies or substantial portions of the Software.

THE SOFTWARE IS PROVIDED "AS IS", WITHOUT WARRANTY OF ANY KIND, EXPRESS OR
IMPLIED, INCLUDING BUT NOT LIMITED TO THE WARRANTIES OF MERCHANTABILITY,
FITNESS FOR A PARTICULAR PURPOSE AND NONINFRINGEMENT. IN NO EVENT SHALL THE
AUTHORS OR COPYRIGHT HOLDERS BE LIABLE FOR ANY CLAIM, DAMAGES OR OTHER
LIABILITY, WHETHER IN AN ACTION OF CONTRACT, TORT OR OTHERWISE, ARISING FROM,
OUT OF OR IN CONNECTION WITH THE SOFTWARE OR THE USE OR OTHER DEALINGS IN
THE SOFTWARE.
-----------------------------------------------------------------------------
*/
#include "OgreD3D11HardwareIndexBuffer.h"
#include "OgreD3D11HardwareBuffer.h"

namespace Ogre {

    //---------------------------------------------------------------------
    D3D11HardwareIndexBuffer::D3D11HardwareIndexBuffer(HardwareBufferManagerBase* mgr, HardwareIndexBuffer::IndexType idxType, 
        size_t numIndexes, HardwareBuffer::Usage usage, D3D11Device & device, 
        bool useSystemMemory, bool useShadowBuffer)
        : HardwareIndexBuffer(mgr, idxType, numIndexes, usage, useSystemMemory, useShadowBuffer)
    {
        // everything is done via internal generalisation
        mBufferImpl = new D3D11HardwareBuffer(D3D11HardwareBuffer::INDEX_BUFFER, 
            mSizeInBytes, mUsage, device, useSystemMemory, useShadowBuffer, false);

    }
    //---------------------------------------------------------------------
    D3D11HardwareIndexBuffer::~D3D11HardwareIndexBuffer()
    {
        delete mBufferImpl;
    }
    //---------------------------------------------------------------------
    void* D3D11HardwareIndexBuffer::lock(size_t offset, size_t length, LockOptions options, UploadOptions uploadOpt)
    {
        return mBufferImpl->lock(offset, length, options);
    }
    //---------------------------------------------------------------------
    void D3D11HardwareIndexBuffer::unlock(void)
    {
        mBufferImpl->unlock();
    }
    //---------------------------------------------------------------------
    void D3D11HardwareIndexBuffer::readData(size_t offset, size_t length, void* pDest)
    {
        mBufferImpl->readData(offset, length, pDest);
    }
    //---------------------------------------------------------------------
    void D3D11HardwareIndexBuffer::writeData(size_t offset, size_t length, const void* pSource,
        bool discardWholeBuffer)
    {
        mBufferImpl->writeData(offset, length, pSource, discardWholeBuffer);
    }
    //---------------------------------------------------------------------
    void D3D11HardwareIndexBuffer::copyData(HardwareBuffer& srcBuffer, size_t srcOffset, 
        size_t dstOffset, size_t length, bool discardWholeBuffer)
    {
        D3D11HardwareIndexBuffer& d3dBuf = static_cast<D3D11HardwareIndexBuffer&>(srcBuffer);

<<<<<<< HEAD
        mBufferImpl->copyData(*(d3dBuf.mBufferImpl), srcOffset, dstOffset, length, discardWholeBuffer);
    }
    //---------------------------------------------------------------------
    bool D3D11HardwareIndexBuffer::isLocked(void) const
    {
        return mBufferImpl->isLocked();
    }
    //---------------------------------------------------------------------
    bool D3D11HardwareIndexBuffer::releaseIfDefaultPool(void)
    {
        /*      if (mD3DPool == D3DPOOL_DEFAULT)
        {
        SAFE_RELEASE(mlpD3DBuffer);
        return true;
        }
        return false;
        */
        return true;
    }
    //---------------------------------------------------------------------
    bool D3D11HardwareIndexBuffer::recreateIfDefaultPool(D3D11Device & device)
    {
        /*  if (mD3DPool == D3DPOOL_DEFAULT)
        {
        // Create the Index buffer
        HRESULT hr = device->CreateIndexBuffer(
        static_cast<UINT>(mSizeInBytes),
        D3D11Mappings::get(mUsage),
        D3D11Mappings::get(mIndexType),
        mD3DPool,
        &mlpD3DBuffer,
        NULL
        );

        if (FAILED(hr))
        {
        String msg = DXGetErrorDescription(hr);
        OGRE_EXCEPT(Exception::ERR_RENDERINGAPI_ERROR, 
        "Cannot create D3D11 Index buffer: " + msg, 
        "D3D11HardwareIndexBuffer::D3D11HardwareIndexBuffer");
        }

        return true;
        }
        return false;
        */
        return true;
    }
    //---------------------------------------------------------------------
    ID3D11Buffer * D3D11HardwareIndexBuffer::getD3DIndexBuffer( void ) const
    {
        return mBufferImpl->getD3DBuffer();
    }
    //---------------------------------------------------------------------
=======
		mBufferImpl->copyData(*(d3dBuf.mBufferImpl), srcOffset, dstOffset, length, discardWholeBuffer);
	}
	//---------------------------------------------------------------------
	bool D3D11HardwareIndexBuffer::isLocked(void) const
	{
		return mBufferImpl->isLocked();
	}
	//---------------------------------------------------------------------
	ID3D11Buffer * D3D11HardwareIndexBuffer::getD3DIndexBuffer( void ) const
	{
		return mBufferImpl->getD3DBuffer();
	}
	//---------------------------------------------------------------------
>>>>>>> 41e3e01c

}<|MERGE_RESOLUTION|>--- conflicted
+++ resolved
@@ -73,7 +73,6 @@
     {
         D3D11HardwareIndexBuffer& d3dBuf = static_cast<D3D11HardwareIndexBuffer&>(srcBuffer);
 
-<<<<<<< HEAD
         mBufferImpl->copyData(*(d3dBuf.mBufferImpl), srcOffset, dstOffset, length, discardWholeBuffer);
     }
     //---------------------------------------------------------------------
@@ -82,8 +81,6 @@
         return mBufferImpl->isLocked();
     }
     //---------------------------------------------------------------------
-    bool D3D11HardwareIndexBuffer::releaseIfDefaultPool(void)
-    {
         /*      if (mD3DPool == D3DPOOL_DEFAULT)
         {
         SAFE_RELEASE(mlpD3DBuffer);
@@ -91,11 +88,7 @@
         }
         return false;
         */
-        return true;
-    }
     //---------------------------------------------------------------------
-    bool D3D11HardwareIndexBuffer::recreateIfDefaultPool(D3D11Device & device)
-    {
         /*  if (mD3DPool == D3DPOOL_DEFAULT)
         {
         // Create the Index buffer
@@ -107,7 +100,6 @@
         &mlpD3DBuffer,
         NULL
         );
-
         if (FAILED(hr))
         {
         String msg = DXGetErrorDescription(hr);
@@ -115,33 +107,15 @@
         "Cannot create D3D11 Index buffer: " + msg, 
         "D3D11HardwareIndexBuffer::D3D11HardwareIndexBuffer");
         }
-
         return true;
         }
         return false;
         */
-        return true;
-    }
     //---------------------------------------------------------------------
     ID3D11Buffer * D3D11HardwareIndexBuffer::getD3DIndexBuffer( void ) const
     {
         return mBufferImpl->getD3DBuffer();
     }
     //---------------------------------------------------------------------
-=======
-		mBufferImpl->copyData(*(d3dBuf.mBufferImpl), srcOffset, dstOffset, length, discardWholeBuffer);
-	}
-	//---------------------------------------------------------------------
-	bool D3D11HardwareIndexBuffer::isLocked(void) const
-	{
-		return mBufferImpl->isLocked();
-	}
-	//---------------------------------------------------------------------
-	ID3D11Buffer * D3D11HardwareIndexBuffer::getD3DIndexBuffer( void ) const
-	{
-		return mBufferImpl->getD3DBuffer();
-	}
-	//---------------------------------------------------------------------
->>>>>>> 41e3e01c
 
 }