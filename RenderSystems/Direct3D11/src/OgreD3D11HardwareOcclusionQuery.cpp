--- conflicted
+++ resolved
@@ -53,25 +53,14 @@
         // create the occlusion query
         const HRESULT hr = mDevice->CreateQuery(&queryDesc, &mQuery);
 
-<<<<<<< HEAD
         if (FAILED(hr) || mDevice.isError()) 
         {   
             String errorDescription = mDevice.getErrorDescription(hr);
-            OGRE_EXCEPT( Exception::ERR_INTERNAL_ERROR, 
+			OGRE_EXCEPT_EX(Exception::ERR_INTERNAL_ERROR, hr,
                 "Cannot allocate a Hardware query. This video card doesn't supports it, sorry.\nError Description:" + errorDescription, 
                 "D3D11HardwareOcclusionQuery::D3D11HardwareOcclusionQuery");
         }
     }
-=======
-		if (FAILED(hr) || mDevice.isError()) 
-		{	
-			String errorDescription = mDevice.getErrorDescription(hr);
-			OGRE_EXCEPT_EX(Exception::ERR_INTERNAL_ERROR, hr,
-				"Cannot allocate a Hardware query. This video card doesn't supports it, sorry.\nError Description:" + errorDescription, 
-				"D3D11HardwareOcclusionQuery::D3D11HardwareOcclusionQuery");
-		}
-	}
->>>>>>> 41e3e01c
 
     /**
     * Object destructor
@@ -158,13 +147,8 @@
             queryDesc.Query = D3D11_QUERY_OCCLUSION;
             mDevice->CreateQuery(&queryDesc, &mQuery);
         }
-<<<<<<< HEAD
         */
-        mPixelCount = pixels;
-=======
-		*/
         mPixelCount = (unsigned)pixels;
->>>>>>> 41e3e01c
         mIsQueryResultStillOutstanding = false;
         return false;
     
