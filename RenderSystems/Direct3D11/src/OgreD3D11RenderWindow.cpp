/*
-----------------------------------------------------------------------------
This source file is part of OGRE
(Object-oriented Graphics Rendering Engine)
For the latest info, see http://www.ogre3d.org/

Copyright (c) 2000-2013 Torus Knot Software Ltd

Permission is hereby granted, free of charge, to any person obtaining a copy
of this software and associated documentation files (the "Software"), to deal
in the Software without restriction, including without limitation the rights
to use, copy, modify, merge, publish, distribute, sublicense, and/or sell
copies of the Software, and to permit persons to whom the Software is
furnished to do so, subject to the following conditions:

The above copyright notice and this permission notice shall be included in
all copies or substantial portions of the Software.

THE SOFTWARE IS PROVIDED "AS IS", WITHOUT WARRANTY OF ANY KIND, EXPRESS OR
IMPLIED, INCLUDING BUT NOT LIMITED TO THE WARRANTIES OF MERCHANTABILITY,
FITNESS FOR A PARTICULAR PURPOSE AND NONINFRINGEMENT. IN NO EVENT SHALL THE
AUTHORS OR COPYRIGHT HOLDERS BE LIABLE FOR ANY CLAIM, DAMAGES OR OTHER
LIABILITY, WHETHER IN AN ACTION OF CONTRACT, TORT OR OTHERWISE, ARISING FROM,
OUT OF OR IN CONNECTION WITH THE SOFTWARE OR THE USE OR OTHER DEALINGS IN
THE SOFTWARE.
-----------------------------------------------------------------------------
*/
#include "OgreD3D11RenderWindow.h"
#include "OgreException.h"
#include "OgreD3D11RenderSystem.h"
#include "OgreWindowEventUtilities.h"
#include "OgreD3D11Driver.h"
#include "OgreRoot.h"
#include "OgreD3D11DepthBuffer.h"
#include "OgreD3D11Texture.h"

namespace Ogre
{
	//---------------------------------------------------------------------
	// class D3D11RenderWindowBase
	//---------------------------------------------------------------------
#pragma region D3D11RenderWindowBase
	D3D11RenderWindowBase::D3D11RenderWindowBase(D3D11Device & device, IDXGIFactoryN*	pDXGIFactory)
		: mDevice(device)
		, mpDXGIFactory(pDXGIFactory)
	{
		mIsFullScreen = false;
		mIsExternal = false;
		mActive = false;
		mSizing = false;
		mClosed = false;
		mHidden = false;
		mDisplayFrequency = 0;
		mRenderTargetView = 0;
		mDepthStencilView = 0;
		mpBackBuffer = 0;
	}
    //---------------------------------------------------------------------
    D3D11RenderWindowBase::~D3D11RenderWindowBase()
    {
        destroy();
    }
	//---------------------------------------------------------------------
	bool D3D11RenderWindowBase::_checkMultiSampleQuality(UINT SampleCount, UINT *outQuality, DXGI_FORMAT format)
	{
		//TODO :CheckMultisampleQualityLevels
		if (SUCCEEDED(mDevice->CheckMultisampleQualityLevels(//CheckDeviceMultiSampleType(
			format,
			SampleCount,
			outQuality)))
		{
			return true;
		}
		else
			return false;
	}
	//---------------------------------------------------------------------
	void D3D11RenderWindowBase::create(const String& name, unsigned int width, unsigned int height,
		bool fullScreen, const NameValuePairList *miscParams)
	{
		mFSAAType.Count = 1;
		mFSAAType.Quality = 0;
		mFSAA = 0;
		mFSAAHint = "";
		mVSync = false;
		mVSyncInterval = 1;
		
		unsigned int colourDepth = 32;
		bool depthBuffer = true;
		
		if(miscParams)
		{
			// Get variable-length params
			NameValuePairList::const_iterator opt;
			// vsync	[parseBool]
			opt = miscParams->find("vsync");
			if(opt != miscParams->end())
				mVSync = StringConverter::parseBool(opt->second);
			// vsyncInterval	[parseUnsignedInt]
			opt = miscParams->find("vsyncInterval");
			if(opt != miscParams->end())
				mVSyncInterval = StringConverter::parseUnsignedInt(opt->second);
			// hidden	[parseBool]
			opt = miscParams->find("hidden");
			if(opt != miscParams->end())
				mHidden = StringConverter::parseBool(opt->second);
			// displayFrequency
			opt = miscParams->find("displayFrequency");
			if(opt != miscParams->end())
				mDisplayFrequency = StringConverter::parseUnsignedInt(opt->second);
			// colourDepth
			opt = miscParams->find("colourDepth");
			if(opt != miscParams->end())
				colourDepth = StringConverter::parseUnsignedInt(opt->second);
			// depthBuffer [parseBool]
			opt = miscParams->find("depthBuffer");
			if(opt != miscParams->end())
				depthBuffer = StringConverter::parseBool(opt->second);
			// FSAA type
			opt = miscParams->find("FSAA");
			if(opt != miscParams->end())
				mFSAA = StringConverter::parseUnsignedInt(opt->second);
			// FSAA quality
			opt = miscParams->find("FSAAHint");
			if(opt != miscParams->end())
				mFSAAHint = opt->second;
			// sRGB?
			opt = miscParams->find("gamma");
			if(opt != miscParams->end())
				mHwGamma = StringConverter::parseBool(opt->second);
		}

		mName = name;
		mDepthBufferPoolId = depthBuffer ? DepthBuffer::POOL_DEFAULT : DepthBuffer::POOL_NO_DEPTH;
		mIsFullScreen = fullScreen;
		mColourDepth = colourDepth;

		mWidth = mHeight = mLeft = mTop = 0;

		mActive = true;
		mClosed = false;
	}
	//---------------------------------------------------------------------
	void D3D11RenderWindowBase::_createSizeDependedD3DResources(void)
	{
		assert(mpBackBuffer && !mRenderTargetView && !mDepthStencilView);

		HRESULT hr;

		// get the backbuffer desc
		D3D11_TEXTURE2D_DESC BBDesc;
		mpBackBuffer->GetDesc( &BBDesc );

		// create the render target view
		D3D11_RENDER_TARGET_VIEW_DESC RTVDesc;
		ZeroMemory( &RTVDesc, sizeof(RTVDesc) );

		RTVDesc.Format = BBDesc.Format;
		RTVDesc.ViewDimension = mFSAA ? D3D11_RTV_DIMENSION_TEXTURE2DMS : D3D11_RTV_DIMENSION_TEXTURE2D;
		RTVDesc.Texture2D.MipSlice = 0;
		hr = mDevice->CreateRenderTargetView( mpBackBuffer, &RTVDesc, &mRenderTargetView );

		if( FAILED(hr) )
		{
			String errorDescription = mDevice.getErrorDescription();
			OGRE_EXCEPT(Exception::ERR_RENDERINGAPI_ERROR, 
				"Unable to create rendertagert view\nError Description:" + errorDescription,
				"D3D11RenderWindow::_createSizeDependedD3DResources");
		}


		if( mDepthBufferPoolId != DepthBuffer::POOL_NO_DEPTH )
		{
			// Create depth stencil texture
			ID3D11Texture2D* pDepthStencil = NULL;
			D3D11_TEXTURE2D_DESC descDepth;

			descDepth.Width = BBDesc.Width;
			descDepth.Height = BBDesc.Height;
			descDepth.MipLevels = 1;
			descDepth.ArraySize = 1;
			descDepth.Format = DXGI_FORMAT_D24_UNORM_S8_UINT;
			descDepth.SampleDesc.Count = mFSAAType.Count;
			descDepth.SampleDesc.Quality = mFSAAType.Quality;
			descDepth.Usage = D3D11_USAGE_DEFAULT;
			descDepth.BindFlags = D3D11_BIND_DEPTH_STENCIL;
			descDepth.CPUAccessFlags = 0;
			descDepth.MiscFlags = 0;

			hr = mDevice->CreateTexture2D( &descDepth, NULL, &pDepthStencil );
			if( FAILED(hr) || mDevice.isError())
			{
				String errorDescription = mDevice.getErrorDescription(hr);
				OGRE_EXCEPT(Exception::ERR_RENDERINGAPI_ERROR, 
					"Unable to create depth texture\nError Description:" + errorDescription,
					"D3D11RenderWindow::_createSizeDependedD3DResources");
			}

			// Create the depth stencil view
			D3D11_DEPTH_STENCIL_VIEW_DESC descDSV;
			ZeroMemory( &descDSV, sizeof(D3D11_DEPTH_STENCIL_VIEW_DESC) );

			descDSV.Format =  descDepth.Format;
			descDSV.ViewDimension = mFSAA ? D3D11_DSV_DIMENSION_TEXTURE2DMS : D3D11_DSV_DIMENSION_TEXTURE2D;
			descDSV.Texture2D.MipSlice = 0;
			hr = mDevice->CreateDepthStencilView( pDepthStencil, &descDSV, &mDepthStencilView );

            SAFE_RELEASE(pDepthStencil);
                
			if( FAILED(hr) )
			{
				String errorDescription = mDevice.getErrorDescription();
				OGRE_EXCEPT(Exception::ERR_RENDERINGAPI_ERROR, 
					"Unable to create depth stencil view\nError Description:" + errorDescription,
					"D3D11RenderWindow::_createSizeDependedD3DResources");
			}

			D3D11RenderSystem* rsys = static_cast<D3D11RenderSystem*>(Root::getSingleton().getRenderSystem());
			DepthBuffer *depthBuf = rsys->_addManualDepthBuffer( mDepthStencilView, mWidth, mHeight,
																 mFSAAType.Count, mFSAAType.Quality );

			//Don't forget we want this window to use _this_ depth buffer
			this->attachDepthBuffer( depthBuf );
		} 
	}
	//---------------------------------------------------------------------
	void D3D11RenderWindowBase::_destroySizeDependedD3DResources()
	{
		SAFE_RELEASE(mpBackBuffer);
		SAFE_RELEASE(mRenderTargetView);

		// delete manual depth buffer (depth buffer view non-owning wrapper)
		DepthBuffer* depthBuf = this->getDepthBuffer();
		detachDepthBuffer();
		D3D11RenderSystem* rsys = static_cast<D3D11RenderSystem*>(Root::getSingleton().getRenderSystem());
		rsys->_removeManualDepthBuffer(depthBuf);
		delete depthBuf;

		SAFE_RELEASE(mDepthStencilView);
	}
	//---------------------------------------------------------------------
	void D3D11RenderWindowBase::destroy()
	{
		_destroySizeDependedD3DResources();

		mActive = false;
		mClosed = true;
	}
	//---------------------------------------------------------------------
	void D3D11RenderWindowBase::_updateViewportsDimensions()
	{
		// Notify viewports of resize
		ViewportList::iterator it = mViewportList.begin();
		while( it != mViewportList.end() )
			(*it++).second->_updateDimensions();			
	}
	//---------------------------------------------------------------------
	IDXGIDeviceN* D3D11RenderWindowBase::_queryDxgiDevice()
	{
		if (mDevice.isNull())
		{
			OGRE_EXCEPT(Exception::ERR_INTERNAL_ERROR, 
				"D3D11Device is NULL!",
				"D3D11RenderWindowBase::_queryDxgiDevice");
		}

		IDXGIDeviceN* pDXGIDevice = NULL;
		HRESULT hr = mDevice->QueryInterface( __uuidof(IDXGIDeviceN), (void**)&pDXGIDevice );
		if( FAILED(hr) )
		{
			OGRE_EXCEPT(Exception::ERR_RENDERINGAPI_ERROR, 
				"Unable to query a DXGIDevice",
				"D3D11RenderWindowBase::_queryDxgiDevice");
		}

		return pDXGIDevice;
	}
	//---------------------------------------------------------------------
	void D3D11RenderWindowBase::getCustomAttribute( const String& name, void* pData )
	{
		// Valid attributes and their equvalent native functions:
		// D3DDEVICE			: getD3DDevice
		// WINDOW				: getWindowHandle

		if( name == "D3DDEVICE" )
		{
			ID3D11DeviceN  **device = (ID3D11DeviceN **)pData;
			*device = mDevice.get();
			return;
		}
		else if( name == "isTexture" )
		{
			bool *b = reinterpret_cast< bool * >( pData );
			*b = false;
			return;
		}
		else if( name == "ID3D11RenderTargetView" )
		{
			*static_cast<ID3D11RenderTargetView**>(pData) = mRenderTargetView;
			return;
		}
		else if( name == "ID3D11Texture2D" )
		{
			ID3D11Texture2D **pBackBuffer = (ID3D11Texture2D**)pData;
			*pBackBuffer = mpBackBuffer;
			return;
		}
		else if( name == "numberOfViews" )
		{
			unsigned int* n = reinterpret_cast<unsigned int*>(pData);
			*n = 1;
			return;
		}
		else if( name == "DDBACKBUFFER" )
		{
			ID3D11Texture2D **ppBackBuffer = (ID3D11Texture2D**) pData;
			ppBackBuffer[0] = NULL;
			return;
		}

		RenderWindow::getCustomAttribute(name, pData);
	}
	//---------------------------------------------------------------------
	void D3D11RenderWindowBase::copyContentsToMemory(const PixelBox &dst, FrameBuffer buffer)
	{
		if(mpBackBuffer == NULL)
			return;

		// get the backbuffer desc
		D3D11_TEXTURE2D_DESC BBDesc;
		mpBackBuffer->GetDesc( &BBDesc );

        ID3D11Texture2D *backbuffer = NULL;

        if(BBDesc.SampleDesc.Quality > 0)
        {
                D3D11_TEXTURE2D_DESC desc = BBDesc;
                desc.Usage = D3D11_USAGE_DEFAULT;
                desc.CPUAccessFlags = 0;
                desc.BindFlags = 0;
                desc.SampleDesc.Quality = 0;
                desc.SampleDesc.Count = 1;

                HRESULT hr = mDevice->CreateTexture2D(
                        &desc,
                        NULL,
                        &backbuffer);

                if (FAILED(hr) || mDevice.isError())
                {
                        String errorDescription = mDevice.getErrorDescription(hr);
                        OGRE_EXCEPT(Exception::ERR_RENDERINGAPI_ERROR,
                                "Error creating texture\nError Description:" + errorDescription, 
                                "D3D11RenderWindow::copyContentsToMemory" );
                }

                mDevice.GetImmediateContext()->ResolveSubresource(backbuffer, D3D11CalcSubresource(0, 0, 1), mpBackBuffer, D3D11CalcSubresource(0, 0, 1), desc.Format);
        }


		// change the parameters of the texture so we can read it
		BBDesc.Usage = D3D11_USAGE_STAGING;
		BBDesc.CPUAccessFlags = D3D11_CPU_ACCESS_READ;
		BBDesc.BindFlags = 0;
		BBDesc.SampleDesc.Quality = 0;
        BBDesc.SampleDesc.Count = 1;

		// create a temp buffer to copy to
		ID3D11Texture2D * pTempTexture2D;
		HRESULT hr = mDevice->CreateTexture2D(
                        &BBDesc,
                        NULL,
                        &pTempTexture2D);

        if (FAILED(hr) || mDevice.isError())
        {
                String errorDescription = mDevice.getErrorDescription(hr);
                OGRE_EXCEPT(Exception::ERR_RENDERINGAPI_ERROR,
                        "Error creating texture\nError Description:" + errorDescription, 
                        "D3D11RenderWindow::copyContentsToMemory" );
        }
		// copy the back buffer
		mDevice.GetImmediateContext()->CopyResource(pTempTexture2D, backbuffer != NULL ? backbuffer : mpBackBuffer);

		// map the copied texture
		D3D11_MAPPED_SUBRESOURCE mappedTex2D;
		mDevice.GetImmediateContext()->Map(pTempTexture2D, 0,D3D11_MAP_READ, 0, &mappedTex2D);

		// copy the the texture to the dest
		PixelUtil::bulkPixelConversion(
<<<<<<< HEAD
			PixelBox(mWidth, mHeight, 1, PF_A8B8G8R8, mappedTex2D.pData), 
=======
			PixelBox(mWidth, mHeight, 1, D3D11Mappings::_getPF(BBDesc.Format), mappedTex2D.pData), 
>>>>>>> a48f71b7
			dst);

		// unmap the temp buffer
		mDevice.GetImmediateContext()->Unmap(pTempTexture2D, 0);

		// Release the temp buffer
		SAFE_RELEASE(pTempTexture2D);
		SAFE_RELEASE(backbuffer);
	}
#pragma endregion
	//---------------------------------------------------------------------
	// class D3D11RenderWindowSwapChainBased
	//---------------------------------------------------------------------
#pragma region D3D11RenderWindowSwapChainBased
	D3D11RenderWindowSwapChainBased::D3D11RenderWindowSwapChainBased(D3D11Device & device, IDXGIFactoryN*	pDXGIFactory)
		: D3D11RenderWindowBase(device, pDXGIFactory)
		, mpSwapChain(NULL)
	{
		ZeroMemory( &mSwapChainDesc, sizeof(DXGI_SWAP_CHAIN_DESC_N) );
	}
	//---------------------------------------------------------------------
	void D3D11RenderWindowSwapChainBased::destroy()
	{
        if(mIsFullScreen && mpSwapChain != NULL)
        {
            mpSwapChain->SetFullscreenState(false, NULL); // get back from fullscreen
            mIsFullScreen = false;
        }

		SAFE_RELEASE(mpSwapChain);

		D3D11RenderWindowBase::destroy();
	}
	//---------------------------------------------------------------------
	void D3D11RenderWindowSwapChainBased::_createSwapChain(void)
	{
		ZeroMemory( &mSwapChainDesc, sizeof(DXGI_SWAP_CHAIN_DESC_N) );

		// get the dxgi device
		IDXGIDeviceN* pDXGIDevice = _queryDxgiDevice();
		// here the mSwapChainDesc and mpSwapChain are initialized
		HRESULT hr = _createSwapChainImpl(pDXGIDevice);

		SAFE_RELEASE(pDXGIDevice);

        if (FAILED(hr))
		{
			OGRE_EXCEPT(Exception::ERR_RENDERINGAPI_ERROR, 
				"Unable to create swap chain",
				"D3D11RenderWindowSwapChainBased::_createSwapChain");
		}
	}

	void D3D11RenderWindowSwapChainBased::_createSizeDependedD3DResources()
	{
		// obtain back buffer
		SAFE_RELEASE(mpBackBuffer);

		HRESULT hr = mpSwapChain->GetBuffer( 0,  __uuidof( ID3D11Texture2D ), (LPVOID*)&mpBackBuffer  );
		if( FAILED(hr) )
		{
			OGRE_EXCEPT(Exception::ERR_RENDERINGAPI_ERROR, 
				"Unable to Get Back Buffer for swap chain",
				"D3D11RenderWindow::_createSizeDependedD3DResources");
		}

		// create all other size depended resources
		D3D11RenderWindowBase::_createSizeDependedD3DResources();
	}
	//---------------------------------------------------------------------
	void D3D11RenderWindowSwapChainBased::_resizeSwapChainBuffers(unsigned width, unsigned height)
	{
		_destroySizeDependedD3DResources();

		// width and height can be zero to autodetect size, therefore do not rely on them
#if OGRE_PLATFORM == OGRE_PLATFORM_WIN32
		UINT Flags = mIsFullScreen ? DXGI_SWAP_CHAIN_FLAG_ALLOW_MODE_SWITCH : 0;
		mpSwapChain->ResizeBuffers(mSwapChainDesc.BufferCount, width, height, mSwapChainDesc.BufferDesc.Format, Flags);
		mpSwapChain->GetDesc(&mSwapChainDesc);
		mWidth = mSwapChainDesc.BufferDesc.Width;
		mHeight = mSwapChainDesc.BufferDesc.Height;
		mIsFullScreen = (0 == mSwapChainDesc.Windowed); // Alt-Enter together with SetWindowAssociation() can change this state

#elif OGRE_PLATFORM == OGRE_PLATFORM_WINRT
		mpSwapChain->ResizeBuffers(mSwapChainDesc.BufferCount, width, height, mSwapChainDesc.Format, 0);
		mpSwapChain->GetDesc1(&mSwapChainDesc);
		mWidth = mSwapChainDesc.Width;
		mHeight = mSwapChainDesc.Height;
#endif

		_createSizeDependedD3DResources();

<<<<<<< HEAD
mDevice.GetImmediateContext()->OMSetRenderTargets(0, 0, 0);
        // Additional swap chains need their own depth buffer
        // to support resizing them

        HRESULT hr = mpSwapChain->GetBuffer( 0,  __uuidof( ID3D11Texture2D ), (LPVOID*)&mpBackBuffer  );
        if( FAILED(hr) )
        {
                OGRE_EXCEPT(Exception::ERR_RENDERINGAPI_ERROR, 
                        "Unable to Get Back Buffer for swap chain",
                        "D3D11RenderWindow::windowMovedOrResized");
        }

        // get the backbuffer desc
        D3D11_TEXTURE2D_DESC BBDesc;
        mpBackBuffer->GetDesc( &BBDesc );

        // create the render target view
        D3D11_RENDER_TARGET_VIEW_DESC RTVDesc;
        ZeroMemory( &RTVDesc, sizeof(RTVDesc) );

        RTVDesc.Format = BBDesc.Format;
        RTVDesc.ViewDimension = mFSAA ? D3D11_RTV_DIMENSION_TEXTURE2DMS : D3D11_RTV_DIMENSION_TEXTURE2D;
        RTVDesc.Texture2D.MipSlice = 0;
        hr = mDevice->CreateRenderTargetView( mpBackBuffer, &RTVDesc, &mRenderTargetView );

        if( FAILED(hr) )
        {
                String errorDescription = mDevice.getErrorDescription();
                OGRE_EXCEPT(Exception::ERR_RENDERINGAPI_ERROR, 
                        "Unable to create rendertagert view\nError Description:" + errorDescription,
                        "D3D11RenderWindow::windowMovedOrResized");
        }

        if( mDepthBufferPoolId != DepthBuffer::POOL_NO_DEPTH )
        {
                // get the backbuffer

                // Create depth stencil texture
                ID3D11Texture2D* pDepthStencil = NULL;
                D3D11_TEXTURE2D_DESC descDepth;

                descDepth.Width = width;
                descDepth.Height = height;
                descDepth.MipLevels = 1;
                descDepth.ArraySize = 1;
                descDepth.Format = DXGI_FORMAT_R32_TYPELESS;
                descDepth.SampleDesc.Count = mFSAAType.Count;
                descDepth.SampleDesc.Quality = mFSAAType.Quality;
                descDepth.Usage = D3D11_USAGE_DEFAULT;
                descDepth.BindFlags = D3D11_BIND_DEPTH_STENCIL;
                descDepth.CPUAccessFlags = 0;
                descDepth.MiscFlags = 0;

                hr = mDevice->CreateTexture2D( &descDepth, NULL, &pDepthStencil );
                if( FAILED(hr) || mDevice.isError())
                {
                        String errorDescription = mDevice.getErrorDescription(hr);
                        OGRE_EXCEPT(Exception::ERR_RENDERINGAPI_ERROR, 
                                "Unable to create depth texture\nError Description:" + errorDescription,
                                "D3D11RenderWindow::windowMovedOrResized");
                }

                // Create the depth stencil view
                D3D11_DEPTH_STENCIL_VIEW_DESC descDSV;
                ZeroMemory( &descDSV, sizeof(D3D11_DEPTH_STENCIL_VIEW_DESC) );

                descDSV.Format = DXGI_FORMAT_D32_FLOAT;
                descDSV.ViewDimension = mFSAA ? D3D11_DSV_DIMENSION_TEXTURE2DMS : D3D11_DSV_DIMENSION_TEXTURE2D;
                descDSV.Texture2D.MipSlice = 0;
                hr = mDevice->CreateDepthStencilView( pDepthStencil, &descDSV, &mDepthStencilView );

                SAFE_RELEASE(pDepthStencil);

                if( FAILED(hr) )
                {
                        String errorDescription = mDevice.getErrorDescription();
                        OGRE_EXCEPT(Exception::ERR_RENDERINGAPI_ERROR, 
                                "Unable to create depth stencil view\nError Description:" + errorDescription,
                                "D3D11RenderWindow::windowMovedOrResized");
                }

                static_cast<D3D11DepthBuffer*>(this->getDepthBuffer())->_resized(mDepthStencilView, width, height);
        } 

=======
>>>>>>> a48f71b7
		// Notify viewports of resize
		_updateViewportsDimensions();
	}
	//---------------------------------------------------------------------
	void D3D11RenderWindowSwapChainBased::swapBuffers( bool waitForVSync )
	{
		if( !mDevice.isNull() )
		{
#if OGRE_PLATFORM == OGRE_PLATFORM_WIN32
			HRESULT hr = mpSwapChain->Present(waitForVSync ? mVSyncInterval : 0, 0);
#elif OGRE_PLATFORM == OGRE_PLATFORM_WINRT
			HRESULT hr = mpSwapChain->Present(1, 0); // flip presentation model swap chains have another semantic for first parameter
#endif
			if( FAILED(hr) )
				OGRE_EXCEPT(Exception::ERR_RENDERINGAPI_ERROR, "Error Presenting surfaces", "D3D11RenderWindowSwapChainBased::swapBuffers" );
		}
	}
	//---------------------------------------------------------------------
#pragma endregion

#pragma region D3D11RenderWindowHwnd
#if OGRE_PLATFORM == OGRE_PLATFORM_WIN32
	//---------------------------------------------------------------------
	// class D3D11RenderWindowHwnd
	//---------------------------------------------------------------------
	D3D11RenderWindowHwnd::D3D11RenderWindowHwnd(D3D11Device & device, IDXGIFactoryN*	pDXGIFactory)
		: D3D11RenderWindowSwapChainBased(device, pDXGIFactory)
	{
		mHWnd = 0;
		mSwitchingFullscreen = false;
	}
	//---------------------------------------------------------------------
	void D3D11RenderWindowHwnd::create(const String& name, unsigned int width, unsigned int height,
		bool fullScreen, const NameValuePairList *miscParams)
	{
		D3D11RenderWindowSwapChainBased::create(name, width, height, fullScreen, miscParams);

		HWND parentHWnd = 0;
		HWND externalHandle = 0;
		String title = name;
		int left = -1; // Defaults to screen center
		int top = -1; // Defaults to screen center
		String border = "";
		bool outerSize = false;
		bool enableDoubleClick = false;

		if(miscParams)
		{
			// Get variable-length params
			NameValuePairList::const_iterator opt;
			// left (x)
			opt = miscParams->find("left");
			if(opt != miscParams->end())
				left = StringConverter::parseInt(opt->second);
			// top (y)
			opt = miscParams->find("top");
			if(opt != miscParams->end())
				top = StringConverter::parseInt(opt->second);
			// Window title
			opt = miscParams->find("title");
			if(opt != miscParams->end())
				title = opt->second;
			// parentWindowHandle		-> parentHWnd
			opt = miscParams->find("parentWindowHandle");
			if(opt != miscParams->end())
<<<<<<< HEAD
				parentHWnd = (HWND)StringConverter::parseUnsignedInt(opt->second);
			// externalWindowHandle		-> externalHandle
			opt = miscParams->find("externalWindowHandle");
			if(opt != miscParams->end())
				externalHandle = (HWND)StringConverter::parseUnsignedInt(opt->second);
=======
				parentHWnd = (HWND)StringConverter::parseSizeT(opt->second);
			// externalWindowHandle		-> externalHandle
			opt = miscParams->find("externalWindowHandle");
			if(opt != miscParams->end())
				externalHandle = (HWND)StringConverter::parseSizeT(opt->second);
>>>>>>> a48f71b7
			// window border style
			opt = miscParams->find("border");
			if(opt != miscParams->end())
				border = opt->second;
			// set outer dimensions?
			opt = miscParams->find("outerDimensions");
			if(opt != miscParams->end())
				outerSize = StringConverter::parseBool(opt->second);
			// enable double click messages
			opt = miscParams->find("enableDoubleClick");
			if(opt != miscParams->end())
				enableDoubleClick = StringConverter::parseBool(opt->second);

		}

		// Destroy current window if any
		if( mHWnd )
			destroy();

		if (!externalHandle)
		{
			DWORD dwStyle = (mHidden ? 0 : WS_VISIBLE) | WS_CLIPCHILDREN;
			RECT rc;

			mWidth = width;
			mHeight = height;
			mTop = top;
			mLeft = left;

			if (!fullScreen)
			{
				if (parentHWnd)
				{
					dwStyle |= WS_CHILD;
				}
				else
				{
					if (border == "none")
						dwStyle |= WS_POPUP;
					else if (border == "fixed")
						dwStyle |= WS_OVERLAPPED | WS_BORDER | WS_CAPTION |
						WS_SYSMENU | WS_MINIMIZEBOX;
					else
						dwStyle |= WS_OVERLAPPEDWINDOW;
				}

				if (!outerSize)
				{
					// Calculate window dimensions required
					// to get the requested client area
					SetRect(&rc, 0, 0, mWidth, mHeight);
					AdjustWindowRect(&rc, dwStyle, false);
					mWidth = rc.right - rc.left;
					mHeight = rc.bottom - rc.top;

					// Clamp width and height to the desktop dimensions
					int screenw = GetSystemMetrics(SM_CXSCREEN);
					int screenh = GetSystemMetrics(SM_CYSCREEN);
					if ((int)mWidth > screenw)
						mWidth = screenw;
					if ((int)mHeight > screenh)
						mHeight = screenh;
					if (mLeft < 0)
						mLeft = (screenw - mWidth) / 2;
					if (mTop < 0)
						mTop = (screenh - mHeight) / 2;
				}
			}
			else
			{
				dwStyle |= WS_POPUP;
				mTop = mLeft = 0;
			}

			UINT classStyle = 0;
			if (enableDoubleClick)
				classStyle |= CS_DBLCLKS;

			HINSTANCE hInst = NULL;

			// Register the window class
			// NB allow 4 bytes of window data for D3D11RenderWindow pointer
			WNDCLASS wc = { classStyle, WindowEventUtilities::_WndProc, 0, 0, hInst,
				LoadIcon(0, IDI_APPLICATION), LoadCursor(NULL, IDC_ARROW),
				(HBRUSH)GetStockObject(BLACK_BRUSH), 0, "OgreD3D11Wnd" };	

 
			RegisterClass(&wc);

			// Create our main window
			// Pass pointer to self
			mIsExternal = false;
			mHWnd = CreateWindow("OgreD3D11Wnd", title.c_str(), dwStyle,
				mLeft, mTop, mWidth, mHeight, parentHWnd, 0, hInst, this);

			WindowEventUtilities::_addRenderWindow(this);
		}
		else
		{
			mHWnd = externalHandle;
			mIsExternal = true;
		}

		RECT rc;
		// top and left represent outer window coordinates
		GetWindowRect(mHWnd, &rc);
		mTop = rc.top;
		mLeft = rc.left;
		// width and height represent interior drawable area
		GetClientRect(mHWnd, &rc);
		mWidth = rc.right;
		mHeight = rc.bottom;

		LogManager::getSingleton().stream()
			<< "D3D11 : Created D3D11 Rendering Window '"
			<< mName << "' : " << mWidth << "x" << mHeight 
			<< ", " << mColourDepth << "bpp";

		_createSwapChain();
		_createSizeDependedD3DResources();
		mpDXGIFactory->MakeWindowAssociation(mHWnd, NULL);
		setHidden(mHidden);
	}
	//---------------------------------------------------------------------
	void D3D11RenderWindowHwnd::destroy()
	{
		D3D11RenderWindowSwapChainBased::destroy();

		if (mHWnd && !mIsExternal)
		{
			WindowEventUtilities::_removeRenderWindow(this);
			DestroyWindow(mHWnd);
		}

		mHWnd = NULL;
	}
	//---------------------------------------------------------------------
	HRESULT D3D11RenderWindowHwnd::_createSwapChainImpl(IDXGIDeviceN* pDXGIDevice)
	{
		ZeroMemory( &mSwapChainDesc, sizeof(DXGI_SWAP_CHAIN_DESC_N) );
		DXGI_FORMAT format = DXGI_FORMAT_R8G8B8A8_UNORM;
<<<<<<< HEAD
		mSwapChainDesc.OutputWindow			= mHWnd;
=======
>>>>>>> a48f71b7
		mSwapChainDesc.BufferDesc.Width		= mWidth;
		mSwapChainDesc.BufferDesc.Height	= mHeight;
		mSwapChainDesc.BufferDesc.Format	= format;

		mSwapChainDesc.BufferDesc.RefreshRate.Numerator=0;
		mSwapChainDesc.BufferDesc.RefreshRate.Denominator = 0;
		
		mSwapChainDesc.BufferDesc.ScanlineOrdering = DXGI_MODE_SCANLINE_ORDER_UNSPECIFIED;
		mSwapChainDesc.BufferDesc.Scaling = DXGI_MODE_SCALING_UNSPECIFIED;
		mSwapChainDesc.Flags = DXGI_SWAP_CHAIN_FLAG_ALLOW_MODE_SWITCH ;
		
		// triple buffer if VSync is on
		mSwapChainDesc.BufferUsage			= DXGI_USAGE_RENDER_TARGET_OUTPUT;
		mSwapChainDesc.BufferCount			= mVSync ? 2 : 1;
		mSwapChainDesc.SwapEffect			= DXGI_SWAP_EFFECT_DISCARD ;

		mSwapChainDesc.OutputWindow 		= mHWnd;
		mSwapChainDesc.Windowed				= !mIsFullScreen;

		D3D11RenderSystem* rsys = static_cast<D3D11RenderSystem*>(Root::getSingleton().getRenderSystem());
		rsys->determineFSAASettings(mFSAA, mFSAAHint, format, &mFSAAType);
		mSwapChainDesc.SampleDesc.Count = mFSAAType.Count;
		mSwapChainDesc.SampleDesc.Quality = mFSAAType.Quality;

		if (!mVSync && !mIsFullScreen)
		{
			// NB not using vsync in windowed mode in D3D11 can cause jerking at low 
			// frame rates no matter what buffering modes are used (odd - perhaps a
			// timer issue in D3D11 since GL doesn't suffer from this) 
			// low is < 200fps in this context
			LogManager::getSingleton().logMessage("D3D11 : WARNING - "
				"disabling VSync in windowed mode can cause timing issues at lower "
				"frame rates, turn VSync on if you observe this problem.");
		}

		HRESULT hr;

		// Create swap chain			
		hr = mpDXGIFactory->CreateSwapChain(pDXGIDevice, &mSwapChainDesc, &mpSwapChain);
    
		if (FAILED(hr))
		{
			// Try a second time, may fail the first time due to back buffer count,
			// which will be corrected by the runtime
			hr = mpDXGIFactory->CreateSwapChain(pDXGIDevice, &mSwapChainDesc, &mpSwapChain);
		}

		return hr;
	}
	//---------------------------------------------------------------------
	bool D3D11RenderWindowHwnd::isVisible() const
	{
		return (mHWnd && !IsIconic(mHWnd));
	}
	//---------------------------------------------------------------------
	void D3D11RenderWindowHwnd::setHidden(bool hidden)
	{
		mHidden = hidden;
		if (!mIsExternal)
		{
			if (hidden)
				ShowWindow(mHWnd, SW_HIDE);
			else
				ShowWindow(mHWnd, SW_SHOWNORMAL);
		}
	}
	//---------------------------------------------------------------------
	void D3D11RenderWindowHwnd::reposition(int top, int left)
	{
		if (mHWnd && !mIsFullScreen)
		{
			SetWindowPos(mHWnd, 0, top, left, 0, 0,
				SWP_NOSIZE | SWP_NOZORDER | SWP_NOACTIVATE);
		}
	}
	//---------------------------------------------------------------------
	void D3D11RenderWindowHwnd::resize(unsigned int width, unsigned int height)
	{
		if (mHWnd && !mIsFullScreen)
		{
			RECT rc = { 0, 0, width, height };
			AdjustWindowRect(&rc, GetWindowLong(mHWnd, GWL_STYLE), false);
			width = rc.right - rc.left;
			height = rc.bottom - rc.top;
			SetWindowPos(mHWnd, 0, 0, 0, width, height,
				SWP_NOMOVE | SWP_NOZORDER | SWP_NOACTIVATE);
		}
	}
	//---------------------------------------------------------------------
	void D3D11RenderWindowHwnd::windowMovedOrResized()
	{
		if (!mHWnd || IsIconic(mHWnd))
			return;

		RECT rc;
		// top and left represent outer window position
		GetWindowRect(mHWnd, &rc);
		mTop = rc.top;
		mLeft = rc.left;
		// width and height represent drawable area only
		GetClientRect(mHWnd, &rc);
		unsigned int width = rc.right - rc.left;
		unsigned int height = rc.bottom - rc.top;

		if (width == 0) 
			width = 1;
		if (height == 0)
			height = 1;

		if (mWidth == width && mHeight == height)
			return;

		_resizeSwapChainBuffers(width, height);
	}
	//---------------------------------------------------------------------
	void D3D11RenderWindowHwnd::getCustomAttribute( const String& name, void* pData )
	{
		// Valid attributes and their equvalent native functions:
		// D3DDEVICE			: getD3DDevice
		// WINDOW				: getWindowHandle

		if( name == "WINDOW" )
		{
			HWND *pWnd = (HWND*)pData;
			*pWnd = mHWnd;
			return;
		}

		D3D11RenderWindowSwapChainBased::getCustomAttribute(name, pData);
	}
	//---------------------------------------------------------------------
	void D3D11RenderWindowHwnd::setFullscreen(bool fullScreen, unsigned int width, unsigned int height)
	{
		if (fullScreen != mIsFullScreen || width != mWidth || height != mHeight)
		{

			if (fullScreen != mIsFullScreen)
				mSwitchingFullscreen = true;

			DWORD dwStyle = WS_VISIBLE | WS_CLIPCHILDREN;

			bool oldFullscreen = mIsFullScreen;
			mIsFullScreen = fullScreen;

			if (fullScreen)
			{
				dwStyle |= WS_POPUP;
				mTop = mLeft = 0;
				mWidth = width;
				mHeight = height;
				// need different ordering here

				if (oldFullscreen)
				{
					// was previously fullscreen, just changing the resolution
					SetWindowPos(mHWnd, HWND_TOPMOST, 0, 0, width, height, SWP_NOACTIVATE);
				}
				else
				{
					SetWindowPos(mHWnd, HWND_TOPMOST, 0, 0, width, height, SWP_NOACTIVATE);
					//MoveWindow(mHWnd, mLeft, mTop, mWidth, mHeight, FALSE);
					SetWindowLong(mHWnd, GWL_STYLE, dwStyle);
					SetWindowPos(mHWnd, 0, 0,0, 0,0, SWP_NOACTIVATE | SWP_NOMOVE | SWP_NOSIZE | SWP_NOZORDER);
				}
			}
			else
			{
				dwStyle |= WS_OVERLAPPEDWINDOW;
				// Calculate window dimensions required
				// to get the requested client area
				RECT rc;
				SetRect(&rc, 0, 0, width, height);
				AdjustWindowRect(&rc, dwStyle, false);
				unsigned int winWidth = rc.right - rc.left;
				unsigned int winHeight = rc.bottom - rc.top;

				SetWindowLong(mHWnd, GWL_STYLE, dwStyle);
				SetWindowPos(mHWnd, HWND_NOTOPMOST, 0, 0, winWidth, winHeight,
					SWP_DRAWFRAME | SWP_FRAMECHANGED | SWP_NOMOVE | SWP_NOACTIVATE);
				// Note that we also set the position in the restoreLostDevice method
				// via _finishSwitchingFullScreen
			}

			mSwapChainDesc.Windowed = !fullScreen;
			mSwapChainDesc.BufferDesc.RefreshRate.Numerator = 0;
			mSwapChainDesc.BufferDesc.RefreshRate.Denominator=0;
			mSwapChainDesc.BufferDesc.Height = height;
			mSwapChainDesc.BufferDesc.Width = width;

			if ((oldFullscreen && fullScreen) || mIsExternal)
			{
				// Notify viewports of resize
				_updateViewportsDimensions();
			}
		}
	} 
	//---------------------------------------------------------------------
	void D3D11RenderWindowHwnd::_finishSwitchingFullscreen()
	{
<<<<<<< HEAD

=======
>>>>>>> a48f71b7
		if(mIsFullScreen)
		{
			// Need to reset the region on the window sometimes, when the 
			// windowed mode was constrained by desktop 
			HRGN hRgn = CreateRectRgn(0,0,mSwapChainDesc.BufferDesc.Width, mSwapChainDesc.BufferDesc.Height);
			SetWindowRgn(mHWnd, hRgn, FALSE);
		}
		else
		{
			// When switching back to windowed mode, need to reset window size 
			// after device has been restored
			RECT rc;
			SetRect(&rc, 0, 0, mSwapChainDesc.BufferDesc.Width, mSwapChainDesc.BufferDesc.Height);
			AdjustWindowRect(&rc, GetWindowLong(mHWnd, GWL_STYLE), false);
			unsigned int winWidth = rc.right - rc.left;
			unsigned int winHeight = rc.bottom - rc.top;
			int screenw = GetSystemMetrics(SM_CXSCREEN);
			int screenh = GetSystemMetrics(SM_CYSCREEN);
			int left = (screenw - winWidth) / 2;
			int top = (screenh - winHeight) / 2;
			SetWindowPos(mHWnd, HWND_NOTOPMOST, left, top, winWidth, winHeight,
				SWP_DRAWFRAME | SWP_FRAMECHANGED | SWP_NOACTIVATE);

		}
		mpSwapChain->SetFullscreenState(mIsFullScreen, NULL);
		mSwitchingFullscreen = false;
	}
    //---------------------------------------------------------------------
    void D3D11RenderWindowHwnd::setActive(bool state)
    {
            if (mHWnd && mpSwapChain && mIsFullScreen)
            {
                    if (state)
                    {
                            ShowWindow(mHWnd, SW_RESTORE);
                            mpSwapChain->SetFullscreenState(mIsFullScreen, NULL);
                    }
                    else
                    {
                            ShowWindow(mHWnd, SW_SHOWMINIMIZED);
                            mpSwapChain->SetFullscreenState(FALSE, NULL);
                    }
            }

            RenderWindow::setActive(state);
    }
#endif
#pragma endregion
#pragma region D3D11RenderWindowCoreWindow
#if OGRE_PLATFORM == OGRE_PLATFORM_WINRT
	//---------------------------------------------------------------------
	// class D3D11RenderWindowCoreWindow
	//---------------------------------------------------------------------
	D3D11RenderWindowCoreWindow::D3D11RenderWindowCoreWindow(D3D11Device & device, IDXGIFactoryN*	pDXGIFactory)
		: D3D11RenderWindowSwapChainBased(device, pDXGIFactory)
	{
	}
	void D3D11RenderWindowCoreWindow::create(const String& name, unsigned int width, unsigned int height,
		bool fullScreen, const NameValuePairList *miscParams)
	{
		D3D11RenderWindowSwapChainBased::create(name, width, height, fullScreen, miscParams);

		Windows::UI::Core::CoreWindow^ externalHandle = nullptr;

		if(miscParams)
		{
			// Get variable-length params
			NameValuePairList::const_iterator opt;
			// externalWindowHandle		-> externalHandle
			opt = miscParams->find("externalWindowHandle");
			if(opt != miscParams->end())
<<<<<<< HEAD
				externalHandle = reinterpret_cast<Windows::UI::Core::CoreWindow^>((void*)StringConverter::parseUnsignedInt(opt->second));
=======
				externalHandle = reinterpret_cast<Windows::UI::Core::CoreWindow^>((void*)StringConverter::parseSizeT(opt->second));
>>>>>>> a48f71b7
		}

		// Reset current window if any
		mCoreWindow = nullptr;

		if (!externalHandle)
		{
			OGRE_EXCEPT( Exception::ERR_INVALIDPARAMS, "External window handle is not specified.", "D3D11RenderWindow::create" );
		}
		else
		{
			mCoreWindow = externalHandle;
			mIsExternal = true;
		}

		Windows::Foundation::Rect rc = mCoreWindow->Bounds;
		float scale = Windows::Graphics::Display::DisplayProperties::LogicalDpi / 96;
		mLeft = (int)(rc.X * scale);
		mTop = (int)(rc.Y * scale);
		mWidth = (int)(rc.Width * scale);
		mHeight = (int)(rc.Height * scale);

		LogManager::getSingleton().stream()
			<< "D3D11 : Created D3D11 Rendering Window '"
			<< mName << "' : " << mWidth << "x" << mHeight 
			<< ", " << mColourDepth << "bpp";

		_createSwapChain();
		_createSizeDependedD3DResources();
	}

	//---------------------------------------------------------------------
	void D3D11RenderWindowCoreWindow::destroy()
	{
		D3D11RenderWindowSwapChainBased::destroy();

<<<<<<< HEAD
		if (mCoreWindow && !mIsExternal)
=======
		if (mCoreWindow.Get() && !mIsExternal)
>>>>>>> a48f71b7
		{
			OGRE_EXCEPT( Exception::ERR_INVALIDPARAMS, "Only external window handles are supported."
				, "D3D11RenderWindow::destroy" );
		}

		mCoreWindow = nullptr;
	}
	//---------------------------------------------------------------------
	HRESULT D3D11RenderWindowCoreWindow::_createSwapChainImpl(IDXGIDeviceN* pDXGIDevice)
	{
		DXGI_FORMAT format = DXGI_FORMAT_B8G8R8A8_UNORM;
		mSwapChainDesc.Width				= 0;									// Use automatic sizing.
		mSwapChainDesc.Height				= 0;
		mSwapChainDesc.Format				= format;
		mSwapChainDesc.Stereo				= false;

		// triple buffer if VSync is on
<<<<<<< HEAD
		mSwapChainDesc.BufferUsage			= DXGI_USAGE_RENDER_TARGET_OUTPUT;
		mSwapChainDesc.BufferCount			= 2;									// Use two buffers to enable flip effect.
		mSwapChainDesc.Scaling				= DXGI_SCALING_NONE;					// Otherwise stretch would be used by default.
		mSwapChainDesc.SwapEffect			= DXGI_SWAP_EFFECT_FLIP_SEQUENTIAL;		// MS recommends using this swap effect for all applications.
=======
        mSwapChainDesc.BufferUsage			= DXGI_USAGE_RENDER_TARGET_OUTPUT;
#if (OGRE_PLATFORM == OGRE_PLATFORM_WINRT) && (OGRE_WINRT_TARGET_TYPE == PHONE)
		mSwapChainDesc.BufferCount			= 1;									// WP8: One buffer.
		mSwapChainDesc.Scaling				= DXGI_SCALING_STRETCH;					// WP8: Must be stretch scaling mode.
		mSwapChainDesc.SwapEffect			= DXGI_SWAP_EFFECT_DISCARD;				// WP8: No swap effect.
#else
		mSwapChainDesc.BufferCount			= 2;									// Use two buffers to enable flip effect.
		mSwapChainDesc.Scaling				= DXGI_SCALING_NONE;					// Otherwise stretch would be used by default.
		mSwapChainDesc.SwapEffect			= DXGI_SWAP_EFFECT_FLIP_SEQUENTIAL;		// MS recommends using this swap effect for all applications.
#endif
>>>>>>> a48f71b7
		mSwapChainDesc.AlphaMode			= DXGI_ALPHA_MODE_UNSPECIFIED;

		D3D11RenderSystem* rsys = static_cast<D3D11RenderSystem*>(Root::getSingleton().getRenderSystem());
		rsys->determineFSAASettings(mFSAA, mFSAAHint, format, &mFSAAType);
		mSwapChainDesc.SampleDesc.Count = mFSAAType.Count;
		mSwapChainDesc.SampleDesc.Quality = mFSAAType.Quality;

		// Create swap chain
<<<<<<< HEAD
		HRESULT hr = mpDXGIFactory->CreateSwapChainForCoreWindow(pDXGIDevice, reinterpret_cast<IUnknown*>(mCoreWindow), &mSwapChainDesc, NULL, &mpSwapChain);
=======
		HRESULT hr = mpDXGIFactory->CreateSwapChainForCoreWindow(pDXGIDevice, reinterpret_cast<IUnknown*>(mCoreWindow.Get()), &mSwapChainDesc, NULL, &mpSwapChain);
>>>>>>> a48f71b7
    
		if (FAILED(hr))
		{
			// Try a second time, may fail the first time due to back buffer count,
			// which will be corrected by the runtime
<<<<<<< HEAD
			hr = mpDXGIFactory->CreateSwapChainForCoreWindow(pDXGIDevice, reinterpret_cast<IUnknown*>(mCoreWindow), &mSwapChainDesc, NULL, &mpSwapChain);
=======
			hr = mpDXGIFactory->CreateSwapChainForCoreWindow(pDXGIDevice, reinterpret_cast<IUnknown*>(mCoreWindow.Get()), &mSwapChainDesc, NULL, &mpSwapChain);
>>>>>>> a48f71b7
		}
		if (FAILED(hr))
			return hr;

        // Ensure that DXGI does not queue more than one frame at a time. This both reduces 
        // latency and ensures that the application will only render after each VSync, minimizing 
        // power consumption.
        hr = pDXGIDevice->SetMaximumFrameLatency(1);
		return hr;
	}
	//---------------------------------------------------------------------
	bool D3D11RenderWindowCoreWindow::isVisible() const
	{
<<<<<<< HEAD
		return (mCoreWindow && Windows::UI::Core::CoreWindow::GetForCurrentThread() == mCoreWindow);
=======
		return (mCoreWindow.Get() && Windows::UI::Core::CoreWindow::GetForCurrentThread() == mCoreWindow.Get());
>>>>>>> a48f71b7
	}
	//---------------------------------------------------------------------
	void D3D11RenderWindowCoreWindow::windowMovedOrResized()
	{
		Windows::Foundation::Rect rc = mCoreWindow->Bounds;
		float scale = Windows::Graphics::Display::DisplayProperties::LogicalDpi / 96;
		mLeft = (int)(rc.X * scale);
		mTop = (int)(rc.Y * scale);
		mWidth = (int)(rc.Width * scale);
		mHeight = (int)(rc.Height * scale);

		_resizeSwapChainBuffers(0, 0);		// pass zero to autodetect size
	}
	//---------------------------------------------------------------------
#endif
#pragma endregion

	//---------------------------------------------------------------------
	// class D3D11RenderWindowImageSource
	//---------------------------------------------------------------------
#pragma region D3D11RenderWindowImageSource
<<<<<<< HEAD
#if OGRE_PLATFORM == OGRE_PLATFORM_WINRT
=======
#if (OGRE_PLATFORM == OGRE_PLATFORM_WINRT) && (OGRE_WINRT_TARGET_TYPE == DESKTOP_APP)
>>>>>>> a48f71b7
	//---------------------------------------------------------------------
	D3D11RenderWindowImageSource::D3D11RenderWindowImageSource(D3D11Device& device, IDXGIFactoryN* pDXGIFactory)
		: D3D11RenderWindowBase(device, pDXGIFactory)
		, mImageSourceNative(NULL)
	{
	}
	//---------------------------------------------------------------------
	void D3D11RenderWindowImageSource::create(const String& name, unsigned width, unsigned height, bool fullScreen, const NameValuePairList *miscParams)
	{
		D3D11RenderWindowBase::create(name, width, height, fullScreen, miscParams);

		mWidth = width;
		mHeight = height;

		bool isOpaque = true;
		if(miscParams)
		{
			// Get variable-length params
			NameValuePairList::const_iterator opt;
			// isOpaque
			opt = miscParams->find("isOpaque");
			if(opt != miscParams->end())
				isOpaque = StringConverter::parseBool(opt->second);
		}

		// create brush
		// TODO: obtain from miscParams optional placeholder image and set inside the brush till first render???
		mBrush = ref new Windows::UI::Xaml::Media::ImageBrush;

		_createSizeDependedD3DResources();
	}
	//---------------------------------------------------------------------
	void D3D11RenderWindowImageSource::destroy(void)
	{
		D3D11RenderWindowBase::destroy();

		SAFE_RELEASE(mImageSourceNative);
		mImageSource = nullptr;
		mBrush = nullptr;
	}
	//---------------------------------------------------------------------
	void D3D11RenderWindowImageSource::_createSizeDependedD3DResources()
	{
		SAFE_RELEASE(mpBackBuffer);
		SAFE_RELEASE(mImageSourceNative);

		if(mWidth <= 0 || mHeight <= 0)
		{
			mImageSource = nullptr;
			mBrush->ImageSource = nullptr;
			return;
		}

		// create back buffer - ID3D11Texture2D
		D3D11_TEXTURE2D_DESC desc = {0};
		desc.Width = mWidth;
		desc.Height = mHeight;
		desc.MipLevels = 1;
		desc.ArraySize = 1;
		desc.Format = DXGI_FORMAT_B8G8R8A8_UNORM;
		desc.SampleDesc.Count = 1;
		desc.SampleDesc.Quality = 0;
		desc.Usage = D3D11_USAGE_DEFAULT;
		desc.BindFlags = D3D11_BIND_RENDER_TARGET;
		desc.CPUAccessFlags = 0;
		desc.MiscFlags = 0;

		HRESULT hr = mDevice->CreateTexture2D(&desc, NULL, &mpBackBuffer);
		if( FAILED(hr) )
		{
			OGRE_EXCEPT(Exception::ERR_RENDERINGAPI_ERROR, 
				"Unable to Create Back Buffer",
				"D3D11RenderWindowImageSource::_createSizeDependedD3DResources");
		}

		// create front buffer - SurfaceImageSource
		mImageSource = ref new Windows::UI::Xaml::Media::Imaging::SurfaceImageSource(mWidth, mHeight, true);
		reinterpret_cast<IUnknown*>(mImageSource)->QueryInterface(__uuidof(ISurfaceImageSourceNative), (void **)&mImageSourceNative);

		// set DXGI device for the front buffer
		IDXGIDeviceN* pDXGIDevice = _queryDxgiDevice();
		mImageSourceNative->SetDevice(pDXGIDevice);
		SAFE_RELEASE(pDXGIDevice);

		// create all other size depended resources
		D3D11RenderWindowBase::_createSizeDependedD3DResources();

		mBrush->ImageSource = mImageSource;
	}
	//---------------------------------------------------------------------
	void D3D11RenderWindowImageSource::update(bool swapBuffers)
	{
		if(mImageSourceNative == NULL)
			return;

		D3D11RenderWindowBase::update(swapBuffers);
	}
	//---------------------------------------------------------------------
	void D3D11RenderWindowImageSource::swapBuffers(bool waitForVSync)
	{
		if(mImageSourceNative == NULL)
			return;

		IDXGISurface* dxgiSurface = NULL;
		RECT updateRect = { 0, 0, mWidth, mHeight };
		POINT offset = { 0, 0 };

		HRESULT hr = mImageSourceNative->BeginDraw(updateRect, &dxgiSurface, &offset);
		if(hr == DXGI_ERROR_DEVICE_REMOVED || hr == DXGI_ERROR_DEVICE_RESET)
			return;

		if(FAILED(hr))
		{
			OGRE_EXCEPT(Exception::ERR_RENDERINGAPI_ERROR, 
				"Unable to Get DXGI surface for SurfaceImageSource",
				"D3D11RenderWindowImageSource::swapBuffers");
		}

		ID3D11Texture2D* destTexture = NULL;
		hr = dxgiSurface->QueryInterface(__uuidof(ID3D11Texture2D), (void**)&destTexture);
		SAFE_RELEASE(dxgiSurface);
		if(FAILED(hr))
		{
			OGRE_EXCEPT(Exception::ERR_RENDERINGAPI_ERROR, 
				"Unable to convert DXGI surface to D3D11 texture",
				"D3D11RenderWindowImageSource::swapBuffers");
		}

		mDevice.GetImmediateContext()->CopySubresourceRegion1(destTexture, 0, offset.x, offset.y, 0, mpBackBuffer, 0, NULL, 0);

		hr = mImageSourceNative->EndDraw();

		SAFE_RELEASE(destTexture);

		if( FAILED(hr) )
		{
			OGRE_EXCEPT(Exception::ERR_RENDERINGAPI_ERROR, 
				"Drawing into SurfaceImageSource failed",
				"D3D11RenderWindowImageSource::swapBuffers");
		}
	}
	//---------------------------------------------------------------------
	void D3D11RenderWindowImageSource::resize(unsigned width, unsigned height)
	{
		_destroySizeDependedD3DResources();

		mWidth = width;
		mHeight = height;

		_createSizeDependedD3DResources();

		// Notify viewports of resize
		_updateViewportsDimensions();
	}
	//---------------------------------------------------------------------
	void D3D11RenderWindowImageSource::getCustomAttribute( const String& name, void* pData )
	{
		if( name == "ImageBrush" )
		{
			IUnknown** pUnk = (IUnknown **)pData;
			*pUnk = reinterpret_cast<IUnknown*>(mBrush);
			return;
		}

		D3D11RenderWindowBase::getCustomAttribute(name, pData);
	}
	//---------------------------------------------------------------------
<<<<<<< HEAD
#endif
=======
#endif // (OGRE_PLATFORM == OGRE_PLATFORM_WINRT) && (OGRE_WINRT_TARGET_TYPE == DESKTOP_APP)
>>>>>>> a48f71b7
#pragma endregion
}<|MERGE_RESOLUTION|>--- conflicted
+++ resolved
@@ -388,11 +388,7 @@
 
 		// copy the the texture to the dest
 		PixelUtil::bulkPixelConversion(
-<<<<<<< HEAD
-			PixelBox(mWidth, mHeight, 1, PF_A8B8G8R8, mappedTex2D.pData), 
-=======
 			PixelBox(mWidth, mHeight, 1, D3D11Mappings::_getPF(BBDesc.Format), mappedTex2D.pData), 
->>>>>>> a48f71b7
 			dst);
 
 		// unmap the temp buffer
@@ -485,93 +481,6 @@
 
 		_createSizeDependedD3DResources();
 
-<<<<<<< HEAD
-mDevice.GetImmediateContext()->OMSetRenderTargets(0, 0, 0);
-        // Additional swap chains need their own depth buffer
-        // to support resizing them
-
-        HRESULT hr = mpSwapChain->GetBuffer( 0,  __uuidof( ID3D11Texture2D ), (LPVOID*)&mpBackBuffer  );
-        if( FAILED(hr) )
-        {
-                OGRE_EXCEPT(Exception::ERR_RENDERINGAPI_ERROR, 
-                        "Unable to Get Back Buffer for swap chain",
-                        "D3D11RenderWindow::windowMovedOrResized");
-        }
-
-        // get the backbuffer desc
-        D3D11_TEXTURE2D_DESC BBDesc;
-        mpBackBuffer->GetDesc( &BBDesc );
-
-        // create the render target view
-        D3D11_RENDER_TARGET_VIEW_DESC RTVDesc;
-        ZeroMemory( &RTVDesc, sizeof(RTVDesc) );
-
-        RTVDesc.Format = BBDesc.Format;
-        RTVDesc.ViewDimension = mFSAA ? D3D11_RTV_DIMENSION_TEXTURE2DMS : D3D11_RTV_DIMENSION_TEXTURE2D;
-        RTVDesc.Texture2D.MipSlice = 0;
-        hr = mDevice->CreateRenderTargetView( mpBackBuffer, &RTVDesc, &mRenderTargetView );
-
-        if( FAILED(hr) )
-        {
-                String errorDescription = mDevice.getErrorDescription();
-                OGRE_EXCEPT(Exception::ERR_RENDERINGAPI_ERROR, 
-                        "Unable to create rendertagert view\nError Description:" + errorDescription,
-                        "D3D11RenderWindow::windowMovedOrResized");
-        }
-
-        if( mDepthBufferPoolId != DepthBuffer::POOL_NO_DEPTH )
-        {
-                // get the backbuffer
-
-                // Create depth stencil texture
-                ID3D11Texture2D* pDepthStencil = NULL;
-                D3D11_TEXTURE2D_DESC descDepth;
-
-                descDepth.Width = width;
-                descDepth.Height = height;
-                descDepth.MipLevels = 1;
-                descDepth.ArraySize = 1;
-                descDepth.Format = DXGI_FORMAT_R32_TYPELESS;
-                descDepth.SampleDesc.Count = mFSAAType.Count;
-                descDepth.SampleDesc.Quality = mFSAAType.Quality;
-                descDepth.Usage = D3D11_USAGE_DEFAULT;
-                descDepth.BindFlags = D3D11_BIND_DEPTH_STENCIL;
-                descDepth.CPUAccessFlags = 0;
-                descDepth.MiscFlags = 0;
-
-                hr = mDevice->CreateTexture2D( &descDepth, NULL, &pDepthStencil );
-                if( FAILED(hr) || mDevice.isError())
-                {
-                        String errorDescription = mDevice.getErrorDescription(hr);
-                        OGRE_EXCEPT(Exception::ERR_RENDERINGAPI_ERROR, 
-                                "Unable to create depth texture\nError Description:" + errorDescription,
-                                "D3D11RenderWindow::windowMovedOrResized");
-                }
-
-                // Create the depth stencil view
-                D3D11_DEPTH_STENCIL_VIEW_DESC descDSV;
-                ZeroMemory( &descDSV, sizeof(D3D11_DEPTH_STENCIL_VIEW_DESC) );
-
-                descDSV.Format = DXGI_FORMAT_D32_FLOAT;
-                descDSV.ViewDimension = mFSAA ? D3D11_DSV_DIMENSION_TEXTURE2DMS : D3D11_DSV_DIMENSION_TEXTURE2D;
-                descDSV.Texture2D.MipSlice = 0;
-                hr = mDevice->CreateDepthStencilView( pDepthStencil, &descDSV, &mDepthStencilView );
-
-                SAFE_RELEASE(pDepthStencil);
-
-                if( FAILED(hr) )
-                {
-                        String errorDescription = mDevice.getErrorDescription();
-                        OGRE_EXCEPT(Exception::ERR_RENDERINGAPI_ERROR, 
-                                "Unable to create depth stencil view\nError Description:" + errorDescription,
-                                "D3D11RenderWindow::windowMovedOrResized");
-                }
-
-                static_cast<D3D11DepthBuffer*>(this->getDepthBuffer())->_resized(mDepthStencilView, width, height);
-        } 
-
-=======
->>>>>>> a48f71b7
 		// Notify viewports of resize
 		_updateViewportsDimensions();
 	}
@@ -637,141 +546,106 @@
 			// parentWindowHandle		-> parentHWnd
 			opt = miscParams->find("parentWindowHandle");
 			if(opt != miscParams->end())
-<<<<<<< HEAD
-				parentHWnd = (HWND)StringConverter::parseUnsignedInt(opt->second);
-			// externalWindowHandle		-> externalHandle
-			opt = miscParams->find("externalWindowHandle");
-			if(opt != miscParams->end())
-				externalHandle = (HWND)StringConverter::parseUnsignedInt(opt->second);
-=======
 				parentHWnd = (HWND)StringConverter::parseSizeT(opt->second);
 			// externalWindowHandle		-> externalHandle
 			opt = miscParams->find("externalWindowHandle");
 			if(opt != miscParams->end())
 				externalHandle = (HWND)StringConverter::parseSizeT(opt->second);
->>>>>>> a48f71b7
-			// window border style
-			opt = miscParams->find("border");
-			if(opt != miscParams->end())
-				border = opt->second;
-			// set outer dimensions?
-			opt = miscParams->find("outerDimensions");
-			if(opt != miscParams->end())
-				outerSize = StringConverter::parseBool(opt->second);
-			// enable double click messages
-			opt = miscParams->find("enableDoubleClick");
-			if(opt != miscParams->end())
-				enableDoubleClick = StringConverter::parseBool(opt->second);
-
-		}
-
-		// Destroy current window if any
-		if( mHWnd )
-			destroy();
-
-		if (!externalHandle)
-		{
-			DWORD dwStyle = (mHidden ? 0 : WS_VISIBLE) | WS_CLIPCHILDREN;
-			RECT rc;
-
-			mWidth = width;
-			mHeight = height;
-			mTop = top;
-			mLeft = left;
-
-			if (!fullScreen)
+		}
+
+		mName = name;
+		mDepthBufferPoolId = depthBuffer ? DepthBuffer::POOL_DEFAULT : DepthBuffer::POOL_NO_DEPTH;
+		mIsFullScreen = fullScreen;
+		mColourDepth = colourDepth;
+		mWidth = mHeight = mLeft = mTop = 0;
+		mActive = true;
+		mClosed = false;
+	}
+	//---------------------------------------------------------------------
+	void D3D11RenderWindowBase::_createSizeDependedD3DResources(void)
+	{
+		assert(mpBackBuffer && !mRenderTargetView && !mDepthStencilView);
+
+		HRESULT hr;
+
+		// get the backbuffer desc
+		D3D11_TEXTURE2D_DESC BBDesc;
+		mpBackBuffer->GetDesc( &BBDesc );
+
+		// create the render target view
+		D3D11_RENDER_TARGET_VIEW_DESC RTVDesc;
+		ZeroMemory( &RTVDesc, sizeof(RTVDesc) );
+
+		RTVDesc.Format = BBDesc.Format;
+		RTVDesc.ViewDimension = mFSAA ? D3D11_RTV_DIMENSION_TEXTURE2DMS : D3D11_RTV_DIMENSION_TEXTURE2D;
+		RTVDesc.Texture2D.MipSlice = 0;
+		hr = mDevice->CreateRenderTargetView( mpBackBuffer, &RTVDesc, &mRenderTargetView );
+
+		if( FAILED(hr) )
+		{
+			String errorDescription = mDevice.getErrorDescription();
+			OGRE_EXCEPT(Exception::ERR_RENDERINGAPI_ERROR, 
+				"Unable to create rendertagert view\nError Description:" + errorDescription,
+				"D3D11RenderWindow::_createSizeDependedD3DResources");
+		}
+
+
+		if( mDepthBufferPoolId != DepthBuffer::POOL_NO_DEPTH )
+		{
+			// Create depth stencil texture
+			ID3D11Texture2D* pDepthStencil = NULL;
+			D3D11_TEXTURE2D_DESC descDepth;
+
+			descDepth.Width = BBDesc.Width;
+			descDepth.Height = BBDesc.Height;
+			descDepth.MipLevels = 1;
+			descDepth.ArraySize = 1;
+			descDepth.Format = DXGI_FORMAT_D24_UNORM_S8_UINT;
+			descDepth.SampleDesc.Count = mFSAAType.Count;
+			descDepth.SampleDesc.Quality = mFSAAType.Quality;
+			descDepth.Usage = D3D11_USAGE_DEFAULT;
+			descDepth.BindFlags = D3D11_BIND_DEPTH_STENCIL;
+			descDepth.CPUAccessFlags = 0;
+			descDepth.MiscFlags = 0;
+
+			hr = mDevice->CreateTexture2D( &descDepth, NULL, &pDepthStencil );
+			if( FAILED(hr) || mDevice.isError())
 			{
-				if (parentHWnd)
-				{
-					dwStyle |= WS_CHILD;
-				}
-				else
-				{
-					if (border == "none")
-						dwStyle |= WS_POPUP;
-					else if (border == "fixed")
-						dwStyle |= WS_OVERLAPPED | WS_BORDER | WS_CAPTION |
-						WS_SYSMENU | WS_MINIMIZEBOX;
-					else
-						dwStyle |= WS_OVERLAPPEDWINDOW;
-				}
-
-				if (!outerSize)
-				{
-					// Calculate window dimensions required
-					// to get the requested client area
-					SetRect(&rc, 0, 0, mWidth, mHeight);
-					AdjustWindowRect(&rc, dwStyle, false);
-					mWidth = rc.right - rc.left;
-					mHeight = rc.bottom - rc.top;
-
-					// Clamp width and height to the desktop dimensions
-					int screenw = GetSystemMetrics(SM_CXSCREEN);
-					int screenh = GetSystemMetrics(SM_CYSCREEN);
-					if ((int)mWidth > screenw)
-						mWidth = screenw;
-					if ((int)mHeight > screenh)
-						mHeight = screenh;
-					if (mLeft < 0)
-						mLeft = (screenw - mWidth) / 2;
-					if (mTop < 0)
-						mTop = (screenh - mHeight) / 2;
-				}
+				String errorDescription = mDevice.getErrorDescription(hr);
+				OGRE_EXCEPT(Exception::ERR_RENDERINGAPI_ERROR, 
+					"Unable to create depth texture\nError Description:" + errorDescription,
+					"D3D11RenderWindow::_createSizeDependedD3DResources");
 			}
-			else
+
+			// Create the depth stencil view
+			D3D11_DEPTH_STENCIL_VIEW_DESC descDSV;
+			ZeroMemory( &descDSV, sizeof(D3D11_DEPTH_STENCIL_VIEW_DESC) );
+
+			HINSTANCE hInst = NULL;
+
+			descDSV.Texture2D.MipSlice = 0;
+			hr = mDevice->CreateDepthStencilView( pDepthStencil, &descDSV, &mDepthStencilView );
+				(HBRUSH)GetStockObject(BLACK_BRUSH), 0, "OgreD3D11Wnd" };	
+
+ 
+
+            SAFE_RELEASE(pDepthStencil);
+                
+			if( FAILED(hr) )
 			{
-				dwStyle |= WS_POPUP;
-				mTop = mLeft = 0;
+				String errorDescription = mDevice.getErrorDescription();
+				OGRE_EXCEPT(Exception::ERR_RENDERINGAPI_ERROR, 
+					"Unable to create depth stencil view\nError Description:" + errorDescription,
+					"D3D11RenderWindow::_createSizeDependedD3DResources");
 			}
 
-			UINT classStyle = 0;
-			if (enableDoubleClick)
-				classStyle |= CS_DBLCLKS;
-
-			HINSTANCE hInst = NULL;
-
-			// Register the window class
-			// NB allow 4 bytes of window data for D3D11RenderWindow pointer
-			WNDCLASS wc = { classStyle, WindowEventUtilities::_WndProc, 0, 0, hInst,
-				LoadIcon(0, IDI_APPLICATION), LoadCursor(NULL, IDC_ARROW),
-				(HBRUSH)GetStockObject(BLACK_BRUSH), 0, "OgreD3D11Wnd" };	
-
- 
-			RegisterClass(&wc);
-
-			// Create our main window
-			// Pass pointer to self
-			mIsExternal = false;
-			mHWnd = CreateWindow("OgreD3D11Wnd", title.c_str(), dwStyle,
-				mLeft, mTop, mWidth, mHeight, parentHWnd, 0, hInst, this);
-
-			WindowEventUtilities::_addRenderWindow(this);
-		}
-		else
-		{
-			mHWnd = externalHandle;
-			mIsExternal = true;
-		}
-
-		RECT rc;
-		// top and left represent outer window coordinates
-		GetWindowRect(mHWnd, &rc);
-		mTop = rc.top;
-		mLeft = rc.left;
-		// width and height represent interior drawable area
-		GetClientRect(mHWnd, &rc);
-		mWidth = rc.right;
-		mHeight = rc.bottom;
-
-		LogManager::getSingleton().stream()
-			<< "D3D11 : Created D3D11 Rendering Window '"
-			<< mName << "' : " << mWidth << "x" << mHeight 
-			<< ", " << mColourDepth << "bpp";
-
+			D3D11RenderSystem* rsys = static_cast<D3D11RenderSystem*>(Root::getSingleton().getRenderSystem());
+			DepthBuffer *depthBuf = rsys->_addManualDepthBuffer( mDepthStencilView, mWidth, mHeight,
+																 mFSAAType.Count, mFSAAType.Quality );
 		_createSwapChain();
 		_createSizeDependedD3DResources();
 		mpDXGIFactory->MakeWindowAssociation(mHWnd, NULL);
-		setHidden(mHidden);
+		} 
 	}
 	//---------------------------------------------------------------------
 	void D3D11RenderWindowHwnd::destroy()
@@ -791,10 +665,6 @@
 	{
 		ZeroMemory( &mSwapChainDesc, sizeof(DXGI_SWAP_CHAIN_DESC_N) );
 		DXGI_FORMAT format = DXGI_FORMAT_R8G8B8A8_UNORM;
-<<<<<<< HEAD
-		mSwapChainDesc.OutputWindow			= mHWnd;
-=======
->>>>>>> a48f71b7
 		mSwapChainDesc.BufferDesc.Width		= mWidth;
 		mSwapChainDesc.BufferDesc.Height	= mHeight;
 		mSwapChainDesc.BufferDesc.Format	= format;
@@ -971,12 +841,14 @@
 				unsigned int winWidth = rc.right - rc.left;
 				unsigned int winHeight = rc.bottom - rc.top;
 
-				SetWindowLong(mHWnd, GWL_STYLE, dwStyle);
-				SetWindowPos(mHWnd, HWND_NOTOPMOST, 0, 0, winWidth, winHeight,
-					SWP_DRAWFRAME | SWP_FRAMECHANGED | SWP_NOMOVE | SWP_NOACTIVATE);
-				// Note that we also set the position in the restoreLostDevice method
-				// via _finishSwitchingFullScreen
-			}
+		IDXGIDeviceN* pDXGIDevice = NULL;
+		HRESULT hr = mDevice->QueryInterface( __uuidof(IDXGIDeviceN), (void**)&pDXGIDevice );
+		if( FAILED(hr) )
+		{
+			OGRE_EXCEPT(Exception::ERR_RENDERINGAPI_ERROR, 
+				"Unable to query a DXGIDevice",
+				"D3D11RenderWindowBase::_queryDxgiDevice");
+		}
 
 			mSwapChainDesc.Windowed = !fullScreen;
 			mSwapChainDesc.BufferDesc.RefreshRate.Numerator = 0;
@@ -984,32 +856,32 @@
 			mSwapChainDesc.BufferDesc.Height = height;
 			mSwapChainDesc.BufferDesc.Width = width;
 
-			if ((oldFullscreen && fullScreen) || mIsExternal)
-			{
-				// Notify viewports of resize
+		if( name == "D3DDEVICE" )
+		{
+			ID3D11DeviceN  **device = (ID3D11DeviceN **)pData;
 				_updateViewportsDimensions();
 			}
 		}
 	} 
 	//---------------------------------------------------------------------
 	void D3D11RenderWindowHwnd::_finishSwitchingFullscreen()
-	{
-<<<<<<< HEAD
-
-=======
->>>>>>> a48f71b7
-		if(mIsFullScreen)
-		{
-			// Need to reset the region on the window sometimes, when the 
-			// windowed mode was constrained by desktop 
+		{
+			ID3D11Texture2D **pBackBuffer = (ID3D11Texture2D**)pData;
+			*pBackBuffer = mpBackBuffer;
+			return;
+		}
+		else if( name == "numberOfViews" )
+		{
+			unsigned int* n = reinterpret_cast<unsigned int*>(pData);
+			*n = 1;
 			HRGN hRgn = CreateRectRgn(0,0,mSwapChainDesc.BufferDesc.Width, mSwapChainDesc.BufferDesc.Height);
 			SetWindowRgn(mHWnd, hRgn, FALSE);
 		}
-		else
-		{
-			// When switching back to windowed mode, need to reset window size 
-			// after device has been restored
-			RECT rc;
+		else if( name == "DDBACKBUFFER" )
+		{
+			ID3D11Texture2D **ppBackBuffer = (ID3D11Texture2D**) pData;
+			ppBackBuffer[0] = NULL;
+			return;
 			SetRect(&rc, 0, 0, mSwapChainDesc.BufferDesc.Width, mSwapChainDesc.BufferDesc.Height);
 			AdjustWindowRect(&rc, GetWindowLong(mHWnd, GWL_STYLE), false);
 			unsigned int winWidth = rc.right - rc.left;
@@ -1022,20 +894,59 @@
 				SWP_DRAWFRAME | SWP_FRAMECHANGED | SWP_NOACTIVATE);
 
 		}
-		mpSwapChain->SetFullscreenState(mIsFullScreen, NULL);
-		mSwitchingFullscreen = false;
+
+		RenderWindow::getCustomAttribute(name, pData);
 	}
     //---------------------------------------------------------------------
     void D3D11RenderWindowHwnd::setActive(bool state)
     {
             if (mHWnd && mpSwapChain && mIsFullScreen)
+			return;
+
+		// get the backbuffer desc
+		D3D11_TEXTURE2D_DESC BBDesc;
+		mpBackBuffer->GetDesc( &BBDesc );
+
+        ID3D11Texture2D *backbuffer = NULL;
+
+        if(BBDesc.SampleDesc.Quality > 0)
+                desc.BindFlags = 0;
+                desc.SampleDesc.Quality = 0;
+                desc.SampleDesc.Count = 1;
+
+                HRESULT hr = mDevice->CreateTexture2D(
+                        &desc,
+                        NULL,
+                        &backbuffer);
+
+                if (FAILED(hr) || mDevice.isError())
+                {
+                        String errorDescription = mDevice.getErrorDescription(hr);
+                        OGRE_EXCEPT(Exception::ERR_RENDERINGAPI_ERROR,
+                                "Error creating texture\nError Description:" + errorDescription, 
+                                "D3D11RenderWindow::copyContentsToMemory" );
+		ID3D11Texture2D * pTempTexture2D;
+		HRESULT hr = mDevice->CreateTexture2D(
+                        &BBDesc,
+                        NULL,
+                        &pTempTexture2D);
+
+        if (FAILED(hr) || mDevice.isError())
             {
                     if (state)
+                        "D3D11RenderWindow::copyContentsToMemory" );
+		mDevice.GetImmediateContext()->CopyResource(pTempTexture2D, backbuffer != NULL ? backbuffer : mpBackBuffer);
+		mDevice.GetImmediateContext()->Map(pTempTexture2D, 0,D3D11_MAP_READ, 0, &mappedTex2D);
+		// copy the the texture to the dest
+		PixelUtil::bulkPixelConversion(
+			PixelBox(mWidth, mHeight, 1, PF_A8B8G8R8, mappedTex2D.pData), 
+			dst);
                     {
                             ShowWindow(mHWnd, SW_RESTORE);
                             mpSwapChain->SetFullscreenState(mIsFullScreen, NULL);
                     }
                     else
+	void D3D11RenderWindowSwapChainBased::destroy()
                     {
                             ShowWindow(mHWnd, SW_SHOWMINIMIZED);
                             mpSwapChain->SetFullscreenState(FALSE, NULL);
@@ -1043,6 +954,9 @@
             }
 
             RenderWindow::setActive(state);
+	}
+	//---------------------------------------------------------------------
+	void D3D11RenderWindowSwapChainBased::_createSwapChain(void)
     }
 #endif
 #pragma endregion
@@ -1058,9 +972,39 @@
 	void D3D11RenderWindowCoreWindow::create(const String& name, unsigned int width, unsigned int height,
 		bool fullScreen, const NameValuePairList *miscParams)
 	{
+		// obtain back buffer
+		SAFE_RELEASE(mpBackBuffer);
+		HRESULT hr = mpSwapChain->GetBuffer( 0,  __uuidof( ID3D11Texture2D ), (LPVOID*)&mpBackBuffer  );
+	{
 		D3D11RenderWindowSwapChainBased::create(name, width, height, fullScreen, miscParams);
 
 		Windows::UI::Core::CoreWindow^ externalHandle = nullptr;
+		D3D11RenderWindowBase::_createSizeDependedD3DResources();
+	}
+	//---------------------------------------------------------------------
+	void D3D11RenderWindowSwapChainBased::_resizeSwapChainBuffers(unsigned width, unsigned height)
+	{
+		_destroySizeDependedD3DResources();
+
+		// width and height can be zero to autodetect size, therefore do not rely on them
+#if OGRE_PLATFORM == OGRE_PLATFORM_WIN32
+		UINT Flags = mIsFullScreen ? DXGI_SWAP_CHAIN_FLAG_ALLOW_MODE_SWITCH : 0;
+		mpSwapChain->ResizeBuffers(mSwapChainDesc.BufferCount, width, height, mSwapChainDesc.BufferDesc.Format, Flags);
+		mpSwapChain->GetDesc(&mSwapChainDesc);
+		mWidth = mSwapChainDesc.BufferDesc.Width;
+		mHeight = mSwapChainDesc.BufferDesc.Height;
+		mIsFullScreen = (0 == mSwapChainDesc.Windowed); // Alt-Enter together with SetWindowAssociation() can change this state
+
+#elif OGRE_PLATFORM == OGRE_PLATFORM_WINRT
+		mpSwapChain->ResizeBuffers(mSwapChainDesc.BufferCount, width, height, mSwapChainDesc.Format, 0);
+		mpSwapChain->GetDesc1(&mSwapChainDesc);
+		mWidth = mSwapChainDesc.Width;
+		mHeight = mSwapChainDesc.Height;
+#endif
+
+		_createSizeDependedD3DResources();
+
+mDevice.GetImmediateContext()->OMSetRenderTargets(0, 0, 0);
 
 		if(miscParams)
 		{
@@ -1069,11 +1013,7 @@
 			// externalWindowHandle		-> externalHandle
 			opt = miscParams->find("externalWindowHandle");
 			if(opt != miscParams->end())
-<<<<<<< HEAD
-				externalHandle = reinterpret_cast<Windows::UI::Core::CoreWindow^>((void*)StringConverter::parseUnsignedInt(opt->second));
-=======
 				externalHandle = reinterpret_cast<Windows::UI::Core::CoreWindow^>((void*)StringConverter::parseSizeT(opt->second));
->>>>>>> a48f71b7
 		}
 
 		// Reset current window if any
@@ -1110,11 +1050,7 @@
 	{
 		D3D11RenderWindowSwapChainBased::destroy();
 
-<<<<<<< HEAD
-		if (mCoreWindow && !mIsExternal)
-=======
 		if (mCoreWindow.Get() && !mIsExternal)
->>>>>>> a48f71b7
 		{
 			OGRE_EXCEPT( Exception::ERR_INVALIDPARAMS, "Only external window handles are supported."
 				, "D3D11RenderWindow::destroy" );
@@ -1132,12 +1068,6 @@
 		mSwapChainDesc.Stereo				= false;
 
 		// triple buffer if VSync is on
-<<<<<<< HEAD
-		mSwapChainDesc.BufferUsage			= DXGI_USAGE_RENDER_TARGET_OUTPUT;
-		mSwapChainDesc.BufferCount			= 2;									// Use two buffers to enable flip effect.
-		mSwapChainDesc.Scaling				= DXGI_SCALING_NONE;					// Otherwise stretch would be used by default.
-		mSwapChainDesc.SwapEffect			= DXGI_SWAP_EFFECT_FLIP_SEQUENTIAL;		// MS recommends using this swap effect for all applications.
-=======
         mSwapChainDesc.BufferUsage			= DXGI_USAGE_RENDER_TARGET_OUTPUT;
 #if (OGRE_PLATFORM == OGRE_PLATFORM_WINRT) && (OGRE_WINRT_TARGET_TYPE == PHONE)
 		mSwapChainDesc.BufferCount			= 1;									// WP8: One buffer.
@@ -1148,8 +1078,8 @@
 		mSwapChainDesc.Scaling				= DXGI_SCALING_NONE;					// Otherwise stretch would be used by default.
 		mSwapChainDesc.SwapEffect			= DXGI_SWAP_EFFECT_FLIP_SEQUENTIAL;		// MS recommends using this swap effect for all applications.
 #endif
->>>>>>> a48f71b7
 		mSwapChainDesc.AlphaMode			= DXGI_ALPHA_MODE_UNSPECIFIED;
+
 
 		D3D11RenderSystem* rsys = static_cast<D3D11RenderSystem*>(Root::getSingleton().getRenderSystem());
 		rsys->determineFSAASettings(mFSAA, mFSAAHint, format, &mFSAAType);
@@ -1157,21 +1087,13 @@
 		mSwapChainDesc.SampleDesc.Quality = mFSAAType.Quality;
 
 		// Create swap chain
-<<<<<<< HEAD
-		HRESULT hr = mpDXGIFactory->CreateSwapChainForCoreWindow(pDXGIDevice, reinterpret_cast<IUnknown*>(mCoreWindow), &mSwapChainDesc, NULL, &mpSwapChain);
-=======
 		HRESULT hr = mpDXGIFactory->CreateSwapChainForCoreWindow(pDXGIDevice, reinterpret_cast<IUnknown*>(mCoreWindow.Get()), &mSwapChainDesc, NULL, &mpSwapChain);
->>>>>>> a48f71b7
     
 		if (FAILED(hr))
 		{
 			// Try a second time, may fail the first time due to back buffer count,
 			// which will be corrected by the runtime
-<<<<<<< HEAD
-			hr = mpDXGIFactory->CreateSwapChainForCoreWindow(pDXGIDevice, reinterpret_cast<IUnknown*>(mCoreWindow), &mSwapChainDesc, NULL, &mpSwapChain);
-=======
 			hr = mpDXGIFactory->CreateSwapChainForCoreWindow(pDXGIDevice, reinterpret_cast<IUnknown*>(mCoreWindow.Get()), &mSwapChainDesc, NULL, &mpSwapChain);
->>>>>>> a48f71b7
 		}
 		if (FAILED(hr))
 			return hr;
@@ -1185,11 +1107,7 @@
 	//---------------------------------------------------------------------
 	bool D3D11RenderWindowCoreWindow::isVisible() const
 	{
-<<<<<<< HEAD
-		return (mCoreWindow && Windows::UI::Core::CoreWindow::GetForCurrentThread() == mCoreWindow);
-=======
 		return (mCoreWindow.Get() && Windows::UI::Core::CoreWindow::GetForCurrentThread() == mCoreWindow.Get());
->>>>>>> a48f71b7
 	}
 	//---------------------------------------------------------------------
 	void D3D11RenderWindowCoreWindow::windowMovedOrResized()
@@ -1201,6 +1119,7 @@
 		mWidth = (int)(rc.Width * scale);
 		mHeight = (int)(rc.Height * scale);
 
+
 		_resizeSwapChainBuffers(0, 0);		// pass zero to autodetect size
 	}
 	//---------------------------------------------------------------------
@@ -1211,11 +1130,7 @@
 	// class D3D11RenderWindowImageSource
 	//---------------------------------------------------------------------
 #pragma region D3D11RenderWindowImageSource
-<<<<<<< HEAD
-#if OGRE_PLATFORM == OGRE_PLATFORM_WINRT
-=======
 #if (OGRE_PLATFORM == OGRE_PLATFORM_WINRT) && (OGRE_WINRT_TARGET_TYPE == DESKTOP_APP)
->>>>>>> a48f71b7
 	//---------------------------------------------------------------------
 	D3D11RenderWindowImageSource::D3D11RenderWindowImageSource(D3D11Device& device, IDXGIFactoryN* pDXGIFactory)
 		: D3D11RenderWindowBase(device, pDXGIFactory)
@@ -1245,9 +1160,10 @@
 		// TODO: obtain from miscParams optional placeholder image and set inside the brush till first render???
 		mBrush = ref new Windows::UI::Xaml::Media::ImageBrush;
 
+
 		_createSizeDependedD3DResources();
 	}
-	//---------------------------------------------------------------------
+    //---------------------------------------------------------------------
 	void D3D11RenderWindowImageSource::destroy(void)
 	{
 		D3D11RenderWindowBase::destroy();
@@ -1327,6 +1243,7 @@
 		if(hr == DXGI_ERROR_DEVICE_REMOVED || hr == DXGI_ERROR_DEVICE_RESET)
 			return;
 
+
 		if(FAILED(hr))
 		{
 			OGRE_EXCEPT(Exception::ERR_RENDERINGAPI_ERROR, 
@@ -1383,10 +1300,6 @@
 		D3D11RenderWindowBase::getCustomAttribute(name, pData);
 	}
 	//---------------------------------------------------------------------
-<<<<<<< HEAD
-#endif
-=======
 #endif // (OGRE_PLATFORM == OGRE_PLATFORM_WINRT) && (OGRE_WINRT_TARGET_TYPE == DESKTOP_APP)
->>>>>>> a48f71b7
 #pragma endregion
 }