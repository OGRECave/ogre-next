/*
-----------------------------------------------------------------------------
This source file is part of OGRE
(Object-oriented Graphics Rendering Engine)
For the latest info, see http://www.ogre3d.org/

Copyright (c) 2000-2014 Torus Knot Software Ltd

Permission is hereby granted, free of charge, to any person obtaining a copy
of this software and associated documentation files (the "Software"), to deal
in the Software without restriction, including without limitation the rights
to use, copy, modify, merge, publish, distribute, sublicense, and/or sell
copies of the Software, and to permit persons to whom the Software is
furnished to do so, subject to the following conditions:

The above copyright notice and this permission notice shall be included in
all copies or substantial portions of the Software.

THE SOFTWARE IS PROVIDED "AS IS", WITHOUT WARRANTY OF ANY KIND, EXPRESS OR
IMPLIED, INCLUDING BUT NOT LIMITED TO THE WARRANTIES OF MERCHANTABILITY,
FITNESS FOR A PARTICULAR PURPOSE AND NONINFRINGEMENT. IN NO EVENT SHALL THE
AUTHORS OR COPYRIGHT HOLDERS BE LIABLE FOR ANY CLAIM, DAMAGES OR OTHER
LIABILITY, WHETHER IN AN ACTION OF CONTRACT, TORT OR OTHERWISE, ARISING FROM,
OUT OF OR IN CONNECTION WITH THE SOFTWARE OR THE USE OR OTHER DEALINGS IN
THE SOFTWARE.
-----------------------------------------------------------------------------
*/
#include "OgreD3D11DepthBuffer.h"
#include "OgreD3D11HardwarePixelBuffer.h"
#include "OgreD3D11DepthTexture.h"
#include "OgreD3D11Texture.h"
#include "OgreD3D11Mappings.h"
#include "OgreD3D11RenderSystem.h"
#include "OgreRoot.h"
#include "OgreViewport.h"

namespace Ogre
{
    D3D11DepthBuffer::D3D11DepthBuffer( uint16 poolId, D3D11RenderSystem *renderSystem,
                                        ID3D11Texture2D *depthStencilResource,
                                        ID3D11DepthStencilView *depthBufferView,
                                        ID3D11ShaderResourceView *depthTextureView,
                                        uint32 width, uint32 height, uint32 fsaa,
                                        uint32 multiSampleQuality, PixelFormat pixelFormat,
                                        bool isDepthTexture, bool isManual ) :
                DepthBuffer( poolId, 0, width, height, fsaa, "", pixelFormat,
                             isDepthTexture, isManual, renderSystem ),
                mDepthTextureView( depthTextureView ),
                mMultiSampleQuality( multiSampleQuality ),
                mDepthStencilResource( depthStencilResource )
    {
        mDepthStencilView[0] = depthBufferView;
        mDepthStencilView[1] = 0;

        D3D11_DEPTH_STENCIL_VIEW_DESC pDesc;
        mDepthStencilView[0]->GetDesc( &pDesc );
        // Unknown PixelFormat at the moment
        PixelFormat format = D3D11Mappings::_getPF(pDesc.Format);
		mBitDepth = PixelUtil::getNumElemBytes(format) * 8;
    }

    D3D11DepthBuffer::~D3D11DepthBuffer()
    {
    }
    //---------------------------------------------------------------------
    bool D3D11DepthBuffer::isCompatible( RenderTarget *renderTarget, bool exactFormatMatch ) const
    {
        ID3D11Texture2D *D3D11texture = NULL;
        renderTarget->getCustomAttribute( "First_ID3D11Texture2D", &D3D11texture );
        D3D11_TEXTURE2D_DESC BBDesc;

        ZeroMemory( &BBDesc, sizeof(D3D11_TEXTURE2D_DESC) );
        if( D3D11texture )
        {
            D3D11texture->GetDesc( &BBDesc );
        }
        else
        {
            //Depth textures.
            assert( dynamic_cast<D3D11DepthTextureTarget*>(renderTarget) );
            //BBDesc.ArraySize = renderTarget;
            BBDesc.SampleDesc.Count     = std::max( 1u, renderTarget->getFSAA() );
            BBDesc.SampleDesc.Quality   = atoi( renderTarget->getFSAAHint().c_str() );
        }

        //RenderSystem will determine if bitdepths match (i.e. 32 bit RT don't like 16 bit Depth)
        //This is the same function used to create them. Note results are usually cached so this should
        //be quick

        if( mFsaa == BBDesc.SampleDesc.Count &&
            mMultiSampleQuality == BBDesc.SampleDesc.Quality &&
            this->getWidth() == renderTarget->getWidth() &&
            this->getHeight() == renderTarget->getHeight() &&
            mDepthTexture == renderTarget->prefersDepthTexture() &&
            ((!exactFormatMatch && mFormat == PF_D24_UNORM_S8_UINT) ||
             mFormat == renderTarget->getDesiredDepthBufferFormat()) )
        {
            return true;
        }

        return false;
    }
    //---------------------------------------------------------------------
    bool D3D11DepthBuffer::copyToImpl( DepthBuffer *_destination )
    {
        bool retVal = false;
        D3D11RenderSystem *renderSystem = static_cast<D3D11RenderSystem*>( mRenderSystem );

        if( renderSystem->_getFeatureLevel() >= D3D_FEATURE_LEVEL_10_1 )
        {
            D3D11DepthBuffer *destination   = static_cast<D3D11DepthBuffer*>( _destination );

            D3D11Device &device = renderSystem->_getDevice();
            ID3D11DeviceContextN *deviceContext = device.GetImmediateContext();

            deviceContext->CopyResource( destination->mDepthStencilResource.Get(),
                                         this->mDepthStencilResource.Get() );

            retVal = true;
        }

        return retVal;
    }
    //---------------------------------------------------------------------
    void D3D11DepthBuffer::createReadOnlySRV(void)
    {
        mDepthStencilView[1].Reset();

        D3D11_DEPTH_STENCIL_VIEW_DESC pDesc;
        mDepthStencilView[0]->GetDesc( &pDesc );
        pDesc.Flags = D3D11_DSV_READ_ONLY_DEPTH;

        if( pDesc.Format == DXGI_FORMAT_D24_UNORM_S8_UINT ||
            pDesc.Format == DXGI_FORMAT_D32_FLOAT_S8X24_UINT )
        {
            pDesc.Flags |= D3D11_DSV_READ_ONLY_STENCIL;
        }

        D3D11RenderSystem *renderSystem = static_cast<D3D11RenderSystem*>( mRenderSystem );
        D3D11Device &device = renderSystem->_getDevice();

        HRESULT hr;
        hr = device->CreateDepthStencilView( mDepthStencilResource.Get(), &pDesc, mDepthStencilView[1].ReleaseAndGetAddressOf() );
        if( FAILED(hr) )
        {
            String errorDescription = device.getErrorDescription(hr);
            OGRE_EXCEPT_EX(Exception::ERR_RENDERINGAPI_ERROR, hr,
                "Unable to create depth stencil view\nError Description:" + errorDescription,
                "D3D11DepthBuffer::createReadOnlySRV");
        }
    }
    //---------------------------------------------------------------------
    ID3D11DepthStencilView* D3D11DepthBuffer::getDepthStencilView( uint8 viewportRenderTargetFlags )
    {
#if TODO_OGRE_2_2
        if( viewportRenderTargetFlags & (VP_RTT_READ_ONLY_DEPTH|VP_RTT_READ_ONLY_STENCIL) )
        {
            if( !mDepthStencilView[1] )
                createReadOnlySRV();
            return mDepthStencilView[1].Get();
        }
<<<<<<< HEAD
#endif
        return mDepthStencilView[0];
=======

        return mDepthStencilView[0].Get();
>>>>>>> 4c0afaa0
    }
    //---------------------------------------------------------------------
    ID3D11ShaderResourceView* D3D11DepthBuffer::getDepthTextureView() const
    {
        return mDepthTextureView.Get();
    }
    //---------------------------------------------------------------------
    void D3D11DepthBuffer::_resized(ID3D11DepthStencilView *depthBufferView, uint32 width, uint32 height)
    {
        mHeight = height;
        mWidth = width;

        mDepthStencilView[0] = depthBufferView;
        if( mDepthStencilView[1] )
            createReadOnlySRV();
    }
}<|MERGE_RESOLUTION|>--- conflicted
+++ resolved
@@ -159,13 +159,8 @@
                 createReadOnlySRV();
             return mDepthStencilView[1].Get();
         }
-<<<<<<< HEAD
-#endif
-        return mDepthStencilView[0];
-=======
 
         return mDepthStencilView[0].Get();
->>>>>>> 4c0afaa0
     }
     //---------------------------------------------------------------------
     ID3D11ShaderResourceView* D3D11DepthBuffer::getDepthTextureView() const
