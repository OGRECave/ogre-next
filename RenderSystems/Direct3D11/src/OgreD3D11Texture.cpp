--- conflicted
+++ resolved
@@ -599,11 +599,6 @@
             srvDesc.Format = desc.Format;
             srvDesc.ViewDimension = D3D11_SRV_DIMENSION_TEXTURE1D;
             srvDesc.Texture1D.MipLevels = desc.MipLevels;
-<<<<<<< HEAD
-=======
-            mD3dFormat = srvDesc.Format;
-            mD3dViewDimension = srvDesc.ViewDimension;
->>>>>>> 8ed3f069
 
             hr = mDevice->CreateShaderResourceView( mp1DTex.Get(), &srvDesc, mpShaderResourceView.ReleaseAndGetAddressOf() );
             if (FAILED(hr) || mDevice.isError())
@@ -759,14 +754,7 @@
                 break;
             }
 
-<<<<<<< HEAD
             if(mFSAAType.Count > 1)
-=======
-            mD3dFormat = srvDesc.Format;
-            mD3dViewDimension = srvDesc.ViewDimension;
-
-            if( mFSAA > 1 || atoi(mFSAAHint.c_str()) > 0 )
->>>>>>> 8ed3f069
             {
                 hr = mDevice->CreateShaderResourceView( mp2DTex.Get(), &srvDesc, mpShaderResourceViewMsaa.ReleaseAndGetAddressOf() );
                 if (FAILED(hr) || mDevice.isError())
@@ -886,13 +874,7 @@
             srvDesc.ViewDimension = D3D11_SRV_DIMENSION_TEXTURE3D;
             srvDesc.Texture3D.MostDetailedMip = 0;
             srvDesc.Texture3D.MipLevels = desc.MipLevels;
-<<<<<<< HEAD
             hr = mDevice->CreateShaderResourceView( mp3DTex.Get(), &srvDesc, mpShaderResourceView.ReleaseAndGetAddressOf() );
-=======
-            mD3dFormat = srvDesc.Format;
-            mD3dViewDimension = srvDesc.ViewDimension;
-            hr = mDevice->CreateShaderResourceView( mp3DTex, &srvDesc, &mpShaderResourceView );
->>>>>>> 8ed3f069
             if (FAILED(hr) || mDevice.isError())
             {
                 String errorDescription = mDevice.getErrorDescription(hr);
