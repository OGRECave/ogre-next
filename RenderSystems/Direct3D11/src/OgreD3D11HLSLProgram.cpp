--- conflicted
+++ resolved
@@ -35,10 +35,7 @@
 #include "OgreGpuProgramManager.h"
 #include "OgreHardwareBufferManager.h"
 #include "OgreD3D11HardwareUniformBuffer.h"
-<<<<<<< HEAD
-=======
 #include "OgreD3D11RenderSystem.h"
->>>>>>> a48f71b7
 
 namespace Ogre {
     //-----------------------------------------------------------------------
@@ -235,11 +232,7 @@
         GpuProgramManager::Microcode cacheMicrocode = 
             GpuProgramManager::getSingleton().getMicrocodeFromCache(mName);
 
-<<<<<<< HEAD
-#define READ_NAMES(list, member) for(int i = 0 ; i < list.size() ; i++){ \
-=======
 #define READ_NAMES(list, member) for(unsigned i = 0 ; i < list.size() ; i++){ \
->>>>>>> a48f71b7
     uint16 length = 0;          \
     cacheMicrocode->read(&length, sizeof(uint16));  \
     list[i].member = ""; \
@@ -315,213 +308,6 @@
             cacheMicrocode->read(&mVarDescBuffer[0], mVarDescBufferSize * sizeof(D3D11_SHADER_VARIABLE_DESC));
             READ_NAMES(mVarDescBuffer, Name);
         }
-<<<<<<< HEAD
-
-        uint16 mVarDescPointerSize = 0;
-        cacheMicrocode->read(&mVarDescPointerSize, sizeof(uint16));
-        if(mVarDescPointerSize > 0)
-        {
-            mVarDescPointer.resize(mVarDescPointerSize);
-            cacheMicrocode->read(&mVarDescPointer[0], mVarDescPointerSize * sizeof(D3D11_SHADER_VARIABLE_DESC));
-            READ_NAMES(mVarDescPointer, Name);
-        }
-
-        uint16 mD3d11ShaderTypeDescsSize = 0;
-        cacheMicrocode->read(&mD3d11ShaderTypeDescsSize, sizeof(uint16));
-        if(mD3d11ShaderTypeDescsSize > 0)
-        {
-            mD3d11ShaderTypeDescs.resize(mD3d11ShaderTypeDescsSize);
-            cacheMicrocode->read(&mD3d11ShaderTypeDescs[0], mD3d11ShaderTypeDescsSize * sizeof(D3D11_SHADER_TYPE_DESC));
-            READ_NAMES(mD3d11ShaderTypeDescs, Name);
-        }
-
-        uint16 mMemberTypeDescSize = 0;
-        cacheMicrocode->read(&mMemberTypeDescSize, sizeof(uint16));
-        if(mMemberTypeDescSize > 0)
-        {
-            mMemberTypeDesc.resize(mMemberTypeDescSize);
-            cacheMicrocode->read(&mMemberTypeDesc[0], mMemberTypeDescSize * sizeof(D3D11_SHADER_TYPE_DESC));
-            READ_NAMES(mMemberTypeDesc, Name);
-        }
-
-		uint16 mInterfaceSlotsSize = 0;
-        cacheMicrocode->read(&mInterfaceSlotsSize, sizeof(uint16));
-        if(mInterfaceSlotsSize > 0)
-        {
-            mInterfaceSlots.resize(mInterfaceSlotsSize);
-            cacheMicrocode->read(&mInterfaceSlots[0], mInterfaceSlotsSize * sizeof(UINT));
-        }
-
-		uint16 mMemberTypeNameSize = 0;
-        cacheMicrocode->read(&mMemberTypeNameSize, sizeof(uint16));
-        if(mMemberTypeNameSize > 0)
-        {
-            READ_NAMES(mMemberTypeName, Name);
-        }
-
-        analizeMicrocode();
-    }
-    //-----------------------------------------------------------------------
-    void D3D11HLSLProgram::compileMicrocode(void)
-    {
-        // include handler
-        HLSLIncludeHandler includeHandler(this);
-
-        ID3DBlob * errors = 0;
-        const D3D_SHADER_MACRO* pDefines = NULL;
-        if (!shaderMacroSet)
-        {
-            String stringBuffer;
-            vector<D3D_SHADER_MACRO>::type defines;
-            getDefines(stringBuffer, defines, mPreprocessorDefines);
-            pDefines = defines.empty() ? NULL : &defines[0];
-        }
-        else
-        {
-            pDefines =  mShaderMacros;
-            shaderMacroSet = false;
-        }
-
-
-        UINT compileFlags=0;
-#if defined(OGRE_DEBUG_MODE) && (OGRE_PLATFORM != OGRE_PLATFORM_WINRT)
-        compileFlags |= D3DCOMPILE_DEBUG;
-        compileFlags |= D3DCOMPILE_SKIP_OPTIMIZATION;
-
-        // There is nasty bug in Intel drivers that causes broken shaders.
-        // Can be reproduced on Samsung Slate PC from \\BUILD conference
-        // with at least Win8 builds 8102(DP), 8250(CP), 8400(RP)
-        const RenderSystemCapabilities* caps =
-            Root::getSingleton().getRenderSystem()->getCapabilities();
-        if(caps->getVendor() == GPU_INTEL)
-            compileFlags = 0;
-#endif
-
-        if (mColumnMajorMatrices)
-        {
-            compileFlags |= D3DCOMPILE_PACK_MATRIX_COLUMN_MAJOR;
-        }
-        else
-        {
-            compileFlags |= D3DCOMPILE_PACK_MATRIX_ROW_MAJOR;
-        }
-
-        if (mEnableBackwardsCompatibility)
-        {
-            compileFlags |= D3DCOMPILE_ENABLE_BACKWARDS_COMPATIBILITY;
-        }
-
-        const String& target = getCompatibleTarget();
-
-        ID3DBlob * pMicroCode;
-
-        HRESULT hr = D3DCompile(
-            mSource.c_str(),	// [in] Pointer to the shader in memory. 
-            mSource.size(),		// [in] Size of the shader in memory.  
-            NULL,				// [in] The name of the file that contains the shader code. 
-            pDefines,			// [in] Optional. Pointer to a NULL-terminated array of macro definitions. See D3D_SHADER_MACRO. If not used, set this to NULL. 
-            &includeHandler,	// [in] Optional. Pointer to an ID3DInclude Interface interface for handling include files. Setting this to NULL will cause a compile error if a shader contains a #include. 
-            mEntryPoint.c_str(),// [in] Name of the shader-entrypoint function where shader execution begins. 
-            target.c_str(),	// [in] A string that specifies the shader model; can be any profile in shader model 4 or higher. 
-            compileFlags,		// [in] Effect compile flags - no D3DCOMPILE_ENABLE_BACKWARDS_COMPATIBILITY at the first try...
-            NULL,				// [in] Effect compile flags
-            &pMicroCode,		// [out] A pointer to an ID3DBlob Interface which contains the compiled shader, as well as any embedded debug and symbol-table information. 
-            &errors			// [out] A pointer to an ID3DBlob Interface which contains a listing of errors and warnings that occurred during compilation. These errors and warnings are identical to the the debug output from a debugger.
-            );
-
-#if 0 // this is how you disassemble
-        LPCSTR commentString = NULL;
-        ID3DBlob* pIDisassembly = NULL;
-        char* pDisassembly = NULL;
-        if( pMicroCode )
-        {
-            D3DDisassemble( (UINT*) pMicroCode->GetBufferPointer(), 
-                pMicroCode->GetBufferSize(), D3D_DISASM_ENABLE_COLOR_CODE, commentString, &pIDisassembly );
-        }
-
-        const char* assemblyCode =  static_cast<const char*>(pIDisassembly->GetBufferPointer());
-#endif
-        if (FAILED(hr))
-        {
-            mErrorsInCompile = true;
-            String message = "Cannot assemble D3D11 high-level shader " + mName + " Errors:\n" +
-                static_cast<const char*>(errors->GetBufferPointer());
-            errors->Release();
-            OGRE_EXCEPT(Exception::ERR_RENDERINGAPI_ERROR, message,
-                "D3D11HLSLProgram::loadFromSource");
-        }
-        else
-        {
-            mMicroCode.resize(pMicroCode->GetBufferSize());
-            memcpy(&mMicroCode[0], pMicroCode->GetBufferPointer(), pMicroCode->GetBufferSize());
-            SAFE_RELEASE(pMicroCode);
-
-            // get the parameters and variables from the shader reflection
-            SIZE_T BytecodeLength = mMicroCode.size();
-            ID3D11ShaderReflection* shaderReflection;
-            HRESULT hr = D3DReflect( (void*) &mMicroCode[0], BytecodeLength,
-                IID_ID3D11ShaderReflection, // can't do __uuidof(ID3D11ShaderReflection) here...
-                (void**) &shaderReflection );
-
-            if (FAILED(hr))
-            {
-                String message = "Cannot reflect D3D11 high-level shader " + mName + " Errors:\n" +
-                    static_cast<const char*>(errors->GetBufferPointer());
-                OGRE_EXCEPT(Exception::ERR_RENDERINGAPI_ERROR, message,
-                    "D3D11HLSLProgram::loadFromSource");
-            }
-
-            D3D11_SHADER_DESC shaderDesc;
-            hr = shaderReflection->GetDesc( &shaderDesc );
-
-            if (FAILED(hr))
-            {
-                String message = "Cannot get reflect info for D3D11 high-level shader " + mName + " Errors:\n" +
-                    static_cast<const char*>(errors->GetBufferPointer());
-                OGRE_EXCEPT(Exception::ERR_RENDERINGAPI_ERROR, message,
-                    "D3D11HLSLProgram::loadFromSource");
-            }
-
-            // get the input parameters
-            mD3d11ShaderInputParameters.resize(shaderDesc.InputParameters);
-            for (UINT i=0; i<shaderDesc.InputParameters; i++)
-            {
-                D3D11_SIGNATURE_PARAMETER_DESC & curParam = mD3d11ShaderInputParameters[i];
-                shaderReflection->GetInputParameterDesc( i, &curParam);
-                String * name = new String(curParam.SemanticName);
-                mSerStrings.push_back(name);
-                curParam.SemanticName = &(*name)[0]; 
-            }
-
-            // get the output parameters
-            mD3d11ShaderOutputParameters.resize(shaderDesc.OutputParameters);
-            for (UINT i=0; i<shaderDesc.OutputParameters; i++)
-            {
-                D3D11_SIGNATURE_PARAMETER_DESC & curParam = mD3d11ShaderOutputParameters[i];
-                shaderReflection->GetOutputParameterDesc( i, &curParam);
-                String * name = new String(curParam.SemanticName);
-                mSerStrings.push_back(name);
-                curParam.SemanticName = &(*name)[0]; 
-            }
-			/*
-            if (shaderDesc.ConstantBuffers > 1)
-            {
-                OGRE_EXCEPT(Exception::ERR_RENDERINGAPI_ERROR, 
-                    "Multi constant buffers are not supported for now.",
-                    "D3D11HLSLProgram::loadFromSource");
-            }*/
-			
-			mConstantBufferNr = shaderDesc.ConstantBuffers;
-			mNumSlots = shaderReflection->GetNumInterfaceSlots();
-
-            if (shaderDesc.ConstantBuffers > 0)
-            {
-				for (unsigned int v=0; v < shaderDesc.ConstantBuffers; v++)
-				{
-					ID3D11ShaderReflectionConstantBuffer* shaderReflectionConstantBuffer;
-					shaderReflectionConstantBuffer = shaderReflection->GetConstantBufferByIndex(v);
-
-=======
 
         uint16 mVarDescPointerSize = 0;
         cacheMicrocode->read(&mVarDescPointerSize, sizeof(uint16));
@@ -592,6 +378,8 @@
         }
         else
         {
+            pDefines =  mShaderMacros;
+            shaderMacroSet = false;
             pDefines =  mShaderMacros;
             shaderMacroSet = false;
         }
@@ -606,6 +394,9 @@
             compileFlags |= D3DCOMPILE_SKIP_OPTIMIZATION;
 #else
         compileFlags |= D3DCOMPILE_OPTIMIZATION_LEVEL3;
+            Root::getSingleton().getRenderSystem()->getCapabilities();
+        if(caps->getVendor() == GPU_INTEL)
+            compileFlags = 0;
 #endif
 
         if (mColumnMajorMatrices)
@@ -736,7 +527,6 @@
 					ID3D11ShaderReflectionConstantBuffer* shaderReflectionConstantBuffer;
 					shaderReflectionConstantBuffer = shaderReflection->GetConstantBufferByIndex(v);
 
->>>>>>> a48f71b7
 					D3D11_SHADER_BUFFER_DESC constantBufferDesc;
 					hr = shaderReflectionConstantBuffer->GetDesc(&constantBufferDesc);
 					if (FAILED(hr))
@@ -780,11 +570,7 @@
 						varRefType = varRef->GetType();
 
 						// Recursively descend through the structure levels
-<<<<<<< HEAD
-						processParamElement( "", curVar.Name, i, varRefType);
-=======
 						processParamElement( "", curVar.Name, varRefType);
->>>>>>> a48f71b7
 					}
 
 					switch (constantBufferDesc.Type)
@@ -876,11 +662,7 @@
 #define GET_SIZE_OF_NAMES(result, list, member)                     \
                 uint32 result = 0;                                  \
                 {                                                   \
-<<<<<<< HEAD
-                    for(int i = 0 ; i < list.size() ; i++)          \
-=======
                     for(unsigned i = 0 ; i < list.size() ; i++)          \
->>>>>>> a48f71b7
                     {                                               \
                         if (list[i].member != NULL)                 \
                             result += strlen(list[i].member);       \
@@ -922,11 +704,7 @@
                 GpuProgramManager::Microcode newMicrocode = 
                     GpuProgramManager::getSingleton().createMicrocode(sizeOfData);
 
-<<<<<<< HEAD
-#define STORE_NAMES(list, member) for(int i = 0 ; i < list.size() ; i++){ \
-=======
 #define STORE_NAMES(list, member) for(unsigned i = 0 ; i < list.size() ; i++){ \
->>>>>>> a48f71b7
     uint16 length = 0;                               \
     if(list[i].member != NULL)                       \
         length = strlen(list[i].member);      \
@@ -1035,11 +813,8 @@
         }
 
         analizeMicrocode();
-<<<<<<< HEAD
-=======
 
 #endif // else defined(ENABLE_SHADERS_CACHE_LOAD) && (ENABLE_SHADERS_CACHE_LOAD == 1)
->>>>>>> a48f71b7
     }
     //-----------------------------------------------------------------------
     void D3D11HLSLProgram::analizeMicrocode()
@@ -1292,12 +1067,7 @@
 
 	}
     //-----------------------------------------------------------------------
-<<<<<<< HEAD
-    void D3D11HLSLProgram::processParamElement(String prefix, LPCSTR pName, 
-        size_t paramIndex, ID3D11ShaderReflectionType* varRefType)
-=======
     void D3D11HLSLProgram::processParamElement(String prefix, LPCSTR pName, ID3D11ShaderReflectionType* varRefType)
->>>>>>> a48f71b7
     {
         D3D11_SHADER_TYPE_DESC varRefTypeDesc;
         HRESULT hr = varRefType->GetDesc(&varRefTypeDesc);
@@ -1329,11 +1099,7 @@
             // Cascade into struct
             for (unsigned int i = 0; i < varRefTypeDesc.Members; ++i)
             {
-<<<<<<< HEAD
-                processParamElement(prefix, varRefType->GetMemberTypeName(i), i,  varRefType->GetMemberTypeByIndex(i));
-=======
                 processParamElement(prefix, varRefType->GetMemberTypeName(i), varRefType->GetMemberTypeByIndex(i));
->>>>>>> a48f71b7
             }
         }
         else
@@ -1346,16 +1112,11 @@
                 mSerStrings.push_back(name);
                 def.Name = &(*name)[0]; 
 
-<<<<<<< HEAD
-                def.logicalIndex = paramIndex;
-=======
                 GpuConstantDefinitionWithName* prev_def = mD3d11ShaderVariableSubparts.empty() ? NULL : &mD3d11ShaderVariableSubparts.back();
                 def.logicalIndex = prev_def ? prev_def->logicalIndex + prev_def->elementSize / 4 : 0;
 
->>>>>>> a48f71b7
                 // populate type, array size & element size
                 populateDef(varRefTypeDesc, def);
-
                 mD3d11ShaderVariableSubparts.push_back(def);
             }
         }
