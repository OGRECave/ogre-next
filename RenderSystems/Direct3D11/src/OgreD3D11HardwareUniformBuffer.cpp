--- conflicted
+++ resolved
@@ -49,11 +49,7 @@
         SAFE_DELETE(mBufferImpl);
     }
     //---------------------------------------------------------------------
-<<<<<<< HEAD
-    void* D3D11HardwareUniformBuffer::lock(size_t offset, size_t length, LockOptions options)
-=======
     void* D3D11HardwareUniformBuffer::lock(size_t offset, size_t length, LockOptions options, UploadOptions uploadOpt)
->>>>>>> 83e497b5
     {
         return mBufferImpl->lock(offset, length, options);
     }
