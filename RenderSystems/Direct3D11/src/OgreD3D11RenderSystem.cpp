--- conflicted
+++ resolved
@@ -120,14 +120,10 @@
 
     //---------------------------------------------------------------------
     D3D11RenderSystem::D3D11RenderSystem()
-<<<<<<< HEAD
-		: mDevice(NULL)
-=======
 		: mDevice()
 #if OGRE_NO_QUAD_BUFFER_STEREO == 0
 		 ,mStereoDriver(NULL)
 #endif	
->>>>>>> f0a34a8a
     {
         LogManager::getSingleton().logMessage( "D3D11 : " + getName() + " created." );
 
@@ -1133,8 +1129,6 @@
         rsc->setCapability(RSC_STENCIL_WRAP);
         rsc->setCapability(RSC_HWOCCLUSION);
         rsc->setCapability(RSC_HWOCCLUSION_ASYNCHRONOUS);
-        rsc->setCapability(RSC_HW_GAMMA);
-        rsc->setCapability(RSC_TEXTURE_SIGNED_INT);
 
         convertVertexShaderCaps(rsc);
         convertPixelShaderCaps(rsc);
@@ -1142,11 +1136,6 @@
         convertHullShaderCaps(rsc);
         convertDomainShaderCaps(rsc);
         convertComputeShaderCaps(rsc);
-
-        rsc->setCapability(RSC_TEXTURE_2D_ARRAY);
-
-        if (mFeatureLevel >= D3D_FEATURE_LEVEL_10_1)
-            rsc->setCapability(RSC_TEXTURE_CUBE_MAP_ARRAY);
 
         // Check support for dynamic linkage
         if (mFeatureLevel >= D3D_FEATURE_LEVEL_11_0)
@@ -1790,6 +1779,14 @@
     {
     }
     //---------------------------------------------------------------------
+    void D3D11RenderSystem::setShadingType( ShadeOptions so )
+    {
+    }
+    //---------------------------------------------------------------------
+    void D3D11RenderSystem::setLightingEnabled( bool enabled )
+    {
+    }
+    //---------------------------------------------------------------------
     void D3D11RenderSystem::_setViewMatrix( const Matrix4 &m )
     {
     }
@@ -2061,6 +2058,10 @@
         mBlendDescChanged = true;
     }
     //---------------------------------------------------------------------
+    void D3D11RenderSystem::_setFog( FogMode mode, const ColourValue& colour, Real densitiy, Real start, Real end )
+    {
+    }
+    //---------------------------------------------------------------------
     void D3D11RenderSystem::_setPolygonMode(PolygonMode level)
     {
         if(mPolygonMode != level)
@@ -2329,38 +2330,6 @@
         }
 
         mLastVertexSourceCount = binds.size();      
-    }
-    //---------------------------------------------------------------------
-    void D3D11RenderSystem::validateShaderSignatures( const D3D11HLSLProgram* progA, const D3D11HLSLProgram* progB ) const
-    {
-        // compare inputs of progB with outputs of progA to see if they are compatible
-        assert( progA );
-        assert( progB );
-        unsigned int inputCount = progB->getNumInputs();
-        if ( inputCount > progA->getNumOutputs() )
-        {
-            OGRE_EXCEPT( Exception::ERR_RENDERINGAPI_ERROR,
-                "Shader " + progA->getName() + " produces not enough output parameters for shader " + progB->getName(),
-                "D3D11RenderSystem::validateShaderSignatures" );
-        }
-        else
-        {
-            for ( unsigned int i = 0; i < inputCount; ++i )
-            {
-                const D3D11_SIGNATURE_PARAMETER_DESC& out = progA->getOutputParamDesc( i );
-                const D3D11_SIGNATURE_PARAMETER_DESC& in  = progB->getInputParamDesc( i );
-                if ( strcmp( in.SemanticName, out.SemanticName ) != 0 ||
-                    in.SemanticIndex != out.SemanticIndex ||
-                    in.ComponentType != out.ComponentType ||
-                    in.Mask != out.Mask
-                    )
-                {
-                    OGRE_EXCEPT( Exception::ERR_RENDERINGAPI_ERROR,
-                        "Shader " + progA->getName() + " does not produce output parameters that are compatible with the inputs of shader " + progB->getName(),
-                        "D3D11RenderSystem::validateShaderSignatures" );
-                }
-            }
-        }
     }
 
     //---------------------------------------------------------------------
@@ -2963,33 +2932,7 @@
                 break;
             }
         }
-#if OGRE_DEBUG_MODE
-        {
-            if ( mBoundTessellationHullProgram )
-            {
-                validateShaderSignatures( mBoundVertexProgram, mBoundTessellationHullProgram );
-                validateShaderSignatures( mBoundTessellationHullProgram, mBoundTessellationDomainProgram ); // if hull exists, so does domain
-                if ( mBoundGeometryProgram )
-                {
-                    validateShaderSignatures( mBoundTessellationDomainProgram, mBoundGeometryProgram );
-                    validateShaderSignatures( mBoundGeometryProgram, mBoundFragmentProgram );
-                }
-                else
-                {
-                    validateShaderSignatures( mBoundTessellationDomainProgram, mBoundFragmentProgram );
-                }
-            }
-            else if ( mBoundGeometryProgram )
-            {
-                validateShaderSignatures( mBoundVertexProgram, mBoundGeometryProgram );
-                validateShaderSignatures( mBoundGeometryProgram, mBoundFragmentProgram );
-            }
-            else
-            {
-                validateShaderSignatures( mBoundVertexProgram, mBoundFragmentProgram );
-            }
-        }
-#endif
+        
         if (primCount)
         {
             // Issue the op
@@ -3231,6 +3174,10 @@
         }
     }
     //---------------------------------------------------------------------
+    void D3D11RenderSystem::setNormaliseNormals(bool normalise)
+    {
+    }
+    //---------------------------------------------------------------------
     void D3D11RenderSystem::bindGpuProgram(GpuProgram* prg)
     {
         if (!prg)
@@ -4029,16 +3976,7 @@
 		mSamplerStatesChanged = true;
 		mLastTextureUnitState = 0;
 
-<<<<<<< HEAD
-        // set stages desc. to defaults
-        for (size_t n = 0; n < OGRE_MAX_TEXTURE_LAYERS; n++)
-        {
-            mTexStageDesc[n].coordIndex = 0;
-            mTexStageDesc[n].pTex = 0;
-        }
-=======
         ZeroMemory(mTexStageDesc, OGRE_MAX_TEXTURE_LAYERS * sizeof(sD3DTextureStageDesc));
->>>>>>> f0a34a8a
 
         mLastVertexSourceCount = 0;
         mReadBackAsTexture = false;
