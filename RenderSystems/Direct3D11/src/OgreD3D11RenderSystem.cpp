/*
-----------------------------------------------------------------------------
This source file is part of OGRE
(Object-oriented Graphics Rendering Engine)
For the latest info, see http://www.ogre3d.org/

Copyright (c) 2000-2014 Torus Knot Software Ltd

Permission is hereby granted, free of charge, to any person obtaining a copy
of this software and associated documentation files (the "Software"), to deal
in the Software without restriction, including without limitation the rights
to use, copy, modify, merge, publish, distribute, sublicense, and/or sell
copies of the Software, and to permit persons to whom the Software is
furnished to do so, subject to the following conditions:

The above copyright notice and this permission notice shall be included in
all copies or substantial portions of the Software.

THE SOFTWARE IS PROVIDED "AS IS", WITHOUT WARRANTY OF ANY KIND, EXPRESS OR
IMPLIED, INCLUDING BUT NOT LIMITED TO THE WARRANTIES OF MERCHANTABILITY,
FITNESS FOR A PARTICULAR PURPOSE AND NONINFRINGEMENT. IN NO EVENT SHALL THE
AUTHORS OR COPYRIGHT HOLDERS BE LIABLE FOR ANY CLAIM, DAMAGES OR OTHER
LIABILITY, WHETHER IN AN ACTION OF CONTRACT, TORT OR OTHERWISE, ARISING FROM,
OUT OF OR IN CONNECTION WITH THE SOFTWARE OR THE USE OR OTHER DEALINGS IN
THE SOFTWARE.
-----------------------------------------------------------------------------
*/
#include "OgreD3D11RenderSystem.h"
#include "OgreD3D11Prerequisites.h"
#include "OgreD3D11DriverList.h"
#include "OgreD3D11Driver.h"
#include "OgreD3D11VideoModeList.h"
#include "OgreD3D11VideoMode.h"
#include "OgreD3D11RenderWindow.h"
#include "OgreD3D11TextureManager.h"
#include "OgreD3D11Texture.h"
#include "OgreViewport.h"
#include "OgreLogManager.h"
#include "OgreD3D11HardwareBufferManager.h"
#include "OgreD3D11HardwareIndexBuffer.h"
#include "OgreD3D11HardwareVertexBuffer.h"
#include "OgreD3D11VertexDeclaration.h"
#include "OgreD3D11GpuProgram.h"
#include "OgreD3D11GpuProgramManager.h"
#include "OgreD3D11HLSLProgramFactory.h"

#include "OgreD3D11HardwareOcclusionQuery.h"
#include "OgreFrustum.h"
#include "OgreD3D11MultiRenderTarget.h"
#include "OgreD3D11HLSLProgram.h"
#include "OgreD3D11VertexDeclaration.h"

#include "OgreD3D11DepthBuffer.h"
#include "OgreD3D11HardwarePixelBuffer.h"
#include "OgreException.h"

#if OGRE_PLATFORM == OGRE_PLATFORM_WIN32 && !defined(_WIN32_WINNT_WIN8)
#define USE_DXERR_LIBRARY
#endif

#ifdef USE_DXERR_LIBRARY
// DXGetErrorDescription
#include "DXErr.h"
#endif

//#ifdef OGRE_PROFILING == 1 && OGRE_PLATFORM != OGRE_PLATFORM_WINRT
//#include "d3d9.h"
//#endif

//---------------------------------------------------------------------
#define FLOAT2DWORD(f) *((DWORD*)&f)

#ifndef D3D_FL9_3_SIMULTANEOUS_RENDER_TARGET_COUNT
#   define D3D_FL9_3_SIMULTANEOUS_RENDER_TARGET_COUNT 4
#endif

#ifndef D3D_FL9_1_SIMULTANEOUS_RENDER_TARGET_COUNT
#   define D3D_FL9_1_SIMULTANEOUS_RENDER_TARGET_COUNT 1
#endif
//---------------------------------------------------------------------
#include <d3d10.h>

namespace Ogre 
{
    inline HRESULT WINAPI D3D11CreateDeviceN(
        _In_opt_ IDXGIAdapter* pAdapter,
        D3D_DRIVER_TYPE DriverType,
        HMODULE Software,
        UINT Flags,
        /*_In_reads_opt_( FeatureLevels )*/ CONST D3D_FEATURE_LEVEL* pFeatureLevels,
        UINT FeatureLevels,
        UINT SDKVersion,
        _Out_opt_ ID3D11DeviceN** ppDevice,
        _Out_opt_ D3D_FEATURE_LEVEL* pFeatureLevel,
        _Out_opt_ ID3D11DeviceContextN** ppImmediateContext )
    {
#if OGRE_PLATFORM == OGRE_PLATFORM_WIN32
        return D3D11CreateDevice(pAdapter, DriverType, Software, Flags, pFeatureLevels, FeatureLevels, SDKVersion, ppDevice, pFeatureLevel, ppImmediateContext);

#elif OGRE_PLATFORM == OGRE_PLATFORM_WINRT
        ID3D11Device * device = NULL;
        ID3D11DeviceContext * context = NULL;
        ID3D11DeviceN * deviceN = NULL;
        ID3D11DeviceContextN * contextN = NULL;
        D3D_FEATURE_LEVEL featureLevel;

        HRESULT hr = D3D11CreateDevice(pAdapter, DriverType, Software, Flags, pFeatureLevels, FeatureLevels, SDKVersion, 
                                        (ppDevice ? &device : NULL), &featureLevel, (ppImmediateContext ? &context : NULL));
        if(FAILED(hr)) goto bail;

        hr = device ? device->QueryInterface(__uuidof(ID3D11DeviceN), (void **)&deviceN) : hr;
        if(FAILED(hr)) goto bail;

        hr = context ? context->QueryInterface(__uuidof(ID3D11DeviceContextN), (void **)&contextN) : hr;
        if(FAILED(hr)) goto bail;

        if(ppDevice)            { *ppDevice = deviceN; deviceN = NULL; }
        if(pFeatureLevel)       { *pFeatureLevel = featureLevel; }
        if(ppImmediateContext)  { *ppImmediateContext = contextN; contextN = NULL; }

bail:
        SAFE_RELEASE(deviceN);
        SAFE_RELEASE(contextN);
        SAFE_RELEASE(device);
        SAFE_RELEASE(context);
        return hr;
#endif
    }

    //---------------------------------------------------------------------
    D3D11RenderSystem::D3D11RenderSystem() : mDevice(NULL)
    {
        LogManager::getSingleton().logMessage( "D3D11 : " + getName() + " created." );

        mEnableFixedPipeline = false;

        mRenderSystemWasInited = false;
        initRenderSystem();

        // set config options defaults
        initConfigOptions();

        // Clear class instance storage
        memset(mClassInstances, 0, sizeof(mClassInstances));
        memset(mNumClassInstances, 0, sizeof(mNumClassInstances));
    }
    //---------------------------------------------------------------------
    D3D11RenderSystem::~D3D11RenderSystem()
    {
        shutdown();

        // Deleting the HLSL program factory
        if (mHLSLProgramFactory)
        {
            // Remove from manager safely
            if (HighLevelGpuProgramManager::getSingletonPtr())
                HighLevelGpuProgramManager::getSingleton().removeFactory(mHLSLProgramFactory);
            delete mHLSLProgramFactory;
            mHLSLProgramFactory = 0;
        }

        //SAFE_RELEASE( mpD3D );

        LogManager::getSingleton().logMessage( "D3D11 : " + getName() + " destroyed." );
    }
    //---------------------------------------------------------------------
    const String& D3D11RenderSystem::getName() const
    {
        static String strName( "Direct3D11 Rendering Subsystem");
        return strName;
    }
    //---------------------------------------------------------------------
    D3D11DriverList* D3D11RenderSystem::getDirect3DDrivers()
    {
        if( !mDriverList )
            mDriverList = new D3D11DriverList( mpDXGIFactory );

        return mDriverList;
    }
    //---------------------------------------------------------------------
    bool D3D11RenderSystem::_checkMultiSampleQuality(UINT SampleCount, UINT *outQuality, DXGI_FORMAT format)
    {
        // TODO: check if we need this function
        HRESULT hr;
        hr = mDevice->CheckMultisampleQualityLevels( 
                format,
            SampleCount,
            outQuality);

        if (SUCCEEDED(hr) && *outQuality > 0)
            return true;
        else
            return false;
    }
    //---------------------------------------------------------------------
    void D3D11RenderSystem::initConfigOptions()
    {
        D3D11DriverList* driverList;
        D3D11Driver* driver;

        ConfigOption optDevice;
        ConfigOption optVideoMode;
        ConfigOption optFullScreen;
        ConfigOption optVSync;
        ConfigOption optVSyncInterval;
        ConfigOption optAA;
        ConfigOption optFPUMode;
        ConfigOption optNVPerfHUD;
        ConfigOption optSRGB;
        ConfigOption optMinFeatureLevels;
        ConfigOption optMaxFeatureLevels;
        ConfigOption optExceptionsErrorLevel;
        ConfigOption optDriverType;



        driverList = this->getDirect3DDrivers();

        optDevice.name = "Rendering Device";
        optDevice.currentValue.clear();
        optDevice.possibleValues.clear();
        optDevice.immutable = false;

        optVideoMode.name = "Video Mode";
        optVideoMode.currentValue = "800 x 600 @ 32-bit colour";
        optVideoMode.immutable = false;

        optFullScreen.name = "Full Screen";
        optFullScreen.possibleValues.push_back( "Yes" );
        optFullScreen.possibleValues.push_back( "No" );
        optFullScreen.currentValue = "Yes";
        optFullScreen.immutable = false;

        for( unsigned j=0; j < driverList->count(); j++ )
        {
            driver = driverList->item(j);
            optDevice.possibleValues.push_back( driver->DriverDescription() );
            // Make first one default
            if( j==0 )
                optDevice.currentValue = driver->DriverDescription();
        }

        optVSync.name = "VSync";
        optVSync.immutable = false;
        optVSync.possibleValues.push_back( "Yes" );
        optVSync.possibleValues.push_back( "No" );
        optVSync.currentValue = "No";

        optVSyncInterval.name = "VSync Interval";
        optVSyncInterval.immutable = false;
        optVSyncInterval.possibleValues.push_back( "1" );
        optVSyncInterval.possibleValues.push_back( "2" );
        optVSyncInterval.possibleValues.push_back( "3" );
        optVSyncInterval.possibleValues.push_back( "4" );
        optVSyncInterval.currentValue = "1";

        optAA.name = "FSAA";
        optAA.immutable = false;
        optAA.possibleValues.push_back( "None" );
        optAA.currentValue = "None";

        optFPUMode.name = "Floating-point mode";
#if OGRE_DOUBLE_PRECISION
        optFPUMode.currentValue = "Consistent";
#else
        optFPUMode.currentValue = "Fastest";
#endif
        optFPUMode.possibleValues.clear();
        optFPUMode.possibleValues.push_back("Fastest");
        optFPUMode.possibleValues.push_back("Consistent");
        optFPUMode.immutable = false;

        optNVPerfHUD.currentValue = "No";
        optNVPerfHUD.immutable = false;
        optNVPerfHUD.name = "Allow NVPerfHUD";
        optNVPerfHUD.possibleValues.push_back( "Yes" );
        optNVPerfHUD.possibleValues.push_back( "No" );

        // SRGB on auto window
        optSRGB.name = "sRGB Gamma Conversion";
        optSRGB.possibleValues.push_back("Yes");
        optSRGB.possibleValues.push_back("No");
        optSRGB.currentValue = "No";
        optSRGB.immutable = false;      

        // min feature level
        optMinFeatureLevels;
        optMinFeatureLevels.name = "Min Requested Feature Levels";
        optMinFeatureLevels.possibleValues.push_back("9.1");
        optMinFeatureLevels.possibleValues.push_back("9.3");
        optMinFeatureLevels.possibleValues.push_back("10.0");
        optMinFeatureLevels.possibleValues.push_back("10.1");
        optMinFeatureLevels.possibleValues.push_back("11.0");

        optMinFeatureLevels.currentValue = "9.1";
        optMinFeatureLevels.immutable = false;      


        // max feature level
        optMaxFeatureLevels;
        optMaxFeatureLevels.name = "Max Requested Feature Levels";
        optMaxFeatureLevels.possibleValues.push_back("9.1");

#if OGRE_PLATFORM == OGRE_PLATFORM_WINRT
#    if  OGRE_WINRT_TARGET_TYPE == PHONE
        optMaxFeatureLevels.possibleValues.push_back("9.2");
#    endif
        optMaxFeatureLevels.possibleValues.push_back("9.3");
        optMaxFeatureLevels.currentValue = "9.3";
#else     
        optMaxFeatureLevels.possibleValues.push_back("9.3");
        optMaxFeatureLevels.possibleValues.push_back("10.0");
        optMaxFeatureLevels.possibleValues.push_back("10.1");
        optMaxFeatureLevels.possibleValues.push_back("11.0");
        optMaxFeatureLevels.currentValue = "11.0";
#endif

        optMaxFeatureLevels.immutable = false;      

        // Exceptions Error Level
        optExceptionsErrorLevel.name = "Information Queue Exceptions Bottom Level";
        optExceptionsErrorLevel.possibleValues.push_back("No information queue exceptions");
        optExceptionsErrorLevel.possibleValues.push_back("Corruption");
        optExceptionsErrorLevel.possibleValues.push_back("Error");
        optExceptionsErrorLevel.possibleValues.push_back("Warning");
        optExceptionsErrorLevel.possibleValues.push_back("Info (exception on any message)");
#if OGRE_DEBUG_MODE
        optExceptionsErrorLevel.currentValue = "Info (exception on any message)";
#else
        optExceptionsErrorLevel.currentValue = "No information queue exceptions";
#endif
        optExceptionsErrorLevel.immutable = false;
        

        // Driver type
        optDriverType.name = "Driver type";
        optDriverType.possibleValues.push_back("Hardware");
        optDriverType.possibleValues.push_back("Software");
        optDriverType.possibleValues.push_back("Warp");
        optDriverType.currentValue = "Hardware";
        optDriverType.immutable = false;


        mOptions[optDevice.name] = optDevice;
        mOptions[optVideoMode.name] = optVideoMode;
        mOptions[optFullScreen.name] = optFullScreen;
        mOptions[optVSync.name] = optVSync;
        mOptions[optVSyncInterval.name] = optVSyncInterval;
        mOptions[optAA.name] = optAA;
        mOptions[optFPUMode.name] = optFPUMode;
        mOptions[optNVPerfHUD.name] = optNVPerfHUD;
        mOptions[optSRGB.name] = optSRGB;
        mOptions[optMinFeatureLevels.name] = optMinFeatureLevels;
        mOptions[optMaxFeatureLevels.name] = optMaxFeatureLevels;
        mOptions[optExceptionsErrorLevel.name] = optExceptionsErrorLevel;
        mOptions[optDriverType.name] = optDriverType;
        
        refreshD3DSettings();

    }
    //---------------------------------------------------------------------
    void D3D11RenderSystem::refreshD3DSettings()
    {
        ConfigOption* optVideoMode;
        D3D11Driver* driver = 0;
        D3D11VideoMode* videoMode;

        ConfigOptionMap::iterator opt = mOptions.find( "Rendering Device" );
        if( opt != mOptions.end() )
        {
            for( unsigned j=0; j < getDirect3DDrivers()->count(); j++ )
            {
                driver = getDirect3DDrivers()->item(j);
                if( driver->DriverDescription() == opt->second.currentValue )
                    break;
            }

            if (driver)
            {
                opt = mOptions.find( "Video Mode" );
                optVideoMode = &opt->second;
                optVideoMode->possibleValues.clear();
                // get vide modes for this device
                for( unsigned k=0; k < driver->getVideoModeList()->count(); k++ )
                {
                    videoMode = driver->getVideoModeList()->item( k );
                    optVideoMode->possibleValues.push_back( videoMode->getDescription() );
                }

                // Reset video mode to default if previous doesn't avail in new possible values
                StringVector::const_iterator itValue =
                    std::find(optVideoMode->possibleValues.begin(),
                              optVideoMode->possibleValues.end(),
                              optVideoMode->currentValue);
                if (itValue == optVideoMode->possibleValues.end())
                {
                    optVideoMode->currentValue = "800 x 600 @ 32-bit colour";
                }

                // Also refresh FSAA options
                refreshFSAAOptions();
            }
        }

    }
    //---------------------------------------------------------------------
    void D3D11RenderSystem::setConfigOption( const String &name, const String &value )
    {
        initRenderSystem();

        LogManager::getSingleton().stream()
            << "D3D11 : RenderSystem Option: " << name << " = " << value;

        bool viewModeChanged = false;

        // Find option
        ConfigOptionMap::iterator it = mOptions.find( name );

        // Update
        if( it != mOptions.end() )
            it->second.currentValue = value;
        else
        {
<<<<<<< HEAD
            StringUtil::StrStreamType str;
=======
            StringStream str;
>>>>>>> 83e497b5
            str << "Option named '" << name << "' does not exist.";
            OGRE_EXCEPT( Exception::ERR_INVALIDPARAMS, str.str(), "D3D11RenderSystem::setConfigOption" );
        }

        // Refresh other options if D3DDriver changed
        if( name == "Rendering Device" )
            refreshD3DSettings();

        if( name == "Full Screen" )
        {
            // Video mode is applicable
            it = mOptions.find( "Video Mode" );
            if (it->second.currentValue.empty())
            {
                it->second.currentValue = "800 x 600 @ 32-bit colour";
                viewModeChanged = true;
            }
        }

        if( name == "Min Requested Feature Levels" )
        {
            if (value == "9.1")
                mMinRequestedFeatureLevel = D3D_FEATURE_LEVEL_9_1;
            else if (value == "9.2")
                mMinRequestedFeatureLevel = D3D_FEATURE_LEVEL_9_2;
            else if (value == "9.3")
                mMinRequestedFeatureLevel = D3D_FEATURE_LEVEL_9_3;
            else if (value == "10.0")
                mMinRequestedFeatureLevel = D3D_FEATURE_LEVEL_10_0;
            else if (value == "10.1")
                mMinRequestedFeatureLevel = D3D_FEATURE_LEVEL_10_1;
            else if (value == "11.0")
                mMinRequestedFeatureLevel = D3D_FEATURE_LEVEL_11_0;
            else
                mMinRequestedFeatureLevel = D3D_FEATURE_LEVEL_9_1;
        }

        if( name == "Max Requested Feature Levels" )
        {
            if (value == "9.1")
                mMaxRequestedFeatureLevel = D3D_FEATURE_LEVEL_9_1;
            else if (value == "9.2")
                mMaxRequestedFeatureLevel = D3D_FEATURE_LEVEL_9_2;
            else if (value == "9.3")
                mMaxRequestedFeatureLevel = D3D_FEATURE_LEVEL_9_3;
            else if (value == "10.0")
                mMaxRequestedFeatureLevel = D3D_FEATURE_LEVEL_10_0;
            else if (value == "10.1")
                mMaxRequestedFeatureLevel = D3D_FEATURE_LEVEL_10_1;
            else if (value == "11.0")
                mMaxRequestedFeatureLevel = D3D_FEATURE_LEVEL_11_0;
            else
#if OGRE_PLATFORM == OGRE_PLATFORM_WINRT
                mMaxRequestedFeatureLevel = D3D_FEATURE_LEVEL_11_1;
#else
                mMaxRequestedFeatureLevel = D3D_FEATURE_LEVEL_11_0;
#endif
        }

        if( name == "Allow NVPerfHUD" )
        {
            if (value == "Yes")
                mUseNVPerfHUD = true;
            else
                mUseNVPerfHUD = false;
        }

        if (viewModeChanged || name == "Video Mode")
        {
            refreshFSAAOptions();
        }

    }
    //---------------------------------------------------------------------
    void D3D11RenderSystem::refreshFSAAOptions(void)
    {

        ConfigOptionMap::iterator it = mOptions.find( "FSAA" );
        ConfigOption* optFSAA = &it->second;
        optFSAA->possibleValues.clear();
        optFSAA->possibleValues.push_back("0");

        it = mOptions.find("Rendering Device");
        D3D11Driver *driver = getDirect3DDrivers()->item(it->second.currentValue);
        if (driver)
        {
            it = mOptions.find("Video Mode");
            D3D11VideoMode *videoMode = driver->getVideoModeList()->item(it->second.currentValue);
            if (videoMode)
            {
                UINT numLevels = 0;
                 bool bOK=false;
                // set maskable levels supported
                for (unsigned int n = 1; n < D3D11_MAX_MULTISAMPLE_SAMPLE_COUNT; n++)
                {
                    bOK = this->_checkMultiSampleQuality(
                        n, 
                        &numLevels, 
                        videoMode->getFormat()
                        );
                    if (bOK)
                    {
                        optFSAA->possibleValues.push_back(StringConverter::toString(n));
                        if (n >=8)
                        {
                            optFSAA->possibleValues.push_back(StringConverter::toString(n) + " [Quality]");
                        }
                    }
                }
            }
        }

        // Reset FSAA to none if previous doesn't avail in new possible values
        StringVector::const_iterator itValue =
            std::find(optFSAA->possibleValues.begin(),
                      optFSAA->possibleValues.end(),
                      optFSAA->currentValue);
        if (itValue == optFSAA->possibleValues.end())
        {
            optFSAA->currentValue = "0";
        }

    }
    //---------------------------------------------------------------------
    String D3D11RenderSystem::validateConfigOptions()
    {
        ConfigOptionMap::iterator it;
        
        // check if video mode is selected
        it = mOptions.find( "Video Mode" );
        if (it->second.currentValue.empty())
            return "A video mode must be selected.";

        it = mOptions.find( "Rendering Device" );
        bool foundDriver = false;
        D3D11DriverList* driverList = getDirect3DDrivers();
        for( ushort j=0; j < driverList->count(); j++ )
        {
            if( driverList->item(j)->DriverDescription() == it->second.currentValue )
            {
                foundDriver = true;
                break;
            }
        }

        if (!foundDriver)
        {
            // Just pick the first driver
            setConfigOption("Rendering Device", driverList->item(0)->DriverDescription());
            return "Your DirectX driver name has changed since the last time you ran OGRE; "
                "the 'Rendering Device' has been changed.";
        }

<<<<<<< HEAD
        return StringUtil::BLANK;
=======
        return BLANKSTRING;
>>>>>>> 83e497b5
    }
    //---------------------------------------------------------------------
    ConfigOptionMap& D3D11RenderSystem::getConfigOptions()
    {
        // return a COPY of the current config options
        return mOptions;
    }
    //---------------------------------------------------------------------
    RenderWindow* D3D11RenderSystem::_initialise( bool autoCreateWindow, const String& windowTitle )
    {
        RenderWindow* autoWindow = NULL;
        LogManager::getSingleton().logMessage( "D3D11 : Subsystem Initialising" );

        // Init using current settings
        mActiveD3DDriver = NULL;
        ConfigOptionMap::iterator opt = mOptions.find( "Rendering Device" );
        for( unsigned j=0; j < getDirect3DDrivers()->count(); j++ )
        {
            if( getDirect3DDrivers()->item(j)->DriverDescription() == opt->second.currentValue )
            {
                mActiveD3DDriver = getDirect3DDrivers()->item(j);
                break;
            }
        }

        if( !mActiveD3DDriver )
            OGRE_EXCEPT( Exception::ERR_INVALIDPARAMS, "Problems finding requested Direct3D driver!", "D3D11RenderSystem::initialise" );

        //AIZ:recreate the device for the selected adapter
        {
            if (!mDevice.isNull())
            {
                mDevice.release();
            }

        
            opt = mOptions.find( "Information Queue Exceptions Bottom Level" );
            if( opt == mOptions.end() )
                OGRE_EXCEPT( Exception::ERR_INTERNAL_ERROR, "Can't find Information Queue Exceptions Bottom Level option!", "D3D11RenderSystem::initialise" );
            String infoQType = opt->second.currentValue;

            if ("No information queue exceptions" == infoQType)
            {
                D3D11Device::setExceptionsErrorLevel(D3D11Device::D3D_NO_EXCEPTION);
            }
            else if ("Corruption" == infoQType)
            {
                D3D11Device::setExceptionsErrorLevel(D3D11Device::D3D_CORRUPTION);
            }
            else if ("Error" == infoQType)
            {
                D3D11Device::setExceptionsErrorLevel(D3D11Device::D3D_ERROR);
            }
            else if ("Warning" == infoQType)
            {
                D3D11Device::setExceptionsErrorLevel(D3D11Device::D3D_WARNING);
            }
            else if ("Info (exception on any message)" == infoQType)
            {
                D3D11Device::setExceptionsErrorLevel(D3D11Device::D3D_INFO);
            }



            // Driver type
            opt = mOptions.find( "Driver type" );
            if( opt == mOptions.end() )
                OGRE_EXCEPT( Exception::ERR_INTERNAL_ERROR, "Can't find driver type!", "D3D11RenderSystem::initialise" );
            String driverTypeName = opt->second.currentValue;

            mDriverType = DT_HARDWARE;
            if ("Hardware" == driverTypeName)
            {
                 mDriverType = DT_HARDWARE;
            }
            if ("Software" == driverTypeName)
            {
                mDriverType = DT_SOFTWARE;
            }
            if ("Warp" == driverTypeName)
            {
                mDriverType = DT_WARP;
            }

            UINT deviceFlags = 0;
#if OGRE_PLATFORM == OGRE_PLATFORM_WINRT
            // This flag is required in order to enable compatibility with Direct2D.
            deviceFlags |= D3D11_CREATE_DEVICE_BGRA_SUPPORT;
#endif
            if (D3D11Device::D3D_NO_EXCEPTION != D3D11Device::getExceptionsErrorLevel() && OGRE_DEBUG_MODE)
            {
                deviceFlags |= D3D11_CREATE_DEVICE_DEBUG;
            }
            if (!OGRE_THREAD_SUPPORT)
            {
                deviceFlags |= D3D11_CREATE_DEVICE_SINGLETHREADED;
            }
            D3D_DRIVER_TYPE driverType = D3D_DRIVER_TYPE_UNKNOWN ;

            // Search for a PerfHUD adapter
            UINT nAdapter = 0;
            IDXGIAdapterN* pAdapter = NULL;
            IDXGIAdapterN* pSelectedAdapter = mActiveD3DDriver->getDeviceAdapter();
            if(pSelectedAdapter)
                pSelectedAdapter->AddRef();
            if ( mUseNVPerfHUD )
            {
                // Search for a PerfHUD adapter
                while( mpDXGIFactory->EnumAdapters1( nAdapter, &pAdapter ) != DXGI_ERROR_NOT_FOUND )
                {
                    if ( pAdapter )
                    {
                        DXGI_ADAPTER_DESC1 adaptDesc;
                        if ( SUCCEEDED( pAdapter->GetDesc1( &adaptDesc ) ) )
                        {
                            const bool isPerfHUD = wcscmp( adaptDesc.Description, L"NVIDIA PerfHUD" ) == 0;
                            if ( isPerfHUD )
                            {
                                SAFE_RELEASE(pSelectedAdapter);
                                pSelectedAdapter = pAdapter;
                                pSelectedAdapter->AddRef();
                                driverType = D3D_DRIVER_TYPE_REFERENCE;
                            }
                        }
                        SAFE_RELEASE(pAdapter);
                        ++nAdapter;
                    }
                }

            }

            if (mDriverType == DT_SOFTWARE)
            {
                driverType = D3D_DRIVER_TYPE_SOFTWARE; 
                SAFE_RELEASE(pSelectedAdapter);
            }
            
            if (mDriverType == DT_WARP)
            {
                driverType = D3D_DRIVER_TYPE_WARP; 
                SAFE_RELEASE(pSelectedAdapter);
            }

            D3D_FEATURE_LEVEL requestedLevels[] = {
#if (OGRE_PLATFORM == OGRE_PLATFORM_WINRT) && (OGRE_WINRT_TARGET_TYPE == DESKTOP_APP)
                D3D_FEATURE_LEVEL_11_1,
#endif // (OGRE_PLATFORM == OGRE_PLATFORM_WINRT) && (OGRE_WINRT_TARGET_TYPE == DESKTOP_APP)
#if !( (OGRE_PLATFORM == OGRE_PLATFORM_WINRT) && (OGRE_WINRT_TARGET_TYPE == PHONE) )
                D3D_FEATURE_LEVEL_11_0,
                D3D_FEATURE_LEVEL_10_1,
                D3D_FEATURE_LEVEL_10_0,
#endif // !( (OGRE_PLATFORM == OGRE_PLATFORM_WINRT) && (OGRE_WINRT_TARGET_TYPE == PHONE) )
                D3D_FEATURE_LEVEL_9_3,
                D3D_FEATURE_LEVEL_9_2,
                D3D_FEATURE_LEVEL_9_1
            };

            unsigned int requestedLevelsSize = sizeof( requestedLevels ) / sizeof( requestedLevels[0] );

            int minRequestedFeatureLevelIndex = requestedLevelsSize - 1;
            int maxRequestedFeatureLevelIndex = 0;
            for(unsigned int i = 0 ; i < requestedLevelsSize ; i++)
            {
                if(mMinRequestedFeatureLevel == requestedLevels[i])
                {
                    minRequestedFeatureLevelIndex = i; 
                }
                if(mMaxRequestedFeatureLevel == requestedLevels[i])
                {
                    maxRequestedFeatureLevelIndex = i; 
                }                
            }

            if(minRequestedFeatureLevelIndex < maxRequestedFeatureLevelIndex)
            {
                OGRE_EXCEPT( Exception::ERR_INTERNAL_ERROR, 
                    "Requested min level feature is bigger the requested max level feature.", 
                    "D3D11RenderSystem::initialise" );

            }

            ID3D11DeviceN * device;
            // But, if creating WARP or software, don't use a selected adapter, it will be selected automatically
            
            HRESULT hr = D3D11CreateDeviceN(pSelectedAdapter,
                driverType,
                NULL,
                deviceFlags, 
                requestedLevels + maxRequestedFeatureLevelIndex, 
                minRequestedFeatureLevelIndex - maxRequestedFeatureLevelIndex + 1,
                D3D11_SDK_VERSION, 
                &device, 
                &mFeatureLevel, 
                0);

            if(FAILED(hr))         
            {
<<<<<<< HEAD
                std::stringstream error;
=======
                StringStream error;
>>>>>>> 83e497b5
#ifdef USE_DXERR_LIBRARY
                error<<"Failed to create Direct3D11 object."<<std::endl<<DXGetErrorDescription(hr)<<std::endl;
#else
                error<<"Failed to create Direct3D11 object. D3D11CreateDeviceN returned this error code: "<<std::endl<<(hr)<<std::endl;
#endif

                OGRE_EXCEPT( Exception::ERR_INTERNAL_ERROR, 
                    error.str(), 
                    "D3D11RenderSystem::D3D11RenderSystem" );
            }

            SAFE_RELEASE(pSelectedAdapter);

            IDXGIDeviceN * pDXGIDevice;
            device->QueryInterface(__uuidof(IDXGIDeviceN), (void **)&pDXGIDevice);

            IDXGIAdapterN * pDXGIAdapter;
            pDXGIDevice->GetParent(__uuidof(IDXGIAdapterN), (void **)&pDXGIAdapter);

            if (mDriverType != DT_HARDWARE)
            {
                // get the IDXGIFactoryN from the device for software drivers
                // Remark(dec-09):
                //  Seems that IDXGIFactoryN::CreateSoftwareAdapter doesn't work with
                // D3D11CreateDevice - so I needed to create with pSelectedAdapter = 0.
                // If pSelectedAdapter == 0 then you have to get the IDXGIFactory1 from
                // the device - else CreateSwapChain fails later.
                //  Update (Jun 12, 2012)
                // If using WARP driver, get factory from created device
                SAFE_RELEASE(mpDXGIFactory);
                pDXGIAdapter->GetParent(__uuidof(IDXGIFactoryN), (void **)&mpDXGIFactory);
            }

            // We intentionally check for ID3D10Device support instead of ID3D11Device as CheckInterfaceSupport() is not supported for later.
            // We hope, that there would be one UMD for both D3D10 and D3D11, or two different but with the same version number,
            // or with different but correlated version numbers, so that blacklisting could be done with high confidence level.
            LARGE_INTEGER driverVersion;
            if(SUCCEEDED(pDXGIAdapter->CheckInterfaceSupport(IID_ID3D10Device /* intentionally D3D10, not D3D11 */, &driverVersion)))
            {
                mDriverVersion.major = HIWORD(driverVersion.HighPart);
                mDriverVersion.minor = LOWORD(driverVersion.HighPart);
                mDriverVersion.release = HIWORD(driverVersion.LowPart);
                mDriverVersion.build = LOWORD(driverVersion.LowPart);
            }

            SAFE_RELEASE(pDXGIAdapter);
            SAFE_RELEASE(pDXGIDevice);

            mDevice = D3D11Device(device) ;
        }

        if( autoCreateWindow )
        {
            bool fullScreen;
            opt = mOptions.find( "Full Screen" );
            if( opt == mOptions.end() )
                OGRE_EXCEPT( Exception::ERR_INTERNAL_ERROR, "Can't find full screen option!", "D3D11RenderSystem::initialise" );
            fullScreen = opt->second.currentValue == "Yes";

            D3D11VideoMode* videoMode = NULL;
            unsigned int width, height;
            String temp;

            opt = mOptions.find( "Video Mode" );
            if( opt == mOptions.end() )
                OGRE_EXCEPT( Exception::ERR_INTERNAL_ERROR, "Can't find Video Mode option!", "D3D11RenderSystem::initialise" );

            // The string we are manipulating looks like this :width x height @ colourDepth
            // Pull out the colour depth by getting what comes after the @ and a space
            String colourDepth = opt->second.currentValue.substr(opt->second.currentValue.rfind('@')+1);
            // Now we know that the width starts a 0, so if we can find the end we can parse that out
            String::size_type widthEnd = opt->second.currentValue.find(' ');
            // we know that the height starts 3 characters after the width and goes until the next space
            String::size_type heightEnd = opt->second.currentValue.find(' ', widthEnd+3);
            // Now we can parse out the values
            width = StringConverter::parseInt(opt->second.currentValue.substr(0, widthEnd));
            height = StringConverter::parseInt(opt->second.currentValue.substr(widthEnd+3, heightEnd));

            for( unsigned j=0; j < mActiveD3DDriver->getVideoModeList()->count(); j++ )
            {
                temp = mActiveD3DDriver->getVideoModeList()->item(j)->getDescription();

                // In full screen we only want to allow supported resolutions, so temp and opt->second.currentValue need to 
                // match exactly, but in windowed mode we can allow for arbitrary window sized, so we only need
                // to match the colour values
                if(fullScreen && (temp == opt->second.currentValue) ||
                  !fullScreen && (temp.substr(temp.rfind('@')+1) == colourDepth))
                {
                    videoMode = mActiveD3DDriver->getVideoModeList()->item(j);
                    break;
                }
            }

            if( !videoMode )
                OGRE_EXCEPT( Exception::ERR_INTERNAL_ERROR, "Can't find requested video mode.", "D3D11RenderSystem::initialise" );
            
            // sRGB window option
            bool hwGamma = false;
            opt = mOptions.find( "sRGB Gamma Conversion" );
            if( opt == mOptions.end() )
                OGRE_EXCEPT( Exception::ERR_INTERNAL_ERROR, "Can't find sRGB option!", "D3D11RenderSystem::initialise" );
            hwGamma = opt->second.currentValue == "Yes";
            uint fsaa = 0;
            String fsaaHint;
            if( (opt = mOptions.find("FSAA")) != mOptions.end() )
            {
                StringVector values = StringUtil::split(opt->second.currentValue, " ", 1);
                fsaa = StringConverter::parseUnsignedInt(values[0]);
                if (values.size() > 1)
                    fsaaHint = values[1];
            }                       

            NameValuePairList miscParams;
            miscParams["colourDepth"] = StringConverter::toString(videoMode->getColourDepth());
            miscParams["FSAA"] = StringConverter::toString(fsaa);
            miscParams["FSAAHint"] = fsaaHint;
            miscParams["useNVPerfHUD"] = StringConverter::toString(mUseNVPerfHUD);
            miscParams["gamma"] = StringConverter::toString(hwGamma);

            opt = mOptions.find("VSync");
            if (opt == mOptions.end())
                OGRE_EXCEPT(Exception::ERR_INVALIDPARAMS, "Can't find VSync options!", "D3D11RenderSystem::initialise");
            bool vsync = (opt->second.currentValue == "Yes");
            miscParams["vsync"] = StringConverter::toString(vsync);

            opt = mOptions.find("VSync Interval");
            if (opt == mOptions.end())
                OGRE_EXCEPT(Exception::ERR_INVALIDPARAMS, "Can't find VSync Interval options!", "D3D11RenderSystem::initialise");
            miscParams["vsyncInterval"] = opt->second.currentValue;

            autoWindow = this->_createRenderWindow( windowTitle, width, height, 
                fullScreen, &miscParams );

            // If we have 16bit depth buffer enable w-buffering.
            assert( autoWindow );
            if ( autoWindow->getColourDepth() == 16 ) 
            { 
                mWBuffer = true;
            } 
            else 
            {
                mWBuffer = false;
            }           
        }

        LogManager::getSingleton().logMessage("***************************************");
        LogManager::getSingleton().logMessage("*** D3D11 : Subsystem Initialized OK ***");
        LogManager::getSingleton().logMessage("***************************************");

        // call superclass method
        RenderSystem::_initialise( autoCreateWindow );


        return autoWindow;
    }
    //---------------------------------------------------------------------
    void D3D11RenderSystem::reinitialise()
    {
        LogManager::getSingleton().logMessage( "D3D11 : Reinitializing" );
        this->shutdown();
    //  this->initialise( true );
    }
    //---------------------------------------------------------------------
    void D3D11RenderSystem::shutdown()
    {
        RenderSystem::shutdown();

        mRenderSystemWasInited = false;

        mPrimaryWindow = NULL; // primary window deleted by base class.
        freeDevice();
        SAFE_DELETE( mDriverList );
        SAFE_RELEASE( mpDXGIFactory );
        mActiveD3DDriver = NULL;
        mDevice = NULL;
        mBasicStatesInitialised = false;
        LogManager::getSingleton().logMessage("D3D11 : Shutting down cleanly.");
        SAFE_DELETE( mTextureManager );
        SAFE_DELETE( mHardwareBufferManager );
        SAFE_DELETE( mGpuProgramManager );

    }
    //---------------------------------------------------------------------
    RenderWindow* D3D11RenderSystem::_createRenderWindow(const String &name, 
        unsigned int width, unsigned int height, bool fullScreen,
        const NameValuePairList *miscParams)
    {

        // Check we're not creating a secondary window when the primary
        // was fullscreen
        if (mPrimaryWindow && mPrimaryWindow->isFullScreen())
        {
            OGRE_EXCEPT(Exception::ERR_INVALIDPARAMS, 
                "Cannot create secondary windows when the primary is full screen",
                "D3D11RenderSystem::_createRenderWindow");
        }
        if (mPrimaryWindow && fullScreen)
        {
            OGRE_EXCEPT(Exception::ERR_INVALIDPARAMS, 
                "Cannot create full screen secondary windows",
                "D3D11RenderSystem::_createRenderWindow");
        }
        
        // Log a message
        StringStream ss;
        ss << "D3D11RenderSystem::_createRenderWindow \"" << name << "\", " <<
            width << "x" << height << " ";
        if(fullScreen)
            ss << "fullscreen ";
        else
            ss << "windowed ";
        if(miscParams)
        {
            ss << " miscParams: ";
            NameValuePairList::const_iterator it;
            for(it=miscParams->begin(); it!=miscParams->end(); ++it)
            {
                ss << it->first << "=" << it->second << " ";
            }
            LogManager::getSingleton().logMessage(ss.str());
        }
        
        String msg;

        // Make sure we don't already have a render target of the 
        // sam name as the one supplied
        if( mRenderTargets.find( name ) != mRenderTargets.end() )
        {
            msg = "A render target of the same name '" + name + "' already "
                "exists.  You cannot create a new window with this name.";
            OGRE_EXCEPT( Exception::ERR_INTERNAL_ERROR, msg, "D3D11RenderSystem::_createRenderWindow" );
        }

#if OGRE_PLATFORM == OGRE_PLATFORM_WIN32
        D3D11RenderWindowBase* win = new D3D11RenderWindowHwnd(mDevice, mpDXGIFactory);
#elif OGRE_PLATFORM == OGRE_PLATFORM_WINRT
        String windowType;
        if(miscParams)
        {
            // Get variable-length params
            NameValuePairList::const_iterator opt = miscParams->find("windowType");
            if(opt != miscParams->end())
                windowType = opt->second;
        }

        D3D11RenderWindowBase* win = NULL;
#if (OGRE_PLATFORM == OGRE_PLATFORM_WINRT) && (OGRE_WINRT_TARGET_TYPE == DESKTOP_APP)
        if(win == NULL && windowType == "SurfaceImageSource")
            win = new D3D11RenderWindowImageSource(mDevice, mpDXGIFactory);
#endif // (OGRE_PLATFORM == OGRE_PLATFORM_WINRT) && (OGRE_WINRT_TARGET_TYPE == DESKTOP_APP)
        if(win == NULL)
            win = new D3D11RenderWindowCoreWindow(mDevice, mpDXGIFactory);
#endif
        win->create( name, width, height, fullScreen, miscParams);

        attachRenderTarget( *win );

        // If this is the first window, get the D3D device and create the texture manager
        if( !mPrimaryWindow )
        {
            mPrimaryWindow = win;
            win->getCustomAttribute( "D3DDEVICE", &mDevice );
<<<<<<< HEAD

=======
            
>>>>>>> 83e497b5
            // Create the texture manager for use by others
            mTextureManager = new D3D11TextureManager( mDevice );
            // Also create hardware buffer manager
            mHardwareBufferManager = new D3D11HardwareBufferManager(mDevice);

            // Create the GPU program manager
            mGpuProgramManager = new D3D11GpuProgramManager(mDevice);
            // create & register HLSL factory
            if (mHLSLProgramFactory == NULL)
                mHLSLProgramFactory = new D3D11HLSLProgramFactory(mDevice);
            mRealCapabilities = createRenderSystemCapabilities();                           
            mRealCapabilities->addShaderProfile("hlsl");

            // if we are using custom capabilities, then 
            // mCurrentCapabilities has already been loaded
            if(!mUseCustomCapabilities)
                mCurrentCapabilities = mRealCapabilities;

            fireEvent("RenderSystemCapabilitiesCreated");

            initialiseFromRenderSystemCapabilities(mCurrentCapabilities, mPrimaryWindow);

        }
        else
        {
            mSecondaryWindows.push_back(win);
        }

        return win;

    }
    //---------------------------------------------------------------------
    RenderSystemCapabilities* D3D11RenderSystem::createRenderSystemCapabilities() const
    {
        RenderSystemCapabilities* rsc = new RenderSystemCapabilities();
        rsc->setDriverVersion(mDriverVersion);
        rsc->setDeviceName(mActiveD3DDriver->DriverDescription());
        rsc->setRenderSystemName(getName());

        // Does NOT support fixed-function!
        //rsc->setCapability(RSC_FIXED_FUNCTION);

        rsc->setCapability(RSC_HWSTENCIL);
        rsc->setStencilBufferBitDepth(8);

<<<<<<< HEAD
=======
        rsc->setCapability(RSC_VBO);
        UINT formatSupport;
        if(mFeatureLevel >= D3D_FEATURE_LEVEL_9_2
        || SUCCEEDED(mDevice->CheckFormatSupport(DXGI_FORMAT_R32_UINT, &formatSupport)) && 0 != (formatSupport & D3D11_FORMAT_SUPPORT_IA_INDEX_BUFFER))
            rsc->setCapability(RSC_32BIT_INDEX);

>>>>>>> 83e497b5
        // Set number of texture units, always 16
        rsc->setNumTextureUnits(16);
        rsc->setCapability(RSC_ANISOTROPY);
        rsc->setCapability(RSC_AUTOMIPMAP);
        rsc->setCapability(RSC_BLENDING);
        rsc->setCapability(RSC_DOT3);
        // Cube map
<<<<<<< HEAD
        rsc->setCapability(RSC_CUBEMAPPING);
=======
        if (mFeatureLevel >= D3D_FEATURE_LEVEL_10_0)
        {
            rsc->setCapability(RSC_CUBEMAPPING);
            rsc->setCapability(RSC_READ_BACK_AS_TEXTURE);
        }
>>>>>>> 83e497b5

        // We always support compression, D3DX will decompress if device does not support
        rsc->setCapability(RSC_TEXTURE_COMPRESSION);
        rsc->setCapability(RSC_TEXTURE_COMPRESSION_DXT);
<<<<<<< HEAD
        rsc->setCapability(RSC_VBO);
=======
>>>>>>> 83e497b5
        rsc->setCapability(RSC_SCISSOR_TEST);
        rsc->setCapability(RSC_TWO_SIDED_STENCIL);
        rsc->setCapability(RSC_STENCIL_WRAP);
        rsc->setCapability(RSC_HWOCCLUSION);
        rsc->setCapability(RSC_HWOCCLUSION_ASYNCHRONOUS);

        convertVertexShaderCaps(rsc);
        convertPixelShaderCaps(rsc);
        convertGeometryShaderCaps(rsc);
        convertHullShaderCaps(rsc);
        convertDomainShaderCaps(rsc);
        convertComputeShaderCaps(rsc);

        // Check support for dynamic linkage
        if (mFeatureLevel >= D3D_FEATURE_LEVEL_11_0)
        {
            rsc->setCapability(RSC_SHADER_SUBROUTINE);
        }

        rsc->setCapability(RSC_USER_CLIP_PLANES);
        rsc->setCapability(RSC_VERTEX_FORMAT_UBYTE4);

        rsc->setCapability(RSC_RTT_SEPARATE_DEPTHBUFFER);
        rsc->setCapability(RSC_RTT_MAIN_DEPTHBUFFER_ATTACHABLE);


        // Adapter details
        const DXGI_ADAPTER_DESC1& adapterID = mActiveD3DDriver->getAdapterIdentifier();

        switch(mDriverType) {
        case DT_HARDWARE:
            // determine vendor
            // Full list of vendors here: http://www.pcidatabase.com/vendors.php?sort=id
            switch(adapterID.VendorId)
            {
            case 0x10DE:
                rsc->setVendor(GPU_NVIDIA);
                break;
            case 0x1002:
                rsc->setVendor(GPU_AMD);
                break;
            case 0x163C:
            case 0x8086:
                rsc->setVendor(GPU_INTEL);
                break;
            case 0x5333:
                rsc->setVendor(GPU_S3);
                break;
            case 0x3D3D:
                rsc->setVendor(GPU_3DLABS);
                break;
            case 0x102B:
                rsc->setVendor(GPU_MATROX);
                break;
            default:
                rsc->setVendor(GPU_UNKNOWN);
                break;
            };
            break;
        case DT_SOFTWARE:
            rsc->setVendor(GPU_MS_SOFTWARE);
            break;
        case DT_WARP:
            rsc->setVendor(GPU_MS_WARP);
            break;
        default:
            rsc->setVendor(GPU_UNKNOWN);
            break;
        }

        rsc->setCapability(RSC_INFINITE_FAR_PLANE);

        rsc->setCapability(RSC_TEXTURE_3D);
        if (mFeatureLevel >= D3D_FEATURE_LEVEL_10_0)
        {
            rsc->setCapability(RSC_NON_POWER_OF_2_TEXTURES);
            rsc->setCapability(RSC_HWRENDER_TO_TEXTURE_3D);
            rsc->setCapability(RSC_TEXTURE_1D);
<<<<<<< HEAD
=======
            rsc->setCapability(RSC_TEXTURE_COMPRESSION_BC6H_BC7);
            rsc->setCapability(RSC_COMPLETE_TEXTURE_BINDING);
>>>>>>> 83e497b5
        }

        rsc->setCapability(RSC_HWRENDER_TO_TEXTURE);
        rsc->setCapability(RSC_TEXTURE_FLOAT);

#ifdef D3D_FEATURE_LEVEL_9_3
        int numMultiRenderTargets = (mFeatureLevel > D3D_FEATURE_LEVEL_9_3) ? D3D11_SIMULTANEOUS_RENDER_TARGET_COUNT :      // 8
                                    (mFeatureLevel == D3D_FEATURE_LEVEL_9_3) ? 4/*D3D_FL9_3_SIMULTANEOUS_RENDER_TARGET_COUNT*/ :    // 4
                                    1/*D3D_FL9_1_SIMULTANEOUS_RENDER_TARGET_COUNT*/;                                                // 1
#else
        int numMultiRenderTargets = D3D11_SIMULTANEOUS_RENDER_TARGET_COUNT;     // 8
#endif

        rsc->setNumMultiRenderTargets(std::min(numMultiRenderTargets, (int)OGRE_MAX_MULTIPLE_RENDER_TARGETS));
        rsc->setCapability(RSC_MRT_DIFFERENT_BIT_DEPTHS);

        rsc->setCapability(RSC_POINT_SPRITES);
        rsc->setCapability(RSC_POINT_EXTENDED_PARAMETERS);
        rsc->setMaxPointSize(256); // TODO: guess!
    
        rsc->setCapability(RSC_VERTEX_TEXTURE_FETCH);
        rsc->setNumVertexTextureUnits(4);
        rsc->setVertexTextureUnitsShared(false);

        rsc->setCapability(RSC_MIPMAP_LOD_BIAS);

        // actually irrelevant, but set
        rsc->setCapability(RSC_PERSTAGECONSTANT);

        rsc->setCapability(RSC_VERTEX_BUFFER_INSTANCE_DATA);
        rsc->setCapability(RSC_CAN_GET_COMPILED_SHADER_BUFFER);

        return rsc;

    }
    //-----------------------------------------------------------------------
    void D3D11RenderSystem::initialiseFromRenderSystemCapabilities(
        RenderSystemCapabilities* caps, RenderTarget* primary)
    {
        if(caps->getRenderSystemName() != getName())
        {
            OGRE_EXCEPT(Exception::ERR_INVALIDPARAMS, 
                "Trying to initialize D3D11RenderSystem from RenderSystemCapabilities that do not support Direct3D11",
                "D3D11RenderSystem::initialiseFromRenderSystemCapabilities");
        }
        
        // add hlsl
        HighLevelGpuProgramManager::getSingleton().addFactory(mHLSLProgramFactory);

        Log* defaultLog = LogManager::getSingleton().getDefaultLog();
        if (defaultLog)
        {
            caps->log(defaultLog);
        }
    }
    //---------------------------------------------------------------------
    void D3D11RenderSystem::convertVertexShaderCaps(RenderSystemCapabilities* rsc) const
    {
        if (mFeatureLevel >= D3D_FEATURE_LEVEL_9_1)
        {
            rsc->addShaderProfile("vs_4_0_level_9_1");
        }
        if (mFeatureLevel >= D3D_FEATURE_LEVEL_9_3)
        {
            rsc->addShaderProfile("vs_4_0_level_9_3");
        }
        if (mFeatureLevel >= D3D_FEATURE_LEVEL_10_0)
        {
            rsc->addShaderProfile("vs_4_0");
        }
        if (mFeatureLevel >= D3D_FEATURE_LEVEL_10_1)
        {
            rsc->addShaderProfile("vs_4_1");
        }
        if (mFeatureLevel >= D3D_FEATURE_LEVEL_11_0)
        {
            rsc->addShaderProfile("vs_5_0");
        }

        rsc->setCapability(RSC_VERTEX_PROGRAM);

        // TODO: constant buffers have no limits but lower models do
        // 16 boolean params allowed
        rsc->setVertexProgramConstantBoolCount(16);
        // 16 integer params allowed, 4D
        rsc->setVertexProgramConstantIntCount(16);
        // float params, always 4D
        rsc->setVertexProgramConstantFloatCount(512);

    }
    //---------------------------------------------------------------------
    void D3D11RenderSystem::convertPixelShaderCaps(RenderSystemCapabilities* rsc) const
    {
        if (mFeatureLevel >= D3D_FEATURE_LEVEL_9_1)
        {
            rsc->addShaderProfile("ps_4_0_level_9_1");
        }
        if (mFeatureLevel >= D3D_FEATURE_LEVEL_9_3)
        {
            rsc->addShaderProfile("ps_4_0_level_9_3");
        }
        if (mFeatureLevel >= D3D_FEATURE_LEVEL_10_0)
        {
            rsc->addShaderProfile("ps_4_0");
        }
        if (mFeatureLevel >= D3D_FEATURE_LEVEL_10_1)
        {
            rsc->addShaderProfile("ps_4_1");
        }
        if (mFeatureLevel >= D3D_FEATURE_LEVEL_11_0)
        {
            rsc->addShaderProfile("ps_5_0");
        }


        rsc->setCapability(RSC_FRAGMENT_PROGRAM);


        // TODO: constant buffers have no limits but lower models do
        // 16 boolean params allowed
        rsc->setFragmentProgramConstantBoolCount(16);
        // 16 integer params allowed, 4D
        rsc->setFragmentProgramConstantIntCount(16);
        // float params, always 4D
        rsc->setFragmentProgramConstantFloatCount(512);

    }
    //---------------------------------------------------------------------
    void D3D11RenderSystem::convertHullShaderCaps(RenderSystemCapabilities* rsc) const
    {
        // Only for shader model 5.0
        if (mFeatureLevel >= D3D_FEATURE_LEVEL_11_0)
        {
            rsc->addShaderProfile("hs_5_0");
            
<<<<<<< HEAD
            rsc->setCapability(RSC_TESSELATION_HULL_PROGRAM);

            // TODO: constant buffers have no limits but lower models do
            // 16 boolean params allowed
            rsc->setTesselationHullProgramConstantBoolCount(16);
            // 16 integer params allowed, 4D
            rsc->setTesselationHullProgramConstantIntCount(16);
            // float params, always 4D
            rsc->setTesselationHullProgramConstantFloatCount(512);
=======
            rsc->setCapability(RSC_TESSELLATION_HULL_PROGRAM);

            // TODO: constant buffers have no limits but lower models do
            // 16 boolean params allowed
            rsc->setTessellationHullProgramConstantBoolCount(16);
            // 16 integer params allowed, 4D
            rsc->setTessellationHullProgramConstantIntCount(16);
            // float params, always 4D
            rsc->setTessellationHullProgramConstantFloatCount(512);
>>>>>>> 83e497b5
        }

    }
    //---------------------------------------------------------------------
    void D3D11RenderSystem::convertDomainShaderCaps(RenderSystemCapabilities* rsc) const
    {
        // Only for shader model 5.0
        if (mFeatureLevel >= D3D_FEATURE_LEVEL_11_0)
        {
            rsc->addShaderProfile("ds_5_0");

<<<<<<< HEAD
            rsc->setCapability(RSC_TESSELATION_DOMAIN_PROGRAM);
=======
            rsc->setCapability(RSC_TESSELLATION_DOMAIN_PROGRAM);
>>>>>>> 83e497b5


            // TODO: constant buffers have no limits but lower models do
            // 16 boolean params allowed
<<<<<<< HEAD
            rsc->setTesselationDomainProgramConstantBoolCount(16);
            // 16 integer params allowed, 4D
            rsc->setTesselationDomainProgramConstantIntCount(16);
            // float params, always 4D
            rsc->setTesselationDomainProgramConstantFloatCount(512);
=======
            rsc->setTessellationDomainProgramConstantBoolCount(16);
            // 16 integer params allowed, 4D
            rsc->setTessellationDomainProgramConstantIntCount(16);
            // float params, always 4D
            rsc->setTessellationDomainProgramConstantFloatCount(512);
>>>>>>> 83e497b5
        }

    }
    //---------------------------------------------------------------------
    void D3D11RenderSystem::convertComputeShaderCaps(RenderSystemCapabilities* rsc) const
    {

        if (mFeatureLevel >= D3D_FEATURE_LEVEL_10_0)
        {
            rsc->addShaderProfile("cs_4_0");
            rsc->setCapability(RSC_COMPUTE_PROGRAM);
        }
        if (mFeatureLevel >= D3D_FEATURE_LEVEL_10_1)
        {
            rsc->addShaderProfile("cs_4_1");
        }
        if (mFeatureLevel >= D3D_FEATURE_LEVEL_11_0)
        {
            rsc->addShaderProfile("cs_5_0");
        }



        // TODO: constant buffers have no limits but lower models do
        // 16 boolean params allowed
        rsc->setComputeProgramConstantBoolCount(16);
        // 16 integer params allowed, 4D
        rsc->setComputeProgramConstantIntCount(16);
        // float params, always 4D
        rsc->setComputeProgramConstantFloatCount(512);

    }
    //---------------------------------------------------------------------
    void D3D11RenderSystem::convertGeometryShaderCaps(RenderSystemCapabilities* rsc) const
    {
        if (mFeatureLevel >= D3D_FEATURE_LEVEL_10_0)
        {
            rsc->addShaderProfile("gs_4_0");
            rsc->setCapability(RSC_GEOMETRY_PROGRAM);
            rsc->setCapability(RSC_HWRENDER_TO_VERTEX_BUFFER);
        }
        if (mFeatureLevel >= D3D_FEATURE_LEVEL_10_1)
        {
            rsc->addShaderProfile("gs_4_1");
        }
        if (mFeatureLevel >= D3D_FEATURE_LEVEL_11_0)
        {
            rsc->addShaderProfile("gs_5_0");
        }

        rsc->setGeometryProgramConstantFloatCount(512);
        rsc->setGeometryProgramConstantIntCount(16);
        rsc->setGeometryProgramConstantBoolCount(16);
        rsc->setGeometryProgramNumOutputVertices(1024);
    }
    //-----------------------------------------------------------------------
    bool D3D11RenderSystem::checkVertexTextureFormats(void)
    {
        return true;
    }
    //-----------------------------------------------------------------------
    bool D3D11RenderSystem::_checkTextureFilteringSupported(TextureType ttype, PixelFormat format, int usage)
    {
        return true;
    }
    //-----------------------------------------------------------------------
    MultiRenderTarget * D3D11RenderSystem::createMultiRenderTarget(const String & name)
<<<<<<< HEAD
=======
    {
        MultiRenderTarget *retval;
        retval = new D3D11MultiRenderTarget(name);
        attachRenderTarget(*retval);

        return retval;
    }
    //-----------------------------------------------------------------------
    DepthBuffer* D3D11RenderSystem::_createDepthBufferFor( RenderTarget *renderTarget )
    {
        //Get surface data (mainly to get MSAA data)
        D3D11HardwarePixelBuffer *pBuffer;
        renderTarget->getCustomAttribute( "BUFFER", &pBuffer );
        D3D11_TEXTURE2D_DESC BBDesc;
        static_cast<ID3D11Texture2D*>(pBuffer->getParentTexture()->getTextureResource())->GetDesc( &BBDesc );

        // Create depth stencil texture
        ID3D11Texture2D* pDepthStencil = NULL;
        D3D11_TEXTURE2D_DESC descDepth;

        descDepth.Width                 = renderTarget->getWidth();
        descDepth.Height                = renderTarget->getHeight();
        descDepth.MipLevels             = 1;
        descDepth.ArraySize             = BBDesc.ArraySize;

        if ( mFeatureLevel < D3D_FEATURE_LEVEL_10_0)
            descDepth.Format            = DXGI_FORMAT_D24_UNORM_S8_UINT;
        else
            descDepth.Format            = DXGI_FORMAT_R32_TYPELESS;

        descDepth.SampleDesc.Count      = BBDesc.SampleDesc.Count;
        descDepth.SampleDesc.Quality    = BBDesc.SampleDesc.Quality;
        descDepth.Usage                 = D3D11_USAGE_DEFAULT;
        descDepth.BindFlags             = D3D11_BIND_DEPTH_STENCIL;

        // If we tell we want to use it as a Shader Resource when in MSAA, we will fail
        // This is a recomandation from NVidia.
        if(!mReadBackAsTexture && mFeatureLevel >= D3D_FEATURE_LEVEL_10_0 && BBDesc.SampleDesc.Count == 1)
            descDepth.BindFlags |= D3D11_BIND_SHADER_RESOURCE;

        descDepth.CPUAccessFlags        = 0;
        descDepth.MiscFlags             = 0;

        if (descDepth.ArraySize == 6)
        {
            descDepth.MiscFlags     |= D3D11_RESOURCE_MISC_TEXTURECUBE;
        }


        HRESULT hr = mDevice->CreateTexture2D( &descDepth, NULL, &pDepthStencil );
        if( FAILED(hr) || mDevice.isError())
        {
            String errorDescription = mDevice.getErrorDescription(hr);
            OGRE_EXCEPT(Exception::ERR_RENDERINGAPI_ERROR, 
                "Unable to create depth texture\nError Description:" + errorDescription,
                "D3D11RenderSystem::_createDepthBufferFor");
        }

        //
        // Create the View of the texture
        // If MSAA is used, we cannot do this
        //
        if(!mReadBackAsTexture && mFeatureLevel >= D3D_FEATURE_LEVEL_10_0 && BBDesc.SampleDesc.Count == 1)
        {
            D3D11_SHADER_RESOURCE_VIEW_DESC viewDesc;
            viewDesc.Format = DXGI_FORMAT_R32_FLOAT;
            viewDesc.ViewDimension = D3D10_SRV_DIMENSION_TEXTURE2D;
            viewDesc.Texture2D.MostDetailedMip = 0;
            viewDesc.Texture2D.MipLevels = 1;
            SAFE_RELEASE(mDSTResView);
            HRESULT hr = mDevice->CreateShaderResourceView( pDepthStencil, &viewDesc, &mDSTResView);
            if( FAILED(hr) || mDevice.isError())
            {
                String errorDescription = mDevice.getErrorDescription(hr);
                OGRE_EXCEPT(Exception::ERR_RENDERINGAPI_ERROR, 
                    "Unable to create the view of the depth texture \nError Description:" + errorDescription,
                    "D3D11RenderSystem::_createDepthBufferFor");
            }
        }

        // Create the depth stencil view
        ID3D11DepthStencilView      *depthStencilView;
        D3D11_DEPTH_STENCIL_VIEW_DESC descDSV;
        ZeroMemory( &descDSV, sizeof(D3D11_DEPTH_STENCIL_VIEW_DESC) );

        if (mFeatureLevel < D3D_FEATURE_LEVEL_10_0)
            descDSV.Format = DXGI_FORMAT_D24_UNORM_S8_UINT;
        else
            descDSV.Format = DXGI_FORMAT_D32_FLOAT;

        descDSV.ViewDimension = (BBDesc.SampleDesc.Count > 1) ? D3D11_DSV_DIMENSION_TEXTURE2DMS : D3D11_DSV_DIMENSION_TEXTURE2D;
        descDSV.Flags = 0 /* D3D11_DSV_READ_ONLY_DEPTH | D3D11_DSV_READ_ONLY_STENCIL */;    // TODO: Allows bind depth buffer as depth view AND texture simultaneously.
                                                                                            // TODO: Decide how to expose this feature
        descDSV.Texture2D.MipSlice = 0;
        hr = mDevice->CreateDepthStencilView( pDepthStencil, &descDSV, &depthStencilView );
        SAFE_RELEASE( pDepthStencil );
        if( FAILED(hr) )
        {
            String errorDescription = mDevice.getErrorDescription();
            OGRE_EXCEPT(Exception::ERR_RENDERINGAPI_ERROR, 
                "Unable to create depth stencil view\nError Description:" + errorDescription,
                "D3D11RenderSystem::_createDepthBufferFor");
        }

        //Create the abstract container
        D3D11DepthBuffer *newDepthBuffer = new D3D11DepthBuffer( DepthBuffer::POOL_DEFAULT, this, depthStencilView,
                                                descDepth.Width, descDepth.Height,
                                                descDepth.SampleDesc.Count, descDepth.SampleDesc.Quality,
                                                false );

        return newDepthBuffer;
    }
    //---------------------------------------------------------------------
    void D3D11RenderSystem::_removeManualDepthBuffer(DepthBuffer *depthBuffer)
>>>>>>> 83e497b5
    {
        MultiRenderTarget *retval;
        retval = new D3D11MultiRenderTarget(name);
        attachRenderTarget(*retval);

        return retval;
    }
    //-----------------------------------------------------------------------
    DepthBuffer* D3D11RenderSystem::_createDepthBufferFor( RenderTarget *renderTarget )
    {
        //Get surface data (mainly to get MSAA data)
        D3D11HardwarePixelBuffer *pBuffer;
        renderTarget->getCustomAttribute( "BUFFER", &pBuffer );
        D3D11_TEXTURE2D_DESC BBDesc;
        static_cast<ID3D11Texture2D*>(pBuffer->getParentTexture()->getTextureResource())->GetDesc( &BBDesc );

        // Create depth stencil texture
        ID3D11Texture2D* pDepthStencil = NULL;
        D3D11_TEXTURE2D_DESC descDepth;

        descDepth.Width                 = renderTarget->getWidth();
        descDepth.Height                = renderTarget->getHeight();
        descDepth.MipLevels             = 1;
        descDepth.ArraySize             = BBDesc.ArraySize;

        if ( mFeatureLevel < D3D_FEATURE_LEVEL_10_0)
            descDepth.Format            = DXGI_FORMAT_D24_UNORM_S8_UINT;
        else
            descDepth.Format            = DXGI_FORMAT_R32_TYPELESS;

        descDepth.SampleDesc.Count      = BBDesc.SampleDesc.Count;
        descDepth.SampleDesc.Quality    = BBDesc.SampleDesc.Quality;
        descDepth.Usage                 = D3D11_USAGE_DEFAULT;
        descDepth.BindFlags             = D3D11_BIND_DEPTH_STENCIL;
        descDepth.CPUAccessFlags        = 0;
        descDepth.MiscFlags             = 0;

        if (descDepth.ArraySize == 6)
        {
            descDepth.MiscFlags     |= D3D11_RESOURCE_MISC_TEXTURECUBE;
        }


        HRESULT hr = mDevice->CreateTexture2D( &descDepth, NULL, &pDepthStencil );
        if( FAILED(hr) || mDevice.isError())
        {
            String errorDescription = mDevice.getErrorDescription(hr);
            OGRE_EXCEPT(Exception::ERR_RENDERINGAPI_ERROR, 
                "Unable to create depth texture\nError Description:" + errorDescription,
                "D3D11RenderSystem::_createDepthBufferFor");
        }

        // Create the depth stencil view
        ID3D11DepthStencilView      *depthStencilView;
        D3D11_DEPTH_STENCIL_VIEW_DESC descDSV;
        ZeroMemory( &descDSV, sizeof(D3D11_DEPTH_STENCIL_VIEW_DESC) );

        if (mFeatureLevel < D3D_FEATURE_LEVEL_10_0)
            descDSV.Format = DXGI_FORMAT_D24_UNORM_S8_UINT;
        else
            descDSV.Format = DXGI_FORMAT_D32_FLOAT;

        descDSV.ViewDimension = (BBDesc.SampleDesc.Count > 1) ? D3D11_DSV_DIMENSION_TEXTURE2DMS : D3D11_DSV_DIMENSION_TEXTURE2D;
        descDSV.Flags = 0 /* D3D11_DSV_READ_ONLY_DEPTH | D3D11_DSV_READ_ONLY_STENCIL */;    // TODO: Allows bind depth buffer as depth view AND texture simultaneously.
                                                                                            // TODO: Decide how to expose this feature
        descDSV.Texture2D.MipSlice = 0;
        hr = mDevice->CreateDepthStencilView( pDepthStencil, &descDSV, &depthStencilView );
        SAFE_RELEASE( pDepthStencil );
        if( FAILED(hr) )
        {
            String errorDescription = mDevice.getErrorDescription();
            OGRE_EXCEPT(Exception::ERR_RENDERINGAPI_ERROR, 
                "Unable to create depth stencil view\nError Description:" + errorDescription,
                "D3D11RenderSystem::_createDepthBufferFor");
        }

        //Create the abstract container
        D3D11DepthBuffer *newDepthBuffer = new D3D11DepthBuffer( DepthBuffer::POOL_DEFAULT, this, depthStencilView,
                                                descDepth.Width, descDepth.Height,
                                                descDepth.SampleDesc.Count, descDepth.SampleDesc.Quality,
                                                false );

        return newDepthBuffer;
    }
    //---------------------------------------------------------------------
    void D3D11RenderSystem::_removeManualDepthBuffer(DepthBuffer *depthBuffer)
    {
        if(depthBuffer != NULL)
        {
            DepthBufferVec& pool = mDepthBufferPool[depthBuffer->getPoolId()];
            pool.erase(std::remove(pool.begin(), pool.end(), depthBuffer), pool.end());
        }
    }
    //---------------------------------------------------------------------
    DepthBuffer* D3D11RenderSystem::_addManualDepthBuffer( ID3D11DepthStencilView *depthSurface,
                                                            uint32 width, uint32 height,
                                                            uint32 fsaa, uint32 fsaaQuality )
    {
        //If this depth buffer was already added, return that one
        DepthBufferVec::const_iterator itor = mDepthBufferPool[DepthBuffer::POOL_DEFAULT].begin();
        DepthBufferVec::const_iterator end  = mDepthBufferPool[DepthBuffer::POOL_DEFAULT].end();

        while( itor != end )
        {
            if( static_cast<D3D11DepthBuffer*>(*itor)->getDepthStencilView() == depthSurface )
                return *itor;

            ++itor;
        }

        //Create a new container for it
        D3D11DepthBuffer *newDepthBuffer = new D3D11DepthBuffer( DepthBuffer::POOL_DEFAULT, this, depthSurface,
                                                                    width, height, fsaa, fsaaQuality, true );

        //Add the 'main' depth buffer to the pool
        mDepthBufferPool[newDepthBuffer->getPoolId()].push_back( newDepthBuffer );

        return newDepthBuffer;
    }
    //---------------------------------------------------------------------
    RenderTarget* D3D11RenderSystem::detachRenderTarget(const String &name)
    {
        RenderTarget* target = RenderSystem::detachRenderTarget(name);
        detachRenderTargetImpl(name);
        return target;
    }
    //---------------------------------------------------------------------
    void D3D11RenderSystem::detachRenderTargetImpl(const String& name)
    {
        // Check in specialized lists
        if (mPrimaryWindow->getName() == name)
        {
            // We're destroying the primary window, so reset device and window
            mPrimaryWindow = 0;
        }
        else
        {
            // Check secondary windows
            SecondaryWindowList::iterator sw;
            for (sw = mSecondaryWindows.begin(); sw != mSecondaryWindows.end(); ++sw)
            {
                if ((*sw)->getName() == name)
                {
                    mSecondaryWindows.erase(sw);
                    break;
                }
            }
        }
    }
    //---------------------------------------------------------------------
    void D3D11RenderSystem::destroyRenderTarget(const String& name)
    {
        detachRenderTargetImpl(name);

        // Do the real removal
        RenderSystem::destroyRenderTarget(name);

        // Did we destroy the primary?
        if (!mPrimaryWindow)
        {
            // device is no longer valid, so free it all up
            freeDevice();
        }

    }
    //-----------------------------------------------------------------------
    void D3D11RenderSystem::freeDevice(void)
    {
        if (!mDevice.isNull() && mCurrentCapabilities)
        {
            // Set all texture units to nothing to release texture surfaces
            _disableTextureUnitsFrom(0);
            // Unbind any vertex streams to avoid memory leaks
            /*for (unsigned int i = 0; i < mLastVertexSourceCount; ++i)
            {
                HRESULT hr = mDevice->SetStreamSource(i, NULL, 0, 0);
            }
            */
            // Clean up depth stencil surfaces
            mDevice.release();
            //mActiveD3DDriver->setDevice(D3D11Device(NULL));
            mDevice = 0;

        }


    }
    //---------------------------------------------------------------------
    VertexElementType D3D11RenderSystem::getColourVertexElementType(void) const
    {
        return VET_COLOUR_ABGR;
    }
    //---------------------------------------------------------------------
    void D3D11RenderSystem::_convertProjectionMatrix(const Matrix4& matrix,
        Matrix4& dest, bool forGpuProgram)
    {
        dest = matrix;

        // Convert depth range from [-1,+1] to [0,1]
        dest[2][0] = (dest[2][0] + dest[3][0]) / 2;
        dest[2][1] = (dest[2][1] + dest[3][1]) / 2;
        dest[2][2] = (dest[2][2] + dest[3][2]) / 2;
        dest[2][3] = (dest[2][3] + dest[3][3]) / 2;

        if (!forGpuProgram)
        {
            // Convert right-handed to left-handed
            dest[0][2] = -dest[0][2];
            dest[1][2] = -dest[1][2];
            dest[2][2] = -dest[2][2];
            dest[3][2] = -dest[3][2];
        }
    }
    //---------------------------------------------------------------------
    void D3D11RenderSystem::_makeProjectionMatrix(const Radian& fovy, Real aspect, Real nearPlane, 
        Real farPlane, Matrix4& dest, bool forGpuProgram)
    {
        Radian theta ( fovy * 0.5 );
        Real h = 1 / Math::Tan(theta);
        Real w = h / aspect;
        Real q, qn;
        if (farPlane == 0)
        {
            q = 1 - Frustum::INFINITE_FAR_PLANE_ADJUST;
            qn = nearPlane * (Frustum::INFINITE_FAR_PLANE_ADJUST - 1);
        }
        else
        {
            q = farPlane / ( farPlane - nearPlane );
            qn = -q * nearPlane;
        }

        dest = Matrix4::ZERO;
        dest[0][0] = w;
        dest[1][1] = h;

        if (forGpuProgram)
        {
            dest[2][2] = -q;
            dest[3][2] = -1.0f;
        }
        else
        {
            dest[2][2] = q;
            dest[3][2] = 1.0f;
        }

        dest[2][3] = qn;
    }
    //---------------------------------------------------------------------
    void D3D11RenderSystem::_makeOrthoMatrix(const Radian& fovy, Real aspect, Real nearPlane, Real farPlane, 
        Matrix4& dest, bool forGpuProgram )
    {
        Radian thetaY (fovy / 2.0f);
        Real tanThetaY = Math::Tan(thetaY);

        //Real thetaX = thetaY * aspect;
        Real tanThetaX = tanThetaY * aspect; //Math::Tan(thetaX);
        Real half_w = tanThetaX * nearPlane;
        Real half_h = tanThetaY * nearPlane;
        Real iw = 1.0f / half_w;
        Real ih = 1.0f / half_h;
        Real q;
        if (farPlane == 0)
        {
            q = 0;
        }
        else
        {
            q = 1.0f / (farPlane - nearPlane);
        }

        dest = Matrix4::ZERO;
        dest[0][0] = iw;
        dest[1][1] = ih;
        dest[2][2] = q;
        dest[2][3] = -nearPlane / (farPlane - nearPlane);
        dest[3][3] = 1;

        if (forGpuProgram)
        {
            dest[2][2] = -dest[2][2];
        }
    }
    //---------------------------------------------------------------------
    void D3D11RenderSystem::setAmbientLight( float r, float g, float b )
    {
    }
    //---------------------------------------------------------------------
    void D3D11RenderSystem::_useLights(const LightList& lights, unsigned short limit)
    {
    }
    //---------------------------------------------------------------------
    void D3D11RenderSystem::setShadingType( ShadeOptions so )
    {
    }
    //---------------------------------------------------------------------
    void D3D11RenderSystem::setLightingEnabled( bool enabled )
    {
    }
    //---------------------------------------------------------------------
    void D3D11RenderSystem::_setViewMatrix( const Matrix4 &m )
    {
    }
    //---------------------------------------------------------------------
    void D3D11RenderSystem::_setProjectionMatrix( const Matrix4 &m )
    {
    }
    //---------------------------------------------------------------------
    void D3D11RenderSystem::_setWorldMatrix( const Matrix4 &m )
    {
    }
    //---------------------------------------------------------------------
    void D3D11RenderSystem::_setSurfaceParams( const ColourValue &ambient, const ColourValue &diffuse,
        const ColourValue &specular, const ColourValue &emissive, Real shininess,
        TrackVertexColourType tracking )
    {
    }
    //---------------------------------------------------------------------
    void D3D11RenderSystem::_setPointParameters(Real size, 
        bool attenuationEnabled, Real constant, Real linear, Real quadratic,
        Real minSize, Real maxSize)
    {
    }
    //---------------------------------------------------------------------
    void D3D11RenderSystem::_setPointSpritesEnabled(bool enabled)
    {
    }
    //---------------------------------------------------------------------
    void D3D11RenderSystem::_setTexture( size_t stage, bool enabled, const TexturePtr& tex )
    {
        static D3D11TexturePtr dt;
        dt = tex.staticCast<D3D11Texture>();
        if (enabled && !dt.isNull() && dt->getSize() > 0)
        {
            // note used
            dt->touch();
            ID3D11ShaderResourceView * pTex = dt->getTexture();
            mTexStageDesc[stage].pTex = pTex;
            mTexStageDesc[stage].used = true;
            mTexStageDesc[stage].type = dt->getTextureType();
        }
        else
        {
            mTexStageDesc[stage].used = false;
        }
    }
    //---------------------------------------------------------------------
<<<<<<< HEAD
=======
    void D3D11RenderSystem::_setBindingType(TextureUnitState::BindingType bindingType)
    {
        mBindingType = bindingType;
    }
    //---------------------------------------------------------------------
>>>>>>> 83e497b5
    void D3D11RenderSystem::_setVertexTexture(size_t stage, const TexturePtr& tex)
    {
        if (tex.isNull())
            _setTexture(stage, false, tex);
<<<<<<< HEAD
=======
        else
            _setTexture(stage, true, tex);  
    }
    //---------------------------------------------------------------------
    void D3D11RenderSystem::_setGeometryTexture(size_t stage, const TexturePtr& tex)
    {
        if (tex.isNull())
            _setTexture(stage, false, tex);
        else
            _setTexture(stage, true, tex);  
    }
    //---------------------------------------------------------------------
    void D3D11RenderSystem::_setComputeTexture(size_t stage, const TexturePtr& tex)
    {
        if (tex.isNull())
            _setTexture(stage, false, tex);
        else
            _setTexture(stage, true, tex);  
    }
    //---------------------------------------------------------------------
    void D3D11RenderSystem::_setTesselationHullTexture(size_t stage, const TexturePtr& tex)
    {
        if (tex.isNull())
            _setTexture(stage, false, tex);
        else
            _setTexture(stage, true, tex);  
    }
    //---------------------------------------------------------------------
    void D3D11RenderSystem::_setTesselationDomainTexture(size_t stage, const TexturePtr& tex)
    {
        if (tex.isNull())
            _setTexture(stage, false, tex);
>>>>>>> 83e497b5
        else
            _setTexture(stage, true, tex);  
    }
    //---------------------------------------------------------------------
    void D3D11RenderSystem::_disableTextureUnit(size_t texUnit)
    {
        RenderSystem::_disableTextureUnit(texUnit);
        // also disable vertex texture unit
        static TexturePtr nullPtr;
        _setVertexTexture(texUnit, nullPtr);
    }
    //---------------------------------------------------------------------
    void D3D11RenderSystem::_setTextureCoordSet( size_t stage, size_t index )
    {
        mTexStageDesc[stage].coordIndex = index;
    }
    //---------------------------------------------------------------------
    void D3D11RenderSystem::_setTextureCoordCalculation( size_t stage, TexCoordCalcMethod m,
        const Frustum* frustum)
    {
        // record the stage state
        mTexStageDesc[stage].autoTexCoordType = m;
        mTexStageDesc[stage].frustum = frustum;
    }
    //---------------------------------------------------------------------
    void D3D11RenderSystem::_setTextureMipmapBias(size_t unit, float bias)
    {
        mTexStageDesc[unit].samplerDesc.MipLODBias = bias;
    }
    //---------------------------------------------------------------------
    void D3D11RenderSystem::_setTextureMatrix( size_t stage, const Matrix4& xForm )
    {
    }
    //---------------------------------------------------------------------
    void D3D11RenderSystem::_setTextureAddressingMode( size_t stage, 
        const TextureUnitState::UVWAddressingMode& uvw )
    {
        // record the stage state
        mTexStageDesc[stage].samplerDesc.AddressU = D3D11Mappings::get(uvw.u);
        mTexStageDesc[stage].samplerDesc.AddressV = D3D11Mappings::get(uvw.v);
        mTexStageDesc[stage].samplerDesc.AddressW = D3D11Mappings::get(uvw.w);
    }
    //-----------------------------------------------------------------------------
    void D3D11RenderSystem::_setTextureBorderColour(size_t stage,
        const ColourValue& colour)
    {
        D3D11Mappings::get(colour, mTexStageDesc[stage].samplerDesc.BorderColor);
    }
    //---------------------------------------------------------------------
    void D3D11RenderSystem::_setTextureBlendMode( size_t stage, const LayerBlendModeEx& bm )
    {
        if (bm.blendType == LBT_COLOUR)
        {
            mTexStageDesc[stage].layerBlendMode = bm;
        }
    }
    //---------------------------------------------------------------------
    void D3D11RenderSystem::_setSceneBlending( SceneBlendFactor sourceFactor, SceneBlendFactor destFactor, SceneBlendOperation op /*= SBO_ADD*/ )
    {
        if( sourceFactor == SBF_ONE && destFactor == SBF_ZERO)
        {
            mBlendDesc.RenderTarget[0].BlendEnable = FALSE;
        }
        else
        {
            mBlendDesc.RenderTarget[0].BlendEnable = TRUE;
            mBlendDesc.RenderTarget[0].SrcBlend = D3D11Mappings::get(sourceFactor, false);
            mBlendDesc.RenderTarget[0].DestBlend = D3D11Mappings::get(destFactor, false);
            mBlendDesc.RenderTarget[0].SrcBlendAlpha = D3D11Mappings::get(sourceFactor, true);
            mBlendDesc.RenderTarget[0].DestBlendAlpha = D3D11Mappings::get(destFactor, true);
            mBlendDesc.RenderTarget[0].BlendOp = mBlendDesc.RenderTarget[0].BlendOpAlpha = D3D11Mappings::get(op);
            
            // feature level 9 and below does not support alpha to coverage.
            if (mFeatureLevel < D3D_FEATURE_LEVEL_10_0)
                mBlendDesc.AlphaToCoverageEnable = false;
            else
                mBlendDesc.AlphaToCoverageEnable = mSceneAlphaToCoverage;

            mBlendDesc.RenderTarget[0].RenderTargetWriteMask = 0x0F;
        }  
    }
    //---------------------------------------------------------------------
    void D3D11RenderSystem::_setSeparateSceneBlending( SceneBlendFactor sourceFactor, SceneBlendFactor destFactor, SceneBlendFactor sourceFactorAlpha, SceneBlendFactor destFactorAlpha, SceneBlendOperation op /*= SBO_ADD*/, SceneBlendOperation alphaOp /*= SBO_ADD*/ )
    {
        if( sourceFactor == SBF_ONE && destFactor == SBF_ZERO)
        {
            mBlendDesc.RenderTarget[0].BlendEnable = FALSE;
        }
        else
        {
            mBlendDesc.RenderTarget[0].BlendEnable = TRUE;
            mBlendDesc.RenderTarget[0].SrcBlend = D3D11Mappings::get(sourceFactor, false);
            mBlendDesc.RenderTarget[0].DestBlend = D3D11Mappings::get(destFactor, false);
            mBlendDesc.RenderTarget[0].BlendOp = D3D11Mappings::get(op) ;
            mBlendDesc.RenderTarget[0].SrcBlendAlpha = D3D11Mappings::get(sourceFactorAlpha, true);
            mBlendDesc.RenderTarget[0].DestBlendAlpha = D3D11Mappings::get(destFactorAlpha, true);
            mBlendDesc.RenderTarget[0].BlendOpAlpha = D3D11Mappings::get(alphaOp) ;
            mBlendDesc.AlphaToCoverageEnable = false;

            mBlendDesc.RenderTarget[0].RenderTargetWriteMask = 0x0F;
        }
    }
    //---------------------------------------------------------------------
    void D3D11RenderSystem::_setAlphaRejectSettings( CompareFunction func, unsigned char value, bool alphaToCoverage )
    {
        mSceneAlphaRejectFunc   = func;
        mSceneAlphaRejectValue  = value;
        mSceneAlphaToCoverage   = alphaToCoverage;
        mBlendDesc.AlphaToCoverageEnable = alphaToCoverage;

        // Do nothing, alpha rejection unavailable in Direct3D11
        // hacky, but it works
        if(func != CMPF_ALWAYS_PASS && !alphaToCoverage && mFeatureLevel >= D3D_FEATURE_LEVEL_10_0)
        { mMinRequestedFeatureLevel = D3D_FEATURE_LEVEL_9_1;
            // Actually we should do it in pixel shader in dx11.
            mBlendDesc.AlphaToCoverageEnable = true;
        }
    }
    //---------------------------------------------------------------------
    void D3D11RenderSystem::_setCullingMode( CullingMode mode )
    {
        mCullingMode = mode;

        // TODO: invert culling mode based on mInvertVertexWinding && mActiveRenderTarget->requiresTextureFlipping()
        mRasterizerDesc.CullMode = D3D11Mappings::get(mode);
    }
    //---------------------------------------------------------------------
    void D3D11RenderSystem::_setDepthBufferParams( bool depthTest, bool depthWrite, CompareFunction depthFunction )
    {
        _setDepthBufferCheckEnabled( depthTest );
        _setDepthBufferWriteEnabled( depthWrite );
        _setDepthBufferFunction( depthFunction );
    }
    //---------------------------------------------------------------------
    void D3D11RenderSystem::_setDepthBufferCheckEnabled( bool enabled )
    {
        mDepthStencilDesc.DepthEnable = enabled;
    }
    //---------------------------------------------------------------------
    void D3D11RenderSystem::_setDepthBufferWriteEnabled( bool enabled )
    {
        if (enabled)
        {
            mDepthStencilDesc.DepthWriteMask = D3D11_DEPTH_WRITE_MASK_ALL;
        }
        else
        {
            mDepthStencilDesc.DepthWriteMask = D3D11_DEPTH_WRITE_MASK_ZERO;
        }
    }
    //---------------------------------------------------------------------
    void D3D11RenderSystem::_setDepthBufferFunction( CompareFunction func )
    {
        mDepthStencilDesc.DepthFunc = D3D11Mappings::get(func);
    }
    //---------------------------------------------------------------------
    void D3D11RenderSystem::_setDepthBias(float constantBias, float slopeScaleBias)
    {
        mRasterizerDesc.DepthBiasClamp = constantBias;
        mRasterizerDesc.SlopeScaledDepthBias = slopeScaleBias;

    }
    //---------------------------------------------------------------------
    void D3D11RenderSystem::_setColourBufferWriteEnabled(bool red, bool green, 
        bool blue, bool alpha)
    {
        UINT8 val = 0;
        if (red) 
            val |= D3D11_COLOR_WRITE_ENABLE_RED;
        if (green)
            val |= D3D11_COLOR_WRITE_ENABLE_GREEN;
        if (blue)
            val |= D3D11_COLOR_WRITE_ENABLE_BLUE;
        if (alpha)
            val |= D3D11_COLOR_WRITE_ENABLE_ALPHA;

        mBlendDesc.RenderTarget[0].RenderTargetWriteMask = val; 
    }
    //---------------------------------------------------------------------
    void D3D11RenderSystem::_setFog( FogMode mode, const ColourValue& colour, Real densitiy, Real start, Real end )
    {
    }
    //---------------------------------------------------------------------
    void D3D11RenderSystem::_setPolygonMode(PolygonMode level)
    {
        mPolygonMode = level;
        mRasterizerDesc.FillMode = D3D11Mappings::get(mPolygonMode);
    }
    //---------------------------------------------------------------------
    void D3D11RenderSystem::setStencilCheckEnabled(bool enabled)
    {
        mDepthStencilDesc.StencilEnable = enabled;
    }
    //---------------------------------------------------------------------
    void D3D11RenderSystem::setStencilBufferParams(CompareFunction func, 
        uint32 refValue, uint32 compareMask, uint32 writeMask, StencilOperation stencilFailOp, 
        StencilOperation depthFailOp, StencilOperation passOp, 
        bool twoSidedOperation, bool readBackAsTexture)
    {
        bool flip = false; // TODO: determine from mInvertVertexWinding && mActiveRenderTarget->requiresTextureFlipping()

        mDepthStencilDesc.FrontFace.StencilFunc = D3D11Mappings::get(func);
        mDepthStencilDesc.BackFace.StencilFunc = D3D11Mappings::get(func);

        mStencilRef = refValue;
        mDepthStencilDesc.StencilReadMask = compareMask;
        mDepthStencilDesc.StencilWriteMask = writeMask;

        mDepthStencilDesc.FrontFace.StencilFailOp = D3D11Mappings::get(stencilFailOp, flip);
        mDepthStencilDesc.BackFace.StencilFailOp = D3D11Mappings::get(stencilFailOp, !flip);
        
        mDepthStencilDesc.FrontFace.StencilDepthFailOp = D3D11Mappings::get(depthFailOp, flip);
        mDepthStencilDesc.BackFace.StencilDepthFailOp = D3D11Mappings::get(depthFailOp, !flip);
        
        mDepthStencilDesc.FrontFace.StencilPassOp = D3D11Mappings::get(passOp, flip);
        mDepthStencilDesc.BackFace.StencilPassOp = D3D11Mappings::get(passOp, !flip);

        if (!twoSidedOperation)
        {
            mDepthStencilDesc.BackFace.StencilFunc = D3D11_COMPARISON_NEVER;
        }

        mReadBackAsTexture = readBackAsTexture;
    }
    //---------------------------------------------------------------------
    void D3D11RenderSystem::_setTextureUnitFiltering(size_t unit, FilterType ftype, 
        FilterOptions filter)
    {
        switch(ftype) {
        case FT_MIN:
            FilterMinification[unit] = filter;
            break;
        case FT_MAG:
            FilterMagnification[unit] = filter;
            break;
        case FT_MIP:
            FilterMips[unit] = filter;
            break;
        }

        mTexStageDesc[unit].samplerDesc.Filter = D3D11Mappings::get(FilterMinification[unit], FilterMagnification[unit], FilterMips[unit],CompareEnabled);
    }
    //---------------------------------------------------------------------
    void D3D11RenderSystem::_setTextureUnitCompareEnabled(size_t unit, bool compare)
    {
        CompareEnabled = compare;
    }
    //---------------------------------------------------------------------
    void D3D11RenderSystem::_setTextureUnitCompareFunction(size_t unit, CompareFunction function)
    {
        mTexStageDesc[unit].samplerDesc.ComparisonFunc = D3D11Mappings::get(function);
    }
    //---------------------------------------------------------------------
    DWORD D3D11RenderSystem::_getCurrentAnisotropy(size_t unit)
    {
        return mTexStageDesc[unit].samplerDesc.MaxAnisotropy;;
    }
    //---------------------------------------------------------------------
    void D3D11RenderSystem::_setTextureLayerAnisotropy(size_t unit, unsigned int maxAnisotropy)
    {
        mTexStageDesc[unit].samplerDesc.MaxAnisotropy = maxAnisotropy;
    }
    //---------------------------------------------------------------------
    void D3D11RenderSystem::_setRenderTarget(RenderTarget *target)
    {
        mActiveRenderTarget = target;
        if (mActiveRenderTarget)
        {
            // we need to clear the state 
            mDevice.GetImmediateContext()->ClearState();

            if (mDevice.isError())
            {
                String errorDescription = mDevice.getErrorDescription();
                OGRE_EXCEPT(Exception::ERR_RENDERINGAPI_ERROR, 
                    "D3D11 device cannot Clear State\nError Description:" + errorDescription,
                    "D3D11RenderSystem::_setRenderTarget");
            }

            _setRenderTargetViews();
        }
    }

    //---------------------------------------------------------------------
    void D3D11RenderSystem::_setRenderTargetViews()
    {
<<<<<<< HEAD
        bool flip = false; // TODO: determine from mInvertVertexWinding && mActiveRenderTarget->requiresTextureFlipping()

        mDepthStencilDesc.FrontFace.StencilFunc = D3D11Mappings::get(func);
        mDepthStencilDesc.BackFace.StencilFunc = D3D11Mappings::get(func);

        mStencilRef = refValue;
        mDepthStencilDesc.StencilReadMask = compareMask;
        mDepthStencilDesc.StencilWriteMask = writeMask;

        mDepthStencilDesc.FrontFace.StencilFailOp = D3D11Mappings::get(stencilFailOp, flip);
        mDepthStencilDesc.BackFace.StencilFailOp = D3D11Mappings::get(stencilFailOp, !flip);
        
        mDepthStencilDesc.FrontFace.StencilDepthFailOp = D3D11Mappings::get(depthFailOp, flip);
        mDepthStencilDesc.BackFace.StencilDepthFailOp = D3D11Mappings::get(depthFailOp, !flip);
        
        mDepthStencilDesc.FrontFace.StencilPassOp = D3D11Mappings::get(passOp, flip);
        mDepthStencilDesc.BackFace.StencilPassOp = D3D11Mappings::get(passOp, !flip);

        if (!twoSidedOperation)
        {
            mDepthStencilDesc.BackFace.StencilFunc = D3D11_COMPARISON_NEVER;
        }

    }
    //---------------------------------------------------------------------
    void D3D11RenderSystem::_setTextureUnitFiltering(size_t unit, FilterType ftype, 
        FilterOptions filter)
    {
        switch(ftype) {
        case FT_MIN:
            FilterMinification[unit] = filter;
            break;
        case FT_MAG:
            FilterMagnification[unit] = filter;
            break;
        case FT_MIP:
            FilterMips[unit] = filter;
            break;
        }

        mTexStageDesc[unit].samplerDesc.Filter = D3D11Mappings::get(FilterMinification[unit], FilterMagnification[unit], FilterMips[unit],CompareEnabled);
    }
    //---------------------------------------------------------------------
    void D3D11RenderSystem::_setTextureUnitCompareEnabled(size_t unit, bool compare)
    {
        CompareEnabled = compare;
    }
    //---------------------------------------------------------------------
    void D3D11RenderSystem::_setTextureUnitCompareFunction(size_t unit, CompareFunction function)
    {
        mTexStageDesc[unit].samplerDesc.ComparisonFunc = D3D11Mappings::get(function);
    }
    //---------------------------------------------------------------------
    DWORD D3D11RenderSystem::_getCurrentAnisotropy(size_t unit)
    {
        return mTexStageDesc[unit].samplerDesc.MaxAnisotropy;;
    }
    //---------------------------------------------------------------------
    void D3D11RenderSystem::_setTextureLayerAnisotropy(size_t unit, unsigned int maxAnisotropy)
    {
        mTexStageDesc[unit].samplerDesc.MaxAnisotropy = maxAnisotropy;
    }
    //---------------------------------------------------------------------
    void D3D11RenderSystem::_setRenderTarget(RenderTarget *target)
    {
        mActiveRenderTarget = target;
        if (mActiveRenderTarget)
        {
            // we need to clear the state 
            mDevice.GetImmediateContext()->ClearState();

            if (mDevice.isError())
            {
                String errorDescription = mDevice.getErrorDescription();
                OGRE_EXCEPT(Exception::ERR_RENDERINGAPI_ERROR, 
                    "D3D11 device cannot Clear State\nError Description:" + errorDescription,
                    "D3D11RenderSystem::_setRenderTarget");
            }

            _setRenderTargetViews();
        }
    }

    //---------------------------------------------------------------------
    void D3D11RenderSystem::_setRenderTargetViews()
    {
=======
>>>>>>> 83e497b5
        RenderTarget *target = mActiveRenderTarget;

        if (target)
        {
            ID3D11RenderTargetView * pRTView[OGRE_MAX_MULTIPLE_RENDER_TARGETS];
            memset(pRTView, 0, sizeof(pRTView));

            target->getCustomAttribute( "ID3D11RenderTargetView", &pRTView );

            uint numberOfViews;
            target->getCustomAttribute( "numberOfViews", &numberOfViews );

            //Retrieve depth buffer
            D3D11DepthBuffer *depthBuffer = static_cast<D3D11DepthBuffer*>(target->getDepthBuffer());

            if( target->getDepthBufferPool() != DepthBuffer::POOL_NO_DEPTH && !depthBuffer )
            {
                //Depth is automatically managed and there is no depth buffer attached to this RT
                //or the Current D3D device doesn't match the one this Depth buffer was created
                setDepthBufferFor( target );
            }

            //Retrieve depth buffer again (it may have changed)
            depthBuffer = static_cast<D3D11DepthBuffer*>(target->getDepthBuffer());

            // now switch to the new render target
            mDevice.GetImmediateContext()->OMSetRenderTargets(
                numberOfViews,
                pRTView,
                depthBuffer ? depthBuffer->getDepthStencilView() : 0 );

            if (mDevice.isError())
            {
                String errorDescription = mDevice.getErrorDescription();
                OGRE_EXCEPT(Exception::ERR_RENDERINGAPI_ERROR, 
                    "D3D11 device cannot set render target\nError Description:" + errorDescription,
                    "D3D11RenderSystem::_setRenderTargetViews");
            }
        }
    }
    //---------------------------------------------------------------------
    void D3D11RenderSystem::_setViewport( Viewport *vp )
    {
        if (!vp)
        {
            mActiveViewport = NULL;
            _setRenderTarget(NULL);
        }
        else if( vp != mActiveViewport || vp->_isUpdated() )
        {
            mActiveViewport = vp;

            // ok, it's different, time to set render target and viewport params
            D3D11_VIEWPORT d3dvp;

            // Set render target
            RenderTarget* target;
            target = vp->getTarget();

            _setRenderTarget(target);
            _setCullingMode( mCullingMode );

            // set viewport dimensions
            d3dvp.TopLeftX = static_cast<FLOAT>(vp->getActualLeft());
            d3dvp.TopLeftY = static_cast<FLOAT>(vp->getActualTop());
            d3dvp.Width = static_cast<FLOAT>(vp->getActualWidth());
            d3dvp.Height = static_cast<FLOAT>(vp->getActualHeight());
            if (target->requiresTextureFlipping())
            {
                // Convert "top-left" to "bottom-left"
                d3dvp.TopLeftY = target->getHeight() - d3dvp.Height - d3dvp.TopLeftY;
            }

            // Z-values from 0.0 to 1.0 (TODO: standardise with OpenGL)
            d3dvp.MinDepth = 0.0f;
            d3dvp.MaxDepth = 1.0f;

            mDevice.GetImmediateContext()->RSSetViewports(1, &d3dvp);
            if (mDevice.isError())
            {
                String errorDescription = mDevice.getErrorDescription();
                OGRE_EXCEPT(Exception::ERR_RENDERINGAPI_ERROR, 
                    "D3D11 device cannot set viewports\nError Description:" + errorDescription,
                    "D3D11RenderSystem::_setViewport");
            }

            // Set sRGB write mode
            //__SetRenderState(D3DRS_SRGBWRITEENABLE, target->isHardwareGammaEnabled());
            // TODO where has sRGB state gone?
            
            vp->_clearUpdatedFlag();
        }
#if OGRE_PLATFORM == OGRE_PLATFORM_WINRT
        // as swapchain was created with DXGI_SWAP_EFFECT_FLIP_SEQUENTIAL we need to reestablish render target views
        else
        {
            _setRenderTargetViews();
        }
#endif
    }
    //---------------------------------------------------------------------
    void D3D11RenderSystem::_beginFrame()
    {
<<<<<<< HEAD
=======
    
        if( !mActiveViewport )
            OGRE_EXCEPT( Exception::ERR_INTERNAL_ERROR, "Cannot begin frame - no viewport selected.", "D3D11RenderSystem::_beginFrame" );
>>>>>>> 83e497b5
    }
    //---------------------------------------------------------------------
    void D3D11RenderSystem::_endFrame()
    {
    }
    //---------------------------------------------------------------------
    void D3D11RenderSystem::setVertexDeclaration(VertexDeclaration* decl)
    {
            OGRE_EXCEPT( Exception::ERR_INTERNAL_ERROR, 
                    "Cannot directly call setVertexDeclaration in the d3d11 render system - cast then use 'setVertexDeclaration(VertexDeclaration* decl, VertexBufferBinding* binding)' .", 
                    "D3D11RenderSystem::setVertexDeclaration" );
    }
    //---------------------------------------------------------------------
    void D3D11RenderSystem::setVertexDeclaration(VertexDeclaration* decl, VertexBufferBinding* binding)
    {
        D3D11VertexDeclaration* d3ddecl = 
            static_cast<D3D11VertexDeclaration*>(decl);

        d3ddecl->bindToShader(mBoundVertexProgram, binding);
    }
    //---------------------------------------------------------------------
    void D3D11RenderSystem::setVertexBufferBinding(VertexBufferBinding* binding)
    {
        // TODO: attempt to detect duplicates
        const VertexBufferBinding::VertexBufferBindingMap& binds = binding->getBindings();
        VertexBufferBinding::VertexBufferBindingMap::const_iterator i, iend;
        iend = binds.end();
        for (i = binds.begin(); i != iend; ++i)
        {
            const D3D11HardwareVertexBuffer* d3d11buf = 
                static_cast<const D3D11HardwareVertexBuffer*>(i->second.get());

            UINT stride = static_cast<UINT>(d3d11buf->getVertexSize());
            UINT offset = 0; // no stream offset, this is handled in _render instead
            UINT slot = static_cast<UINT>(i->first);
            ID3D11Buffer * pVertexBuffers = d3d11buf->getD3DVertexBuffer();
            mDevice.GetImmediateContext()->IASetVertexBuffers(
                slot, // The first input slot for binding.
                1, // The number of vertex buffers in the array.
                &pVertexBuffers,
                &stride,
                &offset 
                );

            if (mDevice.isError())
            {
                String errorDescription = mDevice.getErrorDescription();
                OGRE_EXCEPT(Exception::ERR_RENDERINGAPI_ERROR, 
                    "D3D11 device cannot set vertex buffers\nError Description:" + errorDescription,
                    "D3D11RenderSystem::setVertexBufferBinding");
            }
        }

        mLastVertexSourceCount = binds.size();      
    }

    //---------------------------------------------------------------------
    // TODO: Move this class to the right place.
    class D3D11RenderOperationState : public Renderable::RenderSystemData
    {
    public:
        ID3D11BlendState * mBlendState;
        ID3D11RasterizerState * mRasterizer;
        ID3D11DepthStencilState * mDepthStencilState;

        ID3D11SamplerState * mSamplerStates[OGRE_MAX_TEXTURE_LAYERS];
        size_t mSamplerStatesCount;

        ID3D11ShaderResourceView * mTextures[OGRE_MAX_TEXTURE_LAYERS];
        size_t mTexturesCount;

        D3D11RenderOperationState() :
            mBlendState(NULL)
            , mRasterizer(NULL)
            , mDepthStencilState(NULL)
            , mSamplerStatesCount(0)
            , mTexturesCount(0)
        {
            for (size_t i = 0 ; i < OGRE_MAX_TEXTURE_LAYERS ; i++)
            {
                mSamplerStates[i] = 0;
            }
        }


        ~D3D11RenderOperationState()
        {
            SAFE_RELEASE( mBlendState );
            SAFE_RELEASE( mRasterizer );
            SAFE_RELEASE( mDepthStencilState );

            for (size_t i = 0 ; i < OGRE_MAX_TEXTURE_LAYERS ; i++)
            {
                SAFE_RELEASE( mSamplerStates[i] );
            }
        }
    };

    //---------------------------------------------------------------------
    void D3D11RenderSystem::_render(const RenderOperation& op)
    {

        // Exit immediately if there is nothing to render
        if (op.vertexData==0 || op.vertexData->vertexCount == 0)
        {
            return;
        }

        HardwareVertexBufferSharedPtr globalInstanceVertexBuffer = getGlobalInstanceVertexBuffer();
        VertexDeclaration* globalVertexDeclaration = getGlobalInstanceVertexBufferVertexDeclaration();

        bool hasInstanceData = op.useGlobalInstancingVertexBufferIsAvailable &&
                    !globalInstanceVertexBuffer.isNull() && globalVertexDeclaration != NULL 
<<<<<<< HEAD
                || op.vertexData->vertexBufferBinding->hasInstanceData();
=======
                || op.vertexData->vertexBufferBinding->getHasInstanceData();
>>>>>>> 83e497b5

        size_t numberOfInstances = op.numberOfInstances;

        if (op.useGlobalInstancingVertexBufferIsAvailable)
        {
            numberOfInstances *= getGlobalNumberOfInstances();
        }

        // Call super class
        RenderSystem::_render(op);
        
        D3D11RenderOperationState stackOpState;
        D3D11RenderOperationState * opState = &stackOpState;

        //if(!opState)
        {
            //opState = new D3D11RenderOperationState;

            HRESULT hr = mDevice->CreateBlendState(&mBlendDesc, &opState->mBlendState) ;
            if (FAILED(hr))
            {
                String errorDescription = mDevice.getErrorDescription();
                OGRE_EXCEPT(Exception::ERR_RENDERINGAPI_ERROR, 
                    "Failed to create blend state\nError Description:" + errorDescription, 
                    "D3D11RenderSystem::_render" );
            }
            
            if (mFeatureLevel < D3D_FEATURE_LEVEL_10_0)
            {
                // should we enable it all the time and not only for lower the level 10?
                mRasterizerDesc.DepthClipEnable = true;
            }

            hr = mDevice->CreateRasterizerState(&mRasterizerDesc, &opState->mRasterizer) ;
            if (FAILED(hr))
            {
                String errorDescription = mDevice.getErrorDescription();
                OGRE_EXCEPT(Exception::ERR_RENDERINGAPI_ERROR, 
                    "Failed to create rasterizer state\nError Description:" + errorDescription, 
                    "D3D11RenderSystem::_render" );
            }

            hr = mDevice->CreateDepthStencilState(&mDepthStencilDesc, &opState->mDepthStencilState) ;
            if (FAILED(hr))
            {
                String errorDescription = mDevice.getErrorDescription();
                OGRE_EXCEPT(Exception::ERR_RENDERINGAPI_ERROR, 
                    "Failed to create depth stencil state\nError Description:" + errorDescription, 
                    "D3D11RenderSystem::_render" );
            }

            // samplers mapping
<<<<<<< HEAD
            size_t numberOfSamplers = 0;
            opState->mTexturesCount = 0;

            for (size_t n = 0; n < OGRE_MAX_TEXTURE_LAYERS; n++)
            {
                sD3DTextureStageDesc & stage = mTexStageDesc[n];
                if(!stage.used)
                {
                    break;
                }

                numberOfSamplers++;

                ID3D11ShaderResourceView * texture;
                texture = stage.pTex;
                opState->mTextures[opState->mTexturesCount] = texture;
                opState->mTexturesCount++;

                stage.samplerDesc.Filter = D3D11Mappings::get(FilterMinification[n], FilterMagnification[n],
                                FilterMips[n],false );
                stage.samplerDesc.ComparisonFunc = D3D11Mappings::get(mSceneAlphaRejectFunc);
                stage.samplerDesc.MaxLOD = D3D11_FLOAT32_MAX;
                stage.samplerDesc.MinLOD = 0;
                stage.samplerDesc.MipLODBias = 0.f;
                stage.currentSamplerDesc = stage.samplerDesc;

                ID3D11SamplerState * samplerState;

                HRESULT hr = mDevice->CreateSamplerState(&stage.samplerDesc, &samplerState) ;
                if (FAILED(hr))
                {
                    String errorDescription = mDevice.getErrorDescription();
                    OGRE_EXCEPT(Exception::ERR_RENDERINGAPI_ERROR,
                        "Failed to create sampler state\nError Description:" + errorDescription,
                        "D3D11RenderSystem::_render" );
                }
                opState->mSamplerStates[n] = (samplerState);        
            }
            opState->mSamplerStatesCount = numberOfSamplers;
=======
            size_t numberOfSamplers = OGRE_MAX_TEXTURE_LAYERS + 1;
            
            //find the maximum number of samplers
            while (--numberOfSamplers >= 1 && mTexStageDesc[numberOfSamplers - 1].used == false) ;

            opState->mSamplerStatesCount = numberOfSamplers;
            opState->mTexturesCount = numberOfSamplers;
            
            
                
            for (size_t n = 0; n < numberOfSamplers; n++)
            {
                ID3D11SamplerState * samplerState  = NULL;
                ID3D11ShaderResourceView *texture = NULL;
                sD3DTextureStageDesc & stage = mTexStageDesc[n];
                if(!stage.used)
                {
                    samplerState    = NULL;
                    texture         = NULL;
                }
                else
                {
                    texture = stage.pTex;

                    stage.samplerDesc.Filter = D3D11Mappings::get(FilterMinification[n], FilterMagnification[n],
                        FilterMips[n],false );
                    stage.samplerDesc.ComparisonFunc = D3D11Mappings::get(mSceneAlphaRejectFunc);
                    stage.samplerDesc.MaxLOD = D3D11_FLOAT32_MAX;
                    stage.samplerDesc.MinLOD = 0;
                    stage.samplerDesc.MipLODBias = 0.f;
                    stage.currentSamplerDesc = stage.samplerDesc;

                    HRESULT hr = mDevice->CreateSamplerState(&stage.samplerDesc, &samplerState) ;
                    if (FAILED(hr))
                    {
                        String errorDescription = mDevice.getErrorDescription();
                        OGRE_EXCEPT(Exception::ERR_RENDERINGAPI_ERROR,
                            "Failed to create sampler state\nError Description:" + errorDescription,
                            "D3D11RenderSystem::_render" );
                    }
                
                }
                opState->mSamplerStates[n]  = samplerState;
                opState->mTextures[n]       = texture;
            }
>>>>>>> 83e497b5
        }

        for (size_t n = opState->mTexturesCount; n < OGRE_MAX_TEXTURE_LAYERS; n++)
        {
            opState->mTextures[n] = NULL;
        }

        //if (opState->mBlendState != mBoundBlendState)
        {
            mBoundBlendState = opState->mBlendState ;
            mDevice.GetImmediateContext()->OMSetBlendState(opState->mBlendState, 0, 0xffffffff); // TODO - find out where to get the parameters
            if (mDevice.isError())
            {
                String errorDescription = mDevice.getErrorDescription();
                OGRE_EXCEPT(Exception::ERR_RENDERINGAPI_ERROR, 
                    "D3D11 device cannot set blend state\nError Description:" + errorDescription,
                    "D3D11RenderSystem::_render");
            }
<<<<<<< HEAD
            // PPP: TO DO. Must bind only if the Geometry shader expects this
            if (mBoundGeometryProgram)
=======
            if (mBoundGeometryProgram && mBindingType == TextureUnitState::BindingType::BT_GEOMETRY)
>>>>>>> 83e497b5
            {
                {
                    mDevice.GetImmediateContext()->GSSetSamplers(static_cast<UINT>(0), static_cast<UINT>(opState->mSamplerStatesCount), opState->mSamplerStates);
                    if (mDevice.isError())
                    {
                        String errorDescription = mDevice.getErrorDescription();
                        OGRE_EXCEPT(Exception::ERR_RENDERINGAPI_ERROR, 
                            "D3D11 device cannot set pixel shader samplers\nError Description:" + errorDescription,
                            "D3D11RenderSystem::_render");
                    }
                }
                mDevice.GetImmediateContext()->GSSetShaderResources(static_cast<UINT>(0), static_cast<UINT>(opState->mTexturesCount), &opState->mTextures[0]);
                if (mDevice.isError())
                {
                    String errorDescription = mDevice.getErrorDescription();
                    OGRE_EXCEPT(Exception::ERR_RENDERINGAPI_ERROR, 
                        "D3D11 device cannot set pixel shader resources\nError Description:" + errorDescription,
                        "D3D11RenderSystem::_render");
                }
            }
        }

<<<<<<< HEAD


=======
>>>>>>> 83e497b5
        //if (opState->mRasterizer != mBoundRasterizer)
        {
            mBoundRasterizer = opState->mRasterizer ;

            mDevice.GetImmediateContext()->RSSetState(opState->mRasterizer);
            if (mDevice.isError())
            {
                String errorDescription = mDevice.getErrorDescription();
                OGRE_EXCEPT(Exception::ERR_RENDERINGAPI_ERROR, 
                    "D3D11 device cannot set rasterizer state\nError Description:" + errorDescription,
                    "D3D11RenderSystem::_render");
            }
        }
        

        //if (opState->mDepthStencilState != mBoundDepthStencilState)
        {
            mBoundDepthStencilState = opState->mDepthStencilState ;

            mDevice.GetImmediateContext()->OMSetDepthStencilState(opState->mDepthStencilState, mStencilRef); 
            if (mDevice.isError())
            {
                String errorDescription = mDevice.getErrorDescription();
                OGRE_EXCEPT(Exception::ERR_RENDERINGAPI_ERROR, 
                    "D3D11 device cannot set depth stencil state\nError Description:" + errorDescription,
                    "D3D11RenderSystem::_render");
            }
        }

        if (opState->mSamplerStatesCount > 0 ) //  if the NumSamplers is 0, the operation effectively does nothing.
        {
<<<<<<< HEAD
            // Assaf: seem I have better performance without this check... TODO - remove?
            // if ((mBoundSamplerStatesCount != opState->mSamplerStatesCount) || ( 0 != memcmp(opState->mSamplerStates, mBoundSamplerStates, mBoundSamplerStatesCount) ) )
            {
                //mBoundSamplerStatesCount = opState->mSamplerStatesCount;
                //memcpy(mBoundSamplerStates,opState->mSamplerStates, mBoundSamplerStatesCount);
                mDevice.GetImmediateContext()->PSSetSamplers(static_cast<UINT>(0), static_cast<UINT>(opState->mSamplerStatesCount), opState->mSamplerStates);
=======
            /// Pixel Shader binding
            {
                // Assaf: seem I have better performance without this check... TODO - remove?
                // if ((mBoundSamplerStatesCount != opState->mSamplerStatesCount) || ( 0 != memcmp(opState->mSamplerStates, mBoundSamplerStates, mBoundSamplerStatesCount) ) )
                {
                    //mBoundSamplerStatesCount = opState->mSamplerStatesCount;
                    //memcpy(mBoundSamplerStates,opState->mSamplerStates, mBoundSamplerStatesCount);
                    mDevice.GetImmediateContext()->PSSetSamplers(static_cast<UINT>(0), static_cast<UINT>(opState->mSamplerStatesCount), opState->mSamplerStates);
                    if (mDevice.isError())
                    {
                        String errorDescription = mDevice.getErrorDescription();
                        OGRE_EXCEPT(Exception::ERR_RENDERINGAPI_ERROR, 
                            "D3D11 device cannot set pixel shader samplers\nError Description:" + errorDescription,
                            "D3D11RenderSystem::_render");
                    }
                }

                mDevice.GetImmediateContext()->PSSetShaderResources(static_cast<UINT>(0), static_cast<UINT>(opState->mTexturesCount), &opState->mTextures[0]);
>>>>>>> 83e497b5
                if (mDevice.isError())
                {
                    String errorDescription = mDevice.getErrorDescription();
                    OGRE_EXCEPT(Exception::ERR_RENDERINGAPI_ERROR, 
<<<<<<< HEAD
                        "D3D11 device cannot set pixel shader samplers\nError Description:" + errorDescription,
                        "D3D11RenderSystem::_render");
                }


            }
            mDevice.GetImmediateContext()->PSSetShaderResources(static_cast<UINT>(0), static_cast<UINT>(opState->mTexturesCount), &opState->mTextures[0]);
            if (mDevice.isError())
            {
                String errorDescription = mDevice.getErrorDescription();
                OGRE_EXCEPT(Exception::ERR_RENDERINGAPI_ERROR, 
                    "D3D11 device cannot set pixel shader resources\nError Description:" + errorDescription,
                    "D3D11RenderSystem::_render");
            }
            
            if (mFeatureLevel >= D3D_FEATURE_LEVEL_10_0)
            {
                //mBoundSamplerStatesCount = opState->mSamplerStatesCount;
                //memcpy(mBoundSamplerStates,opState->mSamplerStates, mBoundSamplerStatesCount);
                mDevice.GetImmediateContext()->VSSetSamplers(static_cast<UINT>(0), static_cast<UINT>(opState->mSamplerStatesCount), opState->mSamplerStates);
                if (mDevice.isError())
                {
                    String errorDescription = mDevice.getErrorDescription();
                    OGRE_EXCEPT(Exception::ERR_RENDERINGAPI_ERROR, 
                        "D3D11 device cannot set pixel shader samplers\nError Description:" + errorDescription,
                        "D3D11RenderSystem::_render");
                }


            }

            if (mFeatureLevel >= D3D_FEATURE_LEVEL_10_0)
            {
                mDevice.GetImmediateContext()->VSSetShaderResources(static_cast<UINT>(0), static_cast<UINT>(opState->mTexturesCount), &opState->mTextures[0]);
                if (mDevice.isError())
                {
                    String errorDescription = mDevice.getErrorDescription();
                    OGRE_EXCEPT(Exception::ERR_RENDERINGAPI_ERROR, 
                        "D3D11 device cannot set pixel shader resources\nError Description:" + errorDescription,
                        "D3D11RenderSystem::_render");
=======
                        "D3D11 device cannot set pixel shader resources\nError Description:" + errorDescription,
                        "D3D11RenderSystem::_render");
                }
            }
            
            /// Vertex Shader binding
            if (mBindingType == TextureUnitState::BindingType::BT_VERTEX)
            {
                if (mFeatureLevel >= D3D_FEATURE_LEVEL_10_0)
                {
                    //mBoundSamplerStatesCount = opState->mSamplerStatesCount;
                    //memcpy(mBoundSamplerStates,opState->mSamplerStates, mBoundSamplerStatesCount);
                    mDevice.GetImmediateContext()->VSSetSamplers(static_cast<UINT>(0), static_cast<UINT>(opState->mSamplerStatesCount), opState->mSamplerStates);
                    if (mDevice.isError())
                    {
                        String errorDescription = mDevice.getErrorDescription();
                        OGRE_EXCEPT(Exception::ERR_RENDERINGAPI_ERROR, 
                            "D3D11 device cannot set pixel shader samplers\nError Description:" + errorDescription,
                            "D3D11RenderSystem::_render");
                    }
                }

                if (mFeatureLevel >= D3D_FEATURE_LEVEL_10_0)
                {
                    mDevice.GetImmediateContext()->VSSetShaderResources(static_cast<UINT>(0), static_cast<UINT>(opState->mTexturesCount), &opState->mTextures[0]);
                    if (mDevice.isError())
                    {
                        String errorDescription = mDevice.getErrorDescription();
                        OGRE_EXCEPT(Exception::ERR_RENDERINGAPI_ERROR, 
                            "D3D11 device cannot set pixel shader resources\nError Description:" + errorDescription,
                            "D3D11RenderSystem::_render");
                    }
                }
            }

            /// Compute Shader binding
            if (mBoundComputeProgram && mBindingType == TextureUnitState::BindingType::BT_COMPUTE)
            {
                if (mFeatureLevel >= D3D_FEATURE_LEVEL_10_0)
                {
                    //mBoundSamplerStatesCount = opState->mSamplerStatesCount;
                    //memcpy(mBoundSamplerStates,opState->mSamplerStates, mBoundSamplerStatesCount);
                    mDevice.GetImmediateContext()->CSSetSamplers(static_cast<UINT>(0), static_cast<UINT>(opState->mSamplerStatesCount), opState->mSamplerStates);
                    if (mDevice.isError())
                    {
                        String errorDescription = mDevice.getErrorDescription();
                        OGRE_EXCEPT(Exception::ERR_RENDERINGAPI_ERROR, 
                            "D3D11 device cannot set compute shader samplers\nError Description:" + errorDescription,
                            "D3D11RenderSystem::_render");
                    }
                }
                
                if (mFeatureLevel >= D3D_FEATURE_LEVEL_10_0)
                {
                    mDevice.GetImmediateContext()->CSSetShaderResources(static_cast<UINT>(0), static_cast<UINT>(opState->mTexturesCount), &opState->mTextures[0]);
                    if (mDevice.isError())
                    {
                        String errorDescription = mDevice.getErrorDescription();
                        OGRE_EXCEPT(Exception::ERR_RENDERINGAPI_ERROR, 
                            "D3D11 device cannot set compute shader resources\nError Description:" + errorDescription,
                            "D3D11RenderSystem::_render");
                    }
                }
            }

            /// Hull Shader binding
            if (mBoundTessellationHullProgram && mBindingType == TextureUnitState::BindingType::BT_TESSELLATION_HULL)
            {
                if (mFeatureLevel >= D3D_FEATURE_LEVEL_10_0)
                {
                    //mBoundSamplerStatesCount = opState->mSamplerStatesCount;
                    //memcpy(mBoundSamplerStates,opState->mSamplerStates, mBoundSamplerStatesCount);
                    mDevice.GetImmediateContext()->HSSetSamplers(static_cast<UINT>(0), static_cast<UINT>(opState->mSamplerStatesCount), opState->mSamplerStates);
                    if (mDevice.isError())
                    {
                        String errorDescription = mDevice.getErrorDescription();
                        OGRE_EXCEPT(Exception::ERR_RENDERINGAPI_ERROR, 
                            "D3D11 device cannot set hull shader samplers\nError Description:" + errorDescription,
                            "D3D11RenderSystem::_render");
                    }
                }
                
                if (mFeatureLevel >= D3D_FEATURE_LEVEL_10_0)
                {
                    mDevice.GetImmediateContext()->HSSetShaderResources(static_cast<UINT>(0), static_cast<UINT>(opState->mTexturesCount), &opState->mTextures[0]);
                    if (mDevice.isError())
                    {
                        String errorDescription = mDevice.getErrorDescription();
                        OGRE_EXCEPT(Exception::ERR_RENDERINGAPI_ERROR, 
                            "D3D11 device cannot set hull shader resources\nError Description:" + errorDescription,
                            "D3D11RenderSystem::_render");
                    }
                }
            }
            
            /// Domain Shader binding
            if (mBoundTessellationDomainProgram && mBindingType == TextureUnitState::BindingType::BT_TESSELLATION_DOMAIN)
            {
                if (mFeatureLevel >= D3D_FEATURE_LEVEL_10_0)
                {
                    //mBoundSamplerStatesCount = opState->mSamplerStatesCount;
                    //memcpy(mBoundSamplerStates,opState->mSamplerStates, mBoundSamplerStatesCount);
                    mDevice.GetImmediateContext()->DSSetSamplers(static_cast<UINT>(0), static_cast<UINT>(opState->mSamplerStatesCount), opState->mSamplerStates);
                    if (mDevice.isError())
                    {
                        String errorDescription = mDevice.getErrorDescription();
                        OGRE_EXCEPT(Exception::ERR_RENDERINGAPI_ERROR, 
                            "D3D11 device cannot set domain shader samplers\nError Description:" + errorDescription,
                            "D3D11RenderSystem::_render");
                    }
                }

                if (mFeatureLevel >= D3D_FEATURE_LEVEL_10_0)
                {
                    mDevice.GetImmediateContext()->DSSetShaderResources(static_cast<UINT>(0), static_cast<UINT>(opState->mTexturesCount), &opState->mTextures[0]);
                    if (mDevice.isError())
                    {
                        String errorDescription = mDevice.getErrorDescription();
                        OGRE_EXCEPT(Exception::ERR_RENDERINGAPI_ERROR, 
                            "D3D11 device cannot set domain shader resources\nError Description:" + errorDescription,
                            "D3D11RenderSystem::_render");
                    }
>>>>>>> 83e497b5
                }
            }
        }

        ID3D11Buffer* pSOTarget=0;
        // Mustn't bind a emulated vertex, pixel shader (see below), if we are rendering to a stream out buffer
        mDevice.GetImmediateContext()->SOGetTargets(1, &pSOTarget);

        //check consistency of vertex-fragment shaders
        if (!mBoundVertexProgram ||
             (!mBoundFragmentProgram && op.operationType != RenderOperation::OT_POINT_LIST && pSOTarget==0 ) 
           ) 
        {
            
            OGRE_EXCEPT(Exception::ERR_RENDERINGAPI_ERROR, 
                "Attempted to render to a D3D11 device without both vertex and fragment shaders there is no fixed pipeline in d3d11 - use the RTSS or write custom shaders.",
                "D3D11RenderSystem::_render");
        }

<<<<<<< HEAD
        // Check consistency of tesselation shaders
        if( (mBoundTesselationHullProgram && !mBoundTesselationDomainProgram) ||
            (!mBoundTesselationHullProgram && mBoundTesselationDomainProgram) )
        {
            if (mBoundTesselationHullProgram && !mBoundTesselationDomainProgram) {
            OGRE_EXCEPT(Exception::ERR_RENDERINGAPI_ERROR, 
                "Attempted to use tesselation, but domain shader is missing",
=======
        // Check consistency of tessellation shaders
        if( (mBoundTessellationHullProgram && !mBoundTessellationDomainProgram) ||
            (!mBoundTessellationHullProgram && mBoundTessellationDomainProgram) )
        {
            if (mBoundTessellationHullProgram && !mBoundTessellationDomainProgram) {
            OGRE_EXCEPT(Exception::ERR_RENDERINGAPI_ERROR, 
                "Attempted to use tessellation, but domain shader is missing",
>>>>>>> 83e497b5
                "D3D11RenderSystem::_render");
            }
            else {
                OGRE_EXCEPT(Exception::ERR_RENDERINGAPI_ERROR, 
<<<<<<< HEAD
                "Attempted to use tesselation, but hull shader is missing",
=======
                "Attempted to use tessellation, but hull shader is missing",
>>>>>>> 83e497b5
                "D3D11RenderSystem::_render"); }
        }

        if (mDevice.isError())
        {
            // this will never happen but we want to be consistent with the error checks... 
            String errorDescription = mDevice.getErrorDescription();
            OGRE_EXCEPT(Exception::ERR_RENDERINGAPI_ERROR, 
                "D3D11 device cannot set geometry shader to null\nError Description:" + errorDescription,
                "D3D11RenderSystem::_render");
        }

        // Defer program bind to here because we must bind shader class instances,
        // and this can only be made in SetShader calls.
        // Also, bind shader resources
        if (mBoundVertexProgram)
        {
            mDevice.GetImmediateContext()->VSSetShader(mBoundVertexProgram->getVertexShader(), 
                                                       mClassInstances[GPT_VERTEX_PROGRAM], 
                                                       mNumClassInstances[GPT_VERTEX_PROGRAM]);
            if (mDevice.isError())
            {
                String errorDescription = mDevice.getErrorDescription();
                OGRE_EXCEPT(Exception::ERR_RENDERINGAPI_ERROR, 
                    "D3D11 device cannot set vertex shader\nError Description:" + errorDescription,
                    "D3D11RenderSystem::_render");
            }
        }
        if (mBoundFragmentProgram)
        {
            mDevice.GetImmediateContext()->PSSetShader(mBoundFragmentProgram->getPixelShader(),
                                                       mClassInstances[GPT_FRAGMENT_PROGRAM], 
                                                       mNumClassInstances[GPT_FRAGMENT_PROGRAM]);
            if (mDevice.isError())
            {
                String errorDescription = mDevice.getErrorDescription();
                OGRE_EXCEPT(Exception::ERR_RENDERINGAPI_ERROR, 
                    "D3D11 device cannot set pixel shader\nError Description:" + errorDescription,
                    "D3D11RenderSystem::_render");
            }
        }
        if (mBoundGeometryProgram)
        {
            mDevice.GetImmediateContext()->GSSetShader(mBoundGeometryProgram->getGeometryShader(),
                                                       mClassInstances[GPT_GEOMETRY_PROGRAM], 
                                                       mNumClassInstances[GPT_GEOMETRY_PROGRAM]);
            if (mDevice.isError())
            {
                String errorDescription = mDevice.getErrorDescription();
                OGRE_EXCEPT(Exception::ERR_RENDERINGAPI_ERROR, 
                    "D3D11 device cannot set geometry shader\nError Description:" + errorDescription,
                    "D3D11RenderSystem::_render");
            }
        }
<<<<<<< HEAD
        if (mBoundTesselationHullProgram)
        {
            mDevice.GetImmediateContext()->HSSetShader(mBoundTesselationHullProgram->getHullShader(),
=======
        if (mBoundTessellationHullProgram)
        {
            mDevice.GetImmediateContext()->HSSetShader(mBoundTessellationHullProgram->getHullShader(),
>>>>>>> 83e497b5
                                                       mClassInstances[GPT_HULL_PROGRAM], 
                                                       mNumClassInstances[GPT_HULL_PROGRAM]);
            if (mDevice.isError())
            {
                String errorDescription = mDevice.getErrorDescription();
                OGRE_EXCEPT(Exception::ERR_RENDERINGAPI_ERROR, 
                    "D3D11 device cannot set hull shader\nError Description:" + errorDescription,
                    "D3D11RenderSystem::_render");
            }
        }
<<<<<<< HEAD
        if (mBoundTesselationDomainProgram)
        {
            mDevice.GetImmediateContext()->DSSetShader(mBoundTesselationDomainProgram->getDomainShader(),
=======
        if (mBoundTessellationDomainProgram)
        {
            mDevice.GetImmediateContext()->DSSetShader(mBoundTessellationDomainProgram->getDomainShader(),
>>>>>>> 83e497b5
                                                       mClassInstances[GPT_DOMAIN_PROGRAM], 
                                                       mNumClassInstances[GPT_DOMAIN_PROGRAM]);
            if (mDevice.isError())
            {
                String errorDescription = mDevice.getErrorDescription();
                OGRE_EXCEPT(Exception::ERR_RENDERINGAPI_ERROR, 
                    "D3D11 device cannot set domain shader\nError Description:" + errorDescription,
                    "D3D11RenderSystem::_render");
            }
        }
        if (mBoundComputeProgram)
        {
            mDevice.GetImmediateContext()->CSSetShader(mBoundComputeProgram->getComputeShader(),
                                                       mClassInstances[GPT_COMPUTE_PROGRAM], 
                                                       mNumClassInstances[GPT_COMPUTE_PROGRAM]);
            if (mDevice.isError())
            {
                String errorDescription = mDevice.getErrorDescription();
                OGRE_EXCEPT(Exception::ERR_RENDERINGAPI_ERROR, 
                    "D3D11 device cannot set compute shader\nError Description:" + errorDescription,
                    "D3D11RenderSystem::_render");
            }
        }


        setVertexDeclaration(op.vertexData->vertexDeclaration, op.vertexData->vertexBufferBinding);
        setVertexBufferBinding(op.vertexData->vertexBufferBinding);


        // Determine rendering operation
        D3D11_PRIMITIVE_TOPOLOGY primType = D3D11_PRIMITIVE_TOPOLOGY_TRIANGLELIST;
        DWORD primCount = 0;

        // Handle computing
        if(mBoundComputeProgram)
        {
            // Bound unordered access views
            mDevice.GetImmediateContext()->Dispatch(1, 1, 1);

            ID3D11UnorderedAccessView* views[] = { 0 };
            ID3D11ShaderResourceView* srvs[] = { 0 };
            mDevice.GetImmediateContext()->CSSetShaderResources( 0, 1, srvs );
            mDevice.GetImmediateContext()->CSSetUnorderedAccessViews( 0, 1, views, NULL );
            mDevice.GetImmediateContext()->CSSetShader( NULL, NULL, 0 );

            return;
        }
<<<<<<< HEAD
        else if(mBoundTesselationHullProgram && mBoundTesselationDomainProgram)
=======
        else if(mBoundTessellationHullProgram && mBoundTessellationDomainProgram)
>>>>>>> 83e497b5
        {
            // useful primitives for tessellation
            switch( op.operationType )
            {
            case RenderOperation::OT_LINE_LIST:
                primType = D3D11_PRIMITIVE_TOPOLOGY_2_CONTROL_POINT_PATCHLIST;
                primCount = (DWORD)(op.useIndexes ? op.indexData->indexCount : op.vertexData->vertexCount) / 2;
                break;

            case RenderOperation::OT_LINE_STRIP:
                primType = D3D11_PRIMITIVE_TOPOLOGY_2_CONTROL_POINT_PATCHLIST;
                primCount = (DWORD)(op.useIndexes ? op.indexData->indexCount : op.vertexData->vertexCount) - 1;
                break;

            case RenderOperation::OT_TRIANGLE_LIST:
                primType = D3D11_PRIMITIVE_TOPOLOGY_3_CONTROL_POINT_PATCHLIST;
                primCount = (DWORD)(op.useIndexes ? op.indexData->indexCount : op.vertexData->vertexCount) / 3;
                break;

            case RenderOperation::OT_TRIANGLE_STRIP:
                primType = D3D11_PRIMITIVE_TOPOLOGY_3_CONTROL_POINT_PATCHLIST;
                primCount = (DWORD)(op.useIndexes ? op.indexData->indexCount : op.vertexData->vertexCount) - 2;
                break;
            }
        }
        else
        {
            //rendering without tessellation.
            bool useAdjacency = (mGeometryProgramBound && mBoundGeometryProgram && mBoundGeometryProgram->isAdjacencyInfoRequired());
            switch( op.operationType )
            {
            case RenderOperation::OT_POINT_LIST:
                primType = D3D11_PRIMITIVE_TOPOLOGY_POINTLIST;
                primCount = (DWORD)(op.useIndexes ? op.indexData->indexCount : op.vertexData->vertexCount);
                break;

            case RenderOperation::OT_LINE_LIST:
                primType = useAdjacency ? D3D11_PRIMITIVE_TOPOLOGY_LINELIST_ADJ : D3D11_PRIMITIVE_TOPOLOGY_LINELIST;
                primCount = (DWORD)(op.useIndexes ? op.indexData->indexCount : op.vertexData->vertexCount) / 2;
                break;

            case RenderOperation::OT_LINE_STRIP:
                primType = useAdjacency ? D3D11_PRIMITIVE_TOPOLOGY_LINESTRIP_ADJ : D3D11_PRIMITIVE_TOPOLOGY_LINESTRIP;
                primCount = (DWORD)(op.useIndexes ? op.indexData->indexCount : op.vertexData->vertexCount) - 1;
                break;

            case RenderOperation::OT_TRIANGLE_LIST:
                primType = useAdjacency ? D3D11_PRIMITIVE_TOPOLOGY_TRIANGLELIST_ADJ : D3D11_PRIMITIVE_TOPOLOGY_TRIANGLELIST;
                primCount = (DWORD)(op.useIndexes ? op.indexData->indexCount : op.vertexData->vertexCount) / 3;
                break;

            case RenderOperation::OT_TRIANGLE_STRIP:
                primType = useAdjacency ? D3D11_PRIMITIVE_TOPOLOGY_TRIANGLESTRIP_ADJ : D3D11_PRIMITIVE_TOPOLOGY_TRIANGLESTRIP;
                primCount = (DWORD)(op.useIndexes ? op.indexData->indexCount : op.vertexData->vertexCount) - 2;
                break;

            case RenderOperation::OT_TRIANGLE_FAN:
                OGRE_EXCEPT(Exception::ERR_RENDERINGAPI_ERROR, "Error - DX11 render - no support for triangle fan (OT_TRIANGLE_FAN)", "D3D11RenderSystem::_render");
                primType = D3D11_PRIMITIVE_TOPOLOGY_UNDEFINED; // todo - no TRIANGLE_FAN in DX 11
                primCount = (DWORD)(op.useIndexes ? op.indexData->indexCount : op.vertexData->vertexCount) - 2;
                break;
            }
        }
        
        if (primCount)
        {
            // Issue the op
            //HRESULT hr;
            if( op.useIndexes  )
            {
                D3D11HardwareIndexBuffer* d3dIdxBuf = 
                    static_cast<D3D11HardwareIndexBuffer*>(op.indexData->indexBuffer.get());
                mDevice.GetImmediateContext()->IASetIndexBuffer( d3dIdxBuf->getD3DIndexBuffer(), D3D11Mappings::getFormat(d3dIdxBuf->getType()), 0 );
                if (mDevice.isError())
                {
                    String errorDescription = mDevice.getErrorDescription();
                    OGRE_EXCEPT(Exception::ERR_RENDERINGAPI_ERROR, 
                        "D3D11 device cannot set index buffer\nError Description:" + errorDescription,
                        "D3D11RenderSystem::_render");
                }

                do
                {
                    // do indexed draw operation
                    mDevice.GetImmediateContext()->IASetPrimitiveTopology( primType );
                    if (mDevice.isError())
                    {
                        String errorDescription = mDevice.getErrorDescription();
                        OGRE_EXCEPT(Exception::ERR_RENDERINGAPI_ERROR, 
                            "D3D11 device cannot set primitive topology\nError Description:" + errorDescription,
                            "D3D11RenderSystem::_render");
                    }
                    
                    if (hasInstanceData)
                    {
                        mDevice.GetImmediateContext()->DrawIndexedInstanced(    
                            static_cast<UINT>(op.indexData->indexCount), 
                            static_cast<UINT>(numberOfInstances), 
                            static_cast<UINT>(op.indexData->indexStart), 
                            static_cast<INT>(op.vertexData->vertexStart),
                            0
                            );
                        if (mDevice.isError())
                        {
                            String errorDescription = mDevice.getErrorDescription();
                            OGRE_EXCEPT(Exception::ERR_RENDERINGAPI_ERROR, 
                                "D3D11 device cannot draw indexed instanced\nError Description:" + errorDescription,
                                "D3D11RenderSystem::_render");
                        }
                    }
                    else
                    {
                        mDevice.GetImmediateContext()->DrawIndexed(    
                            static_cast<UINT>(op.indexData->indexCount), 
                            static_cast<UINT>(op.indexData->indexStart), 
                            static_cast<INT>(op.vertexData->vertexStart)
                            );
                        if (mDevice.isError())
                        {
                            String errorDescription = mDevice.getErrorDescription();
                            OGRE_EXCEPT(Exception::ERR_RENDERINGAPI_ERROR, 
                                "D3D11 device cannot draw indexed\nError Description:" + errorDescription +
                                "Active OGRE vertex shader name: " + mBoundVertexProgram->getName() +
                                "\nActive OGRE fragment shader name: " + mBoundFragmentProgram->getName(),
                                "D3D11RenderSystem::_render");
                        }
                    }
                } while (updatePassIterationRenderState());
            }
            else
            {
                // nfz: gpu_iterate
                do
                {
                    // Unindexed, a little simpler!
                    mDevice.GetImmediateContext()->IASetPrimitiveTopology( primType );
                    if (mDevice.isError())
                    {
                        String errorDescription = mDevice.getErrorDescription();
                        OGRE_EXCEPT(Exception::ERR_RENDERINGAPI_ERROR, 
                            "D3D11 device cannot set primitive topology\nError Description:" + errorDescription,
                            "D3D11RenderSystem::_render");
                    }       
                    
                    if (op.vertexData->vertexCount == -1) // -1 is a sign to use DrawAuto
                    {
                        mDevice.GetImmediateContext()->DrawAuto(); 
                    }
                    else
                    {
                        if (hasInstanceData)
                        {
                            mDevice.GetImmediateContext()->DrawInstanced(
                                static_cast<UINT>(numberOfInstances), 
                                static_cast<UINT>(op.vertexData->vertexCount), 
                                static_cast<INT>(op.vertexData->vertexStart),
                                0
                                ); 
                        }
                        else
                        {
                            mDevice.GetImmediateContext()->Draw(
                                static_cast<UINT>(op.vertexData->vertexCount), 
                                static_cast<INT>(op.vertexData->vertexStart)
                                ); 
                        }
                    }
                    if (mDevice.isError())
                    {
                        String errorDescription = mDevice.getErrorDescription();
                        OGRE_EXCEPT(Exception::ERR_RENDERINGAPI_ERROR, 
                            "D3D11 device cannot draw\nError Description:" + errorDescription,
                            "D3D11RenderSystem::_render");
                    }       


                } while (updatePassIterationRenderState());
            } 
        }


        if (true) // for now - clear the render state
        {
            mDevice.GetImmediateContext()->OMSetBlendState(0, 0, 0xffffffff); 
            mDevice.GetImmediateContext()->RSSetState(0);
            mDevice.GetImmediateContext()->OMSetDepthStencilState(0, 0); 
//          mDevice->PSSetSamplers(static_cast<UINT>(0), static_cast<UINT>(0), 0);
            
            // Clear class instance storage
            memset(mClassInstances, 0, sizeof(mClassInstances));
            memset(mNumClassInstances, 0, sizeof(mNumClassInstances));      
        }

    }
    //---------------------------------------------------------------------
<<<<<<< HEAD
=======
    void D3D11RenderSystem::_renderUsingReadBackAsTexture(unsigned int passNr, Ogre::String variableName, unsigned int StartSlot)
    {
        RenderTarget *target = mActiveRenderTarget;
        switch (passNr)
        {
        case 1:
            if (target)
            {
                ID3D11RenderTargetView * pRTView[OGRE_MAX_MULTIPLE_RENDER_TARGETS];
                memset(pRTView, 0, sizeof(pRTView));

                target->getCustomAttribute( "ID3D11RenderTargetView", &pRTView );

                uint numberOfViews;
                target->getCustomAttribute( "numberOfViews", &numberOfViews );

                //Retrieve depth buffer
                D3D11DepthBuffer *depthBuffer = static_cast<D3D11DepthBuffer*>(target->getDepthBuffer());

                // now switch to the new render target
                mDevice.GetImmediateContext()->OMSetRenderTargets(
                    numberOfViews,
                    pRTView,
                    depthBuffer->getDepthStencilView());

                if (mDevice.isError())
                {
                    String errorDescription = mDevice.getErrorDescription();
                    OGRE_EXCEPT(Exception::ERR_RENDERINGAPI_ERROR, 
                        "D3D11 device cannot set render target\nError Description:" + errorDescription,
                        "D3D11RenderSystem::_renderUsingReadBackAsTexture");
                }
                
                mDevice.GetImmediateContext()->ClearDepthStencilView(depthBuffer->getDepthStencilView(), D3D11_CLEAR_DEPTH, 1.0f, 0);

                float ClearColor[4];
                //D3D11Mappings::get(colour, ClearColor);
                // Clear all views
                mActiveRenderTarget->getCustomAttribute( "numberOfViews", &numberOfViews );
                if( numberOfViews == 1 )
                    mDevice.GetImmediateContext()->ClearRenderTargetView( pRTView[0], ClearColor );
                else
                {
                    for( uint i = 0; i < numberOfViews; ++i )
                        mDevice.GetImmediateContext()->ClearRenderTargetView( pRTView[i], ClearColor );
                }

            }
            break;
        case 2:
            if (target)
            {
                //
                // We need to remove the the DST from the Render Targets if we want to use it as a texture :
                //
                ID3D11RenderTargetView * pRTView[OGRE_MAX_MULTIPLE_RENDER_TARGETS];
                memset(pRTView, 0, sizeof(pRTView));

                target->getCustomAttribute( "ID3D11RenderTargetView", &pRTView );

                uint numberOfViews;
                target->getCustomAttribute( "numberOfViews", &numberOfViews );

                //Retrieve depth buffer
                D3D11DepthBuffer *depthBuffer = static_cast<D3D11DepthBuffer*>(target->getDepthBuffer());

                // now switch to the new render target
                mDevice.GetImmediateContext()->OMSetRenderTargets(
                    numberOfViews,
                    pRTView,
                    NULL);
                //mTextureManager->mEffect->GetVariableByName(variableName.c_str())->AsShaderResource()->SetResource(mDSTResView);  

                mDevice.GetImmediateContext()->PSSetShaderResources(static_cast<UINT>(StartSlot), static_cast<UINT>(numberOfViews), &mDSTResView);
                if (mDevice.isError())
                {
                    String errorDescription = mDevice.getErrorDescription();
                    OGRE_EXCEPT(Exception::ERR_RENDERINGAPI_ERROR, 
                        "D3D11 device cannot set pixel shader resources\nError Description:" + errorDescription,
                        "D3D11RenderSystem::_renderUsingReadBackAsTexture");
                }

            }
            break;
        case 3:
            //
            // We need to unbind mDSTResView from the given variable because this buffer
            // will be used later as the typical depth buffer, again
            // must call Apply(0) here : to flush SetResource(NULL)
            //
            
            if (target)
            {
                uint numberOfViews;
                target->getCustomAttribute( "numberOfViews", &numberOfViews );

                mDevice.GetImmediateContext()->PSSetShaderResources(static_cast<UINT>(StartSlot), static_cast<UINT>(numberOfViews), NULL);
                    if (mDevice.isError())
                    {
                        String errorDescription = mDevice.getErrorDescription();
                        OGRE_EXCEPT(Exception::ERR_RENDERINGAPI_ERROR, 
                            "D3D11 device cannot set pixel shader resources\nError Description:" + errorDescription,
                            "D3D11RenderSystem::_renderUsingReadBackAsTexture");
                    }           
            }

            break;
        }
    }
    //---------------------------------------------------------------------
>>>>>>> 83e497b5
    void D3D11RenderSystem::setNormaliseNormals(bool normalise)
    {
    }
    //---------------------------------------------------------------------
    void D3D11RenderSystem::bindGpuProgram(GpuProgram* prg)
    {
        if (!prg)
        {
            OGRE_EXCEPT(Exception::ERR_RENDERINGAPI_ERROR, 
                "Null program bound.",
                "D3D11RenderSystem::bindGpuProgram");
        }

        switch (prg->getType())
        {
        case GPT_VERTEX_PROGRAM:
            {
                // get the shader
                mBoundVertexProgram = static_cast<D3D11HLSLProgram*>(prg);
/*              ID3D11VertexShader * vsShaderToSet = mBoundVertexProgram->getVertexShader();

                // set the shader
                mDevice.GetImmediateContext()->VSSetShader(vsShaderToSet, NULL, 0);
                if (mDevice.isError())
                {
                    String errorDescription = mDevice.getErrorDescription();
                    OGRE_EXCEPT(Exception::ERR_RENDERINGAPI_ERROR, 
                        "D3D11 device cannot set vertex shader\nError Description:" + errorDescription,
                        "D3D11RenderSystem::bindGpuProgram");
                }*/     
            }
            break;
        case GPT_FRAGMENT_PROGRAM:
            {
                mBoundFragmentProgram = static_cast<D3D11HLSLProgram*>(prg);
/*              ID3D11PixelShader* psShaderToSet = mBoundFragmentProgram->getPixelShader();
<<<<<<< HEAD

                mDevice.GetImmediateContext()->PSSetShader(psShaderToSet, NULL, 0);
                if (mDevice.isError())
                {
                    String errorDescription = mDevice.getErrorDescription();
                    OGRE_EXCEPT(Exception::ERR_RENDERINGAPI_ERROR, 
                        "D3D11 device cannot set fragment shader\nError Description:" + errorDescription,
                        "D3D11RenderSystem::bindGpuProgram");
                }*/     
            }
            break;
        case GPT_GEOMETRY_PROGRAM:
            {
                mBoundGeometryProgram = static_cast<D3D11HLSLProgram*>(prg);
/*              ID3D11GeometryShader* gsShaderToSet = mBoundGeometryProgram->getGeometryShader();

                mDevice.GetImmediateContext()->GSSetShader(gsShaderToSet, NULL, 0);
                if (mDevice.isError())
                {
                    String errorDescription = mDevice.getErrorDescription();
                    OGRE_EXCEPT(Exception::ERR_RENDERINGAPI_ERROR, 
                        "D3D11 device cannot set geometry shader\nError Description:" + errorDescription,
                        "D3D11RenderSystem::bindGpuProgram");
                }*/     

            }
            break;
        case GPT_HULL_PROGRAM:
            {
                mBoundTesselationHullProgram = static_cast<D3D11HLSLProgram*>(prg);
/*              ID3D11HullShader* gsShaderToSet = mBoundTesselationHullProgram->getHullShader();

                mDevice.GetImmediateContext()->HSSetShader(gsShaderToSet, NULL, 0);
=======

                mDevice.GetImmediateContext()->PSSetShader(psShaderToSet, NULL, 0);
                if (mDevice.isError())
                {
                    String errorDescription = mDevice.getErrorDescription();
                    OGRE_EXCEPT(Exception::ERR_RENDERINGAPI_ERROR, 
                        "D3D11 device cannot set fragment shader\nError Description:" + errorDescription,
                        "D3D11RenderSystem::bindGpuProgram");
                }*/     
            }
            break;
        case GPT_GEOMETRY_PROGRAM:
            {
                mBoundGeometryProgram = static_cast<D3D11HLSLProgram*>(prg);
/*              ID3D11GeometryShader* gsShaderToSet = mBoundGeometryProgram->getGeometryShader();

                mDevice.GetImmediateContext()->GSSetShader(gsShaderToSet, NULL, 0);
>>>>>>> 83e497b5
                if (mDevice.isError())
                {
                    String errorDescription = mDevice.getErrorDescription();
                    OGRE_EXCEPT(Exception::ERR_RENDERINGAPI_ERROR, 
<<<<<<< HEAD
                        "D3D11 device cannot set hull shader\nError Description:" + errorDescription,
                        "D3D11RenderSystem::bindGpuProgram");
                }       */

            }
            break;
        case GPT_DOMAIN_PROGRAM:
            {
                mBoundTesselationDomainProgram = static_cast<D3D11HLSLProgram*>(prg);
/*              ID3D11DomainShader* gsShaderToSet = mBoundTesselationDomainProgram->getDomainShader();

                mDevice.GetImmediateContext()->DSSetShader(gsShaderToSet, NULL, 0);
=======
                        "D3D11 device cannot set geometry shader\nError Description:" + errorDescription,
                        "D3D11RenderSystem::bindGpuProgram");
                }*/     

            }
            break;
        case GPT_HULL_PROGRAM:
            {
                mBoundTessellationHullProgram = static_cast<D3D11HLSLProgram*>(prg);
/*              ID3D11HullShader* gsShaderToSet = mBoundTessellationHullProgram->getHullShader();

                mDevice.GetImmediateContext()->HSSetShader(gsShaderToSet, NULL, 0);
>>>>>>> 83e497b5
                if (mDevice.isError())
                {
                    String errorDescription = mDevice.getErrorDescription();
                    OGRE_EXCEPT(Exception::ERR_RENDERINGAPI_ERROR, 
<<<<<<< HEAD
                        "D3D11 device cannot set domain shader\nError Description:" + errorDescription,
                        "D3D11RenderSystem::bindGpuProgram");
                }*/     

=======
                        "D3D11 device cannot set hull shader\nError Description:" + errorDescription,
                        "D3D11RenderSystem::bindGpuProgram");
                }       */

            }
            break;
        case GPT_DOMAIN_PROGRAM:
            {
                mBoundTessellationDomainProgram = static_cast<D3D11HLSLProgram*>(prg);
/*              ID3D11DomainShader* gsShaderToSet = mBoundTessellationDomainProgram->getDomainShader();

                mDevice.GetImmediateContext()->DSSetShader(gsShaderToSet, NULL, 0);
                if (mDevice.isError())
                {
                    String errorDescription = mDevice.getErrorDescription();
                    OGRE_EXCEPT(Exception::ERR_RENDERINGAPI_ERROR, 
                        "D3D11 device cannot set domain shader\nError Description:" + errorDescription,
                        "D3D11RenderSystem::bindGpuProgram");
                }*/     

>>>>>>> 83e497b5
            }
            break;
        case GPT_COMPUTE_PROGRAM:
            {
                mBoundComputeProgram = static_cast<D3D11HLSLProgram*>(prg);
/*              ID3D11ComputeShader* gsShaderToSet = mBoundComputeProgram->getComputeShader();

                mDevice.GetImmediateContext()->CSSetShader(gsShaderToSet, NULL, 0);
                if (mDevice.isError())
                {
                    String errorDescription = mDevice.getErrorDescription();
                    OGRE_EXCEPT(Exception::ERR_RENDERINGAPI_ERROR, 
                        "D3D11 device cannot set compute shader\nError Description:" + errorDescription,
                        "D3D11RenderSystem::bindGpuProgram");
                }*/     

            }
            break;
        };

        RenderSystem::bindGpuProgram(prg);
   }
    //---------------------------------------------------------------------
    void D3D11RenderSystem::unbindGpuProgram(GpuProgramType gptype)
    {
<<<<<<< HEAD

        switch(gptype)
        {
        case GPT_VERTEX_PROGRAM:
            {
                mActiveVertexGpuProgramParameters.setNull();
                mBoundVertexProgram = NULL;
                //mDevice->VSSetShader(NULL);
                mDevice.GetImmediateContext()->VSSetShader(NULL, NULL, 0);
=======

        switch(gptype)
        {
        case GPT_VERTEX_PROGRAM:
            {
                mActiveVertexGpuProgramParameters.setNull();
                mBoundVertexProgram = NULL;
                //mDevice->VSSetShader(NULL);
                mDevice.GetImmediateContext()->VSSetShader(NULL, NULL, 0);
            }
            break;
        case GPT_FRAGMENT_PROGRAM:
            {
                mActiveFragmentGpuProgramParameters.setNull();
                mBoundFragmentProgram = NULL;
                //mDevice->PSSetShader(NULL);
                mDevice.GetImmediateContext()->PSSetShader(NULL, NULL, 0);
            }

            break;
        case GPT_GEOMETRY_PROGRAM:
            {
                mActiveGeometryGpuProgramParameters.setNull();
                mBoundGeometryProgram = NULL;
                mDevice.GetImmediateContext()->GSSetShader( NULL, NULL, 0 );
            }
            break;
        case GPT_HULL_PROGRAM:
            {
                mActiveGeometryGpuProgramParameters.setNull();
                mBoundTessellationHullProgram = NULL;
                mDevice.GetImmediateContext()->HSSetShader( NULL, NULL, 0 );
            }
            break;
        case GPT_DOMAIN_PROGRAM:
            {
                mActiveGeometryGpuProgramParameters.setNull();
                mBoundTessellationDomainProgram = NULL;
                mDevice.GetImmediateContext()->DSSetShader( NULL, NULL, 0 );
            }
            break;
        case GPT_COMPUTE_PROGRAM:
            {
                mActiveGeometryGpuProgramParameters.setNull();
                mBoundComputeProgram = NULL;
                mDevice.GetImmediateContext()->CSSetShader( NULL, NULL, 0 );
            }
            break;
        default:
            assert(false && "Undefined Program Type!");
        };
        RenderSystem::unbindGpuProgram(gptype);
    }
    //---------------------------------------------------------------------
    void D3D11RenderSystem::bindGpuProgramParameters(GpuProgramType gptype, GpuProgramParametersSharedPtr params, uint16 mask)
    {
        if (mask & (uint16)GPV_GLOBAL)
        {
            // TODO: Dx11 supports shared constant buffers, so use them
            // check the match to constant buffers & use rendersystem data hooks to store
            // for now, just copy
            params->_copySharedParams();
        }

        // Do everything here in Dx11, since deal with via buffers anyway so number of calls
        // is actually the same whether we categorise the updates or not
        ID3D11Buffer* pBuffers[1] ;
        switch(gptype)
        {
        case GPT_VERTEX_PROGRAM:
            {
                //  if (params->getAutoConstantCount() > 0)
                //{
                if (mBoundVertexProgram)
                {
                    pBuffers[0] = mBoundVertexProgram->getConstantBuffer(params, mask);
                    mDevice.GetImmediateContext()->VSSetConstantBuffers( 0, 1, pBuffers );
                    if (mDevice.isError())
                    {
                        String errorDescription = mDevice.getErrorDescription();
                        OGRE_EXCEPT(Exception::ERR_RENDERINGAPI_ERROR, 
                            "D3D11 device cannot set vertex shader constant buffers\nError Description:" + errorDescription,
                            "D3D11RenderSystem::bindGpuProgramParameters");
                    }       

                }
>>>>>>> 83e497b5
            }
            break;
        case GPT_FRAGMENT_PROGRAM:
            {
<<<<<<< HEAD
                mActiveFragmentGpuProgramParameters.setNull();
                mBoundFragmentProgram = NULL;
                //mDevice->PSSetShader(NULL);
                mDevice.GetImmediateContext()->PSSetShader(NULL, NULL, 0);
            }

            break;
        case GPT_GEOMETRY_PROGRAM:
            {
                mActiveGeometryGpuProgramParameters.setNull();
                mBoundGeometryProgram = NULL;
                mDevice.GetImmediateContext()->GSSetShader( NULL, NULL, 0 );
=======
                //if (params->getAutoConstantCount() > 0)
                //{
                if (mBoundFragmentProgram)
                {
                    pBuffers[0] = mBoundFragmentProgram->getConstantBuffer(params, mask);
                    mDevice.GetImmediateContext()->PSSetConstantBuffers( 0, 1, pBuffers );
                    if (mDevice.isError())
                    {
                        String errorDescription = mDevice.getErrorDescription();
                        OGRE_EXCEPT(Exception::ERR_RENDERINGAPI_ERROR, 
                            "D3D11 device cannot set fragment shader constant buffers\nError Description:" + errorDescription,
                            "D3D11RenderSystem::bindGpuProgramParameters");
                    }       

                }
            }
            break;
        case GPT_GEOMETRY_PROGRAM:
            {
                if (mBoundGeometryProgram)
                {
                    pBuffers[0] = mBoundGeometryProgram->getConstantBuffer(params, mask);
                    mDevice.GetImmediateContext()->GSSetConstantBuffers( 0, 1, pBuffers );
                    if (mDevice.isError())
                    {
                        String errorDescription = mDevice.getErrorDescription();
                        OGRE_EXCEPT(Exception::ERR_RENDERINGAPI_ERROR, 
                            "D3D11 device cannot set Geometry shader constant buffers\nError Description:" + errorDescription,
                            "D3D11RenderSystem::bindGpuProgramParameters");
                    }       

                }
>>>>>>> 83e497b5
            }
            break;
        case GPT_HULL_PROGRAM:
            {
<<<<<<< HEAD
                mActiveGeometryGpuProgramParameters.setNull();
                mBoundTesselationHullProgram = NULL;
                mDevice.GetImmediateContext()->HSSetShader( NULL, NULL, 0 );
            }
            break;
        case GPT_DOMAIN_PROGRAM:
            {
                mActiveGeometryGpuProgramParameters.setNull();
                mBoundTesselationDomainProgram = NULL;
                mDevice.GetImmediateContext()->DSSetShader( NULL, NULL, 0 );
            }
            break;
        case GPT_COMPUTE_PROGRAM:
            {
                mActiveGeometryGpuProgramParameters.setNull();
                mBoundComputeProgram = NULL;
                mDevice.GetImmediateContext()->CSSetShader( NULL, NULL, 0 );
            }
            break;
        default:
            assert(false && "Undefined Program Type!");
        };
        RenderSystem::unbindGpuProgram(gptype);
    }
    //---------------------------------------------------------------------
    void D3D11RenderSystem::bindGpuProgramParameters(GpuProgramType gptype, GpuProgramParametersSharedPtr params, uint16 mask)
    {
        if (mask & (uint16)GPV_GLOBAL)
        {
            // TODO: Dx11 supports shared constant buffers, so use them
            // check the match to constant buffers & use rendersystem data hooks to store
            // for now, just copy
            params->_copySharedParams();
        }

        // Do everything here in Dx11, since deal with via buffers anyway so number of calls
        // is actually the same whether we categorise the updates or not
        ID3D11Buffer* pBuffers[1] ;
        switch(gptype)
        {
        case GPT_VERTEX_PROGRAM:
            {
                //  if (params->getAutoConstantCount() > 0)
                //{
                if (mBoundVertexProgram)
                {
                    pBuffers[0] = mBoundVertexProgram->getConstantBuffer(params, mask);
                    mDevice.GetImmediateContext()->VSSetConstantBuffers( 0, 1, pBuffers );
=======
                if (mBoundTessellationHullProgram)
                {
                    pBuffers[0] = mBoundTessellationHullProgram->getConstantBuffer(params, mask);
                    mDevice.GetImmediateContext()->HSSetConstantBuffers( 0, 1, pBuffers );
                    if (mDevice.isError())
                    {
                        String errorDescription = mDevice.getErrorDescription();
                        OGRE_EXCEPT(Exception::ERR_RENDERINGAPI_ERROR, 
                            "D3D11 device cannot set Hull shader constant buffers\nError Description:" + errorDescription,
                            "D3D11RenderSystem::bindGpuProgramParameters");
                    }       

                }
            }
            break;
        case GPT_DOMAIN_PROGRAM:
            {
                if (mBoundTessellationDomainProgram)
                {
                    pBuffers[0] = mBoundTessellationDomainProgram->getConstantBuffer(params, mask);
                    mDevice.GetImmediateContext()->DSSetConstantBuffers( 0, 1, pBuffers );
>>>>>>> 83e497b5
                    if (mDevice.isError())
                    {
                        String errorDescription = mDevice.getErrorDescription();
                        OGRE_EXCEPT(Exception::ERR_RENDERINGAPI_ERROR, 
<<<<<<< HEAD
                            "D3D11 device cannot set vertex shader constant buffers\nError Description:" + errorDescription,
=======
                            "D3D11 device cannot set Domain shader constant buffers\nError Description:" + errorDescription,
                            "D3D11RenderSystem::bindGpuProgramParameters");
                    }       

                }
            }
            break;
        case GPT_COMPUTE_PROGRAM:
            {
                if (mBoundComputeProgram)
                {
                    pBuffers[0] = mBoundComputeProgram->getConstantBuffer(params, mask);
                    mDevice.GetImmediateContext()->CSSetConstantBuffers( 0, 1, pBuffers );
                    if (mDevice.isError())
                    {
                        String errorDescription = mDevice.getErrorDescription();
                        OGRE_EXCEPT(Exception::ERR_RENDERINGAPI_ERROR, 
                            "D3D11 device cannot set Compute shader constant buffers\nError Description:" + errorDescription,
>>>>>>> 83e497b5
                            "D3D11RenderSystem::bindGpuProgramParameters");
                    }       

                }
            }
            break;
<<<<<<< HEAD
        case GPT_FRAGMENT_PROGRAM:
            {
                //if (params->getAutoConstantCount() > 0)
                //{
                if (mBoundFragmentProgram)
                {
                    pBuffers[0] = mBoundFragmentProgram->getConstantBuffer(params, mask);
                    mDevice.GetImmediateContext()->PSSetConstantBuffers( 0, 1, pBuffers );
                    if (mDevice.isError())
                    {
                        String errorDescription = mDevice.getErrorDescription();
                        OGRE_EXCEPT(Exception::ERR_RENDERINGAPI_ERROR, 
                            "D3D11 device cannot set fragment shader constant buffers\nError Description:" + errorDescription,
                            "D3D11RenderSystem::bindGpuProgramParameters");
                    }       

                }
            }
            break;
        case GPT_GEOMETRY_PROGRAM:
            {
                if (mBoundGeometryProgram)
                {
                    pBuffers[0] = mBoundGeometryProgram->getConstantBuffer(params, mask);
                    mDevice.GetImmediateContext()->GSSetConstantBuffers( 0, 1, pBuffers );
                    if (mDevice.isError())
                    {
                        String errorDescription = mDevice.getErrorDescription();
                        OGRE_EXCEPT(Exception::ERR_RENDERINGAPI_ERROR, 
                            "D3D11 device cannot set Geometry shader constant buffers\nError Description:" + errorDescription,
                            "D3D11RenderSystem::bindGpuProgramParameters");
                    }       

                }
            }
            break;
        case GPT_HULL_PROGRAM:
            {
                if (mBoundTesselationHullProgram)
                {
                    pBuffers[0] = mBoundTesselationHullProgram->getConstantBuffer(params, mask);
                    mDevice.GetImmediateContext()->HSSetConstantBuffers( 0, 1, pBuffers );
                    if (mDevice.isError())
                    {
                        String errorDescription = mDevice.getErrorDescription();
                        OGRE_EXCEPT(Exception::ERR_RENDERINGAPI_ERROR, 
                            "D3D11 device cannot set Hull shader constant buffers\nError Description:" + errorDescription,
                            "D3D11RenderSystem::bindGpuProgramParameters");
                    }       

                }
            }
            break;
        case GPT_DOMAIN_PROGRAM:
            {
                if (mBoundTesselationDomainProgram)
                {
                    pBuffers[0] = mBoundTesselationDomainProgram->getConstantBuffer(params, mask);
                    mDevice.GetImmediateContext()->DSSetConstantBuffers( 0, 1, pBuffers );
                    if (mDevice.isError())
                    {
                        String errorDescription = mDevice.getErrorDescription();
                        OGRE_EXCEPT(Exception::ERR_RENDERINGAPI_ERROR, 
                            "D3D11 device cannot set Domain shader constant buffers\nError Description:" + errorDescription,
                            "D3D11RenderSystem::bindGpuProgramParameters");
                    }       

                }
            }
            break;
        case GPT_COMPUTE_PROGRAM:
            {
                if (mBoundComputeProgram)
                {
                    pBuffers[0] = mBoundComputeProgram->getConstantBuffer(params, mask);
                    mDevice.GetImmediateContext()->CSSetConstantBuffers( 0, 1, pBuffers );
                    if (mDevice.isError())
                    {
                        String errorDescription = mDevice.getErrorDescription();
                        OGRE_EXCEPT(Exception::ERR_RENDERINGAPI_ERROR, 
                            "D3D11 device cannot set Compute shader constant buffers\nError Description:" + errorDescription,
                            "D3D11RenderSystem::bindGpuProgramParameters");
                    }       

                }
            }
            break;
        };

=======
        };

>>>>>>> 83e497b5
        // Now, set class instances
        const GpuProgramParameters::SubroutineMap& subroutineMap = params->getSubroutineMap();
        if (subroutineMap.empty())
            return;

        GpuProgramParameters::SubroutineIterator it;
        GpuProgramParameters::SubroutineIterator end = subroutineMap.end();
        for(it = subroutineMap.begin(); it != end; ++it)
        {
            setSubroutine(gptype, it->first, it->second);
        }
    }
    //---------------------------------------------------------------------
    void D3D11RenderSystem::bindGpuProgramPassIterationParameters(GpuProgramType gptype)
    {

        switch(gptype)
        {
        case GPT_VERTEX_PROGRAM:
            bindGpuProgramParameters(gptype, mActiveVertexGpuProgramParameters, (uint16)GPV_PASS_ITERATION_NUMBER);
            break;

        case GPT_FRAGMENT_PROGRAM:
            bindGpuProgramParameters(gptype, mActiveFragmentGpuProgramParameters, (uint16)GPV_PASS_ITERATION_NUMBER);
            break;
        case GPT_GEOMETRY_PROGRAM:
            bindGpuProgramParameters(gptype, mActiveGeometryGpuProgramParameters, (uint16)GPV_PASS_ITERATION_NUMBER);
            break;
        case GPT_HULL_PROGRAM:
<<<<<<< HEAD
            bindGpuProgramParameters(gptype, mActiveTesselationHullGpuProgramParameters, (uint16)GPV_PASS_ITERATION_NUMBER);
            break;
        case GPT_DOMAIN_PROGRAM:
            bindGpuProgramParameters(gptype, mActiveTesselationDomainGpuProgramParameters, (uint16)GPV_PASS_ITERATION_NUMBER);
=======
            bindGpuProgramParameters(gptype, mActiveTessellationHullGpuProgramParameters, (uint16)GPV_PASS_ITERATION_NUMBER);
            break;
        case GPT_DOMAIN_PROGRAM:
            bindGpuProgramParameters(gptype, mActiveTessellationDomainGpuProgramParameters, (uint16)GPV_PASS_ITERATION_NUMBER);
>>>>>>> 83e497b5
            break;
        case GPT_COMPUTE_PROGRAM:
            bindGpuProgramParameters(gptype, mActiveComputeGpuProgramParameters, (uint16)GPV_PASS_ITERATION_NUMBER);
            break;
        }
    }
    //---------------------------------------------------------------------
    void D3D11RenderSystem::setSubroutine(GpuProgramType gptype, unsigned int slotIndex, const String& subroutineName)
    {
        ID3D11ClassInstance* instance = 0;
        
        ClassInstanceIterator it = mInstanceMap.find(subroutineName);
        if (it == mInstanceMap.end())
        {
            // try to get instance already created (must have at least one field)
            HRESULT hr = mDevice.GetClassLinkage()->GetClassInstance(subroutineName.c_str(), 0, &instance);
            if (FAILED(hr) || instance == 0)
            {
                // probably class don't have a field, try create a new
                hr = mDevice.GetClassLinkage()->CreateClassInstance(subroutineName.c_str(), 0, 0, 0, 0, &instance);
                if (FAILED(hr) || instance == 0)
                {
                    OGRE_EXCEPT(Exception::ERR_RENDERINGAPI_ERROR, 
                                "Shader subroutine with name " + subroutineName + " doesn't exist.",
                                "D3D11RenderSystem::setSubroutineName");
                }
            }

            // Store class instance
            mInstanceMap.insert(std::make_pair(subroutineName, instance));
        }
        else
        {
            instance = it->second;
        }
        
        // If already created, store class instance
        mClassInstances[gptype][slotIndex] = instance;
        mNumClassInstances[gptype] = mNumClassInstances[gptype] + 1;
    }
    //---------------------------------------------------------------------
    void D3D11RenderSystem::setSubroutine(GpuProgramType gptype, const String& slotName, const String& subroutineName)
    {
        unsigned int slotIdx = 0;
        switch(gptype)
        {
        case GPT_VERTEX_PROGRAM:
            {
                if (mBoundVertexProgram)
                {
                    slotIdx = mBoundVertexProgram->getSubroutineSlot(slotName);
                }
            }
            break;
        case GPT_FRAGMENT_PROGRAM:
            {
                if (mBoundFragmentProgram)
                {
                    slotIdx = mBoundFragmentProgram->getSubroutineSlot(slotName);
                }
            }
            break;
        case GPT_GEOMETRY_PROGRAM:
            {
                if (mBoundGeometryProgram)
                {
                    slotIdx = mBoundGeometryProgram->getSubroutineSlot(slotName);
                }
            }
            break;
        case GPT_HULL_PROGRAM:
            {
<<<<<<< HEAD
                if (mBoundTesselationHullProgram)
                {
                    slotIdx = mBoundTesselationHullProgram->getSubroutineSlot(slotName);
=======
                if (mBoundTessellationHullProgram)
                {
                    slotIdx = mBoundTessellationHullProgram->getSubroutineSlot(slotName);
>>>>>>> 83e497b5
                }
            }
            break;
        case GPT_DOMAIN_PROGRAM:
            {
<<<<<<< HEAD
                if (mBoundTesselationDomainProgram)
                {
                    slotIdx = mBoundTesselationDomainProgram->getSubroutineSlot(slotName);
=======
                if (mBoundTessellationDomainProgram)
                {
                    slotIdx = mBoundTessellationDomainProgram->getSubroutineSlot(slotName);
>>>>>>> 83e497b5
                }
            }
            break;
        case GPT_COMPUTE_PROGRAM:
            {
                if (mBoundComputeProgram)
                {
                    slotIdx = mBoundComputeProgram->getSubroutineSlot(slotName);
                }
            }
            break;
        };
        
        // Set subroutine for slot
        setSubroutine(gptype, slotIdx, subroutineName);
    }
    //---------------------------------------------------------------------
    void D3D11RenderSystem::setClipPlanesImpl(const PlaneList& clipPlanes)
    {
    }
    //---------------------------------------------------------------------
    void D3D11RenderSystem::setScissorTest(bool enabled, size_t left, size_t top, size_t right,
        size_t bottom)
    {
        mRasterizerDesc.ScissorEnable = enabled;
        mScissorRect.left = static_cast<LONG>(left);
        mScissorRect.top = static_cast<LONG>(top);
        mScissorRect.right = static_cast<LONG>(right);
        mScissorRect.bottom =static_cast<LONG>( bottom);

        mDevice.GetImmediateContext()->RSSetScissorRects(1, &mScissorRect);
        if (mDevice.isError())
        {
            String errorDescription = mDevice.getErrorDescription();
            OGRE_EXCEPT(Exception::ERR_RENDERINGAPI_ERROR, 
                "D3D11 device cannot set scissor rects\nError Description:" + errorDescription,
                "D3D11RenderSystem::setScissorTest");
        }   
    }
    //---------------------------------------------------------------------
    void D3D11RenderSystem::clearFrameBuffer(unsigned int buffers, 
        const ColourValue& colour, Real depth, unsigned short stencil)
    {
        if (mActiveRenderTarget)
        {
            ID3D11RenderTargetView * pRTView[OGRE_MAX_MULTIPLE_RENDER_TARGETS];
            memset(pRTView, 0, sizeof(pRTView));

            mActiveRenderTarget->getCustomAttribute( "ID3D11RenderTargetView", &pRTView );
            
            if (buffers & FBT_COLOUR)
            {
                float ClearColor[4];
                D3D11Mappings::get(colour, ClearColor);

                // Clear all views
                uint numberOfViews;
                mActiveRenderTarget->getCustomAttribute( "numberOfViews", &numberOfViews );
                if( numberOfViews == 1 )
                    mDevice.GetImmediateContext()->ClearRenderTargetView( pRTView[0], ClearColor );
                else
                {
                    for( uint i = 0; i < numberOfViews; ++i )
                        mDevice.GetImmediateContext()->ClearRenderTargetView( pRTView[i], ClearColor );
                }

            }
            UINT ClearFlags = 0;
            if (buffers & FBT_DEPTH)
            {
                ClearFlags |= D3D11_CLEAR_DEPTH;
            }
            if (buffers & FBT_STENCIL)
            {
                ClearFlags |= D3D11_CLEAR_STENCIL;
            }

            if (ClearFlags)
            {
                D3D11DepthBuffer *depthBuffer = static_cast<D3D11DepthBuffer*>(mActiveRenderTarget->
                                                                                        getDepthBuffer());
                if( depthBuffer )
                {
                    mDevice.GetImmediateContext()->ClearDepthStencilView(
                                                        depthBuffer->getDepthStencilView(),
                                                        ClearFlags, depth, static_cast<UINT8>(stencil) );
                }
            }
        }
    }
    //---------------------------------------------------------------------
    void D3D11RenderSystem::_makeProjectionMatrix(Real left, Real right, 
        Real bottom, Real top, Real nearPlane, Real farPlane, Matrix4& dest,
        bool forGpuProgram)
    {
        // Correct position for off-axis projection matrix
        if (!forGpuProgram)
        {
            Real offsetX = left + right;
            Real offsetY = top + bottom;

            left -= offsetX;
            right -= offsetX;
            top -= offsetY;
            bottom -= offsetY;
        }

        Real width = right - left;
        Real height = top - bottom;
        Real q, qn;
        if (farPlane == 0)
        {
            q = 1 - Frustum::INFINITE_FAR_PLANE_ADJUST;
            qn = nearPlane * (Frustum::INFINITE_FAR_PLANE_ADJUST - 1);
        }
        else
        {
            q = farPlane / ( farPlane - nearPlane );
            qn = -q * nearPlane;
        }
        dest = Matrix4::ZERO;
        dest[0][0] = 2 * nearPlane / width;
        dest[0][2] = (right+left) / width;
        dest[1][1] = 2 * nearPlane / height;
        dest[1][2] = (top+bottom) / height;
        if (forGpuProgram)
        {
            dest[2][2] = -q;
            dest[3][2] = -1.0f;
        }
        else
        {
            dest[2][2] = q;
            dest[3][2] = 1.0f;
        }
        dest[2][3] = qn;
    }

    // ------------------------------------------------------------------
    void D3D11RenderSystem::setClipPlane (ushort index, Real A, Real B, Real C, Real D)
    {
    }

    // ------------------------------------------------------------------
    void D3D11RenderSystem::enableClipPlane (ushort index, bool enable)
    {
    }
    //---------------------------------------------------------------------
    HardwareOcclusionQuery* D3D11RenderSystem::createHardwareOcclusionQuery(void)
    {
        D3D11HardwareOcclusionQuery* ret = new D3D11HardwareOcclusionQuery (mDevice); 
        mHwOcclusionQueries.push_back(ret);
        return ret;
    }
    //---------------------------------------------------------------------
    Real D3D11RenderSystem::getHorizontalTexelOffset(void)
    {
        // D3D11 is now like GL
        return 0.0f;
    }
    //---------------------------------------------------------------------
    Real D3D11RenderSystem::getVerticalTexelOffset(void)
    {
        // D3D11 is now like GL
        return 0.0f;
    }
    //---------------------------------------------------------------------
    void D3D11RenderSystem::_applyObliqueDepthProjection(Matrix4& matrix, const Plane& plane, 
        bool forGpuProgram)
    {
        // Thanks to Eric Lenyel for posting this calculation at www.terathon.com

        // Calculate the clip-space corner point opposite the clipping plane
        // as (sgn(clipPlane.x), sgn(clipPlane.y), 1, 1) and
        // transform it into camera space by multiplying it
        // by the inverse of the projection matrix

        /* generalised version
        Vector4 q = matrix.inverse() * 
            Vector4(Math::Sign(plane.normal.x), Math::Sign(plane.normal.y), 1.0f, 1.0f);
        */
        Vector4 q;
        q.x = Math::Sign(plane.normal.x) / matrix[0][0];
        q.y = Math::Sign(plane.normal.y) / matrix[1][1];
        q.z = 1.0F; 
        // flip the next bit from Lengyel since we're right-handed
        if (forGpuProgram)
        {
            q.w = (1.0F - matrix[2][2]) / matrix[2][3];
        }
        else
        {
            q.w = (1.0F + matrix[2][2]) / matrix[2][3];
        }

        // Calculate the scaled plane vector
        Vector4 clipPlane4d(plane.normal.x, plane.normal.y, plane.normal.z, plane.d);
        Vector4 c = clipPlane4d * (1.0F / (clipPlane4d.dotProduct(q)));

        // Replace the third row of the projection matrix
        matrix[2][0] = c.x;
        matrix[2][1] = c.y;
        // flip the next bit from Lengyel since we're right-handed
        if (forGpuProgram)
        {
            matrix[2][2] = c.z; 
        }
        else
        {
            matrix[2][2] = -c.z; 
        }
        matrix[2][3] = c.w;        
    }
    //---------------------------------------------------------------------
    Real D3D11RenderSystem::getMinimumDepthInputValue(void)
    {
        // Range [0.0f, 1.0f]
        return 0.0f;
    }
    //---------------------------------------------------------------------
    Real D3D11RenderSystem::getMaximumDepthInputValue(void)
    {
        // Range [0.0f, 1.0f]
        // D3D inverts even identity view matrices, so maximum INPUT is -1.0
        return -1.0f;
    }
    //---------------------------------------------------------------------
    void D3D11RenderSystem::registerThread()
    {
        // nothing to do - D3D11 shares rendering context already
    }
    //---------------------------------------------------------------------
    void D3D11RenderSystem::unregisterThread()
    {
        // nothing to do - D3D11 shares rendering context already
    }
    //---------------------------------------------------------------------
    void D3D11RenderSystem::preExtraThreadsStarted()
    {
        // nothing to do - D3D11 shares rendering context already
    }
    //---------------------------------------------------------------------
    void D3D11RenderSystem::postExtraThreadsStarted()
    {
        // nothing to do - D3D11 shares rendering context already
    }
    //---------------------------------------------------------------------
    String D3D11RenderSystem::getErrorDescription( long errorNumber ) const
    {
        return mDevice.getErrorDescription(errorNumber);
    }
    //---------------------------------------------------------------------
    void D3D11RenderSystem::determineFSAASettings(uint fsaa, const String& fsaaHint, 
        DXGI_FORMAT format, DXGI_SAMPLE_DESC* outFSAASettings)
    {
        bool ok = false;
        bool qualityHint = fsaaHint.find("Quality") != String::npos;
        size_t origFSAA = fsaa;
        bool tryCSAA = false;
        // NVIDIA, prefer CSAA if available for 8+
        // it would be tempting to use getCapabilities()->getVendor() == GPU_NVIDIA but
        // if this is the first window, caps will not be initialised yet
        
        if (mActiveD3DDriver->getAdapterIdentifier().VendorId == 0x10DE && 
            fsaa >= 8)
        {
            tryCSAA  = true;
        }

        while (!ok)
        {
            // Deal with special cases
            if (tryCSAA)
            {
                // see http://developer.nvidia.com/object/coverage-sampled-aa.html
                switch(fsaa)
                {
                case 8:
                    if (qualityHint)
                    {
                        outFSAASettings->Count = 8;
                        outFSAASettings->Quality = 8;
                    }
                    else
                    {
                        outFSAASettings->Count = 4;
                        outFSAASettings->Quality = 8;
                    }
                    break;
                case 16:
                    if (qualityHint)
                    {
                        outFSAASettings->Count = 8;
                        outFSAASettings->Quality = 16;
                    }
                    else
                    {
                        outFSAASettings->Count = 4;
                        outFSAASettings->Quality = 16;
                    }
                    break;
                }
            }
            else // !CSAA
            {
                outFSAASettings->Count = fsaa == 0 ? 1 : fsaa;
                outFSAASettings->Quality = 0;
            }


            HRESULT hr;
            UINT outQuality;
            hr = mDevice->CheckMultisampleQualityLevels( 
                format, 
                outFSAASettings->Count, 
                &outQuality);

            if (SUCCEEDED(hr) && 
                (!tryCSAA || outQuality > outFSAASettings->Quality))
            {
                ok = true;
            }
            else
            {
                // downgrade
                if (tryCSAA && fsaa == 8)
                {
                    // for CSAA, we'll try downgrading with quality mode at all samples.
                    // then try without quality, then drop CSAA
                    if (qualityHint)
                    {
                        // drop quality first
                        qualityHint = false;
                    }
                    else
                    {
                        // drop CSAA entirely 
                        tryCSAA = false;
                    }
                    // return to original requested samples
                    fsaa = static_cast<uint>(origFSAA);
                }
                else
                {
                    // drop samples
                    --fsaa;

                    if (fsaa == 1)
                    {
                        // ran out of options, no FSAA
                        fsaa = 0;
                        ok = true;
                    }
                }
            }

        } // while !ok

    }
    //---------------------------------------------------------------------
    void D3D11RenderSystem::initRenderSystem()
    {
        if (mRenderSystemWasInited)
        {
            return;
        }

        mRenderSystemWasInited = true;
        // set pointers to NULL
        mpDXGIFactory = NULL;
        HRESULT hr;
        hr = CreateDXGIFactory1( __uuidof(IDXGIFactoryN), (void**)&mpDXGIFactory );
        if( FAILED(hr) )
        {
            OGRE_EXCEPT( Exception::ERR_INTERNAL_ERROR, 
                "Failed to create Direct3D11 DXGIFactory1", 
                "D3D11RenderSystem::D3D11RenderSystem" );
        }

        mDriverList = NULL;
        mActiveD3DDriver = NULL;
        mTextureManager = NULL;
        mHardwareBufferManager = NULL;
        mGpuProgramManager = NULL;
        mPrimaryWindow = NULL;
        mBasicStatesInitialised = false;
        mMinRequestedFeatureLevel = D3D_FEATURE_LEVEL_9_1;
#if OGRE_PLATFORM == OGRE_PLATFORM_WINRT

#if  OGRE_WINRT_TARGET_TYPE == PHONE
        mMaxRequestedFeatureLevel = D3D_FEATURE_LEVEL_9_3;
#    else
        mMaxRequestedFeatureLevel = D3D_FEATURE_LEVEL_11_1;
#    endif
#else
        mMaxRequestedFeatureLevel = D3D_FEATURE_LEVEL_11_0;
#endif
        mUseNVPerfHUD = false;
        mHLSLProgramFactory = NULL;

        mBoundVertexProgram = NULL;
        mBoundFragmentProgram = NULL;
        mBoundGeometryProgram = NULL;
<<<<<<< HEAD
        mBoundTesselationHullProgram = NULL;
        mBoundTesselationDomainProgram = NULL;
        mBoundComputeProgram = NULL;

        ZeroMemory( &mBlendDesc, sizeof(mBlendDesc));

        ZeroMemory( &mRasterizerDesc, sizeof(mRasterizerDesc));
        mRasterizerDesc.FrontCounterClockwise = true;
        mRasterizerDesc.DepthClipEnable = false;
        mRasterizerDesc.MultisampleEnable = true;
=======
        mBoundTessellationHullProgram = NULL;
        mBoundTessellationDomainProgram = NULL;
        mBoundComputeProgram = NULL;

        mBindingType = TextureUnitState::BT_FRAGMENT;

        ZeroMemory( &mBlendDesc, sizeof(mBlendDesc));
>>>>>>> 83e497b5

        ZeroMemory( &mRasterizerDesc, sizeof(mRasterizerDesc));
        mRasterizerDesc.FrontCounterClockwise = true;
        mRasterizerDesc.DepthClipEnable = false;
        mRasterizerDesc.MultisampleEnable = true;

<<<<<<< HEAD
        ZeroMemory( &mDepthStencilDesc, sizeof(mDepthStencilDesc));

        ZeroMemory( &mDepthStencilDesc, sizeof(mDepthStencilDesc));
        ZeroMemory( &mScissorRect, sizeof(mScissorRect));

        // set filters to defaults
        for (size_t n = 0; n < OGRE_MAX_TEXTURE_LAYERS; n++)
        {
            FilterMinification[n] = FO_NONE;
            FilterMagnification[n] = FO_NONE;
            FilterMips[n] = FO_NONE;
        }

        mPolygonMode = PM_SOLID;

        ZeroMemory(mTexStageDesc, OGRE_MAX_TEXTURE_LAYERS * sizeof(sD3DTextureStageDesc));

=======

        ZeroMemory( &mDepthStencilDesc, sizeof(mDepthStencilDesc));

        ZeroMemory( &mDepthStencilDesc, sizeof(mDepthStencilDesc));
        ZeroMemory( &mScissorRect, sizeof(mScissorRect));

        // set filters to defaults
        for (size_t n = 0; n < OGRE_MAX_TEXTURE_LAYERS; n++)
        {
            FilterMinification[n] = FO_NONE;
            FilterMagnification[n] = FO_NONE;
            FilterMips[n] = FO_NONE;
        }

        mPolygonMode = PM_SOLID;

        ZeroMemory(mTexStageDesc, OGRE_MAX_TEXTURE_LAYERS * sizeof(sD3DTextureStageDesc));

>>>>>>> 83e497b5
        UINT deviceFlags = 0;
#if OGRE_PLATFORM == OGRE_PLATFORM_WINRT
        // This flag is required in order to enable compatibility with Direct2D.
        deviceFlags |= D3D11_CREATE_DEVICE_BGRA_SUPPORT;
#endif
        if (D3D11Device::D3D_NO_EXCEPTION != D3D11Device::getExceptionsErrorLevel() && OGRE_DEBUG_MODE)
        {
            deviceFlags |= D3D11_CREATE_DEVICE_DEBUG;
        }
#if OGRE_PLATFORM != OGRE_PLATFORM_WINRT
        if (!OGRE_THREAD_SUPPORT)
        {
            deviceFlags |= D3D11_CREATE_DEVICE_SINGLETHREADED;
        }
#endif
        ID3D11DeviceN * device;

        hr = D3D11CreateDeviceN(NULL, D3D_DRIVER_TYPE_HARDWARE ,0,deviceFlags, NULL, 0, D3D11_SDK_VERSION, &device, 0 , 0);

        if(FAILED(hr))
        {
<<<<<<< HEAD
            std::stringstream error;
=======
            StringStream error;
>>>>>>> 83e497b5
#ifdef USE_DXERR_LIBRARY
            error<<"Failed to create Direct3D11 object."<<std::endl<<DXGetErrorDescription(hr)<<std::endl;
#else
            error<<"Failed to create Direct3D11 object."<<std::endl<<std::hex<<hr<<std::endl;
#endif
            OGRE_EXCEPT( Exception::ERR_INTERNAL_ERROR, 
                "Failed to create Direct3D11 object", 
                "D3D11RenderSystem::D3D11RenderSystem" );
        }

        mDevice = D3D11Device(device) ;


        // set stages desc. to defaults
        for (size_t n = 0; n < OGRE_MAX_TEXTURE_LAYERS; n++)
        {
            mTexStageDesc[n].autoTexCoordType = TEXCALC_NONE;
            mTexStageDesc[n].coordIndex = 0;
            mTexStageDesc[n].pTex = 0;
        }

        mLastVertexSourceCount = 0;
<<<<<<< HEAD
=======
        mReadBackAsTexture = false;
>>>>>>> 83e497b5
    }
    //---------------------------------------------------------------------
    void D3D11RenderSystem::getCustomAttribute(const String& name, void* pData)
    {
        if( name == "D3DDEVICE" )
        {
            ID3D11DeviceN  **device = (ID3D11DeviceN **)pData;
            *device = mDevice.get();
            return;
        }

        OGRE_EXCEPT(Exception::ERR_INVALIDPARAMS, "Attribute not found.", "RenderSystem::getCustomAttribute");
    }
    //---------------------------------------------------------------------
    bool D3D11RenderSystem::_getDepthBufferCheckEnabled( void )
    {
        return mDepthStencilDesc.DepthEnable == TRUE;
    }
    //---------------------------------------------------------------------
    D3D11HLSLProgram* D3D11RenderSystem::_getBoundVertexProgram() const
    {
        return mBoundVertexProgram;
    }
    //---------------------------------------------------------------------
    D3D11HLSLProgram* D3D11RenderSystem::_getBoundFragmentProgram() const
    {
        return mBoundFragmentProgram;
    }
    //---------------------------------------------------------------------
    D3D11HLSLProgram* D3D11RenderSystem::_getBoundGeometryProgram() const
    {
        return mBoundGeometryProgram;
    }
    //---------------------------------------------------------------------
<<<<<<< HEAD
    D3D11HLSLProgram* D3D11RenderSystem::_getBoundTesselationHullProgram() const
    {
        return mBoundTesselationHullProgram;
    }
    //---------------------------------------------------------------------
    D3D11HLSLProgram* D3D11RenderSystem::_getBoundTesselationDomainProgram() const
    {
        return mBoundTesselationDomainProgram;
=======
    D3D11HLSLProgram* D3D11RenderSystem::_getBoundTessellationHullProgram() const
    {
        return mBoundTessellationHullProgram;
    }
    //---------------------------------------------------------------------
    D3D11HLSLProgram* D3D11RenderSystem::_getBoundTessellationDomainProgram() const
    {
        return mBoundTessellationDomainProgram;
>>>>>>> 83e497b5
    }
    //---------------------------------------------------------------------
    D3D11HLSLProgram* D3D11RenderSystem::_getBoundComputeProgram() const
    {
        return mBoundComputeProgram;
    }
    //---------------------------------------------------------------------
    void D3D11RenderSystem::beginProfileEvent( const String &eventName )
    {
//#ifdef OGRE_PROFILING == 1
//      if( eventName.empty() )
//          return;
// 
//      vector<wchar_t>::type result(eventName.length() + 1, '\0');
//      (void)MultiByteToWideChar(CP_ACP, 0, eventName.data(), eventName.length(), &result[0], result.size());
//      (void)D3DPERF_BeginEvent(D3DCOLOR_ARGB(1, 0, 1, 0), &result[0]);
//#endif
    }
    //---------------------------------------------------------------------
    void D3D11RenderSystem::endProfileEvent( void )
    {
//#ifdef OGRE_PROFILING == 1
//      (void)D3DPERF_EndEvent();
//#endif
    }
    //---------------------------------------------------------------------
    void D3D11RenderSystem::markProfileEvent( const String &eventName )
    {
//#ifdef OGRE_PROFILING == 1
//      if( eventName.empty() )
//          return;
//
//      vector<wchar_t>::type result(eventName.length() + 1, '\0');
//      (void)MultiByteToWideChar(CP_ACP, 0, eventName.data(), eventName.length(), &result[0], result.size());
//      (void)D3DPERF_SetMarker(D3DCOLOR_ARGB(1, 0, 1, 0), &result[0]);
//#endif
    }    
}<|MERGE_RESOLUTION|>--- conflicted
+++ resolved
@@ -421,11 +421,7 @@
             it->second.currentValue = value;
         else
         {
-<<<<<<< HEAD
-            StringUtil::StrStreamType str;
-=======
             StringStream str;
->>>>>>> 83e497b5
             str << "Option named '" << name << "' does not exist.";
             OGRE_EXCEPT( Exception::ERR_INVALIDPARAMS, str.str(), "D3D11RenderSystem::setConfigOption" );
         }
@@ -579,11 +575,7 @@
                 "the 'Rendering Device' has been changed.";
         }
 
-<<<<<<< HEAD
-        return StringUtil::BLANK;
-=======
         return BLANKSTRING;
->>>>>>> 83e497b5
     }
     //---------------------------------------------------------------------
     ConfigOptionMap& D3D11RenderSystem::getConfigOptions()
@@ -781,11 +773,7 @@
 
             if(FAILED(hr))         
             {
-<<<<<<< HEAD
-                std::stringstream error;
-=======
                 StringStream error;
->>>>>>> 83e497b5
 #ifdef USE_DXERR_LIBRARY
                 error<<"Failed to create Direct3D11 object."<<std::endl<<DXGetErrorDescription(hr)<<std::endl;
 #else
@@ -1048,11 +1036,7 @@
         {
             mPrimaryWindow = win;
             win->getCustomAttribute( "D3DDEVICE", &mDevice );
-<<<<<<< HEAD
-
-=======
-            
->>>>>>> 83e497b5
+
             // Create the texture manager for use by others
             mTextureManager = new D3D11TextureManager( mDevice );
             // Also create hardware buffer manager
@@ -1098,15 +1082,12 @@
         rsc->setCapability(RSC_HWSTENCIL);
         rsc->setStencilBufferBitDepth(8);
 
-<<<<<<< HEAD
-=======
         rsc->setCapability(RSC_VBO);
         UINT formatSupport;
         if(mFeatureLevel >= D3D_FEATURE_LEVEL_9_2
         || SUCCEEDED(mDevice->CheckFormatSupport(DXGI_FORMAT_R32_UINT, &formatSupport)) && 0 != (formatSupport & D3D11_FORMAT_SUPPORT_IA_INDEX_BUFFER))
             rsc->setCapability(RSC_32BIT_INDEX);
 
->>>>>>> 83e497b5
         // Set number of texture units, always 16
         rsc->setNumTextureUnits(16);
         rsc->setCapability(RSC_ANISOTROPY);
@@ -1114,23 +1095,15 @@
         rsc->setCapability(RSC_BLENDING);
         rsc->setCapability(RSC_DOT3);
         // Cube map
-<<<<<<< HEAD
-        rsc->setCapability(RSC_CUBEMAPPING);
-=======
         if (mFeatureLevel >= D3D_FEATURE_LEVEL_10_0)
         {
             rsc->setCapability(RSC_CUBEMAPPING);
             rsc->setCapability(RSC_READ_BACK_AS_TEXTURE);
         }
->>>>>>> 83e497b5
 
         // We always support compression, D3DX will decompress if device does not support
         rsc->setCapability(RSC_TEXTURE_COMPRESSION);
         rsc->setCapability(RSC_TEXTURE_COMPRESSION_DXT);
-<<<<<<< HEAD
-        rsc->setCapability(RSC_VBO);
-=======
->>>>>>> 83e497b5
         rsc->setCapability(RSC_SCISSOR_TEST);
         rsc->setCapability(RSC_TWO_SIDED_STENCIL);
         rsc->setCapability(RSC_STENCIL_WRAP);
@@ -1209,11 +1182,8 @@
             rsc->setCapability(RSC_NON_POWER_OF_2_TEXTURES);
             rsc->setCapability(RSC_HWRENDER_TO_TEXTURE_3D);
             rsc->setCapability(RSC_TEXTURE_1D);
-<<<<<<< HEAD
-=======
             rsc->setCapability(RSC_TEXTURE_COMPRESSION_BC6H_BC7);
             rsc->setCapability(RSC_COMPLETE_TEXTURE_BINDING);
->>>>>>> 83e497b5
         }
 
         rsc->setCapability(RSC_HWRENDER_TO_TEXTURE);
@@ -1349,17 +1319,6 @@
         {
             rsc->addShaderProfile("hs_5_0");
             
-<<<<<<< HEAD
-            rsc->setCapability(RSC_TESSELATION_HULL_PROGRAM);
-
-            // TODO: constant buffers have no limits but lower models do
-            // 16 boolean params allowed
-            rsc->setTesselationHullProgramConstantBoolCount(16);
-            // 16 integer params allowed, 4D
-            rsc->setTesselationHullProgramConstantIntCount(16);
-            // float params, always 4D
-            rsc->setTesselationHullProgramConstantFloatCount(512);
-=======
             rsc->setCapability(RSC_TESSELLATION_HULL_PROGRAM);
 
             // TODO: constant buffers have no limits but lower models do
@@ -1369,7 +1328,6 @@
             rsc->setTessellationHullProgramConstantIntCount(16);
             // float params, always 4D
             rsc->setTessellationHullProgramConstantFloatCount(512);
->>>>>>> 83e497b5
         }
 
     }
@@ -1381,28 +1339,16 @@
         {
             rsc->addShaderProfile("ds_5_0");
 
-<<<<<<< HEAD
-            rsc->setCapability(RSC_TESSELATION_DOMAIN_PROGRAM);
-=======
             rsc->setCapability(RSC_TESSELLATION_DOMAIN_PROGRAM);
->>>>>>> 83e497b5
 
 
             // TODO: constant buffers have no limits but lower models do
             // 16 boolean params allowed
-<<<<<<< HEAD
-            rsc->setTesselationDomainProgramConstantBoolCount(16);
-            // 16 integer params allowed, 4D
-            rsc->setTesselationDomainProgramConstantIntCount(16);
-            // float params, always 4D
-            rsc->setTesselationDomainProgramConstantFloatCount(512);
-=======
             rsc->setTessellationDomainProgramConstantBoolCount(16);
             // 16 integer params allowed, 4D
             rsc->setTessellationDomainProgramConstantIntCount(16);
             // float params, always 4D
             rsc->setTessellationDomainProgramConstantFloatCount(512);
->>>>>>> 83e497b5
         }
 
     }
@@ -1470,8 +1416,6 @@
     }
     //-----------------------------------------------------------------------
     MultiRenderTarget * D3D11RenderSystem::createMultiRenderTarget(const String & name)
-<<<<<<< HEAD
-=======
     {
         MultiRenderTarget *retval;
         retval = new D3D11MultiRenderTarget(name);
@@ -1586,93 +1530,6 @@
     }
     //---------------------------------------------------------------------
     void D3D11RenderSystem::_removeManualDepthBuffer(DepthBuffer *depthBuffer)
->>>>>>> 83e497b5
-    {
-        MultiRenderTarget *retval;
-        retval = new D3D11MultiRenderTarget(name);
-        attachRenderTarget(*retval);
-
-        return retval;
-    }
-    //-----------------------------------------------------------------------
-    DepthBuffer* D3D11RenderSystem::_createDepthBufferFor( RenderTarget *renderTarget )
-    {
-        //Get surface data (mainly to get MSAA data)
-        D3D11HardwarePixelBuffer *pBuffer;
-        renderTarget->getCustomAttribute( "BUFFER", &pBuffer );
-        D3D11_TEXTURE2D_DESC BBDesc;
-        static_cast<ID3D11Texture2D*>(pBuffer->getParentTexture()->getTextureResource())->GetDesc( &BBDesc );
-
-        // Create depth stencil texture
-        ID3D11Texture2D* pDepthStencil = NULL;
-        D3D11_TEXTURE2D_DESC descDepth;
-
-        descDepth.Width                 = renderTarget->getWidth();
-        descDepth.Height                = renderTarget->getHeight();
-        descDepth.MipLevels             = 1;
-        descDepth.ArraySize             = BBDesc.ArraySize;
-
-        if ( mFeatureLevel < D3D_FEATURE_LEVEL_10_0)
-            descDepth.Format            = DXGI_FORMAT_D24_UNORM_S8_UINT;
-        else
-            descDepth.Format            = DXGI_FORMAT_R32_TYPELESS;
-
-        descDepth.SampleDesc.Count      = BBDesc.SampleDesc.Count;
-        descDepth.SampleDesc.Quality    = BBDesc.SampleDesc.Quality;
-        descDepth.Usage                 = D3D11_USAGE_DEFAULT;
-        descDepth.BindFlags             = D3D11_BIND_DEPTH_STENCIL;
-        descDepth.CPUAccessFlags        = 0;
-        descDepth.MiscFlags             = 0;
-
-        if (descDepth.ArraySize == 6)
-        {
-            descDepth.MiscFlags     |= D3D11_RESOURCE_MISC_TEXTURECUBE;
-        }
-
-
-        HRESULT hr = mDevice->CreateTexture2D( &descDepth, NULL, &pDepthStencil );
-        if( FAILED(hr) || mDevice.isError())
-        {
-            String errorDescription = mDevice.getErrorDescription(hr);
-            OGRE_EXCEPT(Exception::ERR_RENDERINGAPI_ERROR, 
-                "Unable to create depth texture\nError Description:" + errorDescription,
-                "D3D11RenderSystem::_createDepthBufferFor");
-        }
-
-        // Create the depth stencil view
-        ID3D11DepthStencilView      *depthStencilView;
-        D3D11_DEPTH_STENCIL_VIEW_DESC descDSV;
-        ZeroMemory( &descDSV, sizeof(D3D11_DEPTH_STENCIL_VIEW_DESC) );
-
-        if (mFeatureLevel < D3D_FEATURE_LEVEL_10_0)
-            descDSV.Format = DXGI_FORMAT_D24_UNORM_S8_UINT;
-        else
-            descDSV.Format = DXGI_FORMAT_D32_FLOAT;
-
-        descDSV.ViewDimension = (BBDesc.SampleDesc.Count > 1) ? D3D11_DSV_DIMENSION_TEXTURE2DMS : D3D11_DSV_DIMENSION_TEXTURE2D;
-        descDSV.Flags = 0 /* D3D11_DSV_READ_ONLY_DEPTH | D3D11_DSV_READ_ONLY_STENCIL */;    // TODO: Allows bind depth buffer as depth view AND texture simultaneously.
-                                                                                            // TODO: Decide how to expose this feature
-        descDSV.Texture2D.MipSlice = 0;
-        hr = mDevice->CreateDepthStencilView( pDepthStencil, &descDSV, &depthStencilView );
-        SAFE_RELEASE( pDepthStencil );
-        if( FAILED(hr) )
-        {
-            String errorDescription = mDevice.getErrorDescription();
-            OGRE_EXCEPT(Exception::ERR_RENDERINGAPI_ERROR, 
-                "Unable to create depth stencil view\nError Description:" + errorDescription,
-                "D3D11RenderSystem::_createDepthBufferFor");
-        }
-
-        //Create the abstract container
-        D3D11DepthBuffer *newDepthBuffer = new D3D11DepthBuffer( DepthBuffer::POOL_DEFAULT, this, depthStencilView,
-                                                descDepth.Width, descDepth.Height,
-                                                descDepth.SampleDesc.Count, descDepth.SampleDesc.Quality,
-                                                false );
-
-        return newDepthBuffer;
-    }
-    //---------------------------------------------------------------------
-    void D3D11RenderSystem::_removeManualDepthBuffer(DepthBuffer *depthBuffer)
     {
         if(depthBuffer != NULL)
         {
@@ -1935,25 +1792,12 @@
         }
     }
     //---------------------------------------------------------------------
-<<<<<<< HEAD
-=======
     void D3D11RenderSystem::_setBindingType(TextureUnitState::BindingType bindingType)
     {
         mBindingType = bindingType;
     }
     //---------------------------------------------------------------------
->>>>>>> 83e497b5
     void D3D11RenderSystem::_setVertexTexture(size_t stage, const TexturePtr& tex)
-    {
-        if (tex.isNull())
-            _setTexture(stage, false, tex);
-<<<<<<< HEAD
-=======
-        else
-            _setTexture(stage, true, tex);  
-    }
-    //---------------------------------------------------------------------
-    void D3D11RenderSystem::_setGeometryTexture(size_t stage, const TexturePtr& tex)
     {
         if (tex.isNull())
             _setTexture(stage, false, tex);
@@ -1961,7 +1805,7 @@
             _setTexture(stage, true, tex);  
     }
     //---------------------------------------------------------------------
-    void D3D11RenderSystem::_setComputeTexture(size_t stage, const TexturePtr& tex)
+    void D3D11RenderSystem::_setGeometryTexture(size_t stage, const TexturePtr& tex)
     {
         if (tex.isNull())
             _setTexture(stage, false, tex);
@@ -1969,7 +1813,7 @@
             _setTexture(stage, true, tex);  
     }
     //---------------------------------------------------------------------
-    void D3D11RenderSystem::_setTesselationHullTexture(size_t stage, const TexturePtr& tex)
+    void D3D11RenderSystem::_setComputeTexture(size_t stage, const TexturePtr& tex)
     {
         if (tex.isNull())
             _setTexture(stage, false, tex);
@@ -1977,11 +1821,18 @@
             _setTexture(stage, true, tex);  
     }
     //---------------------------------------------------------------------
-    void D3D11RenderSystem::_setTesselationDomainTexture(size_t stage, const TexturePtr& tex)
+    void D3D11RenderSystem::_setTesselationHullTexture(size_t stage, const TexturePtr& tex)
     {
         if (tex.isNull())
             _setTexture(stage, false, tex);
->>>>>>> 83e497b5
+        else
+            _setTexture(stage, true, tex);  
+    }
+    //---------------------------------------------------------------------
+    void D3D11RenderSystem::_setTesselationDomainTexture(size_t stage, const TexturePtr& tex)
+    {
+        if (tex.isNull())
+            _setTexture(stage, false, tex);
         else
             _setTexture(stage, true, tex);  
     }
@@ -2268,95 +2119,6 @@
     //---------------------------------------------------------------------
     void D3D11RenderSystem::_setRenderTargetViews()
     {
-<<<<<<< HEAD
-        bool flip = false; // TODO: determine from mInvertVertexWinding && mActiveRenderTarget->requiresTextureFlipping()
-
-        mDepthStencilDesc.FrontFace.StencilFunc = D3D11Mappings::get(func);
-        mDepthStencilDesc.BackFace.StencilFunc = D3D11Mappings::get(func);
-
-        mStencilRef = refValue;
-        mDepthStencilDesc.StencilReadMask = compareMask;
-        mDepthStencilDesc.StencilWriteMask = writeMask;
-
-        mDepthStencilDesc.FrontFace.StencilFailOp = D3D11Mappings::get(stencilFailOp, flip);
-        mDepthStencilDesc.BackFace.StencilFailOp = D3D11Mappings::get(stencilFailOp, !flip);
-        
-        mDepthStencilDesc.FrontFace.StencilDepthFailOp = D3D11Mappings::get(depthFailOp, flip);
-        mDepthStencilDesc.BackFace.StencilDepthFailOp = D3D11Mappings::get(depthFailOp, !flip);
-        
-        mDepthStencilDesc.FrontFace.StencilPassOp = D3D11Mappings::get(passOp, flip);
-        mDepthStencilDesc.BackFace.StencilPassOp = D3D11Mappings::get(passOp, !flip);
-
-        if (!twoSidedOperation)
-        {
-            mDepthStencilDesc.BackFace.StencilFunc = D3D11_COMPARISON_NEVER;
-        }
-
-    }
-    //---------------------------------------------------------------------
-    void D3D11RenderSystem::_setTextureUnitFiltering(size_t unit, FilterType ftype, 
-        FilterOptions filter)
-    {
-        switch(ftype) {
-        case FT_MIN:
-            FilterMinification[unit] = filter;
-            break;
-        case FT_MAG:
-            FilterMagnification[unit] = filter;
-            break;
-        case FT_MIP:
-            FilterMips[unit] = filter;
-            break;
-        }
-
-        mTexStageDesc[unit].samplerDesc.Filter = D3D11Mappings::get(FilterMinification[unit], FilterMagnification[unit], FilterMips[unit],CompareEnabled);
-    }
-    //---------------------------------------------------------------------
-    void D3D11RenderSystem::_setTextureUnitCompareEnabled(size_t unit, bool compare)
-    {
-        CompareEnabled = compare;
-    }
-    //---------------------------------------------------------------------
-    void D3D11RenderSystem::_setTextureUnitCompareFunction(size_t unit, CompareFunction function)
-    {
-        mTexStageDesc[unit].samplerDesc.ComparisonFunc = D3D11Mappings::get(function);
-    }
-    //---------------------------------------------------------------------
-    DWORD D3D11RenderSystem::_getCurrentAnisotropy(size_t unit)
-    {
-        return mTexStageDesc[unit].samplerDesc.MaxAnisotropy;;
-    }
-    //---------------------------------------------------------------------
-    void D3D11RenderSystem::_setTextureLayerAnisotropy(size_t unit, unsigned int maxAnisotropy)
-    {
-        mTexStageDesc[unit].samplerDesc.MaxAnisotropy = maxAnisotropy;
-    }
-    //---------------------------------------------------------------------
-    void D3D11RenderSystem::_setRenderTarget(RenderTarget *target)
-    {
-        mActiveRenderTarget = target;
-        if (mActiveRenderTarget)
-        {
-            // we need to clear the state 
-            mDevice.GetImmediateContext()->ClearState();
-
-            if (mDevice.isError())
-            {
-                String errorDescription = mDevice.getErrorDescription();
-                OGRE_EXCEPT(Exception::ERR_RENDERINGAPI_ERROR, 
-                    "D3D11 device cannot Clear State\nError Description:" + errorDescription,
-                    "D3D11RenderSystem::_setRenderTarget");
-            }
-
-            _setRenderTargetViews();
-        }
-    }
-
-    //---------------------------------------------------------------------
-    void D3D11RenderSystem::_setRenderTargetViews()
-    {
-=======
->>>>>>> 83e497b5
         RenderTarget *target = mActiveRenderTarget;
 
         if (target)
@@ -2460,12 +2222,9 @@
     //---------------------------------------------------------------------
     void D3D11RenderSystem::_beginFrame()
     {
-<<<<<<< HEAD
-=======
     
         if( !mActiveViewport )
             OGRE_EXCEPT( Exception::ERR_INTERNAL_ERROR, "Cannot begin frame - no viewport selected.", "D3D11RenderSystem::_beginFrame" );
->>>>>>> 83e497b5
     }
     //---------------------------------------------------------------------
     void D3D11RenderSystem::_endFrame()
@@ -2579,11 +2338,7 @@
 
         bool hasInstanceData = op.useGlobalInstancingVertexBufferIsAvailable &&
                     !globalInstanceVertexBuffer.isNull() && globalVertexDeclaration != NULL 
-<<<<<<< HEAD
-                || op.vertexData->vertexBufferBinding->hasInstanceData();
-=======
                 || op.vertexData->vertexBufferBinding->getHasInstanceData();
->>>>>>> 83e497b5
 
         size_t numberOfInstances = op.numberOfInstances;
 
@@ -2636,47 +2391,6 @@
             }
 
             // samplers mapping
-<<<<<<< HEAD
-            size_t numberOfSamplers = 0;
-            opState->mTexturesCount = 0;
-
-            for (size_t n = 0; n < OGRE_MAX_TEXTURE_LAYERS; n++)
-            {
-                sD3DTextureStageDesc & stage = mTexStageDesc[n];
-                if(!stage.used)
-                {
-                    break;
-                }
-
-                numberOfSamplers++;
-
-                ID3D11ShaderResourceView * texture;
-                texture = stage.pTex;
-                opState->mTextures[opState->mTexturesCount] = texture;
-                opState->mTexturesCount++;
-
-                stage.samplerDesc.Filter = D3D11Mappings::get(FilterMinification[n], FilterMagnification[n],
-                                FilterMips[n],false );
-                stage.samplerDesc.ComparisonFunc = D3D11Mappings::get(mSceneAlphaRejectFunc);
-                stage.samplerDesc.MaxLOD = D3D11_FLOAT32_MAX;
-                stage.samplerDesc.MinLOD = 0;
-                stage.samplerDesc.MipLODBias = 0.f;
-                stage.currentSamplerDesc = stage.samplerDesc;
-
-                ID3D11SamplerState * samplerState;
-
-                HRESULT hr = mDevice->CreateSamplerState(&stage.samplerDesc, &samplerState) ;
-                if (FAILED(hr))
-                {
-                    String errorDescription = mDevice.getErrorDescription();
-                    OGRE_EXCEPT(Exception::ERR_RENDERINGAPI_ERROR,
-                        "Failed to create sampler state\nError Description:" + errorDescription,
-                        "D3D11RenderSystem::_render" );
-                }
-                opState->mSamplerStates[n] = (samplerState);        
-            }
-            opState->mSamplerStatesCount = numberOfSamplers;
-=======
             size_t numberOfSamplers = OGRE_MAX_TEXTURE_LAYERS + 1;
             
             //find the maximum number of samplers
@@ -2722,7 +2436,6 @@
                 opState->mSamplerStates[n]  = samplerState;
                 opState->mTextures[n]       = texture;
             }
->>>>>>> 83e497b5
         }
 
         for (size_t n = opState->mTexturesCount; n < OGRE_MAX_TEXTURE_LAYERS; n++)
@@ -2741,12 +2454,7 @@
                     "D3D11 device cannot set blend state\nError Description:" + errorDescription,
                     "D3D11RenderSystem::_render");
             }
-<<<<<<< HEAD
-            // PPP: TO DO. Must bind only if the Geometry shader expects this
-            if (mBoundGeometryProgram)
-=======
             if (mBoundGeometryProgram && mBindingType == TextureUnitState::BindingType::BT_GEOMETRY)
->>>>>>> 83e497b5
             {
                 {
                     mDevice.GetImmediateContext()->GSSetSamplers(static_cast<UINT>(0), static_cast<UINT>(opState->mSamplerStatesCount), opState->mSamplerStates);
@@ -2769,11 +2477,6 @@
             }
         }
 
-<<<<<<< HEAD
-
-
-=======
->>>>>>> 83e497b5
         //if (opState->mRasterizer != mBoundRasterizer)
         {
             mBoundRasterizer = opState->mRasterizer ;
@@ -2805,14 +2508,6 @@
 
         if (opState->mSamplerStatesCount > 0 ) //  if the NumSamplers is 0, the operation effectively does nothing.
         {
-<<<<<<< HEAD
-            // Assaf: seem I have better performance without this check... TODO - remove?
-            // if ((mBoundSamplerStatesCount != opState->mSamplerStatesCount) || ( 0 != memcmp(opState->mSamplerStates, mBoundSamplerStates, mBoundSamplerStatesCount) ) )
-            {
-                //mBoundSamplerStatesCount = opState->mSamplerStatesCount;
-                //memcpy(mBoundSamplerStates,opState->mSamplerStates, mBoundSamplerStatesCount);
-                mDevice.GetImmediateContext()->PSSetSamplers(static_cast<UINT>(0), static_cast<UINT>(opState->mSamplerStatesCount), opState->mSamplerStates);
-=======
             /// Pixel Shader binding
             {
                 // Assaf: seem I have better performance without this check... TODO - remove?
@@ -2831,53 +2526,10 @@
                 }
 
                 mDevice.GetImmediateContext()->PSSetShaderResources(static_cast<UINT>(0), static_cast<UINT>(opState->mTexturesCount), &opState->mTextures[0]);
->>>>>>> 83e497b5
                 if (mDevice.isError())
                 {
                     String errorDescription = mDevice.getErrorDescription();
                     OGRE_EXCEPT(Exception::ERR_RENDERINGAPI_ERROR, 
-<<<<<<< HEAD
-                        "D3D11 device cannot set pixel shader samplers\nError Description:" + errorDescription,
-                        "D3D11RenderSystem::_render");
-                }
-
-
-            }
-            mDevice.GetImmediateContext()->PSSetShaderResources(static_cast<UINT>(0), static_cast<UINT>(opState->mTexturesCount), &opState->mTextures[0]);
-            if (mDevice.isError())
-            {
-                String errorDescription = mDevice.getErrorDescription();
-                OGRE_EXCEPT(Exception::ERR_RENDERINGAPI_ERROR, 
-                    "D3D11 device cannot set pixel shader resources\nError Description:" + errorDescription,
-                    "D3D11RenderSystem::_render");
-            }
-            
-            if (mFeatureLevel >= D3D_FEATURE_LEVEL_10_0)
-            {
-                //mBoundSamplerStatesCount = opState->mSamplerStatesCount;
-                //memcpy(mBoundSamplerStates,opState->mSamplerStates, mBoundSamplerStatesCount);
-                mDevice.GetImmediateContext()->VSSetSamplers(static_cast<UINT>(0), static_cast<UINT>(opState->mSamplerStatesCount), opState->mSamplerStates);
-                if (mDevice.isError())
-                {
-                    String errorDescription = mDevice.getErrorDescription();
-                    OGRE_EXCEPT(Exception::ERR_RENDERINGAPI_ERROR, 
-                        "D3D11 device cannot set pixel shader samplers\nError Description:" + errorDescription,
-                        "D3D11RenderSystem::_render");
-                }
-
-
-            }
-
-            if (mFeatureLevel >= D3D_FEATURE_LEVEL_10_0)
-            {
-                mDevice.GetImmediateContext()->VSSetShaderResources(static_cast<UINT>(0), static_cast<UINT>(opState->mTexturesCount), &opState->mTextures[0]);
-                if (mDevice.isError())
-                {
-                    String errorDescription = mDevice.getErrorDescription();
-                    OGRE_EXCEPT(Exception::ERR_RENDERINGAPI_ERROR, 
-                        "D3D11 device cannot set pixel shader resources\nError Description:" + errorDescription,
-                        "D3D11RenderSystem::_render");
-=======
                         "D3D11 device cannot set pixel shader resources\nError Description:" + errorDescription,
                         "D3D11RenderSystem::_render");
                 }
@@ -3000,7 +2652,6 @@
                             "D3D11 device cannot set domain shader resources\nError Description:" + errorDescription,
                             "D3D11RenderSystem::_render");
                     }
->>>>>>> 83e497b5
                 }
             }
         }
@@ -3020,15 +2671,6 @@
                 "D3D11RenderSystem::_render");
         }
 
-<<<<<<< HEAD
-        // Check consistency of tesselation shaders
-        if( (mBoundTesselationHullProgram && !mBoundTesselationDomainProgram) ||
-            (!mBoundTesselationHullProgram && mBoundTesselationDomainProgram) )
-        {
-            if (mBoundTesselationHullProgram && !mBoundTesselationDomainProgram) {
-            OGRE_EXCEPT(Exception::ERR_RENDERINGAPI_ERROR, 
-                "Attempted to use tesselation, but domain shader is missing",
-=======
         // Check consistency of tessellation shaders
         if( (mBoundTessellationHullProgram && !mBoundTessellationDomainProgram) ||
             (!mBoundTessellationHullProgram && mBoundTessellationDomainProgram) )
@@ -3036,16 +2678,11 @@
             if (mBoundTessellationHullProgram && !mBoundTessellationDomainProgram) {
             OGRE_EXCEPT(Exception::ERR_RENDERINGAPI_ERROR, 
                 "Attempted to use tessellation, but domain shader is missing",
->>>>>>> 83e497b5
                 "D3D11RenderSystem::_render");
             }
             else {
                 OGRE_EXCEPT(Exception::ERR_RENDERINGAPI_ERROR, 
-<<<<<<< HEAD
-                "Attempted to use tesselation, but hull shader is missing",
-=======
                 "Attempted to use tessellation, but hull shader is missing",
->>>>>>> 83e497b5
                 "D3D11RenderSystem::_render"); }
         }
 
@@ -3100,15 +2737,9 @@
                     "D3D11RenderSystem::_render");
             }
         }
-<<<<<<< HEAD
-        if (mBoundTesselationHullProgram)
-        {
-            mDevice.GetImmediateContext()->HSSetShader(mBoundTesselationHullProgram->getHullShader(),
-=======
         if (mBoundTessellationHullProgram)
         {
             mDevice.GetImmediateContext()->HSSetShader(mBoundTessellationHullProgram->getHullShader(),
->>>>>>> 83e497b5
                                                        mClassInstances[GPT_HULL_PROGRAM], 
                                                        mNumClassInstances[GPT_HULL_PROGRAM]);
             if (mDevice.isError())
@@ -3119,15 +2750,9 @@
                     "D3D11RenderSystem::_render");
             }
         }
-<<<<<<< HEAD
-        if (mBoundTesselationDomainProgram)
-        {
-            mDevice.GetImmediateContext()->DSSetShader(mBoundTesselationDomainProgram->getDomainShader(),
-=======
         if (mBoundTessellationDomainProgram)
         {
             mDevice.GetImmediateContext()->DSSetShader(mBoundTessellationDomainProgram->getDomainShader(),
->>>>>>> 83e497b5
                                                        mClassInstances[GPT_DOMAIN_PROGRAM], 
                                                        mNumClassInstances[GPT_DOMAIN_PROGRAM]);
             if (mDevice.isError())
@@ -3175,11 +2800,7 @@
 
             return;
         }
-<<<<<<< HEAD
-        else if(mBoundTesselationHullProgram && mBoundTesselationDomainProgram)
-=======
         else if(mBoundTessellationHullProgram && mBoundTessellationDomainProgram)
->>>>>>> 83e497b5
         {
             // useful primitives for tessellation
             switch( op.operationType )
@@ -3375,8 +2996,6 @@
 
     }
     //---------------------------------------------------------------------
-<<<<<<< HEAD
-=======
     void D3D11RenderSystem::_renderUsingReadBackAsTexture(unsigned int passNr, Ogre::String variableName, unsigned int StartSlot)
     {
         RenderTarget *target = mActiveRenderTarget;
@@ -3487,7 +3106,6 @@
         }
     }
     //---------------------------------------------------------------------
->>>>>>> 83e497b5
     void D3D11RenderSystem::setNormaliseNormals(bool normalise)
     {
     }
@@ -3524,7 +3142,6 @@
             {
                 mBoundFragmentProgram = static_cast<D3D11HLSLProgram*>(prg);
 /*              ID3D11PixelShader* psShaderToSet = mBoundFragmentProgram->getPixelShader();
-<<<<<<< HEAD
 
                 mDevice.GetImmediateContext()->PSSetShader(psShaderToSet, NULL, 0);
                 if (mDevice.isError())
@@ -3554,70 +3171,14 @@
             break;
         case GPT_HULL_PROGRAM:
             {
-                mBoundTesselationHullProgram = static_cast<D3D11HLSLProgram*>(prg);
-/*              ID3D11HullShader* gsShaderToSet = mBoundTesselationHullProgram->getHullShader();
+                mBoundTessellationHullProgram = static_cast<D3D11HLSLProgram*>(prg);
+/*              ID3D11HullShader* gsShaderToSet = mBoundTessellationHullProgram->getHullShader();
 
                 mDevice.GetImmediateContext()->HSSetShader(gsShaderToSet, NULL, 0);
-=======
-
-                mDevice.GetImmediateContext()->PSSetShader(psShaderToSet, NULL, 0);
                 if (mDevice.isError())
                 {
                     String errorDescription = mDevice.getErrorDescription();
                     OGRE_EXCEPT(Exception::ERR_RENDERINGAPI_ERROR, 
-                        "D3D11 device cannot set fragment shader\nError Description:" + errorDescription,
-                        "D3D11RenderSystem::bindGpuProgram");
-                }*/     
-            }
-            break;
-        case GPT_GEOMETRY_PROGRAM:
-            {
-                mBoundGeometryProgram = static_cast<D3D11HLSLProgram*>(prg);
-/*              ID3D11GeometryShader* gsShaderToSet = mBoundGeometryProgram->getGeometryShader();
-
-                mDevice.GetImmediateContext()->GSSetShader(gsShaderToSet, NULL, 0);
->>>>>>> 83e497b5
-                if (mDevice.isError())
-                {
-                    String errorDescription = mDevice.getErrorDescription();
-                    OGRE_EXCEPT(Exception::ERR_RENDERINGAPI_ERROR, 
-<<<<<<< HEAD
-                        "D3D11 device cannot set hull shader\nError Description:" + errorDescription,
-                        "D3D11RenderSystem::bindGpuProgram");
-                }       */
-
-            }
-            break;
-        case GPT_DOMAIN_PROGRAM:
-            {
-                mBoundTesselationDomainProgram = static_cast<D3D11HLSLProgram*>(prg);
-/*              ID3D11DomainShader* gsShaderToSet = mBoundTesselationDomainProgram->getDomainShader();
-
-                mDevice.GetImmediateContext()->DSSetShader(gsShaderToSet, NULL, 0);
-=======
-                        "D3D11 device cannot set geometry shader\nError Description:" + errorDescription,
-                        "D3D11RenderSystem::bindGpuProgram");
-                }*/     
-
-            }
-            break;
-        case GPT_HULL_PROGRAM:
-            {
-                mBoundTessellationHullProgram = static_cast<D3D11HLSLProgram*>(prg);
-/*              ID3D11HullShader* gsShaderToSet = mBoundTessellationHullProgram->getHullShader();
-
-                mDevice.GetImmediateContext()->HSSetShader(gsShaderToSet, NULL, 0);
->>>>>>> 83e497b5
-                if (mDevice.isError())
-                {
-                    String errorDescription = mDevice.getErrorDescription();
-                    OGRE_EXCEPT(Exception::ERR_RENDERINGAPI_ERROR, 
-<<<<<<< HEAD
-                        "D3D11 device cannot set domain shader\nError Description:" + errorDescription,
-                        "D3D11RenderSystem::bindGpuProgram");
-                }*/     
-
-=======
                         "D3D11 device cannot set hull shader\nError Description:" + errorDescription,
                         "D3D11RenderSystem::bindGpuProgram");
                 }       */
@@ -3638,7 +3199,6 @@
                         "D3D11RenderSystem::bindGpuProgram");
                 }*/     
 
->>>>>>> 83e497b5
             }
             break;
         case GPT_COMPUTE_PROGRAM:
@@ -3664,17 +3224,6 @@
     //---------------------------------------------------------------------
     void D3D11RenderSystem::unbindGpuProgram(GpuProgramType gptype)
     {
-<<<<<<< HEAD
-
-        switch(gptype)
-        {
-        case GPT_VERTEX_PROGRAM:
-            {
-                mActiveVertexGpuProgramParameters.setNull();
-                mBoundVertexProgram = NULL;
-                //mDevice->VSSetShader(NULL);
-                mDevice.GetImmediateContext()->VSSetShader(NULL, NULL, 0);
-=======
 
         switch(gptype)
         {
@@ -3761,25 +3310,10 @@
                     }       
 
                 }
->>>>>>> 83e497b5
             }
             break;
         case GPT_FRAGMENT_PROGRAM:
             {
-<<<<<<< HEAD
-                mActiveFragmentGpuProgramParameters.setNull();
-                mBoundFragmentProgram = NULL;
-                //mDevice->PSSetShader(NULL);
-                mDevice.GetImmediateContext()->PSSetShader(NULL, NULL, 0);
-            }
-
-            break;
-        case GPT_GEOMETRY_PROGRAM:
-            {
-                mActiveGeometryGpuProgramParameters.setNull();
-                mBoundGeometryProgram = NULL;
-                mDevice.GetImmediateContext()->GSSetShader( NULL, NULL, 0 );
-=======
                 //if (params->getAutoConstantCount() > 0)
                 //{
                 if (mBoundFragmentProgram)
@@ -3812,61 +3346,10 @@
                     }       
 
                 }
->>>>>>> 83e497b5
             }
             break;
         case GPT_HULL_PROGRAM:
             {
-<<<<<<< HEAD
-                mActiveGeometryGpuProgramParameters.setNull();
-                mBoundTesselationHullProgram = NULL;
-                mDevice.GetImmediateContext()->HSSetShader( NULL, NULL, 0 );
-            }
-            break;
-        case GPT_DOMAIN_PROGRAM:
-            {
-                mActiveGeometryGpuProgramParameters.setNull();
-                mBoundTesselationDomainProgram = NULL;
-                mDevice.GetImmediateContext()->DSSetShader( NULL, NULL, 0 );
-            }
-            break;
-        case GPT_COMPUTE_PROGRAM:
-            {
-                mActiveGeometryGpuProgramParameters.setNull();
-                mBoundComputeProgram = NULL;
-                mDevice.GetImmediateContext()->CSSetShader( NULL, NULL, 0 );
-            }
-            break;
-        default:
-            assert(false && "Undefined Program Type!");
-        };
-        RenderSystem::unbindGpuProgram(gptype);
-    }
-    //---------------------------------------------------------------------
-    void D3D11RenderSystem::bindGpuProgramParameters(GpuProgramType gptype, GpuProgramParametersSharedPtr params, uint16 mask)
-    {
-        if (mask & (uint16)GPV_GLOBAL)
-        {
-            // TODO: Dx11 supports shared constant buffers, so use them
-            // check the match to constant buffers & use rendersystem data hooks to store
-            // for now, just copy
-            params->_copySharedParams();
-        }
-
-        // Do everything here in Dx11, since deal with via buffers anyway so number of calls
-        // is actually the same whether we categorise the updates or not
-        ID3D11Buffer* pBuffers[1] ;
-        switch(gptype)
-        {
-        case GPT_VERTEX_PROGRAM:
-            {
-                //  if (params->getAutoConstantCount() > 0)
-                //{
-                if (mBoundVertexProgram)
-                {
-                    pBuffers[0] = mBoundVertexProgram->getConstantBuffer(params, mask);
-                    mDevice.GetImmediateContext()->VSSetConstantBuffers( 0, 1, pBuffers );
-=======
                 if (mBoundTessellationHullProgram)
                 {
                     pBuffers[0] = mBoundTessellationHullProgram->getConstantBuffer(params, mask);
@@ -3888,99 +3371,6 @@
                 {
                     pBuffers[0] = mBoundTessellationDomainProgram->getConstantBuffer(params, mask);
                     mDevice.GetImmediateContext()->DSSetConstantBuffers( 0, 1, pBuffers );
->>>>>>> 83e497b5
-                    if (mDevice.isError())
-                    {
-                        String errorDescription = mDevice.getErrorDescription();
-                        OGRE_EXCEPT(Exception::ERR_RENDERINGAPI_ERROR, 
-<<<<<<< HEAD
-                            "D3D11 device cannot set vertex shader constant buffers\nError Description:" + errorDescription,
-=======
-                            "D3D11 device cannot set Domain shader constant buffers\nError Description:" + errorDescription,
-                            "D3D11RenderSystem::bindGpuProgramParameters");
-                    }       
-
-                }
-            }
-            break;
-        case GPT_COMPUTE_PROGRAM:
-            {
-                if (mBoundComputeProgram)
-                {
-                    pBuffers[0] = mBoundComputeProgram->getConstantBuffer(params, mask);
-                    mDevice.GetImmediateContext()->CSSetConstantBuffers( 0, 1, pBuffers );
-                    if (mDevice.isError())
-                    {
-                        String errorDescription = mDevice.getErrorDescription();
-                        OGRE_EXCEPT(Exception::ERR_RENDERINGAPI_ERROR, 
-                            "D3D11 device cannot set Compute shader constant buffers\nError Description:" + errorDescription,
->>>>>>> 83e497b5
-                            "D3D11RenderSystem::bindGpuProgramParameters");
-                    }       
-
-                }
-            }
-            break;
-<<<<<<< HEAD
-        case GPT_FRAGMENT_PROGRAM:
-            {
-                //if (params->getAutoConstantCount() > 0)
-                //{
-                if (mBoundFragmentProgram)
-                {
-                    pBuffers[0] = mBoundFragmentProgram->getConstantBuffer(params, mask);
-                    mDevice.GetImmediateContext()->PSSetConstantBuffers( 0, 1, pBuffers );
-                    if (mDevice.isError())
-                    {
-                        String errorDescription = mDevice.getErrorDescription();
-                        OGRE_EXCEPT(Exception::ERR_RENDERINGAPI_ERROR, 
-                            "D3D11 device cannot set fragment shader constant buffers\nError Description:" + errorDescription,
-                            "D3D11RenderSystem::bindGpuProgramParameters");
-                    }       
-
-                }
-            }
-            break;
-        case GPT_GEOMETRY_PROGRAM:
-            {
-                if (mBoundGeometryProgram)
-                {
-                    pBuffers[0] = mBoundGeometryProgram->getConstantBuffer(params, mask);
-                    mDevice.GetImmediateContext()->GSSetConstantBuffers( 0, 1, pBuffers );
-                    if (mDevice.isError())
-                    {
-                        String errorDescription = mDevice.getErrorDescription();
-                        OGRE_EXCEPT(Exception::ERR_RENDERINGAPI_ERROR, 
-                            "D3D11 device cannot set Geometry shader constant buffers\nError Description:" + errorDescription,
-                            "D3D11RenderSystem::bindGpuProgramParameters");
-                    }       
-
-                }
-            }
-            break;
-        case GPT_HULL_PROGRAM:
-            {
-                if (mBoundTesselationHullProgram)
-                {
-                    pBuffers[0] = mBoundTesselationHullProgram->getConstantBuffer(params, mask);
-                    mDevice.GetImmediateContext()->HSSetConstantBuffers( 0, 1, pBuffers );
-                    if (mDevice.isError())
-                    {
-                        String errorDescription = mDevice.getErrorDescription();
-                        OGRE_EXCEPT(Exception::ERR_RENDERINGAPI_ERROR, 
-                            "D3D11 device cannot set Hull shader constant buffers\nError Description:" + errorDescription,
-                            "D3D11RenderSystem::bindGpuProgramParameters");
-                    }       
-
-                }
-            }
-            break;
-        case GPT_DOMAIN_PROGRAM:
-            {
-                if (mBoundTesselationDomainProgram)
-                {
-                    pBuffers[0] = mBoundTesselationDomainProgram->getConstantBuffer(params, mask);
-                    mDevice.GetImmediateContext()->DSSetConstantBuffers( 0, 1, pBuffers );
                     if (mDevice.isError())
                     {
                         String errorDescription = mDevice.getErrorDescription();
@@ -4011,10 +3401,6 @@
             break;
         };
 
-=======
-        };
-
->>>>>>> 83e497b5
         // Now, set class instances
         const GpuProgramParameters::SubroutineMap& subroutineMap = params->getSubroutineMap();
         if (subroutineMap.empty())
@@ -4044,17 +3430,10 @@
             bindGpuProgramParameters(gptype, mActiveGeometryGpuProgramParameters, (uint16)GPV_PASS_ITERATION_NUMBER);
             break;
         case GPT_HULL_PROGRAM:
-<<<<<<< HEAD
-            bindGpuProgramParameters(gptype, mActiveTesselationHullGpuProgramParameters, (uint16)GPV_PASS_ITERATION_NUMBER);
-            break;
-        case GPT_DOMAIN_PROGRAM:
-            bindGpuProgramParameters(gptype, mActiveTesselationDomainGpuProgramParameters, (uint16)GPV_PASS_ITERATION_NUMBER);
-=======
             bindGpuProgramParameters(gptype, mActiveTessellationHullGpuProgramParameters, (uint16)GPV_PASS_ITERATION_NUMBER);
             break;
         case GPT_DOMAIN_PROGRAM:
             bindGpuProgramParameters(gptype, mActiveTessellationDomainGpuProgramParameters, (uint16)GPV_PASS_ITERATION_NUMBER);
->>>>>>> 83e497b5
             break;
         case GPT_COMPUTE_PROGRAM:
             bindGpuProgramParameters(gptype, mActiveComputeGpuProgramParameters, (uint16)GPV_PASS_ITERATION_NUMBER);
@@ -4127,29 +3506,17 @@
             break;
         case GPT_HULL_PROGRAM:
             {
-<<<<<<< HEAD
-                if (mBoundTesselationHullProgram)
-                {
-                    slotIdx = mBoundTesselationHullProgram->getSubroutineSlot(slotName);
-=======
                 if (mBoundTessellationHullProgram)
                 {
                     slotIdx = mBoundTessellationHullProgram->getSubroutineSlot(slotName);
->>>>>>> 83e497b5
                 }
             }
             break;
         case GPT_DOMAIN_PROGRAM:
             {
-<<<<<<< HEAD
-                if (mBoundTesselationDomainProgram)
-                {
-                    slotIdx = mBoundTesselationDomainProgram->getSubroutineSlot(slotName);
-=======
                 if (mBoundTessellationDomainProgram)
                 {
                     slotIdx = mBoundTessellationDomainProgram->getSubroutineSlot(slotName);
->>>>>>> 83e497b5
                 }
             }
             break;
@@ -4553,10 +3920,11 @@
         mBoundVertexProgram = NULL;
         mBoundFragmentProgram = NULL;
         mBoundGeometryProgram = NULL;
-<<<<<<< HEAD
-        mBoundTesselationHullProgram = NULL;
-        mBoundTesselationDomainProgram = NULL;
+        mBoundTessellationHullProgram = NULL;
+        mBoundTessellationDomainProgram = NULL;
         mBoundComputeProgram = NULL;
+
+        mBindingType = TextureUnitState::BT_FRAGMENT;
 
         ZeroMemory( &mBlendDesc, sizeof(mBlendDesc));
 
@@ -4564,22 +3932,8 @@
         mRasterizerDesc.FrontCounterClockwise = true;
         mRasterizerDesc.DepthClipEnable = false;
         mRasterizerDesc.MultisampleEnable = true;
-=======
-        mBoundTessellationHullProgram = NULL;
-        mBoundTessellationDomainProgram = NULL;
-        mBoundComputeProgram = NULL;
-
-        mBindingType = TextureUnitState::BT_FRAGMENT;
-
-        ZeroMemory( &mBlendDesc, sizeof(mBlendDesc));
->>>>>>> 83e497b5
-
-        ZeroMemory( &mRasterizerDesc, sizeof(mRasterizerDesc));
-        mRasterizerDesc.FrontCounterClockwise = true;
-        mRasterizerDesc.DepthClipEnable = false;
-        mRasterizerDesc.MultisampleEnable = true;
-
-<<<<<<< HEAD
+
+
         ZeroMemory( &mDepthStencilDesc, sizeof(mDepthStencilDesc));
 
         ZeroMemory( &mDepthStencilDesc, sizeof(mDepthStencilDesc));
@@ -4597,26 +3951,6 @@
 
         ZeroMemory(mTexStageDesc, OGRE_MAX_TEXTURE_LAYERS * sizeof(sD3DTextureStageDesc));
 
-=======
-
-        ZeroMemory( &mDepthStencilDesc, sizeof(mDepthStencilDesc));
-
-        ZeroMemory( &mDepthStencilDesc, sizeof(mDepthStencilDesc));
-        ZeroMemory( &mScissorRect, sizeof(mScissorRect));
-
-        // set filters to defaults
-        for (size_t n = 0; n < OGRE_MAX_TEXTURE_LAYERS; n++)
-        {
-            FilterMinification[n] = FO_NONE;
-            FilterMagnification[n] = FO_NONE;
-            FilterMips[n] = FO_NONE;
-        }
-
-        mPolygonMode = PM_SOLID;
-
-        ZeroMemory(mTexStageDesc, OGRE_MAX_TEXTURE_LAYERS * sizeof(sD3DTextureStageDesc));
-
->>>>>>> 83e497b5
         UINT deviceFlags = 0;
 #if OGRE_PLATFORM == OGRE_PLATFORM_WINRT
         // This flag is required in order to enable compatibility with Direct2D.
@@ -4638,11 +3972,7 @@
 
         if(FAILED(hr))
         {
-<<<<<<< HEAD
-            std::stringstream error;
-=======
             StringStream error;
->>>>>>> 83e497b5
 #ifdef USE_DXERR_LIBRARY
             error<<"Failed to create Direct3D11 object."<<std::endl<<DXGetErrorDescription(hr)<<std::endl;
 #else
@@ -4665,10 +3995,7 @@
         }
 
         mLastVertexSourceCount = 0;
-<<<<<<< HEAD
-=======
         mReadBackAsTexture = false;
->>>>>>> 83e497b5
     }
     //---------------------------------------------------------------------
     void D3D11RenderSystem::getCustomAttribute(const String& name, void* pData)
@@ -4703,16 +4030,6 @@
         return mBoundGeometryProgram;
     }
     //---------------------------------------------------------------------
-<<<<<<< HEAD
-    D3D11HLSLProgram* D3D11RenderSystem::_getBoundTesselationHullProgram() const
-    {
-        return mBoundTesselationHullProgram;
-    }
-    //---------------------------------------------------------------------
-    D3D11HLSLProgram* D3D11RenderSystem::_getBoundTesselationDomainProgram() const
-    {
-        return mBoundTesselationDomainProgram;
-=======
     D3D11HLSLProgram* D3D11RenderSystem::_getBoundTessellationHullProgram() const
     {
         return mBoundTessellationHullProgram;
@@ -4721,7 +4038,6 @@
     D3D11HLSLProgram* D3D11RenderSystem::_getBoundTessellationDomainProgram() const
     {
         return mBoundTessellationDomainProgram;
->>>>>>> 83e497b5
     }
     //---------------------------------------------------------------------
     D3D11HLSLProgram* D3D11RenderSystem::_getBoundComputeProgram() const
