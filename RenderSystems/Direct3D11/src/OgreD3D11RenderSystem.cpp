--- conflicted
+++ resolved
@@ -62,9 +62,9 @@
 #include "DXErr.h"
 #endif
 
-#ifdef OGRE_PROFILING == 1
-#include "d3d9.h"
-#endif
+// #ifdef OGRE_PROFILING == 1
+// #include "d3d9.h"
+// #endif
 
 //---------------------------------------------------------------------
 #define FLOAT2DWORD(f) *((DWORD*)&f)
@@ -677,15 +677,15 @@
 				mDriverType = DT_WARP;
 			}
 
-			UINT deviceFlags = 0;
+            UINT deviceFlags = 0;
 #if OGRE_PLATFORM == OGRE_PLATFORM_WINRT
-			// This flag is required in order to enable compatibility with Direct2D.
-			deviceFlags |= D3D11_CREATE_DEVICE_BGRA_SUPPORT;
+            // This flag is required in order to enable compatibility with Direct2D.
+            deviceFlags |= D3D11_CREATE_DEVICE_BGRA_SUPPORT;
 #endif
-			if (D3D11Device::D3D_NO_EXCEPTION != D3D11Device::getExceptionsErrorLevel() && OGRE_DEBUG_MODE)
-			{
-				deviceFlags |= D3D11_CREATE_DEVICE_DEBUG;
-			}
+            if (D3D11Device::D3D_NO_EXCEPTION != D3D11Device::getExceptionsErrorLevel() && OGRE_DEBUG_MODE)
+            {
+                deviceFlags |= D3D11_CREATE_DEVICE_DEBUG;
+            }
 #if OGRE_PLATFORM != OGRE_PLATFORM_WINRT
 			if (!OGRE_THREAD_SUPPORT)
 			{
@@ -1476,6 +1476,15 @@
 
 		return newDepthBuffer;
 	}
+    //---------------------------------------------------------------------
+    void D3D11RenderSystem::_removeManualDepthBuffer(DepthBuffer *depthBuffer)
+    {
+        if(depthBuffer != NULL)
+        {
+            DepthBufferVec& pool = mDepthBufferPool[depthBuffer->getPoolId()];
+            pool.erase(std::remove(pool.begin(), pool.end(), depthBuffer), pool.end());
+        }
+    }
 	//---------------------------------------------------------------------
 	DepthBuffer* D3D11RenderSystem::_addManualDepthBuffer( ID3D11DepthStencilView *depthSurface,
 															uint32 width, uint32 height,
@@ -1503,29 +1512,16 @@
 		return newDepthBuffer;
 	}
 	//---------------------------------------------------------------------
-<<<<<<< HEAD
-	void D3D11RenderSystem::_removeManualDepthBuffer(DepthBuffer *depthBuffer)
-	{
-		if(depthBuffer != NULL)
-		{
-			DepthBufferVec& pool = mDepthBufferPool[depthBuffer->getPoolId()];
-			pool.erase(std::remove(pool.begin(), pool.end(), depthBuffer), pool.end());
-		}
-	}
-	//---------------------------------------------------------------------	
-	void D3D11RenderSystem::destroyRenderTarget(const String& name)
-=======
-	RenderTarget* D3D11RenderSystem::detachRenderTarget(const String &name)
->>>>>>> 52854c07
-	{
-		RenderTarget* target = RenderSystem::detachRenderTarget(name);
-		detachRenderTargetImpl(name);
-		return target;
-	}
-	//---------------------------------------------------------------------
-	void D3D11RenderSystem::detachRenderTargetImpl(const String& name)
-	{
-		// Check in specialized lists
+    RenderTarget* D3D11RenderSystem::detachRenderTarget(const String &name)
+    {
+        RenderTarget* target = RenderSystem::detachRenderTarget(name);
+        detachRenderTargetImpl(name);
+        return target;
+    }
+    //---------------------------------------------------------------------
+    void D3D11RenderSystem::detachRenderTargetImpl(const String& name)
+    {
+        // Check in specialized lists
 		if (mPrimaryWindow->getName() == name)
 		{
 			// We're destroying the primary window, so reset device and window
@@ -1544,11 +1540,11 @@
 				}
 			}
 		}
-	}
-	//---------------------------------------------------------------------
-	void D3D11RenderSystem::destroyRenderTarget(const String& name)
-	{
-		detachRenderTargetImpl(name);
+    }
+    //---------------------------------------------------------------------
+    void D3D11RenderSystem::destroyRenderTarget(const String& name)
+    {
+        detachRenderTargetImpl(name);
 
 		// Do the real removal
 		RenderSystem::destroyRenderTarget(name);
@@ -2364,7 +2360,6 @@
 				opState->mTextures[opState->mTexturesCount] = texture;
 				opState->mTexturesCount++;
 
-				stage.samplerDesc.ComparisonFunc = /*D3D11_COMPARISON_NEVER;//*/D3D11Mappings::get(mSceneAlphaRejectFunc);
 				stage.samplerDesc.MaxLOD = D3D11_FLOAT32_MAX;
 				stage.samplerDesc.MinLOD = 0;
 				stage.samplerDesc.MipLODBias = 0.f;
@@ -3764,7 +3759,6 @@
 	{
 		return mBoundGeometryProgram;
 	}
-<<<<<<< HEAD
 	//---------------------------------------------------------------------
 	D3D11HLSLProgram* D3D11RenderSystem::_getBoundTesselationHullProgram() const
 	{
@@ -3780,41 +3774,37 @@
 	{
 		return mBoundComputeProgram;
 	}
-=======
-
     //---------------------------------------------------------------------
     void D3D11RenderSystem::beginProfileEvent( const String &eventName )
     {
-#ifdef OGRE_PROFILING == 1
-        if( eventName.empty() )
-            return;
-
-        vector<wchar_t>::type result(eventName.length() + 1, '\0');
-        (void)MultiByteToWideChar(CP_ACP, 0, eventName.data(), eventName.length(), &result[0], result.size());
-        (void)D3DPERF_BeginEvent(D3DCOLOR_ARGB(1, 0, 1, 0), &result[0]);
-#endif
+// #ifdef OGRE_PROFILING == 1
+//         if( eventName.empty() )
+//             return;
+// 
+//         vector<wchar_t>::type result(eventName.length() + 1, '\0');
+//         (void)MultiByteToWideChar(CP_ACP, 0, eventName.data(), eventName.length(), &result[0], result.size());
+//         (void)D3DPERF_BeginEvent(D3DCOLOR_ARGB(1, 0, 1, 0), &result[0]);
+// #endif
     }
 
     //---------------------------------------------------------------------
     void D3D11RenderSystem::endProfileEvent( void )
     {
-#ifdef OGRE_PROFILING == 1
-        (void)D3DPERF_EndEvent();
-#endif
+// #ifdef OGRE_PROFILING == 1
+//         (void)D3DPERF_EndEvent();
+// #endif
     }
 
     //---------------------------------------------------------------------
     void D3D11RenderSystem::markProfileEvent( const String &eventName )
     {
-#ifdef OGRE_PROFILING == 1
-        if( eventName.empty() )
-            return;
-
-        vector<wchar_t>::type result(eventName.length() + 1, '\0');
-        (void)MultiByteToWideChar(CP_ACP, 0, eventName.data(), eventName.length(), &result[0], result.size());
-        (void)D3DPERF_SetMarker(D3DCOLOR_ARGB(1, 0, 1, 0), &result[0]);
-#endif
-    }
-    
->>>>>>> 52854c07
+// #ifdef OGRE_PROFILING == 1
+//         if( eventName.empty() )
+//             return;
+// 
+//         vector<wchar_t>::type result(eventName.length() + 1, '\0');
+//         (void)MultiByteToWideChar(CP_ACP, 0, eventName.data(), eventName.length(), &result[0], result.size());
+//         (void)D3DPERF_SetMarker(D3DCOLOR_ARGB(1, 0, 1, 0), &result[0]);
+// #endif
+    }    
 }