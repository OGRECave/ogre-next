--- conflicted
+++ resolved
@@ -54,22 +54,10 @@
 #include "OgreD3D11HardwarePixelBuffer.h"
 #include "OgreException.h"
 
-<<<<<<< HEAD
 #if OGRE_NO_QUAD_BUFFER_STEREO == 0
 #include "OgreD3D11StereoDriverBridge.h"
 #endif
 
-#if OGRE_PLATFORM == OGRE_PLATFORM_WIN32 && !defined(_WIN32_WINNT_WIN8)
-#define USE_DXERR_LIBRARY
-#endif
-
-#ifdef USE_DXERR_LIBRARY
-// DXGetErrorDescription
-#include "DXErr.h"
-#endif
-
-=======
->>>>>>> 41e3e01c
 //#ifdef OGRE_PROFILING == 1 && OGRE_PLATFORM != OGRE_PLATFORM_WINRT
 //#include "d3d9.h"
 //#endif
@@ -179,9 +167,6 @@
             mHLSLProgramFactory = 0;
         }
 
-<<<<<<< HEAD
-        //SAFE_RELEASE( mpD3D );
-
         LogManager::getSingleton().logMessage( "D3D11 : " + getName() + " destroyed." );
     }
     //---------------------------------------------------------------------
@@ -192,12 +177,6 @@
     }
     //---------------------------------------------------------------------
 	const String& D3D11RenderSystem::getFriendlyName(void) const
-=======
-		LogManager::getSingleton().logMessage( "D3D11 : " + getName() + " destroyed." );
-	}
-	//---------------------------------------------------------------------
-	const String& D3D11RenderSystem::getName() const
->>>>>>> 41e3e01c
 	{
 		static String strName("Direct3D 11");
 		return strName;
@@ -368,7 +347,8 @@
         optExceptionsErrorLevel.possibleValues.push_back("Warning");
         optExceptionsErrorLevel.possibleValues.push_back("Info (exception on any message)");
 #if OGRE_DEBUG_MODE
-        optExceptionsErrorLevel.currentValue = "Info (exception on any message)";
+        //optExceptionsErrorLevel.currentValue = "Info (exception on any message)";
+		optExceptionsErrorLevel.currentValue = "Error (exception on any message)";
 #else
         optExceptionsErrorLevel.currentValue = "No information queue exceptions";
 #endif
@@ -860,7 +840,6 @@
 				&device, 
 				&mFeatureLevel, 
 				0);
-<<<<<<< HEAD
             
 			bool isDebug = (deviceFlags & D3D11_CREATE_DEVICE_DEBUG) == D3D11_CREATE_DEVICE_DEBUG;
 			if (FAILED(hr))
@@ -888,7 +867,6 @@
 						&device,
 						&mFeatureLevel,
 						0);
-
 					if (FAILED(hr))
 					{
 						std::string errorMsg = getCreationErrorMessage(hr, isDebug);
@@ -897,14 +875,6 @@
 							"D3D11RenderSystem::D3D11RenderSystem");
 					}
 				}
-=======
-
-			if(FAILED(hr))         
- 			{
-				OGRE_EXCEPT_EX( Exception::ERR_INTERNAL_ERROR, hr,
-					"Failed to create Direct3D11 object.", 
-					"D3D11RenderSystem::D3D11RenderSystem" );
->>>>>>> 41e3e01c
 			}
 
             SAFE_RELEASE(pSelectedAdapter);
@@ -1045,7 +1015,6 @@
         LogManager::getSingleton().logMessage("*** D3D11 : Subsystem Initialized OK ***");
         LogManager::getSingleton().logMessage("***************************************");
 
-<<<<<<< HEAD
         // call superclass method
         RenderSystem::_initialise( autoCreateWindow );
 		this->fireDeviceEvent(&mDevice, "DeviceCreated");
@@ -1071,39 +1040,10 @@
         SAFE_RELEASE( mpDXGIFactory );
         mActiveD3DDriver = NULL;
         mDevice = NULL;
-        mBasicStatesInitialised = false;
         LogManager::getSingleton().logMessage("D3D11 : Shutting down cleanly.");
         SAFE_DELETE( mTextureManager );
         SAFE_DELETE( mHardwareBufferManager );
         SAFE_DELETE( mGpuProgramManager );
-=======
-		return autoWindow;
-	}
-	//---------------------------------------------------------------------
-	void D3D11RenderSystem::reinitialise()
-	{
-		LogManager::getSingleton().logMessage( "D3D11 : Reinitializing" );
-		this->shutdown();
-	//	this->initialise( true );
-	}
-	//---------------------------------------------------------------------
-	void D3D11RenderSystem::shutdown()
-	{
-		RenderSystem::shutdown();
-
-		mRenderSystemWasInited = false;
-
-		mPrimaryWindow = NULL; // primary window deleted by base class.
-		freeDevice();
-		SAFE_DELETE( mDriverList );
-		SAFE_RELEASE( mpDXGIFactory );
-		mActiveD3DDriver = NULL;
-		mDevice = NULL;
-		LogManager::getSingleton().logMessage("D3D11 : Shutting down cleanly.");
-		SAFE_DELETE( mTextureManager );
-		SAFE_DELETE( mHardwareBufferManager );
-		SAFE_DELETE( mGpuProgramManager );
->>>>>>> 41e3e01c
 
     }
     //---------------------------------------------------------------------
@@ -1226,7 +1166,6 @@
 		fireEvent(name, &params);
     }
     //---------------------------------------------------------------------
-<<<<<<< HEAD
     RenderSystemCapabilities* D3D11RenderSystem::createRenderSystemCapabilities() const
     {
         RenderSystemCapabilities* rsc = new RenderSystemCapabilities();
@@ -1265,7 +1204,10 @@
         rsc->setCapability(RSC_TEXTURE_COMPRESSION);
         rsc->setCapability(RSC_TEXTURE_COMPRESSION_DXT);
         rsc->setCapability(RSC_SCISSOR_TEST);
-        rsc->setCapability(RSC_TWO_SIDED_STENCIL);
+
+		if(mFeatureLevel >= D3D_FEATURE_LEVEL_10_0)
+			rsc->setCapability(RSC_TWO_SIDED_STENCIL);
+
         rsc->setCapability(RSC_STENCIL_WRAP);
         rsc->setCapability(RSC_HWOCCLUSION);
         rsc->setCapability(RSC_HWOCCLUSION_ASYNCHRONOUS);
@@ -1282,60 +1224,6 @@
         {
             rsc->setCapability(RSC_SHADER_SUBROUTINE);
         }
-=======
-	RenderSystemCapabilities* D3D11RenderSystem::createRenderSystemCapabilities() const
-    {
-		RenderSystemCapabilities* rsc = new RenderSystemCapabilities();
-		rsc->setDriverVersion(mDriverVersion);
-		rsc->setDeviceName(mActiveD3DDriver->DriverDescription());
-		rsc->setRenderSystemName(getName());
-
-		// Does NOT support fixed-function!
-		//rsc->setCapability(RSC_FIXED_FUNCTION);
-
-		rsc->setCapability(RSC_HWSTENCIL);
-		rsc->setStencilBufferBitDepth(8);
-
-		rsc->setCapability(RSC_VBO);
-		UINT formatSupport;
-		if(mFeatureLevel >= D3D_FEATURE_LEVEL_9_2
-		|| SUCCEEDED(mDevice->CheckFormatSupport(DXGI_FORMAT_R32_UINT, &formatSupport)) && 0 != (formatSupport & D3D11_FORMAT_SUPPORT_IA_INDEX_BUFFER))
-			rsc->setCapability(RSC_32BIT_INDEX);
-
-		// Set number of texture units, always 16
-		rsc->setNumTextureUnits(16);
-		rsc->setCapability(RSC_ANISOTROPY);
-		rsc->setCapability(RSC_AUTOMIPMAP);
-		rsc->setCapability(RSC_BLENDING);
-		rsc->setCapability(RSC_DOT3);
-		// Cube map
-		rsc->setCapability(RSC_CUBEMAPPING);
-
-		// We always support compression, D3DX will decompress if device does not support
-		rsc->setCapability(RSC_TEXTURE_COMPRESSION);
-		rsc->setCapability(RSC_TEXTURE_COMPRESSION_DXT);
-		rsc->setCapability(RSC_SCISSOR_TEST);
-
-		if(mFeatureLevel >= D3D_FEATURE_LEVEL_10_0)
-			rsc->setCapability(RSC_TWO_SIDED_STENCIL);
-
-		rsc->setCapability(RSC_STENCIL_WRAP);
-		rsc->setCapability(RSC_HWOCCLUSION);
-		rsc->setCapability(RSC_HWOCCLUSION_ASYNCHRONOUS);
-
-		convertVertexShaderCaps(rsc);
-		convertPixelShaderCaps(rsc);
-		convertGeometryShaderCaps(rsc);
-		convertHullShaderCaps(rsc);
-		convertDomainShaderCaps(rsc);
-		convertComputeShaderCaps(rsc);
-
-		// Check support for dynamic linkage
-		if (mFeatureLevel >= D3D_FEATURE_LEVEL_11_0)
-		{
-			rsc->setCapability(RSC_SHADER_SUBROUTINE);
-		}
->>>>>>> 41e3e01c
 
         rsc->setCapability(RSC_USER_CLIP_PLANES);
         rsc->setCapability(RSC_VERTEX_FORMAT_UBYTE4);
@@ -1459,14 +1347,14 @@
         if (mFeatureLevel >= D3D_FEATURE_LEVEL_9_1)
         {
             rsc->addShaderProfile("vs_4_0_level_9_1");
-#ifdef SUPPORT_SM2_0_HLSL_SHADERS
+#if SUPPORT_SM2_0_HLSL_SHADERS == 1
             rsc->addShaderProfile("vs_2_0");
 #endif
         }
         if (mFeatureLevel >= D3D_FEATURE_LEVEL_9_3)
         {
             rsc->addShaderProfile("vs_4_0_level_9_3");
-#ifdef SUPPORT_SM2_0_HLSL_SHADERS
+#if SUPPORT_SM2_0_HLSL_SHADERS == 1
             rsc->addShaderProfile("vs_2_a");
             rsc->addShaderProfile("vs_2_x");
 #endif
@@ -1474,20 +1362,17 @@
         if (mFeatureLevel >= D3D_FEATURE_LEVEL_10_0)
         {
             rsc->addShaderProfile("vs_4_0");
-<<<<<<< HEAD
-        }
-        if (mFeatureLevel >= D3D_FEATURE_LEVEL_10_1)
-        {
-            rsc->addShaderProfile("vs_4_1");
-        }
-        if (mFeatureLevel >= D3D_FEATURE_LEVEL_11_0)
-        {
-            rsc->addShaderProfile("vs_5_0");
-=======
-#ifdef SUPPORT_SM2_0_HLSL_SHADERS
+#if SUPPORT_SM2_0_HLSL_SHADERS == 1
             rsc->addShaderProfile("vs_3_0");
 #endif
->>>>>>> 41e3e01c
+        }
+        if (mFeatureLevel >= D3D_FEATURE_LEVEL_10_1)
+        {
+            rsc->addShaderProfile("vs_4_1");
+        }
+        if (mFeatureLevel >= D3D_FEATURE_LEVEL_11_0)
+        {
+            rsc->addShaderProfile("vs_5_0");
         }
 
         rsc->setCapability(RSC_VERTEX_PROGRAM);
@@ -1507,14 +1392,14 @@
         if (mFeatureLevel >= D3D_FEATURE_LEVEL_9_1)
         {
             rsc->addShaderProfile("ps_4_0_level_9_1");
-#ifdef SUPPORT_SM2_0_HLSL_SHADERS
+#if SUPPORT_SM2_0_HLSL_SHADERS == 1
             rsc->addShaderProfile("ps_2_0");
 #endif
         }
         if (mFeatureLevel >= D3D_FEATURE_LEVEL_9_3)
         {
             rsc->addShaderProfile("ps_4_0_level_9_3");
-#ifdef SUPPORT_SM2_0_HLSL_SHADERS
+#if SUPPORT_SM2_0_HLSL_SHADERS == 1
             rsc->addShaderProfile("ps_2_a");
             rsc->addShaderProfile("ps_2_b");
             rsc->addShaderProfile("ps_2_x");
@@ -1523,7 +1408,7 @@
         if (mFeatureLevel >= D3D_FEATURE_LEVEL_10_0)
         {
             rsc->addShaderProfile("ps_4_0");
-#ifdef SUPPORT_SM2_0_HLSL_SHADERS
+#if SUPPORT_SM2_0_HLSL_SHADERS == 1
             rsc->addShaderProfile("ps_3_0");
             rsc->addShaderProfile("ps_3_x");
 #endif
@@ -1698,29 +1583,17 @@
         descDepth.CPUAccessFlags        = 0;
         descDepth.MiscFlags             = 0;
 
-<<<<<<< HEAD
         if (descDepth.ArraySize == 6)
         {
             descDepth.MiscFlags     |= D3D11_RESOURCE_MISC_TEXTURECUBE;
         }
-=======
-		HRESULT hr = mDevice->CreateTexture2D( &descDepth, NULL, &pDepthStencil );
-		if( FAILED(hr) || mDevice.isError())
-		{
-			String errorDescription = mDevice.getErrorDescription(hr);
-			OGRE_EXCEPT_EX(Exception::ERR_RENDERINGAPI_ERROR, hr,
-				"Unable to create depth texture\nError Description:" + errorDescription,
-				"D3D11RenderSystem::_createDepthBufferFor");
-		}
->>>>>>> 41e3e01c
-
-
-<<<<<<< HEAD
+
+
         HRESULT hr = mDevice->CreateTexture2D( &descDepth, NULL, &pDepthStencil );
         if( FAILED(hr) || mDevice.isError())
         {
             String errorDescription = mDevice.getErrorDescription(hr);
-            OGRE_EXCEPT(Exception::ERR_RENDERINGAPI_ERROR, 
+			OGRE_EXCEPT_EX(Exception::ERR_RENDERINGAPI_ERROR, hr,
                 "Unable to create depth texture\nError Description:" + errorDescription,
                 "D3D11RenderSystem::_createDepthBufferFor");
         }
@@ -1746,26 +1619,6 @@
                     "D3D11RenderSystem::_createDepthBufferFor");
             }
         }
-=======
-		if (mFeatureLevel < D3D_FEATURE_LEVEL_10_0)
-			descDSV.Format = DXGI_FORMAT_D24_UNORM_S8_UINT;
-		else
-			descDSV.Format = DXGI_FORMAT_D32_FLOAT;
-
-		descDSV.ViewDimension = (BBDesc.SampleDesc.Count > 1) ? D3D11_DSV_DIMENSION_TEXTURE2DMS : D3D11_DSV_DIMENSION_TEXTURE2D;
-		descDSV.Flags = 0 /* D3D11_DSV_READ_ONLY_DEPTH | D3D11_DSV_READ_ONLY_STENCIL */;	// TODO: Allows bind depth buffer as depth view AND texture simultaneously.
-																							// TODO: Decide how to expose this feature
-		descDSV.Texture2D.MipSlice = 0;
-		hr = mDevice->CreateDepthStencilView( pDepthStencil, &descDSV, &depthStencilView );
-		SAFE_RELEASE( pDepthStencil );
-		if( FAILED(hr) )
-		{
-			String errorDescription = mDevice.getErrorDescription(hr);
-			OGRE_EXCEPT_EX(Exception::ERR_RENDERINGAPI_ERROR, hr,
-				"Unable to create depth stencil view\nError Description:" + errorDescription,
-				"D3D11RenderSystem::_createDepthBufferFor");
-		}
->>>>>>> 41e3e01c
 
         // Create the depth stencil view
         ID3D11DepthStencilView      *depthStencilView;
@@ -1785,8 +1638,8 @@
         SAFE_RELEASE( pDepthStencil );
         if( FAILED(hr) )
         {
-            String errorDescription = mDevice.getErrorDescription();
-            OGRE_EXCEPT(Exception::ERR_RENDERINGAPI_ERROR, 
+			String errorDescription = mDevice.getErrorDescription(hr);
+			OGRE_EXCEPT_EX(Exception::ERR_RENDERINGAPI_ERROR, hr,
                 "Unable to create depth stencil view\nError Description:" + errorDescription,
                 "D3D11RenderSystem::_createDepthBufferFor");
         }
@@ -2200,7 +2053,6 @@
             mBlendDesc.RenderTarget[0].BlendOpAlpha = D3D11Mappings::get(alphaOp) ;
             mBlendDesc.AlphaToCoverageEnable = false;
 
-<<<<<<< HEAD
             mBlendDesc.RenderTarget[0].RenderTargetWriteMask = 0x0F;
         }
     }
@@ -2216,50 +2068,11 @@
     void D3D11RenderSystem::_setCullingMode( CullingMode mode )
     {
         mCullingMode = mode;
-=======
+
 		bool flip = (mInvertVertexWinding && !mActiveRenderTarget->requiresTextureFlipping() ||
 					!mInvertVertexWinding && mActiveRenderTarget->requiresTextureFlipping());
 
 		mRasterizerDesc.CullMode = D3D11Mappings::get(mode, flip);
-	}
-	//---------------------------------------------------------------------
-	void D3D11RenderSystem::_setDepthBufferParams( bool depthTest, bool depthWrite, CompareFunction depthFunction )
-	{
-		_setDepthBufferCheckEnabled( depthTest );
-		_setDepthBufferWriteEnabled( depthWrite );
-		_setDepthBufferFunction( depthFunction );
-	}
-	//---------------------------------------------------------------------
-	void D3D11RenderSystem::_setDepthBufferCheckEnabled( bool enabled )
-	{
-		mDepthStencilDesc.DepthEnable = enabled;
-	}
-	//---------------------------------------------------------------------
-	void D3D11RenderSystem::_setDepthBufferWriteEnabled( bool enabled )
-	{
-		if (enabled)
-		{
-			mDepthStencilDesc.DepthWriteMask = D3D11_DEPTH_WRITE_MASK_ALL;
-		}
-		else
-		{
-			mDepthStencilDesc.DepthWriteMask = D3D11_DEPTH_WRITE_MASK_ZERO;
-		}
-	}
-	//---------------------------------------------------------------------
-	void D3D11RenderSystem::_setDepthBufferFunction( CompareFunction func )
-	{
-		mDepthStencilDesc.DepthFunc = D3D11Mappings::get(func);
-	}
-	//---------------------------------------------------------------------
-	void D3D11RenderSystem::_setDepthBias(float constantBias, float slopeScaleBias)
-	{
-		mRasterizerDesc.DepthBiasClamp = constantBias;
-		mRasterizerDesc.SlopeScaledDepthBias = slopeScaleBias;
->>>>>>> 41e3e01c
-
-        // TODO: invert culling mode based on mInvertVertexWinding && mActiveRenderTarget->requiresTextureFlipping()
-        mRasterizerDesc.CullMode = D3D11Mappings::get(mode);
     }
     //---------------------------------------------------------------------
     void D3D11RenderSystem::_setDepthBufferParams( bool depthTest, bool depthWrite, CompareFunction depthFunction )
@@ -2334,56 +2147,30 @@
         StencilOperation depthFailOp, StencilOperation passOp, 
         bool twoSidedOperation, bool readBackAsTexture)
     {
-<<<<<<< HEAD
-        bool flip = false; // TODO: determine from mInvertVertexWinding && mActiveRenderTarget->requiresTextureFlipping()
-
-        mDepthStencilDesc.FrontFace.StencilFunc = D3D11Mappings::get(func);
-        mDepthStencilDesc.BackFace.StencilFunc = D3D11Mappings::get(func);
-=======
 		// We honor user intent in case of one sided operation, and carefully tweak it in case of two sided operations.
 		bool flipFront = twoSidedOperation &&
 						(mInvertVertexWinding && !mActiveRenderTarget->requiresTextureFlipping() ||
 						!mInvertVertexWinding && mActiveRenderTarget->requiresTextureFlipping());
 		bool flipBack = twoSidedOperation && !flipFront;
->>>>>>> 41e3e01c
 
         mStencilRef = refValue;
         mDepthStencilDesc.StencilReadMask = compareMask;
         mDepthStencilDesc.StencilWriteMask = writeMask;
 
-<<<<<<< HEAD
-        mDepthStencilDesc.FrontFace.StencilFailOp = D3D11Mappings::get(stencilFailOp, flip);
-        mDepthStencilDesc.BackFace.StencilFailOp = D3D11Mappings::get(stencilFailOp, !flip);
-        
-        mDepthStencilDesc.FrontFace.StencilDepthFailOp = D3D11Mappings::get(depthFailOp, flip);
-        mDepthStencilDesc.BackFace.StencilDepthFailOp = D3D11Mappings::get(depthFailOp, !flip);
-        
-        mDepthStencilDesc.FrontFace.StencilPassOp = D3D11Mappings::get(passOp, flip);
-        mDepthStencilDesc.BackFace.StencilPassOp = D3D11Mappings::get(passOp, !flip);
-
-        if (!twoSidedOperation)
-        {
-            mDepthStencilDesc.BackFace.StencilFunc = D3D11_COMPARISON_NEVER;
-        }
-
-        mReadBackAsTexture = readBackAsTexture;
-    }
-    //---------------------------------------------------------------------
-=======
 		mDepthStencilDesc.FrontFace.StencilFailOp = D3D11Mappings::get(stencilFailOp, flipFront);
 		mDepthStencilDesc.BackFace.StencilFailOp = D3D11Mappings::get(stencilFailOp, flipBack);
-		
+        
 		mDepthStencilDesc.FrontFace.StencilDepthFailOp = D3D11Mappings::get(depthFailOp, flipFront);
 		mDepthStencilDesc.BackFace.StencilDepthFailOp = D3D11Mappings::get(depthFailOp, flipBack);
-		
+        
 		mDepthStencilDesc.FrontFace.StencilPassOp = D3D11Mappings::get(passOp, flipFront);
 		mDepthStencilDesc.BackFace.StencilPassOp = D3D11Mappings::get(passOp, flipBack);
 
 		mDepthStencilDesc.FrontFace.StencilFunc = D3D11Mappings::get(func);
 		mDepthStencilDesc.BackFace.StencilFunc = D3D11Mappings::get(func);
-	}
-	//---------------------------------------------------------------------
->>>>>>> 41e3e01c
+        mReadBackAsTexture = readBackAsTexture;
+    }
+    //---------------------------------------------------------------------
     void D3D11RenderSystem::_setTextureUnitFiltering(size_t unit, FilterType ftype, 
         FilterOptions filter)
     {
@@ -2688,24 +2475,22 @@
         {
             //opState = new D3D11RenderOperationState;
 
-<<<<<<< HEAD
             HRESULT hr = mDevice->CreateBlendState(&mBlendDesc, &opState->mBlendState) ;
             if (FAILED(hr))
             {
-                String errorDescription = mDevice.getErrorDescription();
-                OGRE_EXCEPT(Exception::ERR_RENDERINGAPI_ERROR, 
+				String errorDescription = mDevice.getErrorDescription(hr);
+				OGRE_EXCEPT_EX(Exception::ERR_RENDERINGAPI_ERROR, hr,
                     "Failed to create blend state\nError Description:" + errorDescription, 
                     "D3D11RenderSystem::_render" );
             }
-            
+
 			//Default DepthClip to true
 			mRasterizerDesc.DepthClipEnable = true;
-
             hr = mDevice->CreateRasterizerState(&mRasterizerDesc, &opState->mRasterizer) ;
             if (FAILED(hr))
             {
-                String errorDescription = mDevice.getErrorDescription();
-                OGRE_EXCEPT(Exception::ERR_RENDERINGAPI_ERROR, 
+				String errorDescription = mDevice.getErrorDescription(hr);
+				OGRE_EXCEPT_EX(Exception::ERR_RENDERINGAPI_ERROR, hr,
                     "Failed to create rasterizer state\nError Description:" + errorDescription, 
                     "D3D11RenderSystem::_render" );
             }
@@ -2713,8 +2498,8 @@
             hr = mDevice->CreateDepthStencilState(&mDepthStencilDesc, &opState->mDepthStencilState) ;
             if (FAILED(hr))
             {
-                String errorDescription = mDevice.getErrorDescription();
-                OGRE_EXCEPT(Exception::ERR_RENDERINGAPI_ERROR, 
+				String errorDescription = mDevice.getErrorDescription(hr);
+				OGRE_EXCEPT_EX(Exception::ERR_RENDERINGAPI_ERROR, hr,
                     "Failed to create depth stencil state\nError Description:" + errorDescription, 
                     "D3D11RenderSystem::_render" );
             }
@@ -2724,34 +2509,6 @@
             
             //find the maximum number of samplers
             while (--numberOfSamplers >= 1 && mTexStageDesc[numberOfSamplers - 1].used == false) ;
-=======
-			HRESULT hr = mDevice->CreateBlendState(&mBlendDesc, &opState->mBlendState) ;
-			if (FAILED(hr))
-			{
-				String errorDescription = mDevice.getErrorDescription(hr);
-				OGRE_EXCEPT_EX(Exception::ERR_RENDERINGAPI_ERROR, hr,
-					"Failed to create blend state\nError Description:" + errorDescription, 
-					"D3D11RenderSystem::_render" );
-			}
-
-			hr = mDevice->CreateRasterizerState(&mRasterizerDesc, &opState->mRasterizer) ;
-			if (FAILED(hr))
-			{
-				String errorDescription = mDevice.getErrorDescription(hr);
-				OGRE_EXCEPT_EX(Exception::ERR_RENDERINGAPI_ERROR, hr,
-					"Failed to create rasterizer state\nError Description:" + errorDescription, 
-					"D3D11RenderSystem::_render" );
-			}
-
-			hr = mDevice->CreateDepthStencilState(&mDepthStencilDesc, &opState->mDepthStencilState) ;
-			if (FAILED(hr))
-			{
-				String errorDescription = mDevice.getErrorDescription(hr);
-				OGRE_EXCEPT_EX(Exception::ERR_RENDERINGAPI_ERROR, hr,
-					"Failed to create depth stencil state\nError Description:" + errorDescription, 
-					"D3D11RenderSystem::_render" );
-			}
->>>>>>> 41e3e01c
 
             opState->mSamplerStatesCount = numberOfSamplers;
             opState->mTexturesCount = numberOfSamplers;
@@ -2783,8 +2540,8 @@
                     HRESULT hr = mDevice->CreateSamplerState(&stage.samplerDesc, &samplerState) ;
                     if (FAILED(hr))
                     {
-                        String errorDescription = mDevice.getErrorDescription();
-                        OGRE_EXCEPT(Exception::ERR_RENDERINGAPI_ERROR,
+					String errorDescription = mDevice.getErrorDescription(hr);
+					OGRE_EXCEPT_EX(Exception::ERR_RENDERINGAPI_ERROR, hr,
                             "Failed to create sampler state\nError Description:" + errorDescription,
                             "D3D11RenderSystem::_render" );
                     }
@@ -2849,24 +2606,9 @@
         }
         
 
-<<<<<<< HEAD
         //if (opState->mDepthStencilState != mBoundDepthStencilState)
         {
             mBoundDepthStencilState = opState->mDepthStencilState ;
-=======
-				HRESULT hr = mDevice->CreateSamplerState(&stage.samplerDesc, &samplerState) ;
-				if (FAILED(hr))
-				{
-					String errorDescription = mDevice.getErrorDescription(hr);
-					OGRE_EXCEPT_EX(Exception::ERR_RENDERINGAPI_ERROR, hr,
-						"Failed to create sampler state\nError Description:" + errorDescription,
-						"D3D11RenderSystem::_render" );
-				}
-				opState->mSamplerStates[n] = (samplerState);		
-			}
-			opState->mSamplerStatesCount = numberOfSamplers;
-		}
->>>>>>> 41e3e01c
 
             mDevice.GetImmediateContext()->OMSetDepthStencilState(opState->mDepthStencilState, mStencilRef); 
             if (mDevice.isError())
@@ -3814,7 +3556,6 @@
             break;
         }
     }
-<<<<<<< HEAD
     //---------------------------------------------------------------------
     void D3D11RenderSystem::setSubroutine(GpuProgramType gptype, unsigned int slotIndex, const String& subroutineName)
     {
@@ -3831,34 +3572,11 @@
                 hr = mDevice.GetClassLinkage()->CreateClassInstance(subroutineName.c_str(), 0, 0, 0, 0, &instance);
                 if (FAILED(hr) || instance == 0)
                 {
-                    OGRE_EXCEPT(Exception::ERR_RENDERINGAPI_ERROR, 
-                                "Shader subroutine with name " + subroutineName + " doesn't exist.",
-                                "D3D11RenderSystem::setSubroutineName");
-                }
-            }
-=======
-	//---------------------------------------------------------------------
-	void D3D11RenderSystem::setSubroutine(GpuProgramType gptype, unsigned int slotIndex, const String& subroutineName)
-	{
-		ID3D11ClassInstance* instance = 0;
-		
-		ClassInstanceIterator it = mInstanceMap.find(subroutineName);
-		if (it == mInstanceMap.end())
-		{
-			// try to get instance already created (must have at least one field)
-			HRESULT hr = mDevice.GetClassLinkage()->GetClassInstance(subroutineName.c_str(), 0, &instance);
-			if (FAILED(hr) || instance == 0)
-			{
-				// probably class don't have a field, try create a new
-				hr = mDevice.GetClassLinkage()->CreateClassInstance(subroutineName.c_str(), 0, 0, 0, 0, &instance);
-				if (FAILED(hr) || instance == 0)
-				{
 					OGRE_EXCEPT_EX(Exception::ERR_RENDERINGAPI_ERROR, hr,
 						"Shader subroutine with name " + subroutineName + " doesn't exist.",
 						"D3D11RenderSystem::setSubroutineName");
-				}
-			}
->>>>>>> 41e3e01c
+                }
+            }
 
             // Store class instance
             mInstanceMap.insert(std::make_pair(subroutineName, instance));
@@ -4283,14 +4001,13 @@
         }
 
         mRenderSystemWasInited = true;
-<<<<<<< HEAD
         // set pointers to NULL
         mpDXGIFactory = NULL;
         HRESULT hr;
         hr = CreateDXGIFactory1( __uuidof(IDXGIFactoryN), (void**)&mpDXGIFactory );
         if( FAILED(hr) )
         {
-            OGRE_EXCEPT( Exception::ERR_INTERNAL_ERROR, 
+			OGRE_EXCEPT_EX( Exception::ERR_RENDERINGAPI_ERROR, hr, 
                 "Failed to create Direct3D11 DXGIFactory1", 
                 "D3D11RenderSystem::D3D11RenderSystem" );
         }
@@ -4301,26 +4018,6 @@
         mHardwareBufferManager = NULL;
         mGpuProgramManager = NULL;
         mPrimaryWindow = NULL;
-        mBasicStatesInitialised = false;
-=======
-		// set pointers to NULL
-		mpDXGIFactory = NULL;
-		HRESULT hr;
-		hr = CreateDXGIFactory1( __uuidof(IDXGIFactoryN), (void**)&mpDXGIFactory );
-		if( FAILED(hr) )
-		{
-			OGRE_EXCEPT_EX( Exception::ERR_RENDERINGAPI_ERROR, hr, 
-				"Failed to create Direct3D11 DXGIFactory1", 
-				"D3D11RenderSystem::D3D11RenderSystem" );
-		}
-
-		mDriverList = NULL;
-		mActiveD3DDriver = NULL;
-		mTextureManager = NULL;
-		mHardwareBufferManager = NULL;
-		mGpuProgramManager = NULL;
-		mPrimaryWindow = NULL;
->>>>>>> 41e3e01c
         mMinRequestedFeatureLevel = D3D_FEATURE_LEVEL_9_1;
 #if OGRE_PLATFORM == OGRE_PLATFORM_WINRT
 
@@ -4347,20 +4044,13 @@
         mBoundTessellationDomainProgram = NULL;
         mBoundComputeProgram = NULL;
 
-<<<<<<< HEAD
         mBindingType = TextureUnitState::BT_FRAGMENT;
-=======
-		ZeroMemory( &mRasterizerDesc, sizeof(mRasterizerDesc));
-		mRasterizerDesc.FrontCounterClockwise = true;
-		mRasterizerDesc.DepthClipEnable = true;
-		mRasterizerDesc.MultisampleEnable = true;
->>>>>>> 41e3e01c
 
         ZeroMemory( &mBlendDesc, sizeof(mBlendDesc));
 
         ZeroMemory( &mRasterizerDesc, sizeof(mRasterizerDesc));
         mRasterizerDesc.FrontCounterClockwise = true;
-        mRasterizerDesc.DepthClipEnable = false;
+		mRasterizerDesc.DepthClipEnable = true;
         mRasterizerDesc.MultisampleEnable = true;
 
 
@@ -4386,39 +4076,22 @@
         // This flag is required in order to enable compatibility with Direct2D.
         deviceFlags |= D3D11_CREATE_DEVICE_BGRA_SUPPORT;
 #endif
-<<<<<<< HEAD
         if (D3D11Device::D3D_NO_EXCEPTION != D3D11Device::getExceptionsErrorLevel() && OGRE_DEBUG_MODE)
         {
 				deviceFlags |= mIsWorkingUnderNsight ? 0 : D3D11_CREATE_DEVICE_DEBUG;
         }
-#if OGRE_PLATFORM != OGRE_PLATFORM_WINRT
         if (!OGRE_THREAD_SUPPORT)
         {
             deviceFlags |= D3D11_CREATE_DEVICE_SINGLETHREADED;
         }
-#endif
+
         ID3D11DeviceN * device;
-=======
-		if (D3D11Device::D3D_NO_EXCEPTION != D3D11Device::getExceptionsErrorLevel() && OGRE_DEBUG_MODE)
-		{
-			deviceFlags |= D3D11_CREATE_DEVICE_DEBUG;
-		}
-		if (!OGRE_THREAD_SUPPORT)
-		{
-			deviceFlags |= D3D11_CREATE_DEVICE_SINGLETHREADED;
-		}
-
-		ID3D11DeviceN * device;
-
-		hr = D3D11CreateDeviceN(NULL, D3D_DRIVER_TYPE_HARDWARE ,0,deviceFlags, NULL, 0, D3D11_SDK_VERSION, &device, 0 , 0);
->>>>>>> 41e3e01c
 
         hr = D3D11CreateDeviceN(NULL, D3D_DRIVER_TYPE_HARDWARE ,0,deviceFlags, NULL, 0, D3D11_SDK_VERSION, &device, 0 , 0);
 	
 		bool isDebug = (deviceFlags & D3D11_CREATE_DEVICE_DEBUG) == D3D11_CREATE_DEVICE_DEBUG;
 		if (FAILED(hr))
 		{
-<<<<<<< HEAD
 			std::string errorMsg = getCreationErrorMessage(hr,isDebug);
 			if (!isDebug)
 			{
@@ -4430,12 +4103,6 @@
 			{
 				Ogre::LogManager::getSingleton().logMessage(errorMsg);
 				Ogre::LogManager::getSingleton().logMessage("Trying to create a standard layer Direct3D11 object");
-=======
-			OGRE_EXCEPT_EX(Exception::ERR_RENDERINGAPI_ERROR, hr,
-				"Failed to create Direct3D11 object", 
-				"D3D11RenderSystem::D3D11RenderSystem" );
-		}
->>>>>>> 41e3e01c
 
 				deviceFlags &= ~D3D11_CREATE_DEVICE_DEBUG;
 				hr = D3D11CreateDeviceN(NULL, D3D_DRIVER_TYPE_HARDWARE ,0,deviceFlags, NULL, 0, D3D11_SDK_VERSION, &device, 0 , 0);
