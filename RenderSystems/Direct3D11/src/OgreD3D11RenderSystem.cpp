--- conflicted
+++ resolved
@@ -909,12 +909,8 @@
         SAFE_DELETE( mDriverList );
         mActiveD3DDriver = D3D11Driver();
         mDevice.ReleaseAll();
-<<<<<<< HEAD
+        SAFE_DELETE( mVendorExtension );
         LogManager::getSingleton().logMessage( "D3D11: Shutting down cleanly." );
-=======
-        SAFE_DELETE( mVendorExtension );
-        LogManager::getSingleton().logMessage("D3D11: Shutting down cleanly.");
->>>>>>> 7f498116
         SAFE_DELETE( mHardwareBufferManager );
         SAFE_DELETE( mGpuProgramManager );
     }
