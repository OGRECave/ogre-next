/*
-----------------------------------------------------------------------------
This source file is part of OGRE
(Object-oriented Graphics Rendering Engine)
For the latest info, see http://www.ogre3d.org/

Copyright (c) 2000-2014 Torus Knot Software Ltd

Permission is hereby granted, free of charge, to any person obtaining a copy
of this software and associated documentation files (the "Software"), to deal
in the Software without restriction, including without limitation the rights
to use, copy, modify, merge, publish, distribute, sublicense, and/or sell
copies of the Software, and to permit persons to whom the Software is
furnished to do so, subject to the following conditions:

The above copyright notice and this permission notice shall be included in
all copies or substantial portions of the Software.

THE SOFTWARE IS PROVIDED "AS IS", WITHOUT WARRANTY OF ANY KIND, EXPRESS OR
IMPLIED, INCLUDING BUT NOT LIMITED TO THE WARRANTIES OF MERCHANTABILITY,
FITNESS FOR A PARTICULAR PURPOSE AND NONINFRINGEMENT. IN NO EVENT SHALL THE
AUTHORS OR COPYRIGHT HOLDERS BE LIABLE FOR ANY CLAIM, DAMAGES OR OTHER
LIABILITY, WHETHER IN AN ACTION OF CONTRACT, TORT OR OTHERWISE, ARISING FROM,
OUT OF OR IN CONNECTION WITH THE SOFTWARE OR THE USE OR OTHER DEALINGS IN
THE SOFTWARE.
-----------------------------------------------------------------------------
*/
#include "OgreD3D11RenderSystem.h"
#include "OgreD3D11Prerequisites.h"
#include "OgreD3D11DriverList.h"
#include "OgreD3D11Driver.h"
#include "OgreD3D11VideoModeList.h"
#include "OgreD3D11VideoMode.h"
#include "OgreD3D11Window.h"
#include "OgreViewport.h"
#include "OgreLogManager.h"
#include "OgreMeshManager.h"
#include "OgreSceneManagerEnumerator.h"
#include "OgreD3D11HardwareBufferManager.h"
#include "OgreD3D11HardwareIndexBuffer.h"
#include "OgreD3D11HardwareVertexBuffer.h"
#include "OgreD3D11GpuProgramManager.h"
#include "OgreD3D11HLSLProgramFactory.h"
#include "OgreD3D11TextureGpu.h"
#include "OgreD3D11TextureGpuManager.h"
#include "OgreD3D11RenderPassDescriptor.h"
#include "OgrePixelFormatGpuUtils.h"
#include "OgreD3D11Mappings.h"

#include "OgreDepthBuffer.h"

#include "VendorExtensions/OgreD3D11VendorExtension.h"

#include "OgreD3D11HardwareOcclusionQuery.h"
#include "OgreFrustum.h"
#include "OgreD3D11HLSLProgram.h"

#include "OgreHlmsDatablock.h"
#include "OgreHlmsSamplerblock.h"
#include "OgreD3D11HlmsPso.h"

#include "OgreException.h"

#include "Vao/OgreD3D11VaoManager.h"
#include "Vao/OgreD3D11BufferInterface.h"
#include "Vao/OgreD3D11VertexArrayObject.h"
#include "Vao/OgreD3D11TexBufferPacked.h"
#include "Vao/OgreD3D11UavBufferPacked.h"
#include "Vao/OgreIndexBufferPacked.h"
#include "Vao/OgreIndirectBufferPacked.h"
#include "CommandBuffer/OgreCbDrawCall.h"

#include "OgreProfiler.h"

#ifdef _WIN32_WINNT_WIN10
    #include <d3d11_3.h>
#endif

#if OGRE_NO_QUAD_BUFFER_STEREO == 0
#include "OgreD3D11StereoDriverBridge.h"
#endif


#ifndef D3D_FL9_3_SIMULTANEOUS_RENDER_TARGET_COUNT
#   define D3D_FL9_3_SIMULTANEOUS_RENDER_TARGET_COUNT 4
#endif

#ifndef D3D_FL9_1_SIMULTANEOUS_RENDER_TARGET_COUNT
#   define D3D_FL9_1_SIMULTANEOUS_RENDER_TARGET_COUNT 1
#endif
//---------------------------------------------------------------------
#include <d3d10.h>
#include <OgreNsightChecker.h>

#if OGRE_PLATFORM == OGRE_PLATFORM_WINRT &&  defined(_WIN32_WINNT_WINBLUE) && _WIN32_WINNT >= _WIN32_WINNT_WINBLUE
#include <dxgi1_3.h> // for IDXGIDevice3::Trim
#endif

namespace Ogre
{
    //---------------------------------------------------------------------
    D3D11RenderSystem::D3D11RenderSystem()
        : mDevice(),
          mVendorExtension( 0 ),
          mBoundIndirectBuffer( 0 ),
          mSwIndirectBufferPtr( 0 ),
          mPso( 0 ),
          mBoundComputeProgram( 0 ),
          mMaxBoundUavCS( 0 ),
          mCurrentVertexBuffer( 0 ),
          mCurrentIndexBuffer( 0 ),
          mNumberOfViews( 0 ),
          mDepthStencilView( 0 ),
<<<<<<< HEAD
          mMaxComputeShaderSrvCount( 0 )
=======
          mMaxModifiedUavPlusOne( 0 ),
          mUavsDirty( false ),
          mMapL8toRGB8( false )
>>>>>>> 08f68da3
#if OGRE_NO_QUAD_BUFFER_STEREO == 0
        , mStereoDriver(NULL)
#endif
#if OGRE_PLATFORM == OGRE_PLATFORM_WINRT
        , suspendingToken()
        , surfaceContentLostToken()
#endif
    {
        LogManager::getSingleton().logMessage( "D3D11: " + getName() + " created." );

        memset( mRenderTargetViews, 0, sizeof( mRenderTargetViews ) );
        memset( mNullViews, 0, sizeof(mNullViews) );
        memset( mMaxSrvCount, 0, sizeof(mMaxSrvCount) );

        mRenderSystemWasInited = false;
        mSwitchingFullscreenCounter = 0;
        mDriverType = D3D_DRIVER_TYPE_HARDWARE;

        initRenderSystem();

        // set config options defaults
        initConfigOptions();

        // Clear class instance storage
        memset(mClassInstances, 0, sizeof(mClassInstances));
        memset(mNumClassInstances, 0, sizeof(mNumClassInstances));

        mEventNames.push_back("DeviceLost");
        mEventNames.push_back("DeviceRestored");

#if OGRE_PLATFORM == OGRE_PLATFORM_WINRT
#if defined(_WIN32_WINNT_WINBLUE) && _WIN32_WINNT >= _WIN32_WINNT_WINBLUE
        suspendingToken = (Windows::ApplicationModel::Core::CoreApplication::Suspending +=
            ref new Windows::Foundation::EventHandler<Windows::ApplicationModel::SuspendingEventArgs^>([this](Platform::Object ^sender, Windows::ApplicationModel::SuspendingEventArgs ^e)
        {
            // Hints to the driver that the app is entering an idle state and that its memory can be used temporarily for other apps.
            ComPtr<IDXGIDevice3> pDXGIDevice;
            if(mDevice.get() && SUCCEEDED(mDevice->QueryInterface(pDXGIDevice.GetAddressOf())))
                pDXGIDevice->Trim();
        }));

        surfaceContentLostToken = (Windows::Graphics::Display::DisplayInformation::DisplayContentsInvalidated +=
            ref new Windows::Foundation::TypedEventHandler<Windows::Graphics::Display::DisplayInformation^, Platform::Object^>(
                [this](Windows::Graphics::Display::DisplayInformation^ sender, Platform::Object^ arg)
        {
            LogManager::getSingleton().logMessage("D3D11: DisplayContentsInvalidated.");
            validateDevice(true);
        }));
#else // Win 8.0
        surfaceContentLostToken = (Windows::Graphics::Display::DisplayProperties::DisplayContentsInvalidated +=
            ref new Windows::Graphics::Display::DisplayPropertiesEventHandler([this](Platform::Object ^sender)
        {
            LogManager::getSingleton().logMessage("D3D11: DisplayContentsInvalidated.");
            validateDevice(true);
        }));
#endif
#endif
    }
    //---------------------------------------------------------------------
    D3D11RenderSystem::~D3D11RenderSystem()
    {
#if OGRE_PLATFORM == OGRE_PLATFORM_WINRT
#if defined(_WIN32_WINNT_WINBLUE) && _WIN32_WINNT >= _WIN32_WINNT_WINBLUE
        Windows::ApplicationModel::Core::CoreApplication::Suspending -= suspendingToken;
        Windows::Graphics::Display::DisplayInformation::DisplayContentsInvalidated -= surfaceContentLostToken;
#else // Win 8.0
        Windows::Graphics::Display::DisplayProperties::DisplayContentsInvalidated -= surfaceContentLostToken;
#endif
#endif

        shutdown();

        // Deleting the HLSL program factory
        if (mHLSLProgramFactory)
        {
            // Remove from manager safely
            if (HighLevelGpuProgramManager::getSingletonPtr())
                HighLevelGpuProgramManager::getSingleton().removeFactory(mHLSLProgramFactory);
            delete mHLSLProgramFactory;
            mHLSLProgramFactory = 0;
        }

        LogManager::getSingleton().logMessage( "D3D11: " + getName() + " destroyed." );
    }
    //---------------------------------------------------------------------
    const String& D3D11RenderSystem::getName() const
    {
        static String strName( "Direct3D11 Rendering Subsystem");
        return strName;
    }
    //---------------------------------------------------------------------
    const String& D3D11RenderSystem::getFriendlyName(void) const
    {
        static String strName("Direct3D 11");
        return strName;
    }
    //---------------------------------------------------------------------
    D3D11DriverList* D3D11RenderSystem::getDirect3DDrivers(bool refreshList /* = false*/)
    {
        if(!mDriverList)
            mDriverList = new D3D11DriverList();

        if(refreshList || mDriverList->count() == 0)
            mDriverList->refresh();

        return mDriverList;
    }
    //---------------------------------------------------------------------
    void D3D11RenderSystem::createD3D11Device( D3D11VendorExtension *vendorExtension,
                                               const String &appName,
                                               D3D11Driver* d3dDriver,
                                               D3D_DRIVER_TYPE driverType,
                                               D3D_FEATURE_LEVEL minFL, D3D_FEATURE_LEVEL maxFL,
                                               D3D_FEATURE_LEVEL* pFeatureLevel,
                                               ID3D11DeviceN **outDevice, ID3D11Device1 **outDevice1 )
    {
        IDXGIAdapterN* pAdapter = (d3dDriver && driverType == D3D_DRIVER_TYPE_HARDWARE) ?
                                      d3dDriver->getDeviceAdapter() : NULL;

        assert( driverType == D3D_DRIVER_TYPE_HARDWARE || driverType == D3D_DRIVER_TYPE_SOFTWARE ||
                driverType == D3D_DRIVER_TYPE_WARP );
        if( d3dDriver != NULL )
        {
            if( 0 == wcscmp(d3dDriver->getAdapterIdentifier().Description, L"NVIDIA PerfHUD") )
                driverType = D3D_DRIVER_TYPE_REFERENCE;
            else
                driverType = D3D_DRIVER_TYPE_UNKNOWN;
        }

        // determine deviceFlags
        UINT deviceFlags = 0;
#if OGRE_PLATFORM == OGRE_PLATFORM_WINRT
        // This flag is required in order to enable compatibility with Direct2D.
        deviceFlags |= D3D11_CREATE_DEVICE_BGRA_SUPPORT;
#endif
        if( OGRE_DEBUG_MODE >= OGRE_DEBUG_HIGH && !IsWorkingUnderNsight() &&
            D3D11Device::D3D_NO_EXCEPTION != D3D11Device::getExceptionsErrorLevel() )
        {
            deviceFlags |= D3D11_CREATE_DEVICE_DEBUG;
        }
        if( !OGRE_THREAD_SUPPORT )
            deviceFlags |= D3D11_CREATE_DEVICE_SINGLETHREADED;

        // determine feature levels
        D3D_FEATURE_LEVEL requestedLevels[] =
        {
            // Windows Phone support only FL 9.3, but simulator can create
            // much more capable device, so restrict it artificially here
#if !__OGRE_WINRT_PHONE
#if defined( _WIN32_WINNT_WIN8 )
            D3D_FEATURE_LEVEL_11_1,
#endif
            D3D_FEATURE_LEVEL_11_0,
            D3D_FEATURE_LEVEL_10_1,
            D3D_FEATURE_LEVEL_10_0,
#endif // !__OGRE_WINRT_PHONE
            D3D_FEATURE_LEVEL_9_3,
            D3D_FEATURE_LEVEL_9_2,
            D3D_FEATURE_LEVEL_9_1
        };

        D3D_FEATURE_LEVEL *pFirstFL = requestedLevels;
        D3D_FEATURE_LEVEL *pLastFL  = pFirstFL + ARRAYSIZE(requestedLevels) - 1;
        for( size_t i = 0; i <ARRAYSIZE(requestedLevels); ++i )
        {
            if( minFL == requestedLevels[i] )
                pLastFL = &requestedLevels[i];
            if( maxFL == requestedLevels[i] )
                pFirstFL = &requestedLevels[i];
        }
        if( pLastFL < pFirstFL )
        {
            OGRE_EXCEPT( Exception::ERR_INTERNAL_ERROR,
                         "Requested min level feature is bigger the requested max level feature.",
                         "D3D11RenderSystem::initialise" );
        }

        vendorExtension->createDevice( appName, pAdapter, driverType, deviceFlags, pFirstFL,
                                       static_cast<UINT>( pLastFL - pFirstFL + 1u ),
                                       pFeatureLevel, outDevice, outDevice1 );
    }
    //---------------------------------------------------------------------
    void D3D11RenderSystem::initConfigOptions()
    {
        ConfigOption optDevice;
        ConfigOption optVideoMode;
        ConfigOption optFullScreen;
        ConfigOption optVSync;
        ConfigOption optVSyncInterval;
        ConfigOption optBackBufferCount;
        ConfigOption optAA;
        ConfigOption optFPUMode;
        ConfigOption optNVPerfHUD;
        ConfigOption optSRGB;
        ConfigOption optMinFeatureLevels;
        ConfigOption optMaxFeatureLevels;
        ConfigOption optExceptionsErrorLevel;
        ConfigOption optDriverType;
        ConfigOption optVendorExt;
        ConfigOption optFastShaderBuildHack;
#if OGRE_NO_QUAD_BUFFER_STEREO == 0
        ConfigOption optStereoMode;
#endif

        optDevice.name = "Rendering Device";
        optDevice.currentValue = "(default)";
        optDevice.possibleValues.push_back("(default)");
        D3D11DriverList* driverList = getDirect3DDrivers();
        for( unsigned j=0; j < driverList->count(); j++ )
        {
            D3D11Driver* driver = driverList->item(j);
            optDevice.possibleValues.push_back( driver->DriverDescription() );
        }
        optDevice.immutable = false;

        optVideoMode.name = "Video Mode";
        //optVideoMode.currentValue = "800 x 600 @ 32-bit colour";
        optVideoMode.immutable = false;

        optFullScreen.name = "Full Screen";
        optFullScreen.possibleValues.push_back( "Yes" );
        optFullScreen.possibleValues.push_back( "No" );
        optFullScreen.currentValue = "Yes";
        optFullScreen.immutable = false;

        optVSync.name = "VSync";
        optVSync.immutable = false;
        optVSync.possibleValues.push_back( "Yes" );
        optVSync.possibleValues.push_back( "No" );
        optVSync.currentValue = "No";

        optVSyncInterval.name = "VSync Interval";
        optVSyncInterval.immutable = false;
        optVSyncInterval.possibleValues.push_back( "1" );
        optVSyncInterval.possibleValues.push_back( "2" );
        optVSyncInterval.possibleValues.push_back( "3" );
        optVSyncInterval.possibleValues.push_back( "4" );
        optVSyncInterval.currentValue = "1";

        optBackBufferCount.name = "Backbuffer Count";
        optBackBufferCount.immutable = false;
        optBackBufferCount.possibleValues.push_back( "Auto" );
        optBackBufferCount.possibleValues.push_back( "1" );
        optBackBufferCount.possibleValues.push_back( "2" );
        optBackBufferCount.currentValue = "Auto";


        optAA.name = "MSAA";
        optAA.immutable = false;
        optAA.possibleValues.push_back( "None" );
        optAA.currentValue = "None";

        optFPUMode.name = "Floating-point mode";
#if OGRE_DOUBLE_PRECISION
        optFPUMode.currentValue = "Consistent";
#else
        optFPUMode.currentValue = "Fastest";
#endif
        optFPUMode.possibleValues.clear();
        optFPUMode.possibleValues.push_back("Fastest");
        optFPUMode.possibleValues.push_back("Consistent");
        optFPUMode.immutable = false;

        optNVPerfHUD.currentValue = "No";
        optNVPerfHUD.immutable = false;
        optNVPerfHUD.name = "Allow NVPerfHUD";
        optNVPerfHUD.possibleValues.push_back( "Yes" );
        optNVPerfHUD.possibleValues.push_back( "No" );

        // SRGB on auto window
        optSRGB.name = "sRGB Gamma Conversion";
        optSRGB.possibleValues.push_back("Yes");
        optSRGB.possibleValues.push_back("No");
        optSRGB.currentValue = "No";
        optSRGB.immutable = false;

        // min feature level
        optMinFeatureLevels;
        optMinFeatureLevels.name = "Min Requested Feature Levels";
        optMinFeatureLevels.possibleValues.push_back("9.1");
        optMinFeatureLevels.possibleValues.push_back("9.3");
        optMinFeatureLevels.possibleValues.push_back("10.0");
        optMinFeatureLevels.possibleValues.push_back("10.1");
        optMinFeatureLevels.possibleValues.push_back("11.0");

        optMinFeatureLevels.currentValue = "9.1";
        optMinFeatureLevels.immutable = false;


        // max feature level
        optMaxFeatureLevels;
        optMaxFeatureLevels.name = "Max Requested Feature Levels";
        optMaxFeatureLevels.possibleValues.push_back("9.1");

#if __OGRE_WINRT_PHONE_80
        optMaxFeatureLevels.possibleValues.push_back("9.2");
        optMaxFeatureLevels.possibleValues.push_back("9.3");
        optMaxFeatureLevels.currentValue = "9.3";
#elif __OGRE_WINRT_PHONE || __OGRE_WINRT_STORE
        optMaxFeatureLevels.possibleValues.push_back("9.3");
        optMaxFeatureLevels.possibleValues.push_back("10.0");
        optMaxFeatureLevels.possibleValues.push_back("10.1");
        optMaxFeatureLevels.possibleValues.push_back("11.0");
        optMaxFeatureLevels.possibleValues.push_back("11.1");
        optMaxFeatureLevels.currentValue = "11.1";
#else
        optMaxFeatureLevels.possibleValues.push_back("9.3");
        optMaxFeatureLevels.possibleValues.push_back("10.0");
        optMaxFeatureLevels.possibleValues.push_back("10.1");
        optMaxFeatureLevels.possibleValues.push_back("11.0");
#if defined(_WIN32_WINNT_WIN8)
        if (isWindows8OrGreater())
        {
            optMaxFeatureLevels.possibleValues.push_back("11.1");
            optMaxFeatureLevels.currentValue = "11.1";
        }
        else
        {
            optMaxFeatureLevels.currentValue = "11.0";
        }
#else
        optMaxFeatureLevels.currentValue = "11.0";
#endif
#endif
        optMaxFeatureLevels.immutable = false;

        // Exceptions Error Level
        optExceptionsErrorLevel.name = "Information Queue Exceptions Bottom Level";
        optExceptionsErrorLevel.possibleValues.push_back("No information queue exceptions");
        optExceptionsErrorLevel.possibleValues.push_back("Corruption");
        optExceptionsErrorLevel.possibleValues.push_back("Error");
        optExceptionsErrorLevel.possibleValues.push_back("Warning");
        optExceptionsErrorLevel.possibleValues.push_back("Info (exception on any message)");
#if OGRE_DEBUG_MODE >= OGRE_DEBUG_HIGH
        optExceptionsErrorLevel.currentValue = "Info (exception on any message)";
#else
        optExceptionsErrorLevel.currentValue = "No information queue exceptions";
#endif
        optExceptionsErrorLevel.immutable = false;


        // Driver type
        optDriverType.name = "Driver type";
        optDriverType.possibleValues.push_back("Hardware");
        optDriverType.possibleValues.push_back("Software");
        optDriverType.possibleValues.push_back("Warp");
        optDriverType.currentValue = "Hardware";
        optDriverType.immutable = false;

        optVendorExt.name = "Vendor Extensions";
        optVendorExt.possibleValues.push_back("Auto");
        optVendorExt.possibleValues.push_back("NVIDIA");
        optVendorExt.possibleValues.push_back("AMD");
        optVendorExt.possibleValues.push_back("Disabled");
        optVendorExt.currentValue = "Auto";
        optVendorExt.immutable = false;

        //This option improves shader compilation times by massive amounts
        //(requires Hlms to be aware of it), making shader compile times comparable
        //to GL (which is measured in milliseconds per shader, instead of seconds).
        //There's two possible reasons to disable this hack:
        //  1. Easier debugging. Shader structs like "Material m[256];" get declared
        //     as "Material m[2];" which cause debuggers to show only 2 entires,
        //     instead of all of them. Some debuggers (like RenderDoc) allow changing
        //     the amount of elements displayed and workaround it; nonetheless
        //     disabling it makes your life easier.
        //  2. Troubleshooting an obscure GPU/driver combination. I tested this hack
        //     with a lot of hardware and it seems to work. However the possibility
        //     that it breaks with a specific GPU/driver combo always exists. In
        //     such case, the end user should be able to turn this off.
        optFastShaderBuildHack.name = "Fast Shader Build Hack";
        optFastShaderBuildHack.possibleValues.push_back( "Yes" );
        optFastShaderBuildHack.possibleValues.push_back( "No" );
        optFastShaderBuildHack.currentValue = "Yes";
        optFastShaderBuildHack.immutable = false;

#if OGRE_NO_QUAD_BUFFER_STEREO == 0
        optStereoMode.name = "Stereo Mode";
        optStereoMode.possibleValues.push_back(StringConverter::toString(SMT_NONE));
        optStereoMode.possibleValues.push_back(StringConverter::toString(SMT_FRAME_SEQUENTIAL));
        optStereoMode.currentValue = optStereoMode.possibleValues[0];
        optStereoMode.immutable = false;

        mOptions[optStereoMode.name] = optStereoMode;
#endif

        mOptions[optDevice.name] = optDevice;
        mOptions[optVideoMode.name] = optVideoMode;
        mOptions[optFullScreen.name] = optFullScreen;
        mOptions[optVSync.name] = optVSync;
        mOptions[optVSyncInterval.name] = optVSyncInterval;
        mOptions[optAA.name] = optAA;
        mOptions[optFPUMode.name] = optFPUMode;
        mOptions[optNVPerfHUD.name] = optNVPerfHUD;
        mOptions[optSRGB.name] = optSRGB;
        mOptions[optMinFeatureLevels.name] = optMinFeatureLevels;
        mOptions[optMaxFeatureLevels.name] = optMaxFeatureLevels;
        mOptions[optExceptionsErrorLevel.name] = optExceptionsErrorLevel;
        mOptions[optDriverType.name] = optDriverType;
        mOptions[optVendorExt.name] = optVendorExt;
        mOptions[optFastShaderBuildHack.name] = optFastShaderBuildHack;

        mOptions[optBackBufferCount.name] = optBackBufferCount;


        refreshD3DSettings();
    }
    //---------------------------------------------------------------------
    void D3D11RenderSystem::refreshD3DSettings()
    {
        ConfigOption* optVideoMode;
        D3D11VideoMode* videoMode;

        ConfigOptionMap::iterator opt = mOptions.find( "Rendering Device" );
        if( opt != mOptions.end() )
        {
            D3D11Driver *driver = getDirect3DDrivers()->findByName(opt->second.currentValue);
            if (driver)
            {
                opt = mOptions.find( "Video Mode" );
                optVideoMode = &opt->second;
                optVideoMode->possibleValues.clear();
                // get vide modes for this device
                for( unsigned k=0; k < driver->getVideoModeList()->count(); k++ )
                {
                    videoMode = driver->getVideoModeList()->item( k );
                    optVideoMode->possibleValues.push_back( videoMode->getDescription() );
                }

                // Reset video mode to default if previous doesn't avail in new possible values
                StringVector::const_iterator itValue =
                    std::find(optVideoMode->possibleValues.begin(),
                              optVideoMode->possibleValues.end(),
                              optVideoMode->currentValue);
                if (itValue == optVideoMode->possibleValues.end())
                {
                    if( optVideoMode->possibleValues.empty() )
                        optVideoMode->currentValue = "800 x 600 @ 32-bit colour";
                    else
                        optVideoMode->currentValue = optVideoMode->possibleValues.back();
                }

                // Also refresh FSAA options
                refreshFSAAOptions();
            }
        }

    }
    //---------------------------------------------------------------------
    void D3D11RenderSystem::setConfigOption( const String &name, const String &value )
    {
        initRenderSystem();

        LogManager::getSingleton().stream()
            << "D3D11: RenderSystem Option: " << name << " = " << value;

        bool viewModeChanged = false;

        // Find option
        ConfigOptionMap::iterator it = mOptions.find( name );

        // Update
        if( it != mOptions.end() )
            it->second.currentValue = value;
        else
        {
            StringStream str;
            str << "Option named '" << name << "' does not exist.";
            OGRE_EXCEPT( Exception::ERR_INVALIDPARAMS, str.str(), "D3D11RenderSystem::setConfigOption" );
        }

        // Refresh other options if D3DDriver changed
        if( name == "Rendering Device" )
            refreshD3DSettings();

        if( name == "Full Screen" )
        {
            // Video mode is applicable
            it = mOptions.find( "Video Mode" );
            if (it->second.currentValue.empty())
            {
                it->second.currentValue = "800 x 600 @ 32-bit colour";
                viewModeChanged = true;
            }
        }

        if( name == "Min Requested Feature Levels" )
        {
            mMinRequestedFeatureLevel = D3D11Device::parseFeatureLevel(value, D3D_FEATURE_LEVEL_9_1);
        }

        if( name == "Max Requested Feature Levels" )
        {
#if defined(_WIN32_WINNT_WIN8) && _WIN32_WINNT >= _WIN32_WINNT_WIN8
        if( isWindows8OrGreater() )
            mMaxRequestedFeatureLevel = D3D11Device::parseFeatureLevel(value, D3D_FEATURE_LEVEL_11_1);
        else
            mMaxRequestedFeatureLevel = D3D11Device::parseFeatureLevel(value, D3D_FEATURE_LEVEL_11_0);
#else
            mMaxRequestedFeatureLevel = D3D11Device::parseFeatureLevel(value, D3D_FEATURE_LEVEL_11_0);
#endif
        }

        if( name == "Allow NVPerfHUD" )
        {
            if (value == "Yes")
                mUseNVPerfHUD = true;
            else
                mUseNVPerfHUD = false;
        }

        if (viewModeChanged || name == "Video Mode")
        {
            refreshFSAAOptions();
        }

    }
    //---------------------------------------------------------------------
    void D3D11RenderSystem::refreshFSAAOptions(void)
    {

        ConfigOptionMap::iterator it = mOptions.find( "MSAA" );
        ConfigOption* optFSAA = &it->second;
        optFSAA->possibleValues.clear();

        it = mOptions.find("Rendering Device");
        D3D11Driver *driver = getDirect3DDrivers()->findByName(it->second.currentValue);
        if (driver)
        {
            it = mOptions.find("Video Mode");
            ComPtr<ID3D11DeviceN> device;
            ComPtr<ID3D11Device1> device1;
            createD3D11Device( mVendorExtension, "", driver, mDriverType,
                               mMinRequestedFeatureLevel, mMaxRequestedFeatureLevel,
                               NULL, device.GetAddressOf(), device1.GetAddressOf() );
            // 'videoMode' could be NULL if working over RDP/Simulator
            D3D11VideoMode* videoMode = driver->getVideoModeList()->item(it->second.currentValue);
            DXGI_FORMAT format = videoMode ? videoMode->getFormat() : DXGI_FORMAT_R8G8B8A8_UNORM;
            UINT numLevels = 0;
            // set maskable levels supported
            for (unsigned int n = 1; n <= D3D11_MAX_MULTISAMPLE_SAMPLE_COUNT; n++)
            {
                HRESULT hr = device->CheckMultisampleQualityLevels(format, n, &numLevels);
                if (SUCCEEDED(hr) && numLevels > 0)
                {
                    optFSAA->possibleValues.push_back(StringConverter::toString(n));

#if TODO_OGRE_2_2
                    // 8x could mean 8xCSAA, and we need other designation for 8xMSAA
                    if((n == 8 && SUCCEEDED(device->CheckMultisampleQualityLevels(format, 4, &numLevels)) && numLevels > 8)    // 8x CSAA
                    || (n == 16 && SUCCEEDED(device->CheckMultisampleQualityLevels(format, 4, &numLevels)) && numLevels > 16)  // 16x CSAA
                    || (n == 16 && SUCCEEDED(device->CheckMultisampleQualityLevels(format, 8, &numLevels)) && numLevels > 16)) // 16xQ CSAA
                    {
                        optFSAA->possibleValues.push_back(StringConverter::toString(n) + " [Quality]");
                    }
#endif
                }
#if TODO_OGRE_2_2
                else if(n == 16) // there could be case when 16xMSAA is not supported but 16xCSAA and may be 16xQ CSAA are supported
                {
                    bool csaa16x = SUCCEEDED(device->CheckMultisampleQualityLevels(format, 4, &numLevels)) && numLevels > 16;
                    bool csaa16xQ = SUCCEEDED(device->CheckMultisampleQualityLevels(format, 8, &numLevels)) && numLevels > 16;
                    if(csaa16x || csaa16xQ)
                        optFSAA->possibleValues.push_back("16");
                    if(csaa16x && csaa16xQ)
                        optFSAA->possibleValues.push_back("16 [Quality]");
                }
#endif
            }
        }

        if(optFSAA->possibleValues.empty())
        {
            optFSAA->possibleValues.push_back("1"); // D3D11 does not distinguish between noMSAA and 1xMSAA
        }

        // Reset FSAA to none if previous doesn't avail in new possible values
        StringVector::const_iterator itValue =
            std::find(optFSAA->possibleValues.begin(),
                      optFSAA->possibleValues.end(),
                      optFSAA->currentValue);
        if (itValue == optFSAA->possibleValues.end())
        {
            optFSAA->currentValue = optFSAA->possibleValues[0];
        }

    }
    //---------------------------------------------------------------------
    String D3D11RenderSystem::validateConfigOptions()
    {
        ConfigOptionMap::iterator it;

        // check if video mode is selected
        it = mOptions.find( "Video Mode" );
        if (it->second.currentValue.empty())
            return "A video mode must be selected.";

        it = mOptions.find( "Rendering Device" );
        String driverName = it->second.currentValue;
        if(driverName != "(default)" && getDirect3DDrivers()->findByName(driverName)->DriverDescription() != driverName)
        {
            // Just pick default driver
            setConfigOption("Rendering Device", "(default)");
            return "Requested rendering device could not be found, default would be used instead.";
        }

        return BLANKSTRING;
    }
    //---------------------------------------------------------------------
    ConfigOptionMap& D3D11RenderSystem::getConfigOptions()
    {
        // return a COPY of the current config options
        return mOptions;
    }
    //---------------------------------------------------------------------
    Window* D3D11RenderSystem::_initialise( bool autoCreateWindow, const String& windowTitle )
    {
        Window* autoWindow = NULL;
        LogManager::getSingleton().logMessage( "D3D11 : Subsystem Initialising" );

        if(IsWorkingUnderNsight())
            LogManager::getSingleton().logMessage( "D3D11: Nvidia Nsight found");

        // Init using current settings
        ConfigOptionMap::iterator opt = mOptions.find( "Rendering Device" );
        if( opt == mOptions.end() )
            OGRE_EXCEPT( Exception::ERR_INVALIDPARAMS, "Can`t find requested Direct3D driver name!", "D3D11RenderSystem::initialise" );
        mDriverName = opt->second.currentValue;

        // Driver type
        opt = mOptions.find( "Driver type" );
        if( opt == mOptions.end() )
            OGRE_EXCEPT( Exception::ERR_INTERNAL_ERROR, "Can't find driver type!", "D3D11RenderSystem::initialise" );
        mDriverType = D3D11Device::parseDriverType(opt->second.currentValue);

        opt = mOptions.find( "Information Queue Exceptions Bottom Level" );
        if( opt == mOptions.end() )
            OGRE_EXCEPT( Exception::ERR_INTERNAL_ERROR, "Can't find Information Queue Exceptions Bottom Level option!", "D3D11RenderSystem::initialise" );
        D3D11Device::setExceptionsErrorLevel(opt->second.currentValue);

#if OGRE_NO_QUAD_BUFFER_STEREO == 0
        // Stereo driver must be created before device is created
        StereoModeType stereoMode = StringConverter::parseStereoMode(mOptions["Stereo Mode"].currentValue);
        D3D11StereoDriverBridge* stereoBridge = OGRE_NEW D3D11StereoDriverBridge(stereoMode);
#endif

        // create the device for the selected adapter
        createDevice( windowTitle );

        if( autoCreateWindow )
        {
            bool fullScreen;
            opt = mOptions.find( "Full Screen" );
            if( opt == mOptions.end() )
                OGRE_EXCEPT( Exception::ERR_INTERNAL_ERROR, "Can't find full screen option!", "D3D11RenderSystem::initialise" );
            fullScreen = opt->second.currentValue == "Yes";

            D3D11VideoMode* videoMode = NULL;
            unsigned int width, height;
            String temp;

            opt = mOptions.find( "Video Mode" );
            if( opt == mOptions.end() )
                OGRE_EXCEPT( Exception::ERR_INTERNAL_ERROR, "Can't find Video Mode option!", "D3D11RenderSystem::initialise" );

            // The string we are manipulating looks like this :width x height @ colourDepth
            // Pull out the colour depth by getting what comes after the @ and a space
            String colourDepth = opt->second.currentValue.substr(opt->second.currentValue.rfind('@')+1);
            // Now we know that the width starts a 0, so if we can find the end we can parse that out
            String::size_type widthEnd = opt->second.currentValue.find(' ');
            // we know that the height starts 3 characters after the width and goes until the next space
            String::size_type heightEnd = opt->second.currentValue.find(' ', widthEnd+3);
            // Now we can parse out the values
            width = StringConverter::parseInt(opt->second.currentValue.substr(0, widthEnd));
            height = StringConverter::parseInt(opt->second.currentValue.substr(widthEnd+3, heightEnd));

            D3D11VideoModeList* videoModeList = mActiveD3DDriver.getVideoModeList();
            for( unsigned j=0; j < videoModeList->count(); j++ )
            {
                temp = videoModeList->item(j)->getDescription();

                // In full screen we only want to allow supported resolutions, so temp and
                // opt->second.currentValue need to match exactly, but in windowed mode we
                // can allow for arbitrary window sized, so we only need to match the
                // colour values
                if( (fullScreen && (temp == opt->second.currentValue)) ||
                    (!fullScreen && (temp.substr(temp.rfind('@')+1) == colourDepth)) )
                {
                    videoMode = videoModeList->item(j);
                    break;
                }
            }

            // sRGB window option
            bool hwGamma = false;
            opt = mOptions.find( "sRGB Gamma Conversion" );
            if( opt == mOptions.end() )
                OGRE_EXCEPT( Exception::ERR_INTERNAL_ERROR, "Can't find sRGB option!", "D3D11RenderSystem::initialise" );
            hwGamma = opt->second.currentValue == "Yes";
            uint fsaa = 0;
            String fsaaHint;
            if( (opt = mOptions.find("MSAA")) != mOptions.end() )
            {
                StringVector values = StringUtil::split(opt->second.currentValue, " ", 1);
                fsaa = StringConverter::parseUnsignedInt(values[0]);
                if (values.size() > 1)
                    fsaaHint = values[1];
            }

            if( !videoMode )
            {
                LogManager::getSingleton().logMessage(
                            "WARNING D3D11: Couldn't find requested video mode. Forcing 32bpp. "
                            "If you have two GPUs and you're rendering to the GPU that is not "
                            "plugged to the monitor you can then ignore this message.",
                            LML_CRITICAL );
            }

            NameValuePairList miscParams;
            miscParams["colourDepth"] = StringConverter::toString(videoMode ? videoMode->getColourDepth() : 32);
            miscParams["MSAA"] = StringConverter::toString(fsaa);
            miscParams["MSAA_quality"] = fsaaHint;
            miscParams["useNVPerfHUD"] = StringConverter::toString(mUseNVPerfHUD);
            miscParams["gamma"] = StringConverter::toString(hwGamma);
            //miscParams["useFlipSequentialMode"] = StringConverter::toString(true);

            opt = mOptions.find("VSync");
            if (opt == mOptions.end())
                OGRE_EXCEPT(Exception::ERR_INVALIDPARAMS, "Can't find VSync options!", "D3D11RenderSystem::initialise");
            bool vsync = (opt->second.currentValue == "Yes");
            miscParams["vsync"] = StringConverter::toString(vsync);

            opt = mOptions.find("VSync Interval");
            if (opt == mOptions.end())
                OGRE_EXCEPT(Exception::ERR_INVALIDPARAMS, "Can't find VSync Interval options!", "D3D11RenderSystem::initialise");
            miscParams["vsyncInterval"] = opt->second.currentValue;

            autoWindow = this->_createRenderWindow( windowTitle, width, height,
                                                    fullScreen, &miscParams );

            // If we have 16bit depth buffer enable w-buffering.
            assert( autoWindow );
            if ( PixelFormatGpuUtils::getBytesPerPixel( autoWindow->getPixelFormat() ) * 8u == 16u )
            {
                mWBuffer = true;
            }
            else
            {
                mWBuffer = false;
            }
        }

        LogManager::getSingleton().logMessage("***************************************");
        LogManager::getSingleton().logMessage("*** D3D11: Subsystem Initialized OK ***");
        LogManager::getSingleton().logMessage("***************************************");

        // call superclass method
        RenderSystem::_initialise( autoCreateWindow );
        this->fireDeviceEvent(&mDevice, "DeviceCreated");
        return autoWindow;
    }
    //---------------------------------------------------------------------
    void D3D11RenderSystem::reinitialise()
    {
        LogManager::getSingleton().logMessage( "D3D11: Reinitializing" );
        this->shutdown();
    //  this->initialise( true );
    }
    //---------------------------------------------------------------------
    void D3D11RenderSystem::shutdown()
    {
        RenderSystem::shutdown();

        mRenderSystemWasInited = false;

        mPrimaryWindow = NULL; // primary window deleted by base class.
        freeDevice();
        SAFE_DELETE( mDriverList );
        mActiveD3DDriver = D3D11Driver();
        mDevice.ReleaseAll();
        LogManager::getSingleton().logMessage("D3D11: Shutting down cleanly.");
        SAFE_DELETE( mHardwareBufferManager );
        SAFE_DELETE( mGpuProgramManager );
    }
    //---------------------------------------------------------------------
    Window* D3D11RenderSystem::_createRenderWindow( const String &name,
                                                    uint32 width, uint32 height, bool fullScreen,
                                                    const NameValuePairList *miscParams )
    {

        // Check we're not creating a secondary window when the primary
        // was fullscreen
        if (mPrimaryWindow && mPrimaryWindow->isFullscreen() && fullScreen == false)
        {
            OGRE_EXCEPT(Exception::ERR_INVALID_STATE,
                "Cannot create secondary windows not in full screen when the primary is full screen",
                "D3D11RenderSystem::_createRenderWindow");
        }

        // Log a message
        StringStream ss;
        ss << "D3D11RenderSystem::_createRenderWindow \"" << name << "\", " <<
            width << "x" << height << " ";
        if (fullScreen)
            ss << "fullscreen ";
        else
            ss << "windowed ";
        if (miscParams)
        {
            ss << " miscParams: ";
            NameValuePairList::const_iterator it;
            for (it = miscParams->begin(); it != miscParams->end(); ++it)
            {
                ss << it->first << "=" << it->second << " ";
            }
            LogManager::getSingleton().logMessage(ss.str());
        }

        String msg;

#if OGRE_PLATFORM == OGRE_PLATFORM_WIN32
        D3D11Window* win = new D3D11WindowHwnd(  name, width, height, fullScreen,
                                                 DepthBuffer::DefaultDepthBufferFormat,
                                                 miscParams, mDevice, this );
#elif OGRE_PLATFORM == OGRE_PLATFORM_WINRT
        String windowType;
        if(miscParams)
        {
            // Get variable-length params
            NameValuePairList::const_iterator opt = miscParams->find("windowType");
            if(opt != miscParams->end())
                windowType = opt->second;
        }

        D3D11RenderWindowBase* win = NULL;
#if !__OGRE_WINRT_PHONE_80
        if(win == NULL && windowType == "SurfaceImageSource")
            win = new D3D11RenderWindowImageSource(mDevice);
        if(win == NULL && windowType == "SwapChainPanel")
            win = new D3D11RenderWindowSwapChainPanel(mDevice);
#endif // !__OGRE_WINRT_PHONE_80
        if(win == NULL)
            win = new D3D11RenderWindowCoreWindow(mDevice);
#endif

        mWindows.insert( win );

#if OGRE_NO_QUAD_BUFFER_STEREO == 0
        // Must be called after device has been linked to window
        D3D11StereoDriverBridge::getSingleton().addRenderWindow(win);
        win->_validateStereo();
#endif

        // If this is the first window, get the D3D device and create the texture manager
        if (!mPrimaryWindow)
        {
            mPrimaryWindow = win;
            //win->getCustomAttribute("D3DDEVICE", &mDevice);

            if( miscParams )
            {
                NameValuePairList::const_iterator itOption = miscParams->find( "reverse_depth" );
                if( itOption != miscParams->end() )
                    mReverseDepth = StringConverter::parseBool( itOption->second, true );
            }

<<<<<<< HEAD
            // Also create hardware buffer manager
=======
            if( miscParams )
            {
                NameValuePairList::const_iterator itOption = miscParams->find( "map_L8_to_RGB8" );
                if( itOption != miscParams->end() )
                    mMapL8toRGB8 = StringConverter::parseBool( itOption->second, true );
            }

			// Create the texture manager for use by others
			mTextureManager = new D3D11TextureManager(mDevice);
			// Also create hardware buffer manager
>>>>>>> 08f68da3
            mHardwareBufferManager = new v1::D3D11HardwareBufferManager(mDevice);

            // Create the GPU program manager
            mGpuProgramManager = new D3D11GpuProgramManager();
            // create & register HLSL factory
            if (mHLSLProgramFactory == NULL)
                mHLSLProgramFactory = new D3D11HLSLProgramFactory(mDevice);
            mRealCapabilities = createRenderSystemCapabilities();

            // if we are using custom capabilities, then
            // mCurrentCapabilities has already been loaded
            if (!mUseCustomCapabilities)
                mCurrentCapabilities = mRealCapabilities;

            fireEvent("RenderSystemCapabilitiesCreated");

            initialiseFromRenderSystemCapabilities(mCurrentCapabilities, mPrimaryWindow);

            assert( !mVaoManager );
            mVaoManager = OGRE_NEW D3D11VaoManager( false, mDevice, this, miscParams );

            mTextureGpuManager = OGRE_NEW D3D11TextureGpuManager( mVaoManager, this, mDevice );

            mTextureGpuManager->_update( true );
        }
        else
        {
            mSecondaryWindows.push_back(win);
        }

        win->_initialize( mTextureGpuManager );

        return win;
    }
    //---------------------------------------------------------------------
    void D3D11RenderSystem::fireDeviceEvent( D3D11Device* device, const String & name,
                                             D3D11Window* sendingWindow /* = NULL */)
    {
        NameValuePairList params;
        params["D3DDEVICE"] =  StringConverter::toString((size_t)device->get());
        if(sendingWindow)
            params["Window"] = StringConverter::toString((size_t)sendingWindow);
        fireEvent( name, &params );
    }
    //---------------------------------------------------------------------
    RenderSystemCapabilities* D3D11RenderSystem::createRenderSystemCapabilities() const
    {
        RenderSystemCapabilities* rsc = new RenderSystemCapabilities();
        rsc->setDriverVersion(mDriverVersion);
        rsc->setDeviceName(mActiveD3DDriver.DriverDescription());
        rsc->setRenderSystemName(getName());

        rsc->setCapability(RSC_HWSTENCIL);
        rsc->setStencilBufferBitDepth(8);

        rsc->setCapability(RSC_HW_GAMMA);
        rsc->setCapability(RSC_TEXTURE_SIGNED_INT);

#ifdef _WIN32_WINNT_WIN10
        //Check if D3D11.3 is installed. If so, typed UAV loads are supported
        ID3D11Device3 *d3dDeviceVersion113 = 0;
        HRESULT hr = mDevice->QueryInterface( __uuidof(ID3D11Device3),
                                              reinterpret_cast<void**>( &d3dDeviceVersion113 ) );
        if( SUCCEEDED( hr ) && d3dDeviceVersion113 )
        {
            rsc->setCapability(RSC_TYPED_UAV_LOADS);
            d3dDeviceVersion113->Release();
        }
#endif

        rsc->setCapability(RSC_VBO);
        UINT formatSupport;
        if( mFeatureLevel >= D3D_FEATURE_LEVEL_9_2 ||
            (SUCCEEDED( mDevice->CheckFormatSupport(DXGI_FORMAT_R32_UINT, &formatSupport)) &&
            0 != (formatSupport & D3D11_FORMAT_SUPPORT_IA_INDEX_BUFFER)) )
        {
            rsc->setCapability(RSC_32BIT_INDEX);
        }

        // Set number of texture units, always 16
        rsc->setNumTextureUnits(16);
        rsc->setCapability(RSC_ANISOTROPY);
        rsc->setCapability(RSC_AUTOMIPMAP);
        rsc->setCapability(RSC_BLENDING);
        rsc->setCapability(RSC_DOT3);
        // Cube map
        if (mFeatureLevel >= D3D_FEATURE_LEVEL_10_0)
        {
            rsc->setCapability(RSC_CUBEMAPPING);
            rsc->setCapability(RSC_READ_BACK_AS_TEXTURE);
        }

        rsc->setCapability(RSC_EXPLICIT_FSAA_RESOLVE);

        // We always support compression, D3DX will decompress if device does not support
        rsc->setCapability(RSC_TEXTURE_COMPRESSION);
        rsc->setCapability(RSC_TEXTURE_COMPRESSION_DXT);

        if(mFeatureLevel >= D3D_FEATURE_LEVEL_10_0)
            rsc->setCapability(RSC_TWO_SIDED_STENCIL);

        rsc->setCapability(RSC_STENCIL_WRAP);
        rsc->setCapability(RSC_HWOCCLUSION);
        rsc->setCapability(RSC_HWOCCLUSION_ASYNCHRONOUS);

        rsc->setCapability(RSC_TEXTURE_2D_ARRAY);

        if( mFeatureLevel >= D3D_FEATURE_LEVEL_11_0 )
            rsc->setCapability(RSC_MSAA_2D_ARRAY);

        if( mFeatureLevel >= D3D_FEATURE_LEVEL_10_1 )
        {
            rsc->setCapability(RSC_TEXTURE_CUBE_MAP_ARRAY);
            rsc->setCapability(RSC_TEXTURE_GATHER);
        }

        if( mFeatureLevel >= D3D_FEATURE_LEVEL_11_0 )
        {
            rsc->setMaximumResolutions( static_cast<ushort>(D3D11_REQ_TEXTURE2D_U_OR_V_DIMENSION),
                                        static_cast<ushort>(D3D11_REQ_TEXTURE3D_U_V_OR_W_DIMENSION),
                                        static_cast<ushort>(D3D11_REQ_TEXTURECUBE_DIMENSION) );
        }
        else if( mFeatureLevel >= D3D_FEATURE_LEVEL_10_0 )
        {
            rsc->setMaximumResolutions( static_cast<ushort>(D3D10_REQ_TEXTURE2D_U_OR_V_DIMENSION),
                                        static_cast<ushort>(D3D10_REQ_TEXTURE3D_U_V_OR_W_DIMENSION),
                                        static_cast<ushort>(D3D10_REQ_TEXTURECUBE_DIMENSION) );
        }
        /*TODO
        else if( mFeatureLevel >= D3D_FEATURE_LEVEL_9_3 )
        {
            rsc->setMaximumResolutions( static_cast<ushort>(D3D_FL9_3_REQ_TEXTURE2D_U_OR_V_DIMENSION),
                                        static_cast<ushort>(D3D_FL9_3_REQ_TEXTURE3D_U_V_OR_W_DIMENSION),
                                        static_cast<ushort>(D3D_FL9_3_REQ_TEXTURECUBE_DIMENSION) );
        }
        else
        {
            rsc->setMaximumResolutions( static_cast<ushort>(D3D_FL9_1_REQ_TEXTURE2D_U_OR_V_DIMENSION),
                                        static_cast<ushort>(D3D_FL9_1_REQ_TEXTURE3D_U_V_OR_W_DIMENSION),
                                        static_cast<ushort>(D3D_FL9_1_REQ_TEXTURECUBE_DIMENSION) );
        }*/

        convertVertexShaderCaps(rsc);
        convertPixelShaderCaps(rsc);
        convertGeometryShaderCaps(rsc);
        convertHullShaderCaps(rsc);
        convertDomainShaderCaps(rsc);
        convertComputeShaderCaps(rsc);
        rsc->addShaderProfile("hlsl");

        // Check support for dynamic linkage
        if (mFeatureLevel >= D3D_FEATURE_LEVEL_11_0)
        {
            rsc->setCapability(RSC_SHADER_SUBROUTINE);
        }

        rsc->setCapability(RSC_USER_CLIP_PLANES);
        rsc->setCapability(RSC_VERTEX_FORMAT_UBYTE4);

        rsc->setCapability(RSC_RTT_SEPARATE_DEPTHBUFFER);
        rsc->setCapability(RSC_RTT_MAIN_DEPTHBUFFER_ATTACHABLE);


        // Adapter details
        const DXGI_ADAPTER_DESC1& adapterID = mActiveD3DDriver.getAdapterIdentifier();

        switch(mDriverType) {
        case D3D_DRIVER_TYPE_HARDWARE:
            // determine vendor
            // Full list of vendors here: http://www.pcidatabase.com/vendors.php?sort=id
            switch(adapterID.VendorId)
            {
            case 0x10DE:
                rsc->setVendor(GPU_NVIDIA);
                break;
            case 0x1002:
                rsc->setVendor(GPU_AMD);
                break;
            case 0x163C:
            case 0x8086:
                rsc->setVendor(GPU_INTEL);
                break;
            case 0x5333:
                rsc->setVendor(GPU_S3);
                break;
            case 0x3D3D:
                rsc->setVendor(GPU_3DLABS);
                break;
            case 0x102B:
                rsc->setVendor(GPU_MATROX);
                break;
            default:
                rsc->setVendor(GPU_UNKNOWN);
                break;
            };
            break;
        case D3D_DRIVER_TYPE_SOFTWARE:
            rsc->setVendor(GPU_MS_SOFTWARE);
            break;
        case D3D_DRIVER_TYPE_WARP:
            rsc->setVendor(GPU_MS_WARP);
            break;
        default:
            rsc->setVendor(GPU_UNKNOWN);
            break;
        }

        rsc->setCapability(RSC_INFINITE_FAR_PLANE);

        rsc->setCapability(RSC_TEXTURE_3D);
        if (mFeatureLevel >= D3D_FEATURE_LEVEL_10_0)
        {
            rsc->setCapability(RSC_NON_POWER_OF_2_TEXTURES);
            rsc->setCapability(RSC_HWRENDER_TO_TEXTURE_3D);
            rsc->setCapability(RSC_TEXTURE_1D);
            rsc->setCapability(RSC_TEXTURE_COMPRESSION_BC4_BC5);
            rsc->setCapability(RSC_COMPLETE_TEXTURE_BINDING);
        }

        if (mFeatureLevel >= D3D_FEATURE_LEVEL_11_0)
        {
            rsc->setCapability(RSC_TEXTURE_COMPRESSION_BC6H_BC7);
        }

        rsc->setCapability(RSC_HWRENDER_TO_TEXTURE);
        rsc->setCapability(RSC_TEXTURE_FLOAT);

#ifdef D3D_FEATURE_LEVEL_9_3
        int numMultiRenderTargets = (mFeatureLevel > D3D_FEATURE_LEVEL_9_3) ? D3D11_SIMULTANEOUS_RENDER_TARGET_COUNT :      // 8
                                    (mFeatureLevel == D3D_FEATURE_LEVEL_9_3) ? 4/*D3D_FL9_3_SIMULTANEOUS_RENDER_TARGET_COUNT*/ :    // 4
                                    1/*D3D_FL9_1_SIMULTANEOUS_RENDER_TARGET_COUNT*/;                                                // 1
#else
        int numMultiRenderTargets = D3D11_SIMULTANEOUS_RENDER_TARGET_COUNT;     // 8
#endif

        rsc->setNumMultiRenderTargets(std::min(numMultiRenderTargets, (int)OGRE_MAX_MULTIPLE_RENDER_TARGETS));
        rsc->setCapability(RSC_MRT_DIFFERENT_BIT_DEPTHS);

        rsc->setCapability(RSC_POINT_SPRITES);
        rsc->setCapability(RSC_POINT_EXTENDED_PARAMETERS);
        rsc->setMaxPointSize(256); // TODO: guess!

        rsc->setCapability(RSC_VERTEX_TEXTURE_FETCH);
        rsc->setNumVertexTextureUnits(4);
        rsc->setVertexTextureUnitsShared(false);

        rsc->setCapability(RSC_MIPMAP_LOD_BIAS);

        // actually irrelevant, but set
        rsc->setCapability(RSC_PERSTAGECONSTANT);

        rsc->setCapability(RSC_VERTEX_BUFFER_INSTANCE_DATA);
        rsc->setCapability(RSC_CAN_GET_COMPILED_SHADER_BUFFER);
        rsc->setCapability(RSC_SEPARATE_SAMPLERS_FROM_TEXTURES);

        rsc->setCapability(RSC_CONST_BUFFER_SLOTS_IN_SHADER);

        return rsc;

    }
    //-----------------------------------------------------------------------
    void D3D11RenderSystem::initialiseFromRenderSystemCapabilities(
        RenderSystemCapabilities* caps, Window* primary)
    {
        if(caps->getRenderSystemName() != getName())
        {
            OGRE_EXCEPT(Exception::ERR_INVALIDPARAMS,
                "Trying to initialize D3D11RenderSystem from RenderSystemCapabilities that do not support Direct3D11",
                "D3D11RenderSystem::initialiseFromRenderSystemCapabilities");
        }

        // add hlsl
        HighLevelGpuProgramManager::getSingleton().addFactory(mHLSLProgramFactory);

        Log* defaultLog = LogManager::getSingleton().getDefaultLog();
        if (defaultLog)
        {
            caps->log(defaultLog);
            defaultLog->logMessage(
                " * Using Reverse Z: " + StringConverter::toString( mReverseDepth, true ) );
        }

        mGpuProgramManager->setSaveMicrocodesToCache(true);
    }
    //---------------------------------------------------------------------
    void D3D11RenderSystem::convertVertexShaderCaps(RenderSystemCapabilities* rsc) const
    {
        if (mFeatureLevel >= D3D_FEATURE_LEVEL_9_1)
        {
            rsc->addShaderProfile("vs_4_0_level_9_1");
#if SUPPORT_SM2_0_HLSL_SHADERS == 1
            rsc->addShaderProfile("vs_2_0");
#endif
        }
        if (mFeatureLevel >= D3D_FEATURE_LEVEL_9_3)
        {
            rsc->addShaderProfile("vs_4_0_level_9_3");
#if SUPPORT_SM2_0_HLSL_SHADERS == 1
            rsc->addShaderProfile("vs_2_a");
            rsc->addShaderProfile("vs_2_x");
#endif
        }
        if (mFeatureLevel >= D3D_FEATURE_LEVEL_10_0)
        {
            rsc->addShaderProfile("vs_4_0");
#if SUPPORT_SM2_0_HLSL_SHADERS == 1
            rsc->addShaderProfile("vs_3_0");
#endif
        }
        if (mFeatureLevel >= D3D_FEATURE_LEVEL_10_1)
        {
            rsc->addShaderProfile("vs_4_1");
        }
        if (mFeatureLevel >= D3D_FEATURE_LEVEL_11_0)
        {
            rsc->addShaderProfile("vs_5_0");
        }

        rsc->setCapability(RSC_VERTEX_PROGRAM);

        // TODO: constant buffers have no limits but lower models do
        // 16 boolean params allowed
        rsc->setVertexProgramConstantBoolCount(16);
        // 16 integer params allowed, 4D
        rsc->setVertexProgramConstantIntCount(16);
        // float params, always 4D
        rsc->setVertexProgramConstantFloatCount(512);

    }
    //---------------------------------------------------------------------
    void D3D11RenderSystem::convertPixelShaderCaps(RenderSystemCapabilities* rsc) const
    {
        if (mFeatureLevel >= D3D_FEATURE_LEVEL_9_1)
        {
            rsc->addShaderProfile("ps_4_0_level_9_1");
#if SUPPORT_SM2_0_HLSL_SHADERS == 1
            rsc->addShaderProfile("ps_2_0");
#endif
        }
        if (mFeatureLevel >= D3D_FEATURE_LEVEL_9_3)
        {
            rsc->addShaderProfile("ps_4_0_level_9_3");
#if SUPPORT_SM2_0_HLSL_SHADERS == 1
            rsc->addShaderProfile("ps_2_a");
            rsc->addShaderProfile("ps_2_b");
            rsc->addShaderProfile("ps_2_x");
#endif
        }
        if (mFeatureLevel >= D3D_FEATURE_LEVEL_10_0)
        {
            rsc->addShaderProfile("ps_4_0");
#if SUPPORT_SM2_0_HLSL_SHADERS == 1
            rsc->addShaderProfile("ps_3_0");
            rsc->addShaderProfile("ps_3_x");
#endif
        }
        if (mFeatureLevel >= D3D_FEATURE_LEVEL_10_1)
        {
            rsc->addShaderProfile("ps_4_1");
        }
        if (mFeatureLevel >= D3D_FEATURE_LEVEL_11_0)
        {
            rsc->addShaderProfile("ps_5_0");
        }


        rsc->setCapability(RSC_FRAGMENT_PROGRAM);


        // TODO: constant buffers have no limits but lower models do
        // 16 boolean params allowed
        rsc->setFragmentProgramConstantBoolCount(16);
        // 16 integer params allowed, 4D
        rsc->setFragmentProgramConstantIntCount(16);
        // float params, always 4D
        rsc->setFragmentProgramConstantFloatCount(512);

    }
    //---------------------------------------------------------------------
    void D3D11RenderSystem::convertHullShaderCaps(RenderSystemCapabilities* rsc) const
    {
        // Only for shader model 5.0
        if (mFeatureLevel >= D3D_FEATURE_LEVEL_11_0)
        {
            rsc->addShaderProfile("hs_5_0");

            rsc->setCapability(RSC_TESSELLATION_HULL_PROGRAM);

            // TODO: constant buffers have no limits but lower models do
            // 16 boolean params allowed
            rsc->setTessellationHullProgramConstantBoolCount(16);
            // 16 integer params allowed, 4D
            rsc->setTessellationHullProgramConstantIntCount(16);
            // float params, always 4D
            rsc->setTessellationHullProgramConstantFloatCount(512);
        }

    }
    //---------------------------------------------------------------------
    void D3D11RenderSystem::convertDomainShaderCaps(RenderSystemCapabilities* rsc) const
    {
        // Only for shader model 5.0
        if (mFeatureLevel >= D3D_FEATURE_LEVEL_11_0)
        {
            rsc->addShaderProfile("ds_5_0");

            rsc->setCapability(RSC_TESSELLATION_DOMAIN_PROGRAM);


            // TODO: constant buffers have no limits but lower models do
            // 16 boolean params allowed
            rsc->setTessellationDomainProgramConstantBoolCount(16);
            // 16 integer params allowed, 4D
            rsc->setTessellationDomainProgramConstantIntCount(16);
            // float params, always 4D
            rsc->setTessellationDomainProgramConstantFloatCount(512);
        }

    }
    //---------------------------------------------------------------------
    void D3D11RenderSystem::convertComputeShaderCaps(RenderSystemCapabilities* rsc) const
    {

//        if (mFeatureLevel >= D3D_FEATURE_LEVEL_10_0)
//        {
//            rsc->addShaderProfile("cs_4_0");
//        }
//        if (mFeatureLevel >= D3D_FEATURE_LEVEL_10_1)
//        {
//            rsc->addShaderProfile("cs_4_1");
//        }
        if (mFeatureLevel >= D3D_FEATURE_LEVEL_11_0)
        {
            rsc->addShaderProfile("cs_5_0");
            rsc->setCapability(RSC_COMPUTE_PROGRAM);
        }

        // TODO: constant buffers have no limits but lower models do
        // 16 boolean params allowed
        rsc->setComputeProgramConstantBoolCount(16);
        // 16 integer params allowed, 4D
        rsc->setComputeProgramConstantIntCount(16);
        // float params, always 4D
        rsc->setComputeProgramConstantFloatCount(512);
    }
    //---------------------------------------------------------------------
    void D3D11RenderSystem::convertGeometryShaderCaps(RenderSystemCapabilities* rsc) const
    {
        if (mFeatureLevel >= D3D_FEATURE_LEVEL_10_0)
        {
            rsc->addShaderProfile("gs_4_0");
            rsc->setCapability(RSC_GEOMETRY_PROGRAM);
            rsc->setCapability(RSC_HWRENDER_TO_VERTEX_BUFFER);
        }
        if (mFeatureLevel >= D3D_FEATURE_LEVEL_10_1)
        {
            rsc->addShaderProfile("gs_4_1");
        }
        if (mFeatureLevel >= D3D_FEATURE_LEVEL_11_0)
        {
            rsc->addShaderProfile("gs_5_0");
        }

        rsc->setGeometryProgramConstantFloatCount(512);
        rsc->setGeometryProgramConstantIntCount(16);
        rsc->setGeometryProgramConstantBoolCount(16);
        rsc->setGeometryProgramNumOutputVertices(1024);
    }
    //-----------------------------------------------------------------------
    bool D3D11RenderSystem::checkVertexTextureFormats(void)
    {
        return true;
    }
    //-----------------------------------------------------------------------------------
    RenderPassDescriptor* D3D11RenderSystem::createRenderPassDescriptor(void)
    {
        RenderPassDescriptor *retVal = OGRE_NEW D3D11RenderPassDescriptor( mDevice, this );
        mRenderPassDescs.insert( retVal );
        return retVal;
    }
    //-----------------------------------------------------------------------------------
    void D3D11RenderSystem::beginRenderPassDescriptor( RenderPassDescriptor *desc,
                                                       TextureGpu *anyTarget, uint8 mipLevel,
                                                       const Vector4 *viewportSizes,
                                                       const Vector4 *scissors,
                                                       uint32 numViewports,
                                                       bool overlaysEnabled,
                                                       bool warnIfRtvWasFlushed )
    {
        if( desc->mInformationOnly && desc->hasSameAttachments( mCurrentRenderPassDescriptor ) )
            return;

        const int oldWidth = mCurrentRenderViewport[0].getActualWidth();
        const int oldHeight = mCurrentRenderViewport[0].getActualHeight();
        const int oldX = mCurrentRenderViewport[0].getActualLeft();
        const int oldY = mCurrentRenderViewport[0].getActualTop();

        D3D11RenderPassDescriptor *currPassDesc =
                static_cast<D3D11RenderPassDescriptor*>( mCurrentRenderPassDescriptor );

        RenderSystem::beginRenderPassDescriptor( desc, anyTarget, mipLevel, viewportSizes, scissors,
                                                 numViewports, overlaysEnabled, warnIfRtvWasFlushed );

        int x, y, w, h;

        // Calculate the new "lower-left" corner of the viewport to compare with the old one
        w = mCurrentRenderViewport[0].getActualWidth();
        h = mCurrentRenderViewport[0].getActualHeight();
        x = mCurrentRenderViewport[0].getActualLeft();
        y = mCurrentRenderViewport[0].getActualTop();

        ID3D11DeviceContextN *context = mDevice.GetImmediateContext();

        const bool vpChanged = oldX != x || oldY != y || oldWidth != w || oldHeight != h;

        D3D11RenderPassDescriptor *newPassDesc =
                static_cast<D3D11RenderPassDescriptor*>( desc );

        //Determine whether:
        //  1. We need to store current active RenderPassDescriptor
        //  2. We need to perform clears when loading the new RenderPassDescriptor
        uint32 entriesToFlush = 0;
        if( currPassDesc )
        {
            entriesToFlush = currPassDesc->willSwitchTo( newPassDesc, warnIfRtvWasFlushed );

            if( entriesToFlush != 0 )
            {
                currPassDesc->performStoreActions( entriesToFlush );

                //Set all textures to 0 to prevent the runtime from thinkin we might
                //be sampling from the render target (common when doing shadow map
                //rendering)
                context->VSSetShaderResources( 0, mMaxSrvCount[VertexShader],   mNullViews );
                context->PSSetShaderResources( 0, mMaxSrvCount[PixelShader],    mNullViews );
                context->HSSetShaderResources( 0, mMaxSrvCount[HullShader],     mNullViews );
                context->DSSetShaderResources( 0, mMaxSrvCount[DomainShader],   mNullViews );
                context->GSSetShaderResources( 0, mMaxSrvCount[GeometryShader], mNullViews );
                context->CSSetShaderResources( 0, mMaxComputeShaderSrvCount,    mNullViews );
                memset( mMaxSrvCount, 0, sizeof(mMaxSrvCount) );
                mMaxComputeShaderSrvCount = 0;
            }
        }
        else
        {
            entriesToFlush = RenderPassDescriptor::All;
        }

        if( vpChanged || numViewports > 1u )
        {
            D3D11_VIEWPORT d3dVp[16];
            for( size_t i=0; i<numViewports; ++i )
            {
                d3dVp[i].TopLeftX= static_cast<FLOAT>( mCurrentRenderViewport[i].getActualLeft() );
                d3dVp[i].TopLeftY= static_cast<FLOAT>( mCurrentRenderViewport[i].getActualTop() );
                d3dVp[i].Width   = static_cast<FLOAT>( mCurrentRenderViewport[i].getActualWidth() );
                d3dVp[i].Height  = static_cast<FLOAT>( mCurrentRenderViewport[i].getActualHeight() );
                d3dVp[i].MinDepth= 0.0f;
                d3dVp[i].MaxDepth= 1.0f;
            }
            context->RSSetViewports( numViewports, d3dVp );
        }

        D3D11_RECT scRc[16];
        for( size_t i=0; i<numViewports; ++i )
        {
            scRc[i].left  = mCurrentRenderViewport[i].getScissorActualLeft();
            scRc[i].top   = mCurrentRenderViewport[i].getScissorActualTop();
            scRc[i].right = scRc[i].left + mCurrentRenderViewport[i].getScissorActualWidth();
            scRc[i].bottom= scRc[i].top + mCurrentRenderViewport[i].getScissorActualHeight();
        }
        context->RSSetScissorRects( numViewports, scRc );

        newPassDesc->performLoadActions( &mCurrentRenderViewport[0], entriesToFlush,
                                         mUavStartingSlot, mUavRenderingDescSet );
    }
    //-----------------------------------------------------------------------------------
    void D3D11RenderSystem::endRenderPassDescriptor(void)
    {
        if( mCurrentRenderPassDescriptor )
        {
            D3D11RenderPassDescriptor *passDesc =
                    static_cast<D3D11RenderPassDescriptor*>( mCurrentRenderPassDescriptor );
            passDesc->performStoreActions( RenderPassDescriptor::All );
        }

        ID3D11DeviceContextN *context = mDevice.GetImmediateContext();
        //Set all textures to 0 to prevent the runtime from thinkin we might
        //be sampling from the render target (common when doing shadow map
        //rendering)
        context->VSSetShaderResources( 0, mMaxSrvCount[VertexShader],   mNullViews );
        context->PSSetShaderResources( 0, mMaxSrvCount[PixelShader],    mNullViews );
        context->HSSetShaderResources( 0, mMaxSrvCount[HullShader],     mNullViews );
        context->DSSetShaderResources( 0, mMaxSrvCount[DomainShader],   mNullViews );
        context->GSSetShaderResources( 0, mMaxSrvCount[GeometryShader], mNullViews );
        context->CSSetShaderResources( 0, mMaxComputeShaderSrvCount,    mNullViews );
        memset( mMaxSrvCount, 0, sizeof(mMaxSrvCount) );
        mMaxComputeShaderSrvCount = 0;

        RenderSystem::endRenderPassDescriptor();
    }
    //-----------------------------------------------------------------------------------
    TextureGpu* D3D11RenderSystem::createDepthBufferFor( TextureGpu *colourTexture, bool preferDepthTexture,
                                                         PixelFormatGpu depthBufferFormat )
    {
        if( depthBufferFormat == PFG_UNKNOWN )
        {
            //GeForce 8 & 9 series are faster using 24-bit depth buffers. Likely
            //other HW from that era has the same issue. Assume D3D10.1 is old
            //HW that prefers 24-bit.
            depthBufferFormat = DepthBuffer::DefaultDepthBufferFormat;
        }

        return RenderSystem::createDepthBufferFor( colourTexture, preferDepthTexture,
                                                   depthBufferFormat );
    }
    //---------------------------------------------------------------------
    void D3D11RenderSystem::_notifyWindowDestroyed( Window *window )
    {
        // Check in specialized lists
        if( mPrimaryWindow == window )
        {
            // We're destroying the primary window, so reset device and window
            mPrimaryWindow = NULL;
        }
    }
    //-----------------------------------------------------------------------
    void D3D11RenderSystem::freeDevice(void)
    {
        if (!mDevice.isNull() && mCurrentCapabilities)
        {
            // Clean up depth stencil surfaces
            mDevice.ReleaseAll();
        }
    }
    //---------------------------------------------------------------------
    void D3D11RenderSystem::createDevice( const String &windowTitle )
    {
        mDevice.ReleaseAll();

        mLastWindowTitlePassedToExtensions = windowTitle;

        D3D11Driver *d3dDriver = getDirect3DDrivers(true)->findByName( mDriverName );
        mActiveD3DDriver = *d3dDriver; // store copy of selected driver, so that it is not
                                       //lost when drivers would be re-enumerated
        LogManager::getSingleton().stream() << "D3D11: Requested \"" << mDriverName <<
                                               "\", selected \"" <<
                                               d3dDriver->DriverDescription() << "\"";

        if( D3D11Driver *nvPerfHudDriver = (mDriverType == D3D_DRIVER_TYPE_HARDWARE && mUseNVPerfHUD) ?
            getDirect3DDrivers()->item("NVIDIA PerfHUD") : NULL )
        {
            d3dDriver = nvPerfHudDriver;
            LogManager::getSingleton().logMessage("D3D11: Actually \"NVIDIA PerfHUD\" is used");
        }

        ID3D11DeviceN *device = 0;
        ID3D11Device1 *device1 = 0;
        createD3D11Device( mVendorExtension, windowTitle, d3dDriver, mDriverType,
                           mMinRequestedFeatureLevel, mMaxRequestedFeatureLevel, &mFeatureLevel,
                           &device, &device1 );
        mDevice.TransferOwnership( device, device1 );

        LARGE_INTEGER driverVersion = mDevice.GetDriverVersion();
        mDriverVersion.major = HIWORD(driverVersion.HighPart);
        mDriverVersion.minor = LOWORD(driverVersion.HighPart);
        mDriverVersion.release = HIWORD(driverVersion.LowPart);
        mDriverVersion.build = LOWORD(driverVersion.LowPart);

        //On AMD's GCN cards, there is no performance or memory difference between
        //PF_D24_UNORM_S8_UINT & PF_D32_FLOAT_X24_S8_UINT, so prefer the latter
        //on modern cards (GL >= 4.3) and that also claim to support this format.
        //NVIDIA's preference? Dunno, they don't tell. But at least the quality
        //will be consistent.
        if( mFeatureLevel >= D3D_FEATURE_LEVEL_11_0 )
            DepthBuffer::DefaultDepthBufferFormat = PFG_D32_FLOAT_S8X24_UINT;
    }
    //-----------------------------------------------------------------------
    void D3D11RenderSystem::handleDeviceLost()
    {
        LogManager::getSingleton().logMessage("D3D11: Device was lost, recreating.");

        // release device depended resources
        fireDeviceEvent(&mDevice, "DeviceLost");

        SceneManagerEnumerator::SceneManagerIterator scnIt = SceneManagerEnumerator::getSingleton().getSceneManagerIterator();
        while(scnIt.hasMoreElements())
            scnIt.getNext()->_releaseManualHardwareResources();

        notifyDeviceLost(&mDevice);

        // Release all automatic temporary buffers and free unused
        // temporary buffers, so we doesn't need to recreate them,
        // and they will reallocate on demand.
        v1::HardwareBufferManager::getSingleton()._releaseBufferCopies(true);

        // recreate device
        createDevice( mLastWindowTitlePassedToExtensions );

        // recreate device depended resources
        notifyDeviceRestored(&mDevice);

        v1::MeshManager::getSingleton().reloadAll(Resource::LF_PRESERVE_STATE);

        scnIt = SceneManagerEnumerator::getSingleton().getSceneManagerIterator();
        while(scnIt.hasMoreElements())
            scnIt.getNext()->_restoreManualHardwareResources();

        fireDeviceEvent(&mDevice, "DeviceRestored");

        LogManager::getSingleton().logMessage("D3D11: Device was restored.");
    }
    //---------------------------------------------------------------------
    void D3D11RenderSystem::validateDevice(bool forceDeviceElection)
    {
        if(mDevice.isNull())
            return;

        // The D3D Device is no longer valid if the elected adapter changes or if
        // the device has been removed.

        bool anotherIsElected = false;
        if(forceDeviceElection)
        {
            // elect new device
            D3D11Driver* newDriver = getDirect3DDrivers(true)->findByName(mDriverName);

            // check by LUID
            LUID newLUID = newDriver->getAdapterIdentifier().AdapterLuid;
            LUID prevLUID = mActiveD3DDriver.getAdapterIdentifier().AdapterLuid;
            anotherIsElected = (newLUID.LowPart != prevLUID.LowPart) || (newLUID.HighPart != prevLUID.HighPart);
        }

        if(anotherIsElected || mDevice.IsDeviceLost())
        {
            handleDeviceLost();
        }
    }
    //---------------------------------------------------------------------
#if OGRE_PLATFORM != OGRE_PLATFORM_WINRT
    bool D3D11RenderSystem::isWindows8OrGreater()
    {
        DWORD version = GetVersion();
        DWORD major = (DWORD)(LOBYTE(LOWORD(version)));
        DWORD minor = (DWORD)(HIBYTE(LOWORD(version)));
        return (major > 6) || ((major == 6) && (minor >= 2));
    }
#endif
    //---------------------------------------------------------------------
    VertexElementType D3D11RenderSystem::getColourVertexElementType(void) const
    {
        return VET_COLOUR_ABGR;
    }
    //---------------------------------------------------------------------
    void D3D11RenderSystem::_useLights(const LightList& lights, unsigned short limit)
    {
    }
    //---------------------------------------------------------------------
    void D3D11RenderSystem::setShadingType( ShadeOptions so )
    {
    }
    //---------------------------------------------------------------------
    void D3D11RenderSystem::setLightingEnabled( bool enabled )
    {
    }
    //---------------------------------------------------------------------
    void D3D11RenderSystem::_setViewMatrix( const Matrix4 &m )
    {
    }
    //---------------------------------------------------------------------
    void D3D11RenderSystem::_setProjectionMatrix( const Matrix4 &m )
    {
    }
    //---------------------------------------------------------------------
    void D3D11RenderSystem::_setWorldMatrix( const Matrix4 &m )
    {
    }
    //---------------------------------------------------------------------
    void D3D11RenderSystem::_setSurfaceParams( const ColourValue &ambient, const ColourValue &diffuse,
        const ColourValue &specular, const ColourValue &emissive, Real shininess,
        TrackVertexColourType tracking )
    {
    }
    //---------------------------------------------------------------------
    void D3D11RenderSystem::_setPointParameters(Real size,
        bool attenuationEnabled, Real constant, Real linear, Real quadratic,
        Real minSize, Real maxSize)
    {
    }
    //---------------------------------------------------------------------
    void D3D11RenderSystem::_setPointSpritesEnabled(bool enabled)
    {
    }
    //---------------------------------------------------------------------
    void D3D11RenderSystem::_setTexture( size_t stage, TextureGpu *texPtr )
    {
        if( texPtr )
        {
            D3D11TextureGpu *tex = static_cast<D3D11TextureGpu*>( texPtr );
            ID3D11ShaderResourceView *view = tex->getDefaultDisplaySrv();
            mDevice.GetImmediateContext()->VSSetShaderResources( static_cast<UINT>(stage), 1u, &view );
            mDevice.GetImmediateContext()->PSSetShaderResources( static_cast<UINT>(stage), 1u, &view );
            mMaxSrvCount[VertexShader]  = std::max<uint32>( mMaxSrvCount[VertexShader], stage + 1u );
            mMaxSrvCount[PixelShader]   = std::max<uint32>( mMaxSrvCount[PixelShader], stage + 1u );
        }
        else
        {
            ID3D11ShaderResourceView *nullView = 0;
            mDevice.GetImmediateContext()->VSSetShaderResources( static_cast<UINT>(stage), 1u,
                                                                 &nullView );
            mDevice.GetImmediateContext()->PSSetShaderResources( static_cast<UINT>(stage), 1u,
                                                                 &nullView );
        }
    }
    //---------------------------------------------------------------------
    void D3D11RenderSystem::_setTextures( uint32 slotStart, const DescriptorSetTexture *set,
                                          uint32 hazardousTexIdx )
    {
        ID3D11DeviceContextN *context = mDevice.GetImmediateContext();
        ID3D11ShaderResourceView **srvList =
                reinterpret_cast<ID3D11ShaderResourceView**>( set->mRsData );

<<<<<<< HEAD
        ID3D11ShaderResourceView *hazardousSrv = 0;
        if( hazardousTexIdx < set->mTextures.size() )
        {
            //Is the texture currently bound as RTT?
            if( mCurrentRenderPassDescriptor->hasAttachment( set->mTextures[hazardousTexIdx] ) )
=======
        mStencilRef = refValue;
    }
    //---------------------------------------------------------------------
    void D3D11RenderSystem::setMapL8toRGB8( bool bMap )
    {
        mMapL8toRGB8 = bMap;
    }
    //---------------------------------------------------------------------
    bool D3D11RenderSystem::getMapL8toRGB8(void) const
    {
        return mMapL8toRGB8;
    }
    //---------------------------------------------------------------------
    void D3D11RenderSystem::_setRenderTarget( RenderTarget *target, uint8 viewportRenderTargetFlags )
    {
        mActiveViewport = 0;
        mActiveRenderTarget = target;
        if (mActiveRenderTarget)
        {
            // we need to clear the state -- dark_sylinc: No we don't.
            //mDevice.GetImmediateContext()->ClearState();

            //Set all textures to 0 to prevent the runtime from thinkin we might
            //be sampling from the render target (common when doing shadow map
            //rendering)
            ID3D11ShaderResourceView *nullViews[16];
            memset( nullViews, 0, sizeof( nullViews ) );
            ID3D11DeviceContextN *deviceContext = mDevice.GetImmediateContext();
            deviceContext->VSSetShaderResources( 0, 16, nullViews );
            deviceContext->PSSetShaderResources( 0, 16, nullViews );
            deviceContext->HSSetShaderResources( 0, 16, nullViews );
            deviceContext->DSSetShaderResources( 0, 16, nullViews );
            deviceContext->GSSetShaderResources( 0, 16, nullViews );
            deviceContext->CSSetShaderResources( 0, 16, nullViews );

            if (mDevice.isError())
>>>>>>> 08f68da3
            {
                //Then do not set it!
                hazardousSrv = srvList[hazardousTexIdx];
                srvList[hazardousTexIdx] = 0;
            }
        }

        UINT texIdx = 0;
        for( size_t i=0u; i<NumShaderTypes; ++i )
        {
            const UINT numTexturesUsed = set->mShaderTypeTexCount[i];
            if( !numTexturesUsed )
                continue;

            switch( i )
            {
            case VertexShader:
                context->VSSetShaderResources( slotStart + texIdx, numTexturesUsed, &srvList[texIdx] );
                break;
            case PixelShader:
                context->PSSetShaderResources( slotStart + texIdx, numTexturesUsed, &srvList[texIdx] );
                break;
            case GeometryShader:
                context->GSSetShaderResources( slotStart + texIdx, numTexturesUsed, &srvList[texIdx] );
                break;
            case HullShader:
                context->HSSetShaderResources( slotStart + texIdx, numTexturesUsed, &srvList[texIdx] );
                break;
            case DomainShader:
                context->DSSetShaderResources( slotStart + texIdx, numTexturesUsed, &srvList[texIdx] );
                break;
            }

            mMaxSrvCount[i] = std::max( mMaxSrvCount[i], slotStart + texIdx + numTexturesUsed );

            texIdx += numTexturesUsed;
        }

        //Restore the SRV with the hazardous texture.
        if( hazardousSrv )
            srvList[hazardousTexIdx] = hazardousSrv;
    }
    //---------------------------------------------------------------------
    void D3D11RenderSystem::_setTextures( uint32 slotStart, const DescriptorSetTexture2 *set )
    {
        ID3D11DeviceContextN *context = mDevice.GetImmediateContext();
        ID3D11ShaderResourceView **srvList =
                reinterpret_cast<ID3D11ShaderResourceView**>( set->mRsData );
        UINT texIdx = 0;
        for( size_t i=0u; i<NumShaderTypes; ++i )
        {
            const UINT numTexturesUsed = set->mShaderTypeTexCount[i];
            if( !numTexturesUsed )
                continue;

            switch( i )
            {
            case VertexShader:
                context->VSSetShaderResources( slotStart + texIdx, numTexturesUsed, &srvList[texIdx] );
                break;
            case PixelShader:
                context->PSSetShaderResources( slotStart + texIdx, numTexturesUsed, &srvList[texIdx] );
                break;
            case GeometryShader:
                context->GSSetShaderResources( slotStart + texIdx, numTexturesUsed, &srvList[texIdx] );
                break;
            case HullShader:
                context->HSSetShaderResources( slotStart + texIdx, numTexturesUsed, &srvList[texIdx] );
                break;
            case DomainShader:
                context->DSSetShaderResources( slotStart + texIdx, numTexturesUsed, &srvList[texIdx] );
                break;
            }

            mMaxSrvCount[i] = std::max( mMaxSrvCount[i], slotStart + texIdx + numTexturesUsed );

            texIdx += numTexturesUsed;
        }
    }
    //---------------------------------------------------------------------
    void D3D11RenderSystem::_setSamplers( uint32 slotStart, const DescriptorSetSampler *set )
    {
        ID3D11SamplerState *samplers[32];

        FastArray<const HlmsSamplerblock*>::const_iterator itor = set->mSamplers.begin();

        ID3D11DeviceContextN *context = mDevice.GetImmediateContext();
        UINT samplerIdx = slotStart;
        for( size_t i=0u; i<NumShaderTypes; ++i )
        {
            const UINT numSamplersUsed = set->mShaderTypeSamplerCount[i];

            if( !numSamplersUsed )
                continue;

            for( size_t j=0; j<numSamplersUsed; ++j )
            {
                if( *itor )
                {
                    ID3D11SamplerState *samplerState =
                            reinterpret_cast<ID3D11SamplerState*>( (*itor)->mRsData );
                    samplers[j] = samplerState;
                }
                else
                {
                    samplers[j] = 0;
                }
                ++itor;
            }

            switch( i )
            {
            case VertexShader:
                context->VSSetSamplers( samplerIdx, numSamplersUsed, samplers );
                break;
            case PixelShader:
                context->PSSetSamplers( samplerIdx, numSamplersUsed, samplers );
                break;
            case GeometryShader:
                context->GSSetSamplers( samplerIdx, numSamplersUsed, samplers );
                break;
            case HullShader:
                context->HSSetSamplers( samplerIdx, numSamplersUsed, samplers );
                break;
            case DomainShader:
                context->DSSetSamplers( samplerIdx, numSamplersUsed, samplers );
                break;
            }

            samplerIdx += numSamplersUsed;
        }
    }
    //---------------------------------------------------------------------
    void D3D11RenderSystem::_setTexturesCS( uint32 slotStart, const DescriptorSetTexture *set )
    {
        const uint32 oldSrvCount = mMaxComputeShaderSrvCount;
        uint32 newSrvCount = 0;

        ID3D11DeviceContextN *context = mDevice.GetImmediateContext();
        ID3D11ShaderResourceView **srvList =
                reinterpret_cast<ID3D11ShaderResourceView**>( set->mRsData );
        UINT texIdx = 0;
        for( size_t i=0u; i<NumShaderTypes; ++i )
        {
            const UINT numTexturesUsed = set->mShaderTypeTexCount[i];
            if( !numTexturesUsed )
                continue;

            context->CSSetShaderResources( slotStart + texIdx, numTexturesUsed, &srvList[texIdx] );

            mMaxComputeShaderSrvCount = std::max( mMaxComputeShaderSrvCount,
                                                  slotStart + texIdx + numTexturesUsed );
            texIdx += numTexturesUsed;
        }

        //We must unbound old textures otherwise they could clash with the next _setUavCS call
        if( newSrvCount < oldSrvCount )
        {
            const uint32 excessSlots = oldSrvCount - newSrvCount;
            context->CSSetShaderResources( newSrvCount, excessSlots, mNullViews );
        }

        mMaxComputeShaderSrvCount = newSrvCount;
    }
    //---------------------------------------------------------------------
    void D3D11RenderSystem::_setTexturesCS( uint32 slotStart, const DescriptorSetTexture2 *set )
    {
        const uint32 oldSrvCount = mMaxComputeShaderSrvCount;
        uint32 newSrvCount = 0;

        ID3D11DeviceContextN *context = mDevice.GetImmediateContext();
        ID3D11ShaderResourceView **srvList =
                reinterpret_cast<ID3D11ShaderResourceView**>( set->mRsData );
        UINT texIdx = 0;
        for( size_t i=0u; i<NumShaderTypes; ++i )
        {
            const UINT numTexturesUsed = set->mShaderTypeTexCount[i];
            if( !numTexturesUsed )
                continue;

            context->CSSetShaderResources( slotStart + texIdx, numTexturesUsed, &srvList[texIdx] );

            newSrvCount = std::max( newSrvCount, slotStart + texIdx + numTexturesUsed );
            texIdx += numTexturesUsed;
        }

        //We must unbound old textures otherwise they could clash with the next _setUavCS call
        if( newSrvCount < oldSrvCount )
        {
            const uint32 excessSlots = oldSrvCount - newSrvCount;
            context->CSSetShaderResources( newSrvCount, excessSlots, mNullViews );
        }

        mMaxComputeShaderSrvCount = newSrvCount;
    }
    //---------------------------------------------------------------------
    void D3D11RenderSystem::_setSamplersCS( uint32 slotStart, const DescriptorSetSampler *set )
    {
        ID3D11SamplerState *samplers[32];

        FastArray<const HlmsSamplerblock*>::const_iterator itor = set->mSamplers.begin();

        ID3D11DeviceContextN *context = mDevice.GetImmediateContext();
        UINT samplerIdx = slotStart;
        for( size_t i=0u; i<NumShaderTypes; ++i )
        {
            const UINT numSamplersUsed = set->mShaderTypeSamplerCount[i];

            if( !numSamplersUsed )
                continue;

            for( size_t j=0; j<numSamplersUsed; ++j )
            {
                if( *itor )
                {
                    ID3D11SamplerState *samplerState =
                            reinterpret_cast<ID3D11SamplerState*>( (*itor)->mRsData );
                    samplers[j] = samplerState;
                }
                else
                {
                    samplers[j] = 0;
                }
                ++itor;
            }

            context->CSSetSamplers( samplerIdx, numSamplersUsed, samplers );
            samplerIdx += numSamplersUsed;
        }
    }
    //---------------------------------------------------------------------
    void D3D11RenderSystem::_setUavCS( uint32 slotStart, const DescriptorSetUav *set )
    {
        ID3D11UnorderedAccessView **uavList =
                reinterpret_cast<ID3D11UnorderedAccessView**>( set->mRsData );
        ID3D11DeviceContextN *context = mDevice.GetImmediateContext();
        context->CSSetUnorderedAccessViews( slotStart, static_cast<UINT>( set->mUavs.size() ),
                                            uavList, 0 );

        mMaxBoundUavCS = std::max<uint32>( mMaxBoundUavCS, slotStart + set->mUavs.size() );
    }
    //---------------------------------------------------------------------
    void D3D11RenderSystem::_setBindingType(TextureUnitState::BindingType bindingType)
    {
        mBindingType = bindingType;
    }
    //---------------------------------------------------------------------
    void D3D11RenderSystem::_setVertexTexture(size_t stage, TextureGpu *tex)
    {
        _setTexture(stage, tex);
    }
    //---------------------------------------------------------------------
    void D3D11RenderSystem::_setGeometryTexture(size_t stage, TextureGpu *tex)
    {
        _setTexture(stage, tex);
    }
    //---------------------------------------------------------------------
    void D3D11RenderSystem::_setTessellationHullTexture(size_t stage, TextureGpu *tex)
    {
        _setTexture(stage, tex);
    }
    //---------------------------------------------------------------------
    void D3D11RenderSystem::_setTessellationDomainTexture(size_t stage, TextureGpu *tex)
    {
        _setTexture(stage, tex);
    }
    //---------------------------------------------------------------------
    void D3D11RenderSystem::_setTextureCoordCalculation( size_t stage, TexCoordCalcMethod m,
        const Frustum* frustum)
    {
    }
    //---------------------------------------------------------------------
    void D3D11RenderSystem::_setTextureMatrix( size_t stage, const Matrix4& xForm )
    {
    }
    //---------------------------------------------------------------------
    void D3D11RenderSystem::_setTextureBlendMode( size_t stage, const LayerBlendModeEx& bm )
    {
    }
    //---------------------------------------------------------------------
    void D3D11RenderSystem::_setFog( FogMode mode, const ColourValue& colour, Real densitiy, Real start, Real end )
    {
    }
    //---------------------------------------------------------------------
    void D3D11RenderSystem::setStencilBufferParams( uint32 refValue, const StencilParams &stencilParams )
    {
        RenderSystem::setStencilBufferParams( refValue, stencilParams );

        mStencilRef = refValue;
    }
    //---------------------------------------------------------------------
    void D3D11RenderSystem::_hlmsPipelineStateObjectCreated( HlmsPso *block )
    {
        D3D11HlmsPso *pso = new D3D11HlmsPso();
        memset( pso, 0, sizeof(D3D11HlmsPso) );

        D3D11_DEPTH_STENCIL_DESC depthStencilDesc;

        ZeroMemory( &depthStencilDesc, sizeof( D3D11_DEPTH_STENCIL_DESC ) );
        depthStencilDesc.DepthEnable        = block->macroblock->mDepthCheck;
        depthStencilDesc.DepthWriteMask     =
                block->macroblock->mDepthWrite ? D3D11_DEPTH_WRITE_MASK_ALL :
                                                  D3D11_DEPTH_WRITE_MASK_ZERO;
        CompareFunction depthFunc = block->macroblock->mDepthFunc;
        if( mReverseDepth )
            depthFunc = reverseCompareFunction( depthFunc );
        depthStencilDesc.DepthFunc          = D3D11Mappings::get( depthFunc );
        depthStencilDesc.StencilEnable      = block->pass.stencilParams.enabled;
        depthStencilDesc.StencilReadMask    = block->pass.stencilParams.readMask;
        depthStencilDesc.StencilWriteMask   = block->pass.stencilParams.writeMask;
        const StencilStateOp &stateFront = block->pass.stencilParams.stencilFront;
        depthStencilDesc.FrontFace.StencilFunc          = D3D11Mappings::get( stateFront.compareOp );
        depthStencilDesc.FrontFace.StencilDepthFailOp   = D3D11Mappings::get( stateFront.stencilDepthFailOp );
        depthStencilDesc.FrontFace.StencilPassOp        = D3D11Mappings::get( stateFront.stencilPassOp );
        depthStencilDesc.FrontFace.StencilFailOp        = D3D11Mappings::get( stateFront.stencilFailOp );
        const StencilStateOp &stateBack = block->pass.stencilParams.stencilBack;
        depthStencilDesc.BackFace.StencilFunc           = D3D11Mappings::get( stateBack.compareOp );
        depthStencilDesc.BackFace.StencilDepthFailOp    = D3D11Mappings::get( stateBack.stencilDepthFailOp );
        depthStencilDesc.BackFace.StencilPassOp         = D3D11Mappings::get( stateBack.stencilPassOp );
        depthStencilDesc.BackFace.StencilFailOp         = D3D11Mappings::get( stateBack.stencilFailOp );

        HRESULT hr = mDevice->CreateDepthStencilState( &depthStencilDesc, &pso->depthStencilState );
        if( FAILED(hr) )
        {
            delete pso;
            pso = 0;

            String errorDescription = mDevice.getErrorDescription(hr);
            OGRE_EXCEPT_EX(Exception::ERR_RENDERINGAPI_ERROR, hr,
                "Failed to create depth stencil state\nError Description: " + errorDescription,
                "D3D11RenderSystem::_hlmsPipelineStateObjectCreated" );
        }

        const bool useTesselation = !block->tesselationDomainShader.isNull();
        const bool useAdjacency   = !block->geometryShader.isNull() &&
                                    block->geometryShader->isAdjacencyInfoRequired();

        switch( block->operationType )
        {
        case OT_POINT_LIST:
            pso->topology = D3D11_PRIMITIVE_TOPOLOGY_POINTLIST;
            break;
        case OT_LINE_LIST:
            if( useTesselation )
                pso->topology = D3D11_PRIMITIVE_TOPOLOGY_2_CONTROL_POINT_PATCHLIST;
            else if( useAdjacency )
                pso->topology = D3D11_PRIMITIVE_TOPOLOGY_LINELIST_ADJ;
            else
                pso->topology = D3D11_PRIMITIVE_TOPOLOGY_LINELIST;
            break;
        case OT_LINE_STRIP:
            if( useTesselation )
                pso->topology = D3D11_PRIMITIVE_TOPOLOGY_2_CONTROL_POINT_PATCHLIST;
            else if( useAdjacency )
                pso->topology = D3D11_PRIMITIVE_TOPOLOGY_LINESTRIP_ADJ;
            else
                pso->topology = D3D11_PRIMITIVE_TOPOLOGY_LINESTRIP;
            break;
        default:
        case OT_TRIANGLE_LIST:
            if( useTesselation )
                pso->topology = D3D11_PRIMITIVE_TOPOLOGY_3_CONTROL_POINT_PATCHLIST;
            else if( useAdjacency )
                pso->topology = D3D11_PRIMITIVE_TOPOLOGY_TRIANGLELIST_ADJ;
            else
                pso->topology = D3D11_PRIMITIVE_TOPOLOGY_TRIANGLELIST;
            break;
        case OT_TRIANGLE_STRIP:
            if( useTesselation )
                pso->topology = D3D11_PRIMITIVE_TOPOLOGY_3_CONTROL_POINT_PATCHLIST;
            else if( useAdjacency )
                pso->topology = D3D11_PRIMITIVE_TOPOLOGY_TRIANGLESTRIP_ADJ;
            else
                pso->topology = D3D11_PRIMITIVE_TOPOLOGY_TRIANGLESTRIP;
            break;
        case OT_TRIANGLE_FAN:
            pso->topology = D3D11_PRIMITIVE_TOPOLOGY_UNDEFINED;

            delete pso;
            pso = 0;
            OGRE_EXCEPT( Exception::ERR_RENDERINGAPI_ERROR,
                         "Error - DX11 render - no support for triangle fan (OT_TRIANGLE_FAN)",
                         "D3D11RenderSystem::_hlmsPipelineStateObjectCreated" );
            break;
        }

        //No subroutines for now
        if( !block->vertexShader.isNull() )
        {
            pso->vertexShader = static_cast<D3D11HLSLProgram*>( block->vertexShader->
                                                                _getBindingDelegate() );
        }
        if( !block->geometryShader.isNull() )
        {
            pso->geometryShader = static_cast<D3D11HLSLProgram*>( block->geometryShader->
                                                                  _getBindingDelegate() );
        }
        if( mFeatureLevel >= D3D_FEATURE_LEVEL_11_0 )
        {
            if( !block->tesselationHullShader.isNull() )
            {
                pso->hullShader = static_cast<D3D11HLSLProgram*>( block->tesselationHullShader->
                                                                  _getBindingDelegate() );
            }
            if( !block->tesselationDomainShader.isNull() )
            {
                pso->domainShader = static_cast<D3D11HLSLProgram*>( block->tesselationDomainShader->
                                                                    _getBindingDelegate() );
            }

            // Check consistency of tessellation shaders
            if( block->tesselationHullShader.isNull() != block->tesselationDomainShader.isNull() )
            {
                delete pso;
                pso = 0;
                if( block->tesselationHullShader.isNull() )
                {
                    OGRE_EXCEPT( Exception::ERR_RENDERINGAPI_ERROR,
                                 "Attempted to use tessellation, but domain shader is missing",
                                 "D3D11RenderSystem::_hlmsPipelineStateObjectCreated" );
                }
                else
                {
                    OGRE_EXCEPT( Exception::ERR_RENDERINGAPI_ERROR,
                                 "Attempted to use tessellation, but hull shader is missing",
                                 "D3D11RenderSystem::_hlmsPipelineStateObjectCreated" );
                }
            }
        }
        if( !block->pixelShader.isNull() )
        {
            pso->pixelShader = static_cast<D3D11HLSLProgram*>( block->pixelShader->
                                                               _getBindingDelegate() );
        }

        if( pso->vertexShader )
        {
            try
            {
                pso->inputLayout = pso->vertexShader->getLayoutForPso( block->vertexElements );
            }
            catch( Exception& )
            {
                delete pso;
                pso = 0;
                throw;
            }
        }

        block->rsData = pso;
    }
    //---------------------------------------------------------------------
    void D3D11RenderSystem::_hlmsPipelineStateObjectDestroyed( HlmsPso *pso )
    {
        D3D11HlmsPso *d3dPso = reinterpret_cast<D3D11HlmsPso*>( pso->rsData );
        d3dPso->depthStencilState->Release();
        d3dPso->inputLayout->Release();
        delete d3dPso;
        pso->rsData = 0;
    }
    //---------------------------------------------------------------------
    void D3D11RenderSystem::_hlmsMacroblockCreated( HlmsMacroblock *newBlock )
    {
        D3D11_RASTERIZER_DESC rasterDesc;
        switch( newBlock->mCullMode )
        {
        case CULL_NONE:
            rasterDesc.CullMode = D3D11_CULL_NONE;
            break;
        default:
        case CULL_CLOCKWISE:
            rasterDesc.CullMode = D3D11_CULL_BACK;
            break;
        case CULL_ANTICLOCKWISE:
            rasterDesc.CullMode = D3D11_CULL_FRONT;
            break;
        }

        // This should/will be done in a geometry shader like in the FixedFuncEMU sample and the shader needs solid
        rasterDesc.FillMode = newBlock->mPolygonMode == PM_WIREFRAME ? D3D11_FILL_WIREFRAME :
                                                                       D3D11_FILL_SOLID;

        rasterDesc.FrontCounterClockwise = true;

        const float nearFarFactor = 10.0;
        const float biasSign = mReverseDepth ? 1.0f : -1.0f;
        rasterDesc.DepthBias            = static_cast<int>( nearFarFactor * biasSign *
                                                            newBlock->mDepthBiasConstant );
        rasterDesc.SlopeScaledDepthBias = newBlock->mDepthBiasSlopeScale * biasSign;
        rasterDesc.DepthBiasClamp   = 0;

        rasterDesc.DepthClipEnable  = true;
        rasterDesc.ScissorEnable    = newBlock->mScissorTestEnabled;

        rasterDesc.MultisampleEnable     = true;
        rasterDesc.AntialiasedLineEnable = false;

        ID3D11RasterizerState *rasterizerState = 0;

        HRESULT hr = mDevice->CreateRasterizerState( &rasterDesc, &rasterizerState );
        if( FAILED(hr) )
        {
            String errorDescription = mDevice.getErrorDescription(hr);
            OGRE_EXCEPT_EX(Exception::ERR_RENDERINGAPI_ERROR, hr,
                "Failed to create rasterizer state\nError Description: " + errorDescription,
                "D3D11RenderSystem::_hlmsMacroblockCreated" );
        }

        newBlock->mRsData = rasterizerState;
    }
    //---------------------------------------------------------------------
    void D3D11RenderSystem::_hlmsMacroblockDestroyed( HlmsMacroblock *block )
    {
        ID3D11RasterizerState *rasterizerState = reinterpret_cast<ID3D11RasterizerState*>(
                                                                        block->mRsData );
        rasterizerState->Release();
        block->mRsData = 0;
    }
    //---------------------------------------------------------------------
    void D3D11RenderSystem::_hlmsBlendblockCreated( HlmsBlendblock *newBlock )
    {
        D3D11_BLEND_DESC blendDesc;
        ZeroMemory( &blendDesc, sizeof(D3D11_BLEND_DESC) );
        blendDesc.IndependentBlendEnable = false;
        blendDesc.RenderTarget[0].BlendEnable = newBlock->mBlendOperation;

        blendDesc.RenderTarget[0].RenderTargetWriteMask = newBlock->mBlendChannelMask;

        if( newBlock->mSeparateBlend )
        {
            if( newBlock->mSourceBlendFactor == SBF_ONE &&
                newBlock->mDestBlendFactor == SBF_ZERO &&
                newBlock->mSourceBlendFactorAlpha == SBF_ONE &&
                newBlock->mDestBlendFactorAlpha == SBF_ZERO )
            {
                blendDesc.RenderTarget[0].BlendEnable = FALSE;
            }
            else
            {
                blendDesc.RenderTarget[0].BlendEnable = TRUE;
                blendDesc.RenderTarget[0].SrcBlend = D3D11Mappings::get(newBlock->mSourceBlendFactor, false);
                blendDesc.RenderTarget[0].DestBlend = D3D11Mappings::get(newBlock->mDestBlendFactor, false);
                blendDesc.RenderTarget[0].SrcBlendAlpha = D3D11Mappings::get(newBlock->mSourceBlendFactorAlpha, true);
                blendDesc.RenderTarget[0].DestBlendAlpha = D3D11Mappings::get(newBlock->mDestBlendFactorAlpha, true);
                blendDesc.RenderTarget[0].BlendOp = blendDesc.RenderTarget[0].BlendOpAlpha =
                        D3D11Mappings::get( newBlock->mBlendOperation );

                blendDesc.RenderTarget[0].RenderTargetWriteMask = newBlock->mBlendChannelMask;
            }
        }
        else
        {
            if( newBlock->mSourceBlendFactor == SBF_ONE && newBlock->mDestBlendFactor == SBF_ZERO )
            {
                blendDesc.RenderTarget[0].BlendEnable = FALSE;
            }
            else
            {
                blendDesc.RenderTarget[0].BlendEnable = TRUE;
                blendDesc.RenderTarget[0].SrcBlend = D3D11Mappings::get(newBlock->mSourceBlendFactor, false);
                blendDesc.RenderTarget[0].DestBlend = D3D11Mappings::get(newBlock->mDestBlendFactor, false);
                blendDesc.RenderTarget[0].SrcBlendAlpha = D3D11Mappings::get(newBlock->mSourceBlendFactor, true);
                blendDesc.RenderTarget[0].DestBlendAlpha = D3D11Mappings::get(newBlock->mDestBlendFactor, true);
                blendDesc.RenderTarget[0].BlendOp = D3D11Mappings::get( newBlock->mBlendOperation );
                blendDesc.RenderTarget[0].BlendOpAlpha = D3D11Mappings::get( newBlock->mBlendOperationAlpha );

                blendDesc.RenderTarget[0].RenderTargetWriteMask = newBlock->mBlendChannelMask;
            }
        }

        // feature level 9 and below does not support alpha to coverage.
        if (mFeatureLevel < D3D_FEATURE_LEVEL_10_0)
            blendDesc.AlphaToCoverageEnable = false;
        else
            blendDesc.AlphaToCoverageEnable = newBlock->mAlphaToCoverageEnabled;

        ID3D11BlendState *blendState = 0;

        HRESULT hr = mDevice->CreateBlendState( &blendDesc, &blendState );
        if( FAILED(hr) )
        {
            String errorDescription = mDevice.getErrorDescription(hr);
            OGRE_EXCEPT_EX(Exception::ERR_RENDERINGAPI_ERROR, hr,
                "Failed to create blend state\nError Description: " + errorDescription,
                "D3D11RenderSystem::_hlmsBlendblockCreated" );
        }

        newBlock->mRsData = blendState;
    }
    //---------------------------------------------------------------------
    void D3D11RenderSystem::_hlmsBlendblockDestroyed( HlmsBlendblock *block )
    {
        ID3D11BlendState *blendState = reinterpret_cast<ID3D11BlendState*>( block->mRsData );
        blendState->Release();
        block->mRsData = 0;
    }
    //---------------------------------------------------------------------
    void D3D11RenderSystem::_hlmsSamplerblockCreated( HlmsSamplerblock *newBlock )
    {
        D3D11_SAMPLER_DESC samplerDesc;
        ZeroMemory( &samplerDesc, sizeof(D3D11_SAMPLER_DESC) );
        samplerDesc.Filter = D3D11Mappings::get( newBlock->mMinFilter, newBlock->mMagFilter,
                                                 newBlock->mMipFilter,
                                                 newBlock->mCompareFunction != NUM_COMPARE_FUNCTIONS );
        if( newBlock->mCompareFunction == NUM_COMPARE_FUNCTIONS )
            samplerDesc.ComparisonFunc = D3D11_COMPARISON_NEVER;
        else
            samplerDesc.ComparisonFunc = D3D11Mappings::get( newBlock->mCompareFunction );

        samplerDesc.AddressU = D3D11Mappings::get( newBlock->mU );
        samplerDesc.AddressV = D3D11Mappings::get( newBlock->mV );
        samplerDesc.AddressW = D3D11Mappings::get( newBlock->mW );

        samplerDesc.MipLODBias      = newBlock->mMipLodBias;
        samplerDesc.MaxAnisotropy   = static_cast<UINT>( newBlock->mMaxAnisotropy );
        samplerDesc.BorderColor[0]  = newBlock->mBorderColour.r;
        samplerDesc.BorderColor[1]  = newBlock->mBorderColour.g;
        samplerDesc.BorderColor[2]  = newBlock->mBorderColour.b;
        samplerDesc.BorderColor[3]  = newBlock->mBorderColour.a;
        samplerDesc.MinLOD          = newBlock->mMinLod;
        samplerDesc.MaxLOD          = newBlock->mMaxLod;

        ID3D11SamplerState *samplerState = 0;

        HRESULT hr = mDevice->CreateSamplerState( &samplerDesc, &samplerState ) ;
        if( FAILED(hr) )
        {
            String errorDescription = mDevice.getErrorDescription(hr);
            OGRE_EXCEPT_EX(Exception::ERR_RENDERINGAPI_ERROR, hr,
                "Failed to create sampler state\nError Description: " + errorDescription,
                "D3D11RenderSystem::_hlmsSamplerblockCreated" );
        }

        newBlock->mRsData = samplerState;
    }
    //---------------------------------------------------------------------
    void D3D11RenderSystem::_hlmsSamplerblockDestroyed( HlmsSamplerblock *block )
    {
        ID3D11SamplerState *samplerState = reinterpret_cast<ID3D11SamplerState*>( block->mRsData );
        samplerState->Release();
        block->mRsData = 0;
    }
    //---------------------------------------------------------------------
    void D3D11RenderSystem::_descriptorSetTextureCreated( DescriptorSetTexture *newSet )
    {
        const size_t numElements = newSet->mTextures.size();
        ID3D11ShaderResourceView **srvList = new ID3D11ShaderResourceView*[numElements];
        newSet->mRsData = srvList;

        size_t texIdx = 0;
        FastArray<const TextureGpu*>::const_iterator itor = newSet->mTextures.begin();

        for( size_t i=0u; i<NumShaderTypes; ++i )
        {
            const size_t numTexturesUsed = newSet->mShaderTypeTexCount[i];
            for( size_t j=0u; j<numTexturesUsed; ++j )
            {
                if( *itor )
                {
                    const D3D11TextureGpu *texture = static_cast<const D3D11TextureGpu*>( *itor );
                    srvList[texIdx] = texture->createSrv();
                }
                else
                {
                    srvList[texIdx] = 0;
                }

                ++texIdx;
                ++itor;
            }
        }
    }
    //---------------------------------------------------------------------
    void D3D11RenderSystem::_descriptorSetTextureDestroyed( DescriptorSetTexture *set )
    {
        const size_t numElements = set->mTextures.size();
        ID3D11ShaderResourceView **srvList =
                reinterpret_cast<ID3D11ShaderResourceView**>( set->mRsData );
        for( size_t i=0; i<numElements; ++i )
        {
            if( srvList[i] )
                srvList[i]->Release();
        }

        delete [] srvList;
        set->mRsData = 0;
    }
    //---------------------------------------------------------------------
    void D3D11RenderSystem::_descriptorSetTexture2Created( DescriptorSetTexture2 *newSet )
    {
        const size_t numElements = newSet->mTextures.size();
        ID3D11ShaderResourceView **srvList = new ID3D11ShaderResourceView*[numElements];
        newSet->mRsData = srvList;

        FastArray<DescriptorSetTexture2::Slot>::const_iterator itor = newSet->mTextures.begin();

        for( size_t i=0u; i<numElements; ++i )
        {
            if( itor->empty() )
                srvList[i] = 0;
            else if( itor->isTexture() )
            {
                const DescriptorSetTexture2::TextureSlot &texSlot = itor->getTexture();
                const D3D11TextureGpu *texture = static_cast<const D3D11TextureGpu*>( texSlot.texture );
                srvList[i] = texture->createSrv( texSlot );
            }
            else
            {
                const DescriptorSetTexture2::BufferSlot &bufferSlot = itor->getBuffer();
                const D3D11TexBufferPacked *texBuffer =
                        static_cast<const D3D11TexBufferPacked*>( bufferSlot.buffer );
                srvList[i] = texBuffer->createSrv( bufferSlot );
            }

            ++itor;
        }
    }
    //---------------------------------------------------------------------
    void D3D11RenderSystem::_descriptorSetTexture2Destroyed( DescriptorSetTexture2 *set )
    {
        const size_t numElements = set->mTextures.size();
        ID3D11ShaderResourceView **srvList =
                reinterpret_cast<ID3D11ShaderResourceView**>( set->mRsData );
        for( size_t i=0; i<numElements; ++i )
            srvList[i]->Release();

        delete [] srvList;
        set->mRsData = 0;
    }
    //---------------------------------------------------------------------
    void D3D11RenderSystem::_descriptorSetUavCreated( DescriptorSetUav *newSet )
    {
        const size_t numElements = newSet->mUavs.size();
        ID3D11UnorderedAccessView **uavList = new ID3D11UnorderedAccessView*[numElements];
        newSet->mRsData = uavList;

        FastArray<DescriptorSetUav::Slot>::const_iterator itor = newSet->mUavs.begin();

        for( size_t i=0u; i<numElements; ++i )
        {
            if( itor->empty() )
                uavList[i] = 0;
            else if( itor->isTexture() )
            {
                const DescriptorSetUav::TextureSlot &texSlot = itor->getTexture();
                const D3D11TextureGpu *texture = static_cast<const D3D11TextureGpu*>( texSlot.texture );
                uavList[i] = texture->createUav( texSlot );
            }
            else
            {
                const DescriptorSetUav::BufferSlot &bufferSlot = itor->getBuffer();
                const D3D11UavBufferPacked *uavBuffer =
                        static_cast<const D3D11UavBufferPacked*>( bufferSlot.buffer );
                uavList[i] = uavBuffer->createUav( bufferSlot );
            }

            ++itor;
        }
    }
    //---------------------------------------------------------------------
    void D3D11RenderSystem::_descriptorSetUavDestroyed( DescriptorSetUav *set )
    {
        const size_t numElements = set->mUavs.size();
        ID3D11UnorderedAccessView **uavList =
                reinterpret_cast<ID3D11UnorderedAccessView**>( set->mRsData );
        for( size_t i=0; i<numElements; ++i )
            uavList[i]->Release();

        delete [] uavList;
        set->mRsData = 0;
    }
    //---------------------------------------------------------------------
    void D3D11RenderSystem::_setHlmsMacroblock( const HlmsMacroblock *macroblock )
    {
        assert( macroblock->mRsData &&
                "The block must have been created via HlmsManager::getMacroblock!" );

        ID3D11RasterizerState *rasterizerState = reinterpret_cast<ID3D11RasterizerState*>(
                                                                        macroblock->mRsData );

        mDevice.GetImmediateContext()->RSSetState( rasterizerState );
        if( mDevice.isError() )
        {
            String errorDescription = mDevice.getErrorDescription();
            OGRE_EXCEPT(Exception::ERR_RENDERINGAPI_ERROR,
                "D3D11 device cannot set rasterizer state\nError Description: " + errorDescription,
                "D3D11RenderSystem::_setHlmsMacroblock");
        }
    }
    //---------------------------------------------------------------------
    void D3D11RenderSystem::_setHlmsBlendblock( const HlmsBlendblock *blendblock )
    {
        assert( blendblock->mRsData &&
                "The block must have been created via HlmsManager::getBlendblock!" );

        ID3D11BlendState *blendState = reinterpret_cast<ID3D11BlendState*>( blendblock->mRsData );

        // TODO - Add this functionality to Ogre (what's the GL equivalent?)
        mDevice.GetImmediateContext()->OMSetBlendState( blendState, 0, 0xffffffff );
        if( mDevice.isError() )
        {
            String errorDescription = mDevice.getErrorDescription();
            OGRE_EXCEPT(Exception::ERR_RENDERINGAPI_ERROR,
                "D3D11 device cannot set blend state\nError Description: " + errorDescription,
                "D3D11RenderSystem::_setHlmsBlendblock");
        }
    }
    //---------------------------------------------------------------------
    void D3D11RenderSystem::_setHlmsSamplerblock( uint8 texUnit, const HlmsSamplerblock *samplerblock )
    {
        assert( samplerblock->mRsData &&
                "The block must have been created via HlmsManager::getSamplerblock!" );

        ID3D11SamplerState *samplerState = reinterpret_cast<ID3D11SamplerState*>( samplerblock->mRsData );

        //TODO: Refactor Ogre to:
        //  a. Separate samplerblocks from textures (GL can emulate the merge).
        //  b. Set all of them at once.
        mDevice.GetImmediateContext()->VSSetSamplers( static_cast<UINT>(texUnit), static_cast<UINT>(1),
                                                      &samplerState );
        mDevice.GetImmediateContext()->PSSetSamplers( static_cast<UINT>(texUnit), static_cast<UINT>(1),
                                                      &samplerState );
        if( mDevice.isError() )
        {
            String errorDescription = mDevice.getErrorDescription();
            OGRE_EXCEPT(Exception::ERR_RENDERINGAPI_ERROR,
                "D3D11 device cannot set pixel shader samplers\nError Description:" + errorDescription,
                "D3D11RenderSystem::_render");
        }
    }
    //---------------------------------------------------------------------
    void D3D11RenderSystem::_setPipelineStateObject( const HlmsPso *pso )
    {
        RenderSystem::_setPipelineStateObject( pso );

        ID3D11DeviceContextN *deviceContext = mDevice.GetImmediateContext();

        //deviceContext->IASetInputLayout( 0 );
        deviceContext->VSSetShader( 0, 0, 0 );
        deviceContext->GSSetShader( 0, 0, 0 );
        deviceContext->HSSetShader( 0, 0, 0 );
        deviceContext->DSSetShader( 0, 0, 0 );
        deviceContext->PSSetShader( 0, 0, 0 );
        deviceContext->CSSetShader( 0, 0, 0 );

        if( !pso )
            return;

        _setHlmsMacroblock( pso->macroblock );
        _setHlmsBlendblock( pso->blendblock );

        D3D11HlmsPso *d3dPso = reinterpret_cast<D3D11HlmsPso*>( pso->rsData );

        mPso = d3dPso;

        deviceContext->OMSetDepthStencilState( d3dPso->depthStencilState, mStencilRef );
        deviceContext->IASetPrimitiveTopology( d3dPso->topology );
        deviceContext->IASetInputLayout( d3dPso->inputLayout );

        if( d3dPso->vertexShader )
        {
            deviceContext->VSSetShader( d3dPso->vertexShader->getVertexShader(), 0, 0 );
            mVertexProgramBound = true;
        }

        if( d3dPso->geometryShader )
        {
            deviceContext->GSSetShader( d3dPso->geometryShader->getGeometryShader(), 0, 0 );
            mGeometryProgramBound = true;
        }

        if( mFeatureLevel >= D3D_FEATURE_LEVEL_11_0 )
        {
            if( d3dPso->hullShader )
            {
                deviceContext->HSSetShader( d3dPso->hullShader->getHullShader(), 0, 0 );
                mTessellationHullProgramBound = true;
            }

            if( d3dPso->domainShader )
            {
                deviceContext->DSSetShader( d3dPso->domainShader->getDomainShader(), 0, 0 );
                mTessellationDomainProgramBound = true;
            }
        }

        if( d3dPso->pixelShader )
        {
            deviceContext->PSSetShader( d3dPso->pixelShader->getPixelShader(), 0, 0 );
            mFragmentProgramBound = true;
        }

        if (mDevice.isError())
        {
            String errorDescription = mDevice.getErrorDescription();
            OGRE_EXCEPT( Exception::ERR_RENDERINGAPI_ERROR,
                         "D3D11 device cannot set shaders\nError Description: " +
                         errorDescription, "D3D11RenderSystem::_setPipelineStateObject" );
        }
    }
    //---------------------------------------------------------------------
    void D3D11RenderSystem::_setIndirectBuffer( IndirectBufferPacked *indirectBuffer )
    {
        if( mVaoManager->supportsIndirectBuffers() )
        {
            if( mBoundIndirectBuffer )
            {
                D3D11BufferInterfaceBase *bufferInterface = static_cast<D3D11BufferInterfaceBase*>(
                                                                indirectBuffer->getBufferInterface() );
                mBoundIndirectBuffer = bufferInterface->getVboName();
            }
            else
            {
                mBoundIndirectBuffer = 0;
            }
        }
        else
        {
            if( indirectBuffer )
                mSwIndirectBufferPtr = indirectBuffer->getSwBufferPtr();
            else
                mSwIndirectBufferPtr = 0;
        }
    }
    //---------------------------------------------------------------------
    void D3D11RenderSystem::_hlmsComputePipelineStateObjectCreated( HlmsComputePso *newPso )
    {
        newPso->rsData = reinterpret_cast<void*>( static_cast<D3D11HLSLProgram*>(
                                                      newPso->computeShader->_getBindingDelegate() ) );
    }
    //---------------------------------------------------------------------
    void D3D11RenderSystem::_hlmsComputePipelineStateObjectDestroyed( HlmsComputePso *newPso )
    {
        newPso->rsData = 0;
    }
    //---------------------------------------------------------------------
    void D3D11RenderSystem::_setComputePso( const HlmsComputePso *pso )
    {
        D3D11HLSLProgram *newComputeShader = 0;

        if( pso )
        {
            newComputeShader = reinterpret_cast<D3D11HLSLProgram*>( pso->rsData );
            if( mBoundComputeProgram == newComputeShader )
                return;
        }

        RenderSystem::_setPipelineStateObject( (HlmsPso*)0 );

        ID3D11DeviceContextN *deviceContext = mDevice.GetImmediateContext();

        //deviceContext->IASetInputLayout( 0 );
        deviceContext->VSSetShader( 0, 0, 0 );
        deviceContext->GSSetShader( 0, 0, 0 );
        deviceContext->HSSetShader( 0, 0, 0 );
        deviceContext->DSSetShader( 0, 0, 0 );
        deviceContext->PSSetShader( 0, 0, 0 );
        deviceContext->CSSetShader( 0, 0, 0 );

        if( !pso )
            return;

        mBoundComputeProgram = newComputeShader;

        deviceContext->CSSetShader( mBoundComputeProgram->getComputeShader(), 0, 0 );
        mActiveComputeGpuProgramParameters = pso->computeParams;
        mComputeProgramBound = true;

        if (mDevice.isError())
        {
            String errorDescription = mDevice.getErrorDescription();
            OGRE_EXCEPT( Exception::ERR_RENDERINGAPI_ERROR,
                         "D3D11 device cannot set shaders\nError Description: " +
                         errorDescription, "D3D11RenderSystem::_setComputePso" );
        }
    }
    //---------------------------------------------------------------------
    void D3D11RenderSystem::_beginFrame()
    {
    }
    //---------------------------------------------------------------------
    void D3D11RenderSystem::_endFrame()
    {
        mBoundComputeProgram = 0;
        mActiveComputeGpuProgramParameters.setNull();
        mComputeProgramBound = false;
    }
    //---------------------------------------------------------------------
    // TODO: Move this class to the right place.
    class D3D11RenderOperationState
    {
    public:
        ID3D11ShaderResourceView * mTextures[OGRE_MAX_TEXTURE_LAYERS];
        size_t mTexturesCount;

        D3D11RenderOperationState() :
            mTexturesCount(0)
        {
            for (size_t i = 0 ; i < OGRE_MAX_TEXTURE_LAYERS ; i++)
            {
                mTextures[i] = 0;
            }
        }


        ~D3D11RenderOperationState()
        {
        }
    };

    //---------------------------------------------------------------------
    void D3D11RenderSystem::_render(const v1::RenderOperation& op)
    {

        // Exit immediately if there is nothing to render
        if (op.vertexData==0 || op.vertexData->vertexCount == 0)
        {
            return;
        }

        v1::HardwareVertexBufferSharedPtr globalInstanceVertexBuffer = getGlobalInstanceVertexBuffer();
        v1::VertexDeclaration* globalVertexDeclaration = getGlobalInstanceVertexBufferVertexDeclaration();

        bool hasInstanceData = (op.useGlobalInstancingVertexBufferIsAvailable &&
                    !globalInstanceVertexBuffer.isNull() && globalVertexDeclaration != NULL)
                || op.vertexData->vertexBufferBinding->getHasInstanceData();

        size_t numberOfInstances = op.numberOfInstances;

        if (op.useGlobalInstancingVertexBufferIsAvailable)
        {
            numberOfInstances *= getGlobalNumberOfInstances();
        }

        // Call super class
        RenderSystem::_render(op);

        D3D11RenderOperationState stackOpState;
        D3D11RenderOperationState * opState = &stackOpState;

        if(mSamplerStatesChanged)
        {
            // samplers mapping
            const size_t numberOfSamplers = std::min( mLastTextureUnitState,
                                                      (size_t)(OGRE_MAX_TEXTURE_LAYERS + 1) );
            opState->mTexturesCount = numberOfSamplers;

            for (size_t n = 0; n < numberOfSamplers; n++)
            {
                ID3D11ShaderResourceView *texture = NULL;
                opState->mTextures[n]       = texture;
            }
            for (size_t n = opState->mTexturesCount; n < OGRE_MAX_TEXTURE_LAYERS; n++)
            {
                opState->mTextures[n] = NULL;
            }
        }

        if (mSamplerStatesChanged && opState->mTexturesCount > 0 ) //  if the NumTextures is 0, the operation effectively does nothing.
        {
            mSamplerStatesChanged = false; // now it's time to set it to false
            /// Pixel Shader binding
            {
                mDevice.GetImmediateContext()->PSSetShaderResources(static_cast<UINT>(0), static_cast<UINT>(opState->mTexturesCount), &opState->mTextures[0]);
                if (mDevice.isError())
                {
                    String errorDescription = mDevice.getErrorDescription();
                    OGRE_EXCEPT(Exception::ERR_RENDERINGAPI_ERROR,
                        "D3D11 device cannot set pixel shader resources\nError Description:" + errorDescription,
                        "D3D11RenderSystem::_render");
                }
            }

            /// Vertex Shader binding

            /*if (mBindingType == TextureUnitState::BindingType::BT_VERTEX)*/

            {
                if (mFeatureLevel >= D3D_FEATURE_LEVEL_10_0)
                {
                    mDevice.GetImmediateContext()->VSSetShaderResources(static_cast<UINT>(0), static_cast<UINT>(opState->mTexturesCount), &opState->mTextures[0]);
                    if (mDevice.isError())
                    {
                        String errorDescription = mDevice.getErrorDescription();
                        OGRE_EXCEPT(Exception::ERR_RENDERINGAPI_ERROR,
                            "D3D11 device cannot set pixel shader resources\nError Description:" + errorDescription,
                            "D3D11RenderSystem::_render");
                    }
                }
            }

            /// Geometry Shader binding
            {
                if (mFeatureLevel >= D3D_FEATURE_LEVEL_10_0)
                {
                    mDevice.GetImmediateContext()->GSSetShaderResources(static_cast<UINT>(0), static_cast<UINT>(opState->mTexturesCount), &opState->mTextures[0]);
                    if (mDevice.isError())
                    {
                        String errorDescription = mDevice.getErrorDescription();
                        OGRE_EXCEPT(Exception::ERR_RENDERINGAPI_ERROR,
                            "D3D11 device cannot set geometry shader resources\nError Description:" + errorDescription,
                            "D3D11RenderSystem::_render");
                    }
                }
            }

            /// Hull Shader binding
            if (mPso->hullShader && mBindingType == TextureUnitState::BT_TESSELLATION_HULL)
            {
                if (mFeatureLevel >= D3D_FEATURE_LEVEL_10_0)
                {
                    mDevice.GetImmediateContext()->HSSetShaderResources(static_cast<UINT>(0), static_cast<UINT>(opState->mTexturesCount), &opState->mTextures[0]);
                    if (mDevice.isError())
                    {
                        String errorDescription = mDevice.getErrorDescription();
                        OGRE_EXCEPT(Exception::ERR_RENDERINGAPI_ERROR,
                            "D3D11 device cannot set hull shader resources\nError Description:" + errorDescription,
                            "D3D11RenderSystem::_render");
                    }
                }
            }

            /// Domain Shader binding
            if (mPso->domainShader && mBindingType == TextureUnitState::BT_TESSELLATION_DOMAIN)
            {
                if (mFeatureLevel >= D3D_FEATURE_LEVEL_10_0)
                {
                    mDevice.GetImmediateContext()->DSSetShaderResources(static_cast<UINT>(0), static_cast<UINT>(opState->mTexturesCount), &opState->mTextures[0]);
                    if (mDevice.isError())
                    {
                        String errorDescription = mDevice.getErrorDescription();
                        OGRE_EXCEPT(Exception::ERR_RENDERINGAPI_ERROR,
                            "D3D11 device cannot set domain shader resources\nError Description:" + errorDescription,
                            "D3D11RenderSystem::_render");
                    }
                }
            }
        }

        ComPtr<ID3D11Buffer> pSOTarget;
        // Mustn't bind a emulated vertex, pixel shader (see below), if we are rendering to a stream out buffer
        mDevice.GetImmediateContext()->SOGetTargets(1, pSOTarget.GetAddressOf());

        //check consistency of vertex-fragment shaders
        if (!mPso->vertexShader ||
             (!mPso->pixelShader && op.operationType != OT_POINT_LIST && !pSOTarget )
           )
        {

            OGRE_EXCEPT(Exception::ERR_RENDERINGAPI_ERROR,
                "Attempted to render to a D3D11 device without both vertex and fragment shaders there is no fixed pipeline in d3d11 - use the RTSS or write custom shaders.",
                "D3D11RenderSystem::_render");
        }

        // Check consistency of tessellation shaders
        if( (mPso->hullShader && !mPso->domainShader) ||
            (!mPso->hullShader && mPso->domainShader) )
        {
            if (mPso->hullShader && !mPso->domainShader) {
            OGRE_EXCEPT(Exception::ERR_RENDERINGAPI_ERROR,
                "Attempted to use tessellation, but domain shader is missing",
                "D3D11RenderSystem::_render");
            }
            else {
                OGRE_EXCEPT(Exception::ERR_RENDERINGAPI_ERROR,
                "Attempted to use tessellation, but hull shader is missing",
                "D3D11RenderSystem::_render"); }
        }

        if (mDevice.isError())
        {
            // this will never happen but we want to be consistent with the error checks...
            String errorDescription = mDevice.getErrorDescription();
            OGRE_EXCEPT(Exception::ERR_RENDERINGAPI_ERROR,
                "D3D11 device cannot set geometry shader to null\nError Description:" + errorDescription,
                "D3D11RenderSystem::_render");
        }

        // Determine rendering operation
        D3D11_PRIMITIVE_TOPOLOGY primType = D3D11_PRIMITIVE_TOPOLOGY_TRIANGLELIST;
        DWORD primCount = 0;

        // Handle computing
        if(mPso->hullShader && mPso->domainShader)
        {
            // useful primitives for tessellation
            switch( op.operationType )
            {
            case OT_LINE_LIST:
                primType = D3D11_PRIMITIVE_TOPOLOGY_2_CONTROL_POINT_PATCHLIST;
                primCount = (DWORD)(op.useIndexes ? op.indexData->indexCount : op.vertexData->vertexCount) / 2;
                break;

            case OT_LINE_STRIP:
                primType = D3D11_PRIMITIVE_TOPOLOGY_2_CONTROL_POINT_PATCHLIST;
                primCount = (DWORD)(op.useIndexes ? op.indexData->indexCount : op.vertexData->vertexCount) - 1;
                break;

            case OT_TRIANGLE_LIST:
                primType = D3D11_PRIMITIVE_TOPOLOGY_3_CONTROL_POINT_PATCHLIST;
                primCount = (DWORD)(op.useIndexes ? op.indexData->indexCount : op.vertexData->vertexCount) / 3;
                break;

            case OT_TRIANGLE_STRIP:
                primType = D3D11_PRIMITIVE_TOPOLOGY_3_CONTROL_POINT_PATCHLIST;
                primCount = (DWORD)(op.useIndexes ? op.indexData->indexCount : op.vertexData->vertexCount) - 2;
                break;
            }
        }
        else
        {
            //rendering without tessellation.
            bool useAdjacency = (mGeometryProgramBound && mPso->geometryShader && mPso->geometryShader->isAdjacencyInfoRequired());
            switch( op.operationType )
            {
            case OT_POINT_LIST:
                primType = D3D11_PRIMITIVE_TOPOLOGY_POINTLIST;
                primCount = (DWORD)(op.useIndexes ? op.indexData->indexCount : op.vertexData->vertexCount);
                break;

            case OT_LINE_LIST:
                primType = useAdjacency ? D3D11_PRIMITIVE_TOPOLOGY_LINELIST_ADJ : D3D11_PRIMITIVE_TOPOLOGY_LINELIST;
                primCount = (DWORD)(op.useIndexes ? op.indexData->indexCount : op.vertexData->vertexCount) / 2;
                break;

            case OT_LINE_STRIP:
                primType = useAdjacency ? D3D11_PRIMITIVE_TOPOLOGY_LINESTRIP_ADJ : D3D11_PRIMITIVE_TOPOLOGY_LINESTRIP;
                primCount = (DWORD)(op.useIndexes ? op.indexData->indexCount : op.vertexData->vertexCount) - 1;
                break;

            case OT_TRIANGLE_LIST:
                primType = useAdjacency ? D3D11_PRIMITIVE_TOPOLOGY_TRIANGLELIST_ADJ : D3D11_PRIMITIVE_TOPOLOGY_TRIANGLELIST;
                primCount = (DWORD)(op.useIndexes ? op.indexData->indexCount : op.vertexData->vertexCount) / 3;
                break;

            case OT_TRIANGLE_STRIP:
                primType = useAdjacency ? D3D11_PRIMITIVE_TOPOLOGY_TRIANGLESTRIP_ADJ : D3D11_PRIMITIVE_TOPOLOGY_TRIANGLESTRIP;
                primCount = (DWORD)(op.useIndexes ? op.indexData->indexCount : op.vertexData->vertexCount) - 2;
                break;

            case OT_TRIANGLE_FAN:
                OGRE_EXCEPT(Exception::ERR_RENDERINGAPI_ERROR, "Error - DX11 render - no support for triangle fan (OT_TRIANGLE_FAN)", "D3D11RenderSystem::_render");
                primType = D3D11_PRIMITIVE_TOPOLOGY_UNDEFINED; // todo - no TRIANGLE_FAN in DX 11
                primCount = (DWORD)(op.useIndexes ? op.indexData->indexCount : op.vertexData->vertexCount) - 2;
                break;
            }
        }

        if (primCount)
        {
            // Issue the op
            //HRESULT hr;
            if( op.useIndexes  )
            {
                v1::D3D11HardwareIndexBuffer* d3dIdxBuf =
                    static_cast<v1::D3D11HardwareIndexBuffer*>(op.indexData->indexBuffer.get());
                mDevice.GetImmediateContext()->IASetIndexBuffer( d3dIdxBuf->getD3DIndexBuffer(), D3D11Mappings::getFormat(d3dIdxBuf->getType()), 0 );
                if (mDevice.isError())
                {
                    String errorDescription = mDevice.getErrorDescription();
                    OGRE_EXCEPT(Exception::ERR_RENDERINGAPI_ERROR,
                        "D3D11 device cannot set index buffer\nError Description:" + errorDescription,
                        "D3D11RenderSystem::_render");
                }
            }

            mDevice.GetImmediateContext()->IASetPrimitiveTopology( primType );
            if (mDevice.isError())
            {
                String errorDescription = mDevice.getErrorDescription();
                OGRE_EXCEPT(Exception::ERR_RENDERINGAPI_ERROR,
                    "D3D11 device cannot set primitive topology\nError Description:" + errorDescription,
                    "D3D11RenderSystem::_render");
            }

            do
            {
                if(op.useIndexes)
                {
                    if(hasInstanceData)
                    {
                        mDevice.GetImmediateContext()->DrawIndexedInstanced(
                            static_cast<UINT>(op.indexData->indexCount),
                            static_cast<UINT>(numberOfInstances),
                            static_cast<UINT>(op.indexData->indexStart),
                            static_cast<INT>(op.vertexData->vertexStart),
                            0);
                    }
                    else
                    {
                        mDevice.GetImmediateContext()->DrawIndexed(
                            static_cast<UINT>(op.indexData->indexCount),
                            static_cast<UINT>(op.indexData->indexStart),
                            static_cast<INT>(op.vertexData->vertexStart));
                    }
                }
                else // non indexed
                {
                    if(op.vertexData->vertexCount == -1) // -1 is a sign to use DrawAuto
                    {
                        mDevice.GetImmediateContext()->DrawAuto();
                    }
                    else if(hasInstanceData)
                    {
                        mDevice.GetImmediateContext()->DrawInstanced(
                            static_cast<UINT>(op.vertexData->vertexCount),
                            static_cast<UINT>(numberOfInstances),
                            static_cast<UINT>(op.vertexData->vertexStart),
                            0);
                    }
                    else
                    {
                        mDevice.GetImmediateContext()->Draw(
                            static_cast<UINT>(op.vertexData->vertexCount),
                            static_cast<UINT>(op.vertexData->vertexStart));
                    }
                }

                if(mDevice.isError())
                {
                    String errorDescription = "D3D11 device cannot draw";
                    if(!op.useIndexes && op.vertexData->vertexCount == -1) // -1 is a sign to use DrawAuto
                        errorDescription.append(" auto");
                    else
                        errorDescription.append(op.useIndexes ? " indexed" : "").append(hasInstanceData ? " instanced" : "");
                    errorDescription.append("\nError Description:").append(mDevice.getErrorDescription());
                    errorDescription.append("\nActive OGRE shaders:")
                        .append(mPso->vertexShader ? ("\nVS = " + mPso->vertexShader->getName()).c_str() : "")
                        .append(mPso->hullShader ? ("\nHS = " + mPso->hullShader->getName()).c_str() : "")
                        .append(mPso->domainShader ? ("\nDS = " + mPso->domainShader->getName()).c_str() : "")
                        .append(mPso->geometryShader ? ("\nGS = " + mPso->geometryShader->getName()).c_str() : "")
                        .append(mPso->pixelShader ? ("\nFS = " +mPso->pixelShader->getName()).c_str() : "")
                        .append(mBoundComputeProgram ? ("\nCS = " + mBoundComputeProgram->getName()).c_str() : "");

                    OGRE_EXCEPT(Exception::ERR_RENDERINGAPI_ERROR, errorDescription, "D3D11RenderSystem::_render");
                }

            }while(updatePassIterationRenderState());
        }


        // Crashy : commented this, 99% sure it's useless but really time consuming
        /*if (true) // for now - clear the render state
        {
            mDevice.GetImmediateContext()->OMSetBlendState(0, 0, 0xffffffff);
            mDevice.GetImmediateContext()->RSSetState(0);
            mDevice.GetImmediateContext()->OMSetDepthStencilState(0, 0);
//          mDevice->PSSetSamplers(static_cast<UINT>(0), static_cast<UINT>(0), 0);

            // Clear class instance storage
            memset(mClassInstances, 0, sizeof(mClassInstances));
            memset(mNumClassInstances, 0, sizeof(mNumClassInstances));
        }*/

    }
    //---------------------------------------------------------------------
    void D3D11RenderSystem::_dispatch( const HlmsComputePso &pso )
    {
        mDevice.GetImmediateContext()->Dispatch( pso.mNumThreadGroups[0],
                                                 pso.mNumThreadGroups[1],
                                                 pso.mNumThreadGroups[2] );

        assert( mMaxBoundUavCS < 8u );
        ID3D11UnorderedAccessView *nullUavViews[8];
        memset( nullUavViews, 0, sizeof( nullUavViews ) );
        mDevice.GetImmediateContext()->CSSetUnorderedAccessViews( 0, mMaxBoundUavCS + 1u,
                                                                  nullUavViews, NULL );
        mMaxBoundUavCS = 0u;
    }
    //---------------------------------------------------------------------
    void D3D11RenderSystem::_setVertexArrayObject( const VertexArrayObject *_vao )
    {
        const D3D11VertexArrayObject *vao = static_cast<const D3D11VertexArrayObject*>( _vao );
        D3D11VertexArrayObjectShared *sharedData = vao->mSharedData;

        ID3D11DeviceContextN *deviceContext = mDevice.GetImmediateContext();

        deviceContext->IASetVertexBuffers( 0, vao->mVertexBuffers.size() + 1, //+1 due to DrawId
                                           sharedData->mVertexBuffers,
                                           sharedData->mStrides,
                                           sharedData->mOffsets );
        deviceContext->IASetIndexBuffer( sharedData->mIndexBuffer, sharedData->mIndexFormat, 0 );
    }
    //---------------------------------------------------------------------
    void D3D11RenderSystem::_render( const CbDrawCallIndexed *cmd )
    {
        ID3D11DeviceContextN *deviceContext = mDevice.GetImmediateContext();

        UINT indirectBufferOffset = reinterpret_cast<UINT>(cmd->indirectBufferOffset);
        for( uint32 i=cmd->numDraws; i--; )
        {
            deviceContext->DrawIndexedInstancedIndirect( mBoundIndirectBuffer, indirectBufferOffset );

            indirectBufferOffset += sizeof( CbDrawIndexed );
        }
    }
    //---------------------------------------------------------------------
    void D3D11RenderSystem::_render( const CbDrawCallStrip *cmd )
    {
        ID3D11DeviceContextN *deviceContext = mDevice.GetImmediateContext();

        UINT indirectBufferOffset = reinterpret_cast<UINT>(cmd->indirectBufferOffset);
        for( uint32 i=cmd->numDraws; i--; )
        {
            deviceContext->DrawInstancedIndirect( mBoundIndirectBuffer, indirectBufferOffset );

            indirectBufferOffset += sizeof( CbDrawStrip );
        }
    }
    //---------------------------------------------------------------------
    void D3D11RenderSystem::_renderEmulated( const CbDrawCallIndexed *cmd )
    {
        ID3D11DeviceContextN *deviceContext = mDevice.GetImmediateContext();

        CbDrawIndexed *drawCmd = reinterpret_cast<CbDrawIndexed*>(
                                    mSwIndirectBufferPtr + (size_t)cmd->indirectBufferOffset );

        for( uint32 i=cmd->numDraws; i--; )
        {
            deviceContext->DrawIndexedInstanced( drawCmd->primCount,
                                                 drawCmd->instanceCount,
                                                 drawCmd->firstVertexIndex,
                                                 drawCmd->baseVertex,
                                                 drawCmd->baseInstance );
            ++drawCmd;
        }
    }
    //---------------------------------------------------------------------
    void D3D11RenderSystem::_renderEmulated( const CbDrawCallStrip *cmd )
    {
        ID3D11DeviceContextN *deviceContext = mDevice.GetImmediateContext();

        CbDrawStrip *drawCmd = reinterpret_cast<CbDrawStrip*>(
                                    mSwIndirectBufferPtr + (size_t)cmd->indirectBufferOffset );

        for( uint32 i=cmd->numDraws; i--; )
        {
            deviceContext->DrawInstanced( drawCmd->primCount,
                                          drawCmd->instanceCount,
                                          drawCmd->firstVertexIndex,
                                          drawCmd->baseInstance );
            ++drawCmd;
        }
    }
    //---------------------------------------------------------------------
    void D3D11RenderSystem::_setRenderOperation( const v1::CbRenderOp *cmd )
    {
        mCurrentVertexBuffer    = cmd->vertexData;
        mCurrentIndexBuffer     = cmd->indexData;

        ID3D11DeviceContextN *deviceContext = mDevice.GetImmediateContext();

        if( cmd->indexData )
        {
            v1::D3D11HardwareIndexBuffer* indexBuffer =
                    static_cast<v1::D3D11HardwareIndexBuffer*>( cmd->indexData->indexBuffer.get() );
            deviceContext->IASetIndexBuffer( indexBuffer->getD3DIndexBuffer(),
                                             D3D11Mappings::getFormat( indexBuffer->getType() ),
                                             0 );
        }
        else
        {
            deviceContext->IASetIndexBuffer( 0, DXGI_FORMAT_UNKNOWN, 0 );
        }

        uint32 usedSlots = 0;
        const v1::VertexBufferBinding::VertexBufferBindingMap& binds =
                cmd->vertexData->vertexBufferBinding->getBindings();
        v1::VertexBufferBinding::VertexBufferBindingMap::const_iterator i, iend;
        iend = binds.end();
        for (i = binds.begin(); i != iend; ++i)
        {
            const v1::D3D11HardwareVertexBuffer* d3d11buf =
                static_cast<const v1::D3D11HardwareVertexBuffer*>(i->second.get());

            UINT stride = static_cast<UINT>(d3d11buf->getVertexSize());
            UINT offset = 0; // no stream offset, this is handled in _render instead
            UINT slot = static_cast<UINT>(i->first);
            ID3D11Buffer * pVertexBuffers = d3d11buf->getD3DVertexBuffer();
            mDevice.GetImmediateContext()->IASetVertexBuffers(
                slot, // The first input slot for binding.
                1, // The number of vertex buffers in the array.
                &pVertexBuffers,
                &stride,
                &offset
                );

            if (mDevice.isError())
            {
                String errorDescription = mDevice.getErrorDescription();
                OGRE_EXCEPT(Exception::ERR_RENDERINGAPI_ERROR,
                    "D3D11 device cannot set vertex buffers\nError Description:" + errorDescription,
                    "D3D11RenderSystem::setVertexBufferBinding");
            }

            ++usedSlots;
        }

        static_cast<D3D11VaoManager*>(mVaoManager)->bindDrawId( usedSlots );
    }
    //---------------------------------------------------------------------
    void D3D11RenderSystem::_render( const v1::CbDrawCallIndexed *cmd )
    {
        mDevice.GetImmediateContext()->DrawIndexedInstanced(
            cmd->primCount,
            cmd->instanceCount,
            cmd->firstVertexIndex,
            static_cast<INT>(mCurrentVertexBuffer->vertexStart),
            cmd->baseInstance );
    }
    //---------------------------------------------------------------------
    void D3D11RenderSystem::_render( const v1::CbDrawCallStrip *cmd )
    {
        mDevice.GetImmediateContext()->DrawInstanced(
                    cmd->primCount,
                    cmd->instanceCount,
                    cmd->firstVertexIndex,
                    cmd->baseInstance );
    }
    //---------------------------------------------------------------------
    void D3D11RenderSystem::setNormaliseNormals(bool normalise)
    {
    }
    //---------------------------------------------------------------------
    void D3D11RenderSystem::bindGpuProgramParameters(GpuProgramType gptype, GpuProgramParametersSharedPtr params, uint16 mask)
    {
        if (mask & (uint16)GPV_GLOBAL)
        {
            // TODO: Dx11 supports shared constant buffers, so use them
            // check the match to constant buffers & use rendersystem data hooks to store
            // for now, just copy
            params->_copySharedParams();
        }

        // Do everything here in Dx11, since deal with via buffers anyway so number of calls
        // is actually the same whether we categorise the updates or not
        ID3D11Buffer* pBuffers[2];
        UINT slotStart, numBuffers;
        switch(gptype)
        {
        case GPT_VERTEX_PROGRAM:
            if( mPso->vertexShader )
            {
                mPso->vertexShader->getConstantBuffers( pBuffers, slotStart, numBuffers, params, mask );
                if( numBuffers > 0 )
                {
                    mDevice.GetImmediateContext()->VSSetConstantBuffers( slotStart, numBuffers,
                                                                         pBuffers );
                    if (mDevice.isError())
                    {
                        String errorDescription = mDevice.getErrorDescription();
                        OGRE_EXCEPT( Exception::ERR_RENDERINGAPI_ERROR,
                                     "D3D11 device cannot set vertex shader constant buffers\n"
                                     "Error Description:" + errorDescription,
                                     "D3D11RenderSystem::bindGpuProgramParameters" );
                    }
                }
            }
            break;
        case GPT_FRAGMENT_PROGRAM:
            if( mPso->pixelShader )
            {
                mPso->pixelShader->getConstantBuffers( pBuffers, slotStart, numBuffers, params, mask );
                if( numBuffers > 0 )
                {
                    mDevice.GetImmediateContext()->PSSetConstantBuffers( slotStart, numBuffers,
                                                                         pBuffers );
                    if (mDevice.isError())
                    {
                        String errorDescription = mDevice.getErrorDescription();
                        OGRE_EXCEPT( Exception::ERR_RENDERINGAPI_ERROR,
                                     "D3D11 device cannot set pixel shader constant buffers\n"
                                     "Error Description:" + errorDescription,
                                     "D3D11RenderSystem::bindGpuProgramParameters" );
                    }
                }
            }
            break;
        case GPT_GEOMETRY_PROGRAM:
            if( mPso->geometryShader )
            {
                mPso->geometryShader->getConstantBuffers( pBuffers, slotStart, numBuffers, params, mask );
                if( numBuffers > 0 )
                {
                    mDevice.GetImmediateContext()->GSSetConstantBuffers( slotStart, numBuffers,
                                                                         pBuffers );
                    if (mDevice.isError())
                    {
                        String errorDescription = mDevice.getErrorDescription();
                        OGRE_EXCEPT( Exception::ERR_RENDERINGAPI_ERROR,
                                     "D3D11 device cannot set geometry shader constant buffers\n"
                                     "Error Description:" + errorDescription,
                                     "D3D11RenderSystem::bindGpuProgramParameters" );
                    }
                }
            }
            break;
        case GPT_HULL_PROGRAM:
            if( mPso->hullShader )
            {
                mPso->hullShader->getConstantBuffers( pBuffers, slotStart, numBuffers, params, mask );
                if( numBuffers > 0 )
                {
                    mDevice.GetImmediateContext()->HSSetConstantBuffers( slotStart, numBuffers,
                                                                         pBuffers );
                    if (mDevice.isError())
                    {
                        String errorDescription = mDevice.getErrorDescription();
                        OGRE_EXCEPT( Exception::ERR_RENDERINGAPI_ERROR,
                                     "D3D11 device cannot set hull shader constant buffers\n"
                                     "Error Description:" + errorDescription,
                                     "D3D11RenderSystem::bindGpuProgramParameters" );
                    }
                }
            }
            break;
        case GPT_DOMAIN_PROGRAM:
            if( mPso->domainShader )
            {
                mPso->domainShader->getConstantBuffers( pBuffers, slotStart, numBuffers, params, mask );
                if( numBuffers > 0 )
                {
                    mDevice.GetImmediateContext()->DSSetConstantBuffers( slotStart, numBuffers,
                                                                         pBuffers );
                    if (mDevice.isError())
                    {
                        String errorDescription = mDevice.getErrorDescription();
                        OGRE_EXCEPT( Exception::ERR_RENDERINGAPI_ERROR,
                                     "D3D11 device cannot set domain shader constant buffers\n"
                                     "Error Description:" + errorDescription,
                                     "D3D11RenderSystem::bindGpuProgramParameters" );
                    }
                }
            }
            break;
        case GPT_COMPUTE_PROGRAM:
            if( mBoundComputeProgram )
            {
                mBoundComputeProgram->getConstantBuffers( pBuffers, slotStart, numBuffers, params, mask );
                if( numBuffers > 0 )
                {
                    mDevice.GetImmediateContext()->CSSetConstantBuffers( slotStart, numBuffers,
                                                                         pBuffers );
                    if (mDevice.isError())
                    {
                        String errorDescription = mDevice.getErrorDescription();
                        OGRE_EXCEPT( Exception::ERR_RENDERINGAPI_ERROR,
                                     "D3D11 device cannot set compute shader constant buffers\n"
                                     "Error Description:" + errorDescription,
                                     "D3D11RenderSystem::bindGpuProgramParameters" );
                    }
                }
            }
            break;
        };

        // Now, set class instances
        const GpuProgramParameters::SubroutineMap& subroutineMap = params->getSubroutineMap();
        if (subroutineMap.empty())
            return;

        GpuProgramParameters::SubroutineIterator it;
        GpuProgramParameters::SubroutineIterator end = subroutineMap.end();
        for(it = subroutineMap.begin(); it != end; ++it)
        {
            setSubroutine(gptype, it->first, it->second);
        }
    }
    //---------------------------------------------------------------------
    void D3D11RenderSystem::bindGpuProgramPassIterationParameters(GpuProgramType gptype)
    {

        switch(gptype)
        {
        case GPT_VERTEX_PROGRAM:
            bindGpuProgramParameters(gptype, mActiveVertexGpuProgramParameters, (uint16)GPV_PASS_ITERATION_NUMBER);
            break;

        case GPT_FRAGMENT_PROGRAM:
            bindGpuProgramParameters(gptype, mActiveFragmentGpuProgramParameters, (uint16)GPV_PASS_ITERATION_NUMBER);
            break;
        case GPT_GEOMETRY_PROGRAM:
            bindGpuProgramParameters(gptype, mActiveGeometryGpuProgramParameters, (uint16)GPV_PASS_ITERATION_NUMBER);
            break;
        case GPT_HULL_PROGRAM:
            bindGpuProgramParameters(gptype, mActiveTessellationHullGpuProgramParameters, (uint16)GPV_PASS_ITERATION_NUMBER);
            break;
        case GPT_DOMAIN_PROGRAM:
            bindGpuProgramParameters(gptype, mActiveTessellationDomainGpuProgramParameters, (uint16)GPV_PASS_ITERATION_NUMBER);
            break;
        case GPT_COMPUTE_PROGRAM:
            bindGpuProgramParameters(gptype, mActiveComputeGpuProgramParameters, (uint16)GPV_PASS_ITERATION_NUMBER);
            break;
        }
    }
    //---------------------------------------------------------------------
    void D3D11RenderSystem::setSubroutine(GpuProgramType gptype, unsigned int slotIndex, const String& subroutineName)
    {
        ID3D11ClassInstance* instance = 0;

        ClassInstanceIterator it = mInstanceMap.find(subroutineName);
        if (it == mInstanceMap.end())
        {
            // try to get instance already created (must have at least one field)
            HRESULT hr = mDevice.GetClassLinkage()->GetClassInstance(subroutineName.c_str(), 0, &instance);
            if (FAILED(hr) || instance == 0)
            {
                // probably class don't have a field, try create a new
                hr = mDevice.GetClassLinkage()->CreateClassInstance(subroutineName.c_str(), 0, 0, 0, 0, &instance);
                if (FAILED(hr) || instance == 0)
                {
                    OGRE_EXCEPT_EX(Exception::ERR_RENDERINGAPI_ERROR, hr,
                        "Shader subroutine with name " + subroutineName + " doesn't exist.",
                        "D3D11RenderSystem::setSubroutineName");
                }
            }

            // Store class instance
            mInstanceMap.insert(std::make_pair(subroutineName, instance));
        }
        else
        {
            instance = it->second;
        }

        // If already created, store class instance
        mClassInstances[gptype][slotIndex] = instance;
        mNumClassInstances[gptype] = mNumClassInstances[gptype] + 1;
    }
    //---------------------------------------------------------------------
    void D3D11RenderSystem::setSubroutine(GpuProgramType gptype, const String& slotName, const String& subroutineName)
    {
        unsigned int slotIdx = 0;
        switch(gptype)
        {
        case GPT_VERTEX_PROGRAM:
            {
                if (mPso->vertexShader)
                {
                    slotIdx = mPso->vertexShader->getSubroutineSlot(slotName);
                }
            }
            break;
        case GPT_FRAGMENT_PROGRAM:
            {
                if (mPso->pixelShader)
                {
                    slotIdx = mPso->pixelShader->getSubroutineSlot(slotName);
                }
            }
            break;
        case GPT_GEOMETRY_PROGRAM:
            {
                if (mPso->geometryShader)
                {
                    slotIdx = mPso->geometryShader->getSubroutineSlot(slotName);
                }
            }
            break;
        case GPT_HULL_PROGRAM:
            {
                if (mPso->hullShader)
                {
                    slotIdx = mPso->hullShader->getSubroutineSlot(slotName);
                }
            }
            break;
        case GPT_DOMAIN_PROGRAM:
            {
                if (mPso->domainShader)
                {
                    slotIdx = mPso->domainShader->getSubroutineSlot(slotName);
                }
            }
            break;
        case GPT_COMPUTE_PROGRAM:
            {
                if (mBoundComputeProgram)
                {
                    slotIdx = mBoundComputeProgram->getSubroutineSlot(slotName);
                }
            }
            break;
        };

        // Set subroutine for slot
        setSubroutine(gptype, slotIdx, subroutineName);
    }
    //---------------------------------------------------------------------
    void D3D11RenderSystem::setClipPlanesImpl(const PlaneList& clipPlanes)
    {
    }
    //---------------------------------------------------------------------
    void D3D11RenderSystem::clearFrameBuffer( RenderPassDescriptor *renderPassDesc,
                                              TextureGpu *anyTarget, uint8 mipLevel )
    {
        D3D11RenderPassDescriptor *renderPassDescD3d =
                static_cast<D3D11RenderPassDescriptor*>( renderPassDesc );
        renderPassDescD3d->clearFrameBuffer();
    }
    // ------------------------------------------------------------------
    void D3D11RenderSystem::setClipPlane (ushort index, Real A, Real B, Real C, Real D)
    {
    }

    // ------------------------------------------------------------------
    void D3D11RenderSystem::enableClipPlane (ushort index, bool enable)
    {
    }
    //---------------------------------------------------------------------
    HardwareOcclusionQuery* D3D11RenderSystem::createHardwareOcclusionQuery(void)
    {
        D3D11HardwareOcclusionQuery* ret = new D3D11HardwareOcclusionQuery (mDevice);
        mHwOcclusionQueries.push_back(ret);
        return ret;
    }
    //---------------------------------------------------------------------
    Real D3D11RenderSystem::getHorizontalTexelOffset(void)
    {
        // D3D11 is now like GL
        return 0.0f;
    }
    //---------------------------------------------------------------------
    Real D3D11RenderSystem::getVerticalTexelOffset(void)
    {
        // D3D11 is now like GL
        return 0.0f;
    }
    //---------------------------------------------------------------------
    Real D3D11RenderSystem::getMinimumDepthInputValue(void)
    {
        // Range [0.0f, 1.0f]
        return 0.0f;
    }
    //---------------------------------------------------------------------
    Real D3D11RenderSystem::getMaximumDepthInputValue(void)
    {
        // Range [0.0f, 1.0f]
        // D3D inverts even identity view matrices, so maximum INPUT is -1.0
        return -1.0f;
    }
    //---------------------------------------------------------------------
    void D3D11RenderSystem::registerThread()
    {
        // nothing to do - D3D11 shares rendering context already
    }
    //---------------------------------------------------------------------
    void D3D11RenderSystem::unregisterThread()
    {
        // nothing to do - D3D11 shares rendering context already
    }
    //---------------------------------------------------------------------
    void D3D11RenderSystem::preExtraThreadsStarted()
    {
        // nothing to do - D3D11 shares rendering context already
    }
    //---------------------------------------------------------------------
    void D3D11RenderSystem::postExtraThreadsStarted()
    {
        // nothing to do - D3D11 shares rendering context already
    }
    //---------------------------------------------------------------------
    String D3D11RenderSystem::getErrorDescription( long errorNumber ) const
    {
        return mDevice.getErrorDescription(errorNumber);
    }
    //---------------------------------------------------------------------
    void D3D11RenderSystem::determineFSAASettings(uint fsaa, const String& fsaaHint,
        DXGI_FORMAT format, DXGI_SAMPLE_DESC* outFSAASettings)
    {
        bool qualityHint = fsaa >= 8 && fsaaHint.find("Quality") != String::npos;

        // NVIDIA, AMD - prefer CSAA aka EQAA if available.
        // see http://developer.nvidia.com/object/coverage-sampled-aa.html
        // see http://developer.amd.com/wordpress/media/2012/10/EQAA%20Modes%20for%20AMD%20HD%206900%20Series%20Cards.pdf

        // Modes are sorted from high quality to low quality, CSAA aka EQAA are listed first
        // Note, that max(Count, Quality) == FSAA level and (Count >= 8 && Quality != 0) == quality hint
        DXGI_SAMPLE_DESC presets[] = {
                { 8, 16 }, // CSAA 16xQ, EQAA 8f16x
                { 4, 16 }, // CSAA 16x,  EQAA 4f16x
                { 16, 0 }, // MSAA 16x

                { 12, 0 }, // MSAA 12x

                { 8, 8 },  // CSAA 8xQ
                { 4, 8 },  // CSAA 8x,  EQAA 4f8x
                { 8, 0 },  // MSAA 8x

                { 6, 0 },  // MSAA 6x
                { 4, 0 },  // MSAA 4x
                { 2, 0 },  // MSAA 2x
                { 1, 0 },  // MSAA 1x
                { NULL },
        };

        // Skip too HQ modes
        DXGI_SAMPLE_DESC* mode = presets;
        for(; mode->Count != 0; ++mode)
        {
            unsigned modeFSAA = std::max(mode->Count, mode->Quality);
            bool modeQuality = mode->Count >= 8 && mode->Quality != 0;
            bool tooHQ = (modeFSAA > fsaa || (modeFSAA == fsaa && modeQuality && !qualityHint));
            if(!tooHQ)
                break;
        }

        // Use first supported mode
        for(; mode->Count != 0; ++mode)
        {
            UINT outQuality;
            HRESULT hr = mDevice->CheckMultisampleQualityLevels(format, mode->Count, &outQuality);

            if(SUCCEEDED(hr) && outQuality > mode->Quality)
            {
                *outFSAASettings = *mode;
                return;
            }
        }

        outFSAASettings->Count = 1;
        outFSAASettings->Quality = 0;
    }
    //---------------------------------------------------------------------
    unsigned int D3D11RenderSystem::getDisplayMonitorCount() const
    {
        unsigned int monitorCount = 0;
        HRESULT hr;
        ComPtr<IDXGIOutput> pOutput;

        if (!mDriverList)
        {
            return 0;
        }

        for (size_t i = 0; i < mDriverList->count(); ++i)
        {
            for (size_t m = 0;; ++m)
            {
                hr = mDriverList->item(i)->getDeviceAdapter()->EnumOutputs(m, pOutput.ReleaseAndGetAddressOf());
                if (DXGI_ERROR_NOT_FOUND == hr)
                {
                    break;
                }
                else if (FAILED(hr))
                {
                    break;   //Something bad happened.
                }
                else
                {
                    ++monitorCount;
                }
            }
        }
        return monitorCount;
    }
    //---------------------------------------------------------------------
    void D3D11RenderSystem::initRenderSystem()
    {
        if (mRenderSystemWasInited)
        {
            return;
        }

        mRenderSystemWasInited = true;
        // set pointers to NULL
        mDriverList = NULL;
        mHardwareBufferManager = NULL;
        mGpuProgramManager = NULL;
        mPrimaryWindow = NULL;
        mMinRequestedFeatureLevel = D3D_FEATURE_LEVEL_9_1;
#if __OGRE_WINRT_PHONE // Windows Phone support only FL 9.3, but simulator can create much more capable device, so restrict it artificially here
        mMaxRequestedFeatureLevel = D3D_FEATURE_LEVEL_9_3;
#elif defined(_WIN32_WINNT_WIN8)
        if( isWindows8OrGreater() )
            mMaxRequestedFeatureLevel = D3D_FEATURE_LEVEL_11_1;
        else
            mMaxRequestedFeatureLevel = D3D_FEATURE_LEVEL_11_0;
#else
        mMaxRequestedFeatureLevel = D3D_FEATURE_LEVEL_11_0;
#endif
        mUseNVPerfHUD = false;
        mHLSLProgramFactory = NULL;

#if OGRE_NO_QUAD_BUFFER_STEREO == 0
        OGRE_DELETE mStereoDriver;
        mStereoDriver = NULL;
#endif

        mPso = NULL;
        mBoundComputeProgram = NULL;

        mBindingType = TextureUnitState::BT_FRAGMENT;

        //sets the modification trackers to true
        mSamplerStatesChanged = true;
        mLastTextureUnitState = 0;

        mVendorExtension = D3D11VendorExtension::initializeExtension( GPU_VENDOR_COUNT, 0 );

        ID3D11DeviceN *device = 0;
        ID3D11Device1 *device1 = 0;
        createD3D11Device( mVendorExtension, "", NULL, D3D_DRIVER_TYPE_HARDWARE,
                           mMinRequestedFeatureLevel, mMaxRequestedFeatureLevel, 0,
                           &device, &device1 );
        mDevice.TransferOwnership( device, device1 );
    }
    //---------------------------------------------------------------------
    void D3D11RenderSystem::getCustomAttribute(const String& name, void* pData)
    {
        if( name == "D3DDEVICE" )
        {
            ID3D11DeviceN  **device = (ID3D11DeviceN **)pData;
            *device = mDevice.get();
            return;
        }
        else if( name == "MapNoOverwriteOnDynamicConstantBuffer" )
        {
            *reinterpret_cast<bool*>(pData) = false; //TODO
            return;
        }
        else if( name == "MapNoOverwriteOnDynamicBufferSRV" )
        {
            *reinterpret_cast<bool*>(pData) = false; //TODO
            return;
        }

        OGRE_EXCEPT(Exception::ERR_INVALIDPARAMS, "Attribute not found: " + name, "RenderSystem::getCustomAttribute");
    }
    //---------------------------------------------------------------------
    D3D11HLSLProgram* D3D11RenderSystem::_getBoundComputeProgram() const
    {
        return mBoundComputeProgram;
    }
    //---------------------------------------------------------------------
    bool D3D11RenderSystem::setDrawBuffer(ColourBufferType colourBuffer)
    {
#if OGRE_NO_QUAD_BUFFER_STEREO == 0
        return D3D11StereoDriverBridge::getSingleton().setDrawBuffer(colourBuffer);
#else
        return false;
#endif
    }
    //---------------------------------------------------------------------
    void D3D11RenderSystem::beginProfileEvent( const String &eventName )
    {
#if OGRE_D3D11_PROFILING
        if(mDevice.GetProfiler())
        {
            wchar_t wideName[256]; // Let avoid heap memory allocation if we are in profiling code.
            bool wideNameOk = !eventName.empty() && 0 != MultiByteToWideChar(CP_ACP, 0, eventName.data(), eventName.length() + 1, wideName, ARRAYSIZE(wideName));
            mDevice.GetProfiler()->BeginEvent(wideNameOk ? wideName : L"<too long or empty event name>");
        }
#endif
    }
    //---------------------------------------------------------------------
    void D3D11RenderSystem::endProfileEvent( void )
    {
#if OGRE_D3D11_PROFILING
        if(mDevice.GetProfiler())
            mDevice.GetProfiler()->EndEvent();
#endif
    }
    //---------------------------------------------------------------------
    void D3D11RenderSystem::markProfileEvent( const String &eventName )
    {
#if OGRE_D3D11_PROFILING
        if(mDevice.GetProfiler())
        {
            wchar_t wideName[256]; // Let avoid heap memory allocation if we are in profiling code.
            bool wideNameOk = !eventName.empty() && 0 != MultiByteToWideChar(CP_ACP, 0, eventName.data(), eventName.length() + 1, wideName, ARRAYSIZE(wideName));
            mDevice.GetProfiler()->SetMarker(wideNameOk ? wideName : L"<too long or empty event name>");
        }
#endif
    }
    //---------------------------------------------------------------------
    void D3D11RenderSystem::initGPUProfiling(void)
    {
#if OGRE_PROFILING == OGRE_PROFILING_REMOTERY
        _rmt_BindD3D11( (void*)mDevice.get(), (void*)mDevice.GetImmediateContext() );
#endif
    }
    //---------------------------------------------------------------------
    void D3D11RenderSystem::deinitGPUProfiling(void)
    {
#if OGRE_PROFILING == OGRE_PROFILING_REMOTERY
        _rmt_UnbindD3D11();
#endif
    }
    //---------------------------------------------------------------------
    void D3D11RenderSystem::beginGPUSampleProfile( const String &name, uint32 *hashCache )
    {
#if OGRE_PROFILING == OGRE_PROFILING_REMOTERY
        _rmt_BeginD3D11Sample( name.c_str(), hashCache );
#endif
    }
    //---------------------------------------------------------------------
    void D3D11RenderSystem::endGPUSampleProfile( const String &name )
    {
#if OGRE_PROFILING == OGRE_PROFILING_REMOTERY
        _rmt_EndD3D11Sample();
#endif
    }
    //---------------------------------------------------------------------
    const PixelFormatToShaderType* D3D11RenderSystem::getPixelFormatToShaderType(void) const
    {
        return &mD3D11PixelFormatToShaderType;
    }
    //---------------------------------------------------------------------
    void D3D11RenderSystem::_clearStateAndFlushCommandBuffer(void)
    {
        OgreProfileExhaustive( "D3D11RenderSystem::_clearStateAndFlushCommandBuffer" );

        mDevice.GetImmediateContext()->ClearState();
        mDevice.GetImmediateContext()->Flush();

        endRenderPassDescriptor();
    }
    //---------------------------------------------------------------------
    void D3D11RenderSystem::flushCommands(void)
    {
        OgreProfileExhaustive( "D3D11RenderSystem::flushCommands" );
        mDevice.GetImmediateContext()->Flush();
    }
}<|MERGE_RESOLUTION|>--- conflicted
+++ resolved
@@ -111,13 +111,7 @@
           mCurrentIndexBuffer( 0 ),
           mNumberOfViews( 0 ),
           mDepthStencilView( 0 ),
-<<<<<<< HEAD
           mMaxComputeShaderSrvCount( 0 )
-=======
-          mMaxModifiedUavPlusOne( 0 ),
-          mUavsDirty( false ),
-          mMapL8toRGB8( false )
->>>>>>> 08f68da3
 #if OGRE_NO_QUAD_BUFFER_STEREO == 0
         , mStereoDriver(NULL)
 #endif
@@ -977,27 +971,9 @@
             mPrimaryWindow = win;
             //win->getCustomAttribute("D3DDEVICE", &mDevice);
 
-            if( miscParams )
-            {
-                NameValuePairList::const_iterator itOption = miscParams->find( "reverse_depth" );
-                if( itOption != miscParams->end() )
-                    mReverseDepth = StringConverter::parseBool( itOption->second, true );
-            }
-
-<<<<<<< HEAD
-            // Also create hardware buffer manager
-=======
-            if( miscParams )
-            {
-                NameValuePairList::const_iterator itOption = miscParams->find( "map_L8_to_RGB8" );
-                if( itOption != miscParams->end() )
-                    mMapL8toRGB8 = StringConverter::parseBool( itOption->second, true );
-            }
-
 			// Create the texture manager for use by others
 			mTextureManager = new D3D11TextureManager(mDevice);
 			// Also create hardware buffer manager
->>>>>>> 08f68da3
             mHardwareBufferManager = new v1::D3D11HardwareBufferManager(mDevice);
 
             // Create the GPU program manager
@@ -1820,50 +1796,11 @@
         ID3D11ShaderResourceView **srvList =
                 reinterpret_cast<ID3D11ShaderResourceView**>( set->mRsData );
 
-<<<<<<< HEAD
         ID3D11ShaderResourceView *hazardousSrv = 0;
         if( hazardousTexIdx < set->mTextures.size() )
         {
             //Is the texture currently bound as RTT?
             if( mCurrentRenderPassDescriptor->hasAttachment( set->mTextures[hazardousTexIdx] ) )
-=======
-        mStencilRef = refValue;
-    }
-    //---------------------------------------------------------------------
-    void D3D11RenderSystem::setMapL8toRGB8( bool bMap )
-    {
-        mMapL8toRGB8 = bMap;
-    }
-    //---------------------------------------------------------------------
-    bool D3D11RenderSystem::getMapL8toRGB8(void) const
-    {
-        return mMapL8toRGB8;
-    }
-    //---------------------------------------------------------------------
-    void D3D11RenderSystem::_setRenderTarget( RenderTarget *target, uint8 viewportRenderTargetFlags )
-    {
-        mActiveViewport = 0;
-        mActiveRenderTarget = target;
-        if (mActiveRenderTarget)
-        {
-            // we need to clear the state -- dark_sylinc: No we don't.
-            //mDevice.GetImmediateContext()->ClearState();
-
-            //Set all textures to 0 to prevent the runtime from thinkin we might
-            //be sampling from the render target (common when doing shadow map
-            //rendering)
-            ID3D11ShaderResourceView *nullViews[16];
-            memset( nullViews, 0, sizeof( nullViews ) );
-            ID3D11DeviceContextN *deviceContext = mDevice.GetImmediateContext();
-            deviceContext->VSSetShaderResources( 0, 16, nullViews );
-            deviceContext->PSSetShaderResources( 0, 16, nullViews );
-            deviceContext->HSSetShaderResources( 0, 16, nullViews );
-            deviceContext->DSSetShaderResources( 0, 16, nullViews );
-            deviceContext->GSSetShaderResources( 0, 16, nullViews );
-            deviceContext->CSSetShaderResources( 0, 16, nullViews );
-
-            if (mDevice.isError())
->>>>>>> 08f68da3
             {
                 //Then do not set it!
                 hazardousSrv = srvList[hazardousTexIdx];
@@ -1907,7 +1844,7 @@
             srvList[hazardousTexIdx] = hazardousSrv;
     }
     //---------------------------------------------------------------------
-    void D3D11RenderSystem::_setTextures( uint32 slotStart, const DescriptorSetTexture2 *set )
+    void D3D11RenderSystem::_setRenderTarget( RenderTarget *target, uint8 viewportRenderTargetFlags )
     {
         ID3D11DeviceContextN *context = mDevice.GetImmediateContext();
         ID3D11ShaderResourceView **srvList =
