/*
-----------------------------------------------------------------------------
This source file is part of OGRE
(Object-oriented Graphics Rendering Engine)
For the latest info, see http://www.ogre3d.org/

Copyright (c) 2000-2013 Torus Knot Software Ltd

Permission is hereby granted, free of charge, to any person obtaining a copy
of this software and associated documentation files (the "Software"), to deal
in the Software without restriction, including without limitation the rights
to use, copy, modify, merge, publish, distribute, sublicense, and/or sell
copies of the Software, and to permit persons to whom the Software is
furnished to do so, subject to the following conditions:

The above copyright notice and this permission notice shall be included in
all copies or substantial portions of the Software.

THE SOFTWARE IS PROVIDED "AS IS", WITHOUT WARRANTY OF ANY KIND, EXPRESS OR
IMPLIED, INCLUDING BUT NOT LIMITED TO THE WARRANTIES OF MERCHANTABILITY,
FITNESS FOR A PARTICULAR PURPOSE AND NONINFRINGEMENT. IN NO EVENT SHALL THE
AUTHORS OR COPYRIGHT HOLDERS BE LIABLE FOR ANY CLAIM, DAMAGES OR OTHER
LIABILITY, WHETHER IN AN ACTION OF CONTRACT, TORT OR OTHERWISE, ARISING FROM,
OUT OF OR IN CONNECTION WITH THE SOFTWARE OR THE USE OR OTHER DEALINGS IN
THE SOFTWARE.
-----------------------------------------------------------------------------
*/
#ifndef __D3D11HARWAREBUFFERMANAGER_H__
#define __D3D11HARWAREBUFFERMANAGER_H__

#include "OgreD3D11Prerequisites.h"
#include "OgreHardwareBufferManager.h"

namespace Ogre {

	/** Implementation of HardwareBufferManager for D3D11. */
	class D3D11HardwareBufferManagerBase : public HardwareBufferManagerBase
	{
	protected:
		D3D11Device & mlpD3DDevice;

		/// Internal method for creates a new vertex declaration, may be overridden by certain rendering APIs
		VertexDeclaration* createVertexDeclarationImpl(void);
		/// Internal method for destroys a vertex declaration, may be overridden by certain rendering APIs
		void destroyVertexDeclarationImpl(VertexDeclaration* decl);

	public:
		D3D11HardwareBufferManagerBase(D3D11Device & device);
		~D3D11HardwareBufferManagerBase();
		/// Creates a vertex buffer
		HardwareVertexBufferSharedPtr 
			createVertexBuffer(size_t vertexSize, size_t numVerts, HardwareBuffer::Usage usage, bool useShadowBuffer = false);
		/// Creates a stream output vertex buffer
		HardwareVertexBufferSharedPtr 
			createStreamOutputVertexBuffer(size_t vertexSize, size_t numVerts, HardwareBuffer::Usage usage, bool useShadowBuffer = false);
		/// Create a hardware vertex buffer
		HardwareIndexBufferSharedPtr 
			createIndexBuffer(HardwareIndexBuffer::IndexType itype, size_t numIndexes, HardwareBuffer::Usage usage, bool useShadowBuffer = false);
		/// @copydoc HardwareBufferManager::createRenderToVertexBuffer
		RenderToVertexBufferSharedPtr createRenderToVertexBuffer();
		/// @copydoc HardwareBufferManager::createUniformBuffer
		HardwareUniformBufferSharedPtr createUniformBuffer(size_t sizeBytes, 
									HardwareBuffer::Usage usage = HardwareBuffer::HBU_DYNAMIC_WRITE_ONLY_DISCARDABLE, 
									bool useShadowBuffer = false, const String& name = "");
<<<<<<< HEAD
=======
		/// @copydoc HardwareBufferManager::createCounterBuffer
		HardwareCounterBufferSharedPtr createCounterBuffer(size_t sizeBytes,
                                                           HardwareBuffer::Usage usage = HardwareBuffer::HBU_DYNAMIC_WRITE_ONLY_DISCARDABLE,
                                                           bool useShadowBuffer = false, const String& name = "");
>>>>>>> a48f71b7

		/** Release all buffers in the default memory pool. 
		@remarks
		Method for dealing with lost devices.
		*/
		void releaseDefaultPoolResources(void);
		/** Recreate all buffers in the default memory pool. 
		@remarks
		Method for dealing with lost devices.
		*/
		void recreateDefaultPoolResources(void);

	};

	/// D3D11HardwareBufferManagerBase as a Singleton
	class D3D11HardwareBufferManager : public HardwareBufferManager
	{
	public:
		D3D11HardwareBufferManager(D3D11Device & device)
			: HardwareBufferManager(OGRE_NEW D3D11HardwareBufferManagerBase(device)) 
		{

		}
		~D3D11HardwareBufferManager()
		{
			OGRE_DELETE mImpl;
		}
	};


}


#endif<|MERGE_RESOLUTION|>--- conflicted
+++ resolved
@@ -62,13 +62,10 @@
 		HardwareUniformBufferSharedPtr createUniformBuffer(size_t sizeBytes, 
 									HardwareBuffer::Usage usage = HardwareBuffer::HBU_DYNAMIC_WRITE_ONLY_DISCARDABLE, 
 									bool useShadowBuffer = false, const String& name = "");
-<<<<<<< HEAD
-=======
 		/// @copydoc HardwareBufferManager::createCounterBuffer
 		HardwareCounterBufferSharedPtr createCounterBuffer(size_t sizeBytes,
                                                            HardwareBuffer::Usage usage = HardwareBuffer::HBU_DYNAMIC_WRITE_ONLY_DISCARDABLE,
                                                            bool useShadowBuffer = false, const String& name = "");
->>>>>>> a48f71b7
 
 		/** Release all buffers in the default memory pool. 
 		@remarks
