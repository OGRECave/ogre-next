--- conflicted
+++ resolved
@@ -133,15 +133,9 @@
 
 		PolygonMode mPolygonMode;
 
-<<<<<<< HEAD
-		FilterOptions FilterMinification;
-		FilterOptions FilterMagnification;
-		FilterOptions FilterMips;
-=======
 		FilterOptions FilterMinification[OGRE_MAX_TEXTURE_LAYERS];
 		FilterOptions FilterMagnification[OGRE_MAX_TEXTURE_LAYERS];
 		FilterOptions FilterMips[OGRE_MAX_TEXTURE_LAYERS];
->>>>>>> a48f71b7
 		bool		  CompareEnabled;
 
 		D3D11_RECT mScissorRect;
