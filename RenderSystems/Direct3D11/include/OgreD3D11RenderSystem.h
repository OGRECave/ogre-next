--- conflicted
+++ resolved
@@ -139,22 +139,12 @@
         bool          CompareEnabled;
 
         D3D11_RECT mScissorRect;
-<<<<<<< HEAD
-
-=======
         
         bool mReadBackAsTexture;
->>>>>>> 83e497b5
 
         D3D11HLSLProgram* mBoundVertexProgram;
         D3D11HLSLProgram* mBoundFragmentProgram;
         D3D11HLSLProgram* mBoundGeometryProgram;
-<<<<<<< HEAD
-        D3D11HLSLProgram* mBoundTesselationHullProgram;
-        D3D11HLSLProgram* mBoundTesselationDomainProgram;
-        D3D11HLSLProgram* mBoundComputeProgram;
-
-=======
         D3D11HLSLProgram* mBoundTessellationHullProgram;
         D3D11HLSLProgram* mBoundTessellationDomainProgram;
         D3D11HLSLProgram* mBoundComputeProgram;
@@ -162,7 +152,6 @@
         TextureUnitState::BindingType mBindingType;
 
         ID3D11ShaderResourceView* mDSTResView;
->>>>>>> 83e497b5
         ID3D11BlendState * mBoundBlendState;
         ID3D11RasterizerState * mBoundRasterizer;
         ID3D11DepthStencilState * mBoundDepthStencilState;
@@ -301,13 +290,8 @@
         D3D11HLSLProgram* _getBoundVertexProgram() const;
         D3D11HLSLProgram* _getBoundFragmentProgram() const;
         D3D11HLSLProgram* _getBoundGeometryProgram() const;
-<<<<<<< HEAD
-        D3D11HLSLProgram* _getBoundTesselationHullProgram() const;
-        D3D11HLSLProgram* _getBoundTesselationDomainProgram() const;
-=======
         D3D11HLSLProgram* _getBoundTessellationHullProgram() const;
         D3D11HLSLProgram* _getBoundTessellationDomainProgram() const;
->>>>>>> 83e497b5
         D3D11HLSLProgram* _getBoundComputeProgram() const;
         void _useLights(const LightList& lights, unsigned short limit);
         void _setWorldMatrix( const Matrix4 &m );
@@ -318,16 +302,12 @@
         void _setPointParameters(Real size, bool attenuationEnabled, 
             Real constant, Real linear, Real quadratic, Real minSize, Real maxSize);
         void _setTexture(size_t unit, bool enabled, const TexturePtr &texPtr);
-<<<<<<< HEAD
-        void _setVertexTexture(size_t unit, const TexturePtr& tex);
-=======
         void _setBindingType(TextureUnitState::BindingType bindingType);
         void _setVertexTexture(size_t unit, const TexturePtr& tex);
         void _setGeometryTexture(size_t unit, const TexturePtr& tex);
         void _setComputeTexture(size_t unit, const TexturePtr& tex);
         void _setTesselationHullTexture(size_t unit, const TexturePtr& tex);
         void _setTesselationDomainTexture(size_t unit, const TexturePtr& tex);
->>>>>>> 83e497b5
         void _disableTextureUnit(size_t texUnit);
         void _setTextureCoordSet( size_t unit, size_t index );
         void _setTextureCoordCalculation(size_t unit, TexCoordCalcMethod m, 
@@ -371,10 +351,7 @@
         void setVertexDeclaration(VertexDeclaration* decl);
         void setVertexDeclaration(VertexDeclaration* decl, VertexBufferBinding* binding);
         void setVertexBufferBinding(VertexBufferBinding* binding);
-<<<<<<< HEAD
-=======
         void _renderUsingReadBackAsTexture(unsigned int passNr, Ogre::String variableName,unsigned int StartSlot);
->>>>>>> 83e497b5
         void _render(const RenderOperation& op);
         /** See
           RenderSystem
