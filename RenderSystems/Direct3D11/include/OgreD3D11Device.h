/*
-----------------------------------------------------------------------------
This source file is part of OGRE
(Object-oriented Graphics Rendering Engine)
For the latest info, see http://www.ogre3d.org/

Copyright (c) 2000-2014 Torus Knot Software Ltd

Permission is hereby granted, free of charge, to any person obtaining a copy
of this software and associated documentation files (the "Software"), to deal
in the Software without restriction, including without limitation the rights
to use, copy, modify, merge, publish, distribute, sublicense, and/or sell
copies of the Software, and to permit persons to whom the Software is
furnished to do so, subject to the following conditions:

The above copyright notice and this permission notice shall be included in
all copies or substantial portions of the Software.

THE SOFTWARE IS PROVIDED "AS IS", WITHOUT WARRANTY OF ANY KIND, EXPRESS OR
IMPLIED, INCLUDING BUT NOT LIMITED TO THE WARRANTIES OF MERCHANTABILITY,
FITNESS FOR A PARTICULAR PURPOSE AND NONINFRINGEMENT. IN NO EVENT SHALL THE
AUTHORS OR COPYRIGHT HOLDERS BE LIABLE FOR ANY CLAIM, DAMAGES OR OTHER
LIABILITY, WHETHER IN AN ACTION OF CONTRACT, TORT OR OTHERWISE, ARISING FROM,
OUT OF OR IN CONNECTION WITH THE SOFTWARE OR THE USE OR OTHER DEALINGS IN
THE SOFTWARE.
-----------------------------------------------------------------------------
*/
#ifndef __D3D11DEVICE_H__
#define __D3D11DEVICE_H__


#include "OgreD3D11Prerequisites.h"

namespace Ogre
{
    class _OgreD3D11Export D3D11Device
    {
    private:
<<<<<<< HEAD
        ID3D11DeviceN*             mD3D11Device;
        ID3D11Device1*             mD3D11Device1;
        ID3D11DeviceContextN*      mImmediateContext;
        ID3D11DeviceContext1*      mImmediateContext1;
        ID3D11ClassLinkage*        mClassLinkage;
        ID3D11InfoQueue*           mInfoQueue;
=======
        ComPtr<ID3D11DeviceN>           mD3D11Device;
        ComPtr<ID3D11DeviceContextN>    mImmediateContext;
        ComPtr<ID3D11ClassLinkage>      mClassLinkage;
        ComPtr<ID3D11InfoQueue>         mInfoQueue;
        LARGE_INTEGER                   mDriverVersion;
        ComPtr<IDXGIFactoryN>           mDXGIFactory;
>>>>>>> 4c0afaa0
#if OGRE_D3D11_PROFILING
        ComPtr<ID3DUserDefinedAnnotation> mPerf;
#endif

        const D3D11Device& operator=(D3D11Device& device); /* intentionally not implemented */

    public:
        D3D11Device();
        ~D3D11Device();

        void ReleaseAll();
<<<<<<< HEAD
        void TransferOwnership( ID3D11DeviceN* device, ID3D11Device1* device1 );

        bool isNull()                                { return mD3D11Device == 0; }
        ID3D11DeviceN* get()                         { return mD3D11Device; }
        ID3D11DeviceContextN* GetImmediateContext()  { return mImmediateContext; }
        ID3D11DeviceContext1* GetImmediateContext1() { return mImmediateContext1; }
        ID3D11ClassLinkage* GetClassLinkage()        { return mClassLinkage; }
=======
        void TransferOwnership(ID3D11DeviceN* device);
        bool IsDeviceLost();

        bool isNull()                                { return !mD3D11Device; }
        ID3D11DeviceN* get()                         { return mD3D11Device.Get(); }
        ID3D11DeviceContextN* GetImmediateContext()  { return mImmediateContext.Get(); }
        ID3D11ClassLinkage* GetClassLinkage()        { return mClassLinkage.Get(); }
        IDXGIFactoryN* GetDXGIFactory()              { return mDXGIFactory.Get(); }
        LARGE_INTEGER GetDriverVersion()             { return mDriverVersion; }
>>>>>>> 4c0afaa0
#if OGRE_D3D11_PROFILING
        ID3DUserDefinedAnnotation* GetProfiler()     { return mPerf.Get(); }
#endif
        
        ID3D11DeviceN* operator->() const
        {
            assert(mD3D11Device); 
            if (D3D_NO_EXCEPTION != mExceptionsErrorLevel)
            {
                clearStoredErrorMessages();
            }
            return mD3D11Device.Get();
        }

        void throwIfFailed(HRESULT hr, const char* desc, const char* src);
        void throwIfFailed(const char* desc, const char* src) { throwIfFailed(NO_ERROR, desc, src); }

        String getErrorDescription(const HRESULT hr = NO_ERROR) const;
        void clearStoredErrorMessages() const;
        bool _getErrorsFromQueue() const;

        bool isError() const                         { return (D3D_NO_EXCEPTION == mExceptionsErrorLevel) ? false : _getErrorsFromQueue(); }

        enum eExceptionsErrorLevel
        {
            D3D_NO_EXCEPTION,
            D3D_CORRUPTION,
            D3D_ERROR,
            D3D_WARNING,
            D3D_INFO,
        };

        static eExceptionsErrorLevel mExceptionsErrorLevel;
        static const eExceptionsErrorLevel getExceptionsErrorLevel();
        static void setExceptionsErrorLevel(const eExceptionsErrorLevel exceptionsErrorLevel);
        static void setExceptionsErrorLevel(const Ogre::String& exceptionsErrorLevel);

        static D3D_FEATURE_LEVEL parseFeatureLevel(const Ogre::String& value, D3D_FEATURE_LEVEL fallback);
        static D3D_DRIVER_TYPE parseDriverType(const Ogre::String& value, D3D_DRIVER_TYPE fallback = D3D_DRIVER_TYPE_HARDWARE);
    };
}
#endif<|MERGE_RESOLUTION|>--- conflicted
+++ resolved
@@ -36,21 +36,12 @@
     class _OgreD3D11Export D3D11Device
     {
     private:
-<<<<<<< HEAD
-        ID3D11DeviceN*             mD3D11Device;
-        ID3D11Device1*             mD3D11Device1;
-        ID3D11DeviceContextN*      mImmediateContext;
-        ID3D11DeviceContext1*      mImmediateContext1;
-        ID3D11ClassLinkage*        mClassLinkage;
-        ID3D11InfoQueue*           mInfoQueue;
-=======
         ComPtr<ID3D11DeviceN>           mD3D11Device;
         ComPtr<ID3D11DeviceContextN>    mImmediateContext;
         ComPtr<ID3D11ClassLinkage>      mClassLinkage;
         ComPtr<ID3D11InfoQueue>         mInfoQueue;
         LARGE_INTEGER                   mDriverVersion;
         ComPtr<IDXGIFactoryN>           mDXGIFactory;
->>>>>>> 4c0afaa0
 #if OGRE_D3D11_PROFILING
         ComPtr<ID3DUserDefinedAnnotation> mPerf;
 #endif
@@ -62,17 +53,7 @@
         ~D3D11Device();
 
         void ReleaseAll();
-<<<<<<< HEAD
-        void TransferOwnership( ID3D11DeviceN* device, ID3D11Device1* device1 );
-
-        bool isNull()                                { return mD3D11Device == 0; }
-        ID3D11DeviceN* get()                         { return mD3D11Device; }
-        ID3D11DeviceContextN* GetImmediateContext()  { return mImmediateContext; }
-        ID3D11DeviceContext1* GetImmediateContext1() { return mImmediateContext1; }
-        ID3D11ClassLinkage* GetClassLinkage()        { return mClassLinkage; }
-=======
-        void TransferOwnership(ID3D11DeviceN* device);
-        bool IsDeviceLost();
+        void TransferOwnership(ID3D11DeviceN* device, ID3D11Device1* device1 );
 
         bool isNull()                                { return !mD3D11Device; }
         ID3D11DeviceN* get()                         { return mD3D11Device.Get(); }
@@ -80,7 +61,6 @@
         ID3D11ClassLinkage* GetClassLinkage()        { return mClassLinkage.Get(); }
         IDXGIFactoryN* GetDXGIFactory()              { return mDXGIFactory.Get(); }
         LARGE_INTEGER GetDriverVersion()             { return mDriverVersion; }
->>>>>>> 4c0afaa0
 #if OGRE_D3D11_PROFILING
         ID3DUserDefinedAnnotation* GetProfiler()     { return mPerf.Get(); }
 #endif
