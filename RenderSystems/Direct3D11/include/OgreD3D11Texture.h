/*
-----------------------------------------------------------------------------
This source file is part of OGRE
(Object-oriented Graphics Rendering Engine)
For the latest info, see http://www.ogre3d.org/

Copyright (c) 2000-2014 Torus Knot Software Ltd

Permission is hereby granted, free of charge, to any person obtaining a copy
of this software and associated documentation files (the "Software"), to deal
in the Software without restriction, including without limitation the rights
to use, copy, modify, merge, publish, distribute, sublicense, and/or sell
copies of the Software, and to permit persons to whom the Software is
furnished to do so, subject to the following conditions:

The above copyright notice and this permission notice shall be included in
all copies or substantial portions of the Software.

THE SOFTWARE IS PROVIDED "AS IS", WITHOUT WARRANTY OF ANY KIND, EXPRESS OR
IMPLIED, INCLUDING BUT NOT LIMITED TO THE WARRANTIES OF MERCHANTABILITY,
FITNESS FOR A PARTICULAR PURPOSE AND NONINFRINGEMENT. IN NO EVENT SHALL THE
AUTHORS OR COPYRIGHT HOLDERS BE LIABLE FOR ANY CLAIM, DAMAGES OR OTHER
LIABILITY, WHETHER IN AN ACTION OF CONTRACT, TORT OR OTHERWISE, ARISING FROM,
OUT OF OR IN CONNECTION WITH THE SOFTWARE OR THE USE OR OTHER DEALINGS IN
THE SOFTWARE.
-----------------------------------------------------------------------------
*/
#ifndef __D3D11TEXTURE_H__
#define __D3D11TEXTURE_H__

#include "OgreD3D11Prerequisites.h"
#include "OgreTexture.h"
#include "OgreRenderTexture.h"
#include "OgreSharedPtr.h"

#if OGRE_PLATFORM == OGRE_PLATFORM_WIN32 && !defined(_WIN32_WINNT_WIN8)
    #ifndef USE_D3DX11_LIBRARY
        #define USE_D3DX11_LIBRARY
    #endif
#endif

namespace Ogre {
    class D3D11Texture : public Texture
    {
    protected:
        // needed to store data between prepareImpl and loadImpl
        typedef SharedPtr<vector<MemoryDataStreamPtr>::type > LoadedStreams;

        /// D3DDevice pointer
        D3D11Device &   mDevice;    

        /// D3D11 pointer
        //LPDIRECT3D11              *mpD3D;
        // 1D texture pointer
        ID3D11Texture1D *mp1DTex;
        // 2D texture pointer
        ID3D11Texture2D *mp2DTex;
        /// cubic texture pointer
        ID3D11Texture3D *mp3DTex;   
        /// actual texture pointer
        ID3D11Resource  *mpTex;     

        ID3D11ShaderResourceView* mpShaderResourceView;

        bool mAutoMipMapGeneration;

        template<typename fromtype, typename totype>
        void _queryInterface(fromtype *from, totype **to)
        {
            HRESULT hr = from->QueryInterface(__uuidof(totype), (void **)to);

            if(FAILED(hr) || mDevice.isError())
            {
                this->freeInternalResources();
                String errorDescription = mDevice.getErrorDescription();
                OGRE_EXCEPT(Exception::ERR_RENDERINGAPI_ERROR, "Can't get base texture\nError Description:" + errorDescription, 
                    "D3D11Texture::_queryInterface" );
            }
        }
<<<<<<< HEAD

#ifdef USE_D3DX11_LIBRARY       
        void _loadDDS(DataStreamPtr &dstream);
=======
        unsigned int mEffectIndex;
#ifdef USE_D3DX11_LIBRARY       
        void _loadDDS(DataStreamPtr &dstream);
        //ID3DX11Effect mEffect;
>>>>>>> 83e497b5
#endif
        void _create1DResourceView();
        void _create2DResourceView();
        void _create3DResourceView();

        // is dynamic
        bool mIsDynamic; 

        /// cube texture individual face names
        String                          mCubeFaceNames[6];
        /// device creation parameters
        //D3DDEVICE_CREATION_PARAMETERS mDevCreParams;
        /// back buffer pixel format
        DXGI_FORMAT                     mBBPixelFormat;
        /// The memory pool being used
        //D3DPOOL                           mD3DPool;
        /// device capabilities pointer
        //D3DCAPS9                      mDevCaps;
        // Dynamic textures?
        bool                            mDynamicTextures;
        /// Vector of pointers to subsurfaces
        typedef vector<HardwarePixelBufferSharedPtr>::type SurfaceList;
        SurfaceList                     mSurfaceList;

        D3D11_SHADER_RESOURCE_VIEW_DESC mSRVDesc;
        /// internal method, load a normal texture
        void _loadTex(LoadedStreams & loadedStreams);

        /// internal method, create a blank normal 1D Dtexture
        void _create1DTex();
        /// internal method, create a blank normal 2D texture
        void _create2DTex();
        /// internal method, create a blank cube texture
        void _create3DTex();

        /// internal method, return a D3D pixel format for texture creation
        DXGI_FORMAT _chooseD3DFormat();

        /// @copydoc Texture::createInternalResources
        void createInternalResources(void);
        /// @copydoc Texture::createInternalResourcesImpl
        void createInternalResourcesImpl(void);
        /// @copydoc Texture::freeInternalResources
        void freeInternalResources(void);
        /// free internal resources
        void freeInternalResourcesImpl(void);
        /// internal method, set Texture class source image protected attributes
        void _setSrcAttributes(unsigned long width, unsigned long height, unsigned long depth, PixelFormat format);
        /// internal method, set Texture class final texture protected attributes
        void _setFinalAttributes(unsigned long width, unsigned long height, unsigned long depth, PixelFormat format, UINT miscflags);

        /// internal method, the cube map face name for the spec. face index
        String _getCubeFaceName(unsigned char face) const
        { assert(face < 6); return mCubeFaceNames[face]; }

        /// internal method, create D3D11HardwarePixelBuffers for every face and
        /// mipmap level. This method must be called after the D3D texture object was created
        void _createSurfaceList(void);


        /// @copydoc Resource::prepareImpl
        void prepareImpl(void);
        /// @copydoc Resource::unprepareImpl
        void unprepareImpl(void);
        /// overridden from Resource
        void loadImpl();
        /// overridden from Resource
        void postLoadImpl();

        /** Vector of pointers to streams that were pulled from disk by
            prepareImpl  but have yet to be pushed into texture memory
            by loadImpl.  Should be cleared on load and on unprepare.
        */
        LoadedStreams mLoadedStreams;
        LoadedStreams _prepareNormTex();
        LoadedStreams _prepareVolumeTex();
        LoadedStreams _prepareCubeTex();
    public:
        /// constructor 
        D3D11Texture(ResourceManager* creator, const String& name, ResourceHandle handle,
            const String& group, bool isManual, ManualResourceLoader* loader, 
            D3D11Device & device);
        /// destructor
        ~D3D11Texture();

        /// overridden from Texture
        void copyToTexture( TexturePtr& target );
        /// overridden from Texture
        void loadImage( const Image &img );


        /// @copydoc Texture::getBuffer
        HardwarePixelBufferSharedPtr getBuffer(size_t face, size_t mipmap);

        ID3D11Resource *getTextureResource() 
        { assert(mpTex); return mpTex; }
        /// retrieves a pointer to the actual texture
        ID3D11ShaderResourceView *getTexture() 
        { assert(mpShaderResourceView); return mpShaderResourceView; }
        /*/// retrieves a pointer to the normal 1D/2D texture
        IDirect3DTexture9 *getNormTexture()
        { assert(mpNormTex); return mpNormTex; }
        /// retrieves a pointer to the cube texture
        IDirect3DCubeTexture9 *getCubeTexture()
        { assert(mpCubeTex); return mpCubeTex; }
        */


        /// For dealing with lost devices - release the resource if in the default pool (and return true)
        bool releaseIfDefaultPool(void);
        /// For dealing with lost devices - recreate the resource if in the default pool (and return true)
        bool recreateIfDefaultPool(D3D11Device & device);

        ID3D11Texture1D * GetTex1D() {return mp1DTex;};
        ID3D11Texture2D * GetTex2D() {return mp2DTex;};
        ID3D11Texture3D * GetTex3D() {return mp3DTex;};

        D3D11_SHADER_RESOURCE_VIEW_DESC getShaderResourceViewDesc() const;

        bool HasAutoMipMapGenerationEnabled() const { return mAutoMipMapGeneration; }

    };

    /// RenderTexture implementation for D3D11
    class D3D11RenderTexture : public RenderTexture
    {
        D3D11Device & mDevice;
        ID3D11RenderTargetView * mRenderTargetView;
        ID3D11DepthStencilView * mDepthStencilView;
    public:
        D3D11RenderTexture(const String &name, D3D11HardwarePixelBuffer *buffer, D3D11Device & device );
        virtual ~D3D11RenderTexture();

        void rebind(D3D11HardwarePixelBuffer *buffer);

        virtual void getCustomAttribute( const String& name, void *pData );

        bool requiresTextureFlipping() const { return false; }
    };

}

#endif<|MERGE_RESOLUTION|>--- conflicted
+++ resolved
@@ -77,16 +77,10 @@
                     "D3D11Texture::_queryInterface" );
             }
         }
-<<<<<<< HEAD
-
-#ifdef USE_D3DX11_LIBRARY       
-        void _loadDDS(DataStreamPtr &dstream);
-=======
         unsigned int mEffectIndex;
 #ifdef USE_D3DX11_LIBRARY       
         void _loadDDS(DataStreamPtr &dstream);
         //ID3DX11Effect mEffect;
->>>>>>> 83e497b5
 #endif
         void _create1DResourceView();
         void _create2DResourceView();
