--- conflicted
+++ resolved
@@ -432,11 +432,7 @@
             SST_COMPAREMODE, // CompareMode
             SST_COMPAREFUNC, // CompareFunc
             SST_GENERATEMIPMAP, // GenerateMipmap
-<<<<<<< HEAD
-            SST_COUNT,
-=======
             SST_COUNT
->>>>>>> a48f71b7
         };
 
 #define SST_FIRST (SamplerStateType) (SST_UNKNOWN + (SamplerStateType)1)
