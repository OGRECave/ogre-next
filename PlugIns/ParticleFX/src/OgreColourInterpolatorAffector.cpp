/*
-----------------------------------------------------------------------------
This source file is part of OGRE
(Object-oriented Graphics Rendering Engine)
For the latest info, see http://www.ogre3d.org/

Copyright (c) 2000-2014 Torus Knot Software Ltd

Permission is hereby granted, free of charge, to any person obtaining a copy
of this software and associated documentation files (the "Software"), to deal
in the Software without restriction, including without limitation the rights
to use, copy, modify, merge, publish, distribute, sublicense, and/or sell
copies of the Software, and to permit persons to whom the Software is
furnished to do so, subject to the following conditions:

The above copyright notice and this permission notice shall be included in
all copies or substantial portions of the Software.

THE SOFTWARE IS PROVIDED "AS IS", WITHOUT WARRANTY OF ANY KIND, EXPRESS OR
IMPLIED, INCLUDING BUT NOT LIMITED TO THE WARRANTIES OF MERCHANTABILITY,
FITNESS FOR A PARTICULAR PURPOSE AND NONINFRINGEMENT. IN NO EVENT SHALL THE
AUTHORS OR COPYRIGHT HOLDERS BE LIABLE FOR ANY CLAIM, DAMAGES OR OTHER
LIABILITY, WHETHER IN AN ACTION OF CONTRACT, TORT OR OTHERWISE, ARISING FROM,
OUT OF OR IN CONNECTION WITH THE SOFTWARE OR THE USE OR OTHER DEALINGS IN
THE SOFTWARE.
-----------------------------------------------------------------------------
*/
#include "OgreColourInterpolatorAffector.h"
#include "OgreParticleSystem.h"
#include "OgreStringConverter.h"
#include "OgreParticle.h"


namespace Ogre {
    
    // init statics
    ColourInterpolatorAffector::CmdColourAdjust     ColourInterpolatorAffector::msColourCmd[MAX_STAGES];
    ColourInterpolatorAffector::CmdTimeAdjust       ColourInterpolatorAffector::msTimeCmd[MAX_STAGES];

    //-----------------------------------------------------------------------
    ColourInterpolatorAffector::ColourInterpolatorAffector(ParticleSystem* psys)
        : ParticleAffector(psys)
    {
        for (int i=0;i<MAX_STAGES;i++)
        {
            // set default colour to transparent grey, transparent since we might not want to display the particle here
            // grey because when a colour component is 0.5f the maximum difference to another colour component is 0.5f
            mColourAdj[i]   = ColourValue(0.5f, 0.5f, 0.5f, 0.0f);
            mTimeAdj[i]     = 1.0f;
        }

        mType = "ColourInterpolator";

        // Init parameters
        if (createParamDictionary("ColourInterpolatorAffector"))
        {
            ParamDictionary* dict = getParamDictionary();

            for (int i=0;i<MAX_STAGES;i++)
            {
                msColourCmd[i].mIndex   = i;
                msTimeCmd[i].mIndex     = i;

<<<<<<< HEAD
                StringUtil::StrStreamType stage;
=======
                StringStream stage;
>>>>>>> 83e497b5
                stage << i;
                String  colour_title    = String("colour") + stage.str();
                String  time_title      = String("time") + stage.str();
                String  colour_descr    = String("Stage ") + stage.str() + String(" colour.");
                String  time_descr      = String("Stage ") + stage.str() + String(" time.");

                dict->addParameter(ParameterDef(colour_title, colour_descr, PT_COLOURVALUE), &msColourCmd[i]);
                dict->addParameter(ParameterDef(time_title,   time_descr,   PT_REAL),        &msTimeCmd[i]);
            }
        }
    }
    //-----------------------------------------------------------------------
    void ColourInterpolatorAffector::_affectParticles(ParticleSystem* pSystem, Real timeElapsed)
    {
        Particle*           p;
        ParticleIterator    pi              = pSystem->_getIterator();


        while (!pi.end())
        {
            p = pi.getNext();
<<<<<<< HEAD
            const Real      life_time       = p->totalTimeToLive;
            Real            particle_time   = 1.0f - (p->timeToLive / life_time); 

            if (particle_time <= mTimeAdj[0])
            {
                p->colour = mColourAdj[0];
            } else
            if (particle_time >= mTimeAdj[MAX_STAGES - 1])
            {
                p->colour = mColourAdj[MAX_STAGES-1];
=======
            const Real      life_time       = p->mTotalTimeToLive;
            Real            particle_time   = 1.0f - (p->mTimeToLive / life_time);

            if (particle_time <= mTimeAdj[0])
            {
                p->mColour = mColourAdj[0];
            } else
            if (particle_time >= mTimeAdj[MAX_STAGES - 1])
            {
                p->mColour = mColourAdj[MAX_STAGES-1];
>>>>>>> 83e497b5
            } else
            {
                for (int i=0;i<MAX_STAGES-1;i++)
                {
                    if (particle_time >= mTimeAdj[i] && particle_time < mTimeAdj[i + 1])
                    {
                        particle_time -= mTimeAdj[i];
                        particle_time /= (mTimeAdj[i+1]-mTimeAdj[i]);
<<<<<<< HEAD
                        p->colour.r = ((mColourAdj[i+1].r * particle_time) + (mColourAdj[i].r * (1.0f - particle_time)));
                        p->colour.g = ((mColourAdj[i+1].g * particle_time) + (mColourAdj[i].g * (1.0f - particle_time)));
                        p->colour.b = ((mColourAdj[i+1].b * particle_time) + (mColourAdj[i].b * (1.0f - particle_time)));
                        p->colour.a = ((mColourAdj[i+1].a * particle_time) + (mColourAdj[i].a * (1.0f - particle_time)));
=======
                        p->mColour.r = ((mColourAdj[i+1].r * particle_time) + (mColourAdj[i].r * (1.0f - particle_time)));
                        p->mColour.g = ((mColourAdj[i+1].g * particle_time) + (mColourAdj[i].g * (1.0f - particle_time)));
                        p->mColour.b = ((mColourAdj[i+1].b * particle_time) + (mColourAdj[i].b * (1.0f - particle_time)));
                        p->mColour.a = ((mColourAdj[i+1].a * particle_time) + (mColourAdj[i].a * (1.0f - particle_time)));
>>>>>>> 83e497b5
                        break;
                    }
                }
            }
        }
    }
    
    //-----------------------------------------------------------------------
    void ColourInterpolatorAffector::setColourAdjust(size_t index, ColourValue colour)
    {
        mColourAdj[index] = colour;
    }
    //-----------------------------------------------------------------------
    ColourValue ColourInterpolatorAffector::getColourAdjust(size_t index) const
    {
        return mColourAdj[index];
    }


    //-----------------------------------------------------------------------
    void ColourInterpolatorAffector::setTimeAdjust(size_t index, Real time)
    {
        mTimeAdj[index] = time;
    }
    //-----------------------------------------------------------------------
    Real ColourInterpolatorAffector::getTimeAdjust(size_t index) const
    {
        return mTimeAdj[index];
    }
    
    
    //-----------------------------------------------------------------------
    //-----------------------------------------------------------------------
    //-----------------------------------------------------------------------
    // Command objects
    //-----------------------------------------------------------------------
    //-----------------------------------------------------------------------
    String ColourInterpolatorAffector::CmdColourAdjust::doGet(const void* target) const
    {
        return StringConverter::toString(
            static_cast<const ColourInterpolatorAffector*>(target)->getColourAdjust(mIndex) );
    }
    void ColourInterpolatorAffector::CmdColourAdjust::doSet(void* target, const String& val)
    {
        static_cast<ColourInterpolatorAffector*>(target)->setColourAdjust(mIndex,
            StringConverter::parseColourValue(val));
    }
    //-----------------------------------------------------------------------
    String ColourInterpolatorAffector::CmdTimeAdjust::doGet(const void* target) const
    {
        return StringConverter::toString(
            static_cast<const ColourInterpolatorAffector*>(target)->getTimeAdjust(mIndex) );
    }
    void ColourInterpolatorAffector::CmdTimeAdjust::doSet(void* target, const String& val)
    {
        static_cast<ColourInterpolatorAffector*>(target)->setTimeAdjust(mIndex,
            StringConverter::parseReal(val));
    }

}


<|MERGE_RESOLUTION|>--- conflicted
+++ resolved
@@ -61,11 +61,7 @@
                 msColourCmd[i].mIndex   = i;
                 msTimeCmd[i].mIndex     = i;
 
-<<<<<<< HEAD
-                StringUtil::StrStreamType stage;
-=======
                 StringStream stage;
->>>>>>> 83e497b5
                 stage << i;
                 String  colour_title    = String("colour") + stage.str();
                 String  time_title      = String("time") + stage.str();
@@ -87,18 +83,6 @@
         while (!pi.end())
         {
             p = pi.getNext();
-<<<<<<< HEAD
-            const Real      life_time       = p->totalTimeToLive;
-            Real            particle_time   = 1.0f - (p->timeToLive / life_time); 
-
-            if (particle_time <= mTimeAdj[0])
-            {
-                p->colour = mColourAdj[0];
-            } else
-            if (particle_time >= mTimeAdj[MAX_STAGES - 1])
-            {
-                p->colour = mColourAdj[MAX_STAGES-1];
-=======
             const Real      life_time       = p->mTotalTimeToLive;
             Real            particle_time   = 1.0f - (p->mTimeToLive / life_time);
 
@@ -109,7 +93,6 @@
             if (particle_time >= mTimeAdj[MAX_STAGES - 1])
             {
                 p->mColour = mColourAdj[MAX_STAGES-1];
->>>>>>> 83e497b5
             } else
             {
                 for (int i=0;i<MAX_STAGES-1;i++)
@@ -118,17 +101,10 @@
                     {
                         particle_time -= mTimeAdj[i];
                         particle_time /= (mTimeAdj[i+1]-mTimeAdj[i]);
-<<<<<<< HEAD
-                        p->colour.r = ((mColourAdj[i+1].r * particle_time) + (mColourAdj[i].r * (1.0f - particle_time)));
-                        p->colour.g = ((mColourAdj[i+1].g * particle_time) + (mColourAdj[i].g * (1.0f - particle_time)));
-                        p->colour.b = ((mColourAdj[i+1].b * particle_time) + (mColourAdj[i].b * (1.0f - particle_time)));
-                        p->colour.a = ((mColourAdj[i+1].a * particle_time) + (mColourAdj[i].a * (1.0f - particle_time)));
-=======
                         p->mColour.r = ((mColourAdj[i+1].r * particle_time) + (mColourAdj[i].r * (1.0f - particle_time)));
                         p->mColour.g = ((mColourAdj[i+1].g * particle_time) + (mColourAdj[i].g * (1.0f - particle_time)));
                         p->mColour.b = ((mColourAdj[i+1].b * particle_time) + (mColourAdj[i].b * (1.0f - particle_time)));
                         p->mColour.a = ((mColourAdj[i+1].a * particle_time) + (mColourAdj[i].a * (1.0f - particle_time)));
->>>>>>> 83e497b5
                         break;
                     }
                 }
