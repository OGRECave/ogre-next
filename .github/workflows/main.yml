--- conflicted
+++ resolved
@@ -14,10 +14,6 @@
   CMAKE_DOXYGEN_INPUT_LIST: "Components Docs/src OgreMain PlugIns RenderSystems"
   OGRE_SOURCE_DIR: "./"
   OGRE_BINARY_DIR: "./"
-<<<<<<< HEAD
-  OGRE_VERSION: "2.2"
-=======
->>>>>>> b59cbe8a
   DOXYGEN_HTML_OUTPUT_DIR: "./2.2"
 
 # A workflow run is made up of one or more jobs that can run sequentially or in parallel
@@ -45,9 +41,4 @@
         uses: peaceiris/actions-gh-pages@v3
         with:
           github_token: ${{ secrets.GITHUB_TOKEN }}
-<<<<<<< HEAD
-          publish_dir: ./
-          keep_files: true
-=======
-          publish_dir: ./
->>>>>>> b59cbe8a
+          publish_dir: ./