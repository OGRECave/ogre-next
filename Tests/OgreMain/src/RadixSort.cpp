--- conflicted
+++ resolved
@@ -49,67 +49,37 @@
 class FloatSortFunctor
 {
 public:
-<<<<<<< HEAD
     float operator()(const float& p) const
     {
         return p;
     }
-
-=======
-	float operator()(const float& p) const
-	{
-		return p;
-	}
->>>>>>> 33a6f6ca
 };
 //--------------------------------------------------------------------------
 class IntSortFunctor
 {
 public:
-<<<<<<< HEAD
     int operator()(const int& p) const
     {
         return p;
     }
-
-=======
-	int operator()(const int& p) const
-	{
-		return p;
-	}
->>>>>>> 33a6f6ca
 };
 //--------------------------------------------------------------------------
 class UnsignedIntSortFunctor
 {
 public:
-<<<<<<< HEAD
     unsigned int operator()(const unsigned int& p) const
     {
         return p;
     }
-
-=======
-	unsigned int operator()(const unsigned int& p) const
-	{
-		return p;
-	}
->>>>>>> 33a6f6ca
 };
 //--------------------------------------------------------------------------
 void RadixSortTests::testFloatVector()
 {
-<<<<<<< HEAD
+    UnitTestSuite::getSingletonPtr()->startTestMethod(__FUNCTION__);
+
     std::vector<float> container;
     FloatSortFunctor func;
     RadixSort<std::vector<float>, float, float> sorter;
-=======
-    UnitTestSuite::getSingletonPtr()->startTestMethod(__FUNCTION__);
-
-	std::vector<float> container;
-	FloatSortFunctor func;
-	RadixSort<std::vector<float>, float, float> sorter;
->>>>>>> 33a6f6ca
 
     for (int i = 0; i < 1000; ++i)
     {
@@ -118,7 +88,6 @@
 
     sorter.sort(container, func);
 
-<<<<<<< HEAD
     std::vector<float>::iterator v = container.begin();
     float lastValue = *v++;
     for (;v != container.end(); ++v)
@@ -126,22 +95,12 @@
         CPPUNIT_ASSERT(*v >= lastValue);
         lastValue = *v;
     }
-
-
-=======
-	std::vector<float>::iterator v = container.begin();
-	float lastValue = *v++;
-	for (;v != container.end(); ++v)
-	{
-		CPPUNIT_ASSERT(*v >= lastValue);
-		lastValue = *v;
-	}
->>>>>>> 33a6f6ca
 }
 //--------------------------------------------------------------------------
 void RadixSortTests::testFloatList()
 {
-<<<<<<< HEAD
+    UnitTestSuite::getSingletonPtr()->startTestMethod(__FUNCTION__);
+
     std::list<float> container;
     FloatSortFunctor func;
     RadixSort<std::list<float>, float, float> sorter;
@@ -160,33 +119,12 @@
         CPPUNIT_ASSERT(*v >= lastValue);
         lastValue = *v;
     }
-=======
-    UnitTestSuite::getSingletonPtr()->startTestMethod(__FUNCTION__);
-
-	std::list<float> container;
-	FloatSortFunctor func;
-	RadixSort<std::list<float>, float, float> sorter;
-
-	for (int i = 0; i < 1000; ++i)
-	{
-		container.push_back((float)Math::RangeRandom(-1e10, 1e10));
-	}
-
-	sorter.sort(container, func);
-
-	std::list<float>::iterator v = container.begin();
-	float lastValue = *v++;
-	for (;v != container.end(); ++v)
-	{
-		CPPUNIT_ASSERT(*v >= lastValue);
-		lastValue = *v;
-	}
->>>>>>> 33a6f6ca
 }
 //--------------------------------------------------------------------------
 void RadixSortTests::testUnsignedIntList()
 {
-<<<<<<< HEAD
+    UnitTestSuite::getSingletonPtr()->startTestMethod(__FUNCTION__);
+
     std::list<unsigned int> container;
     UnsignedIntSortFunctor func;
     RadixSort<std::list<unsigned int>, unsigned int, unsigned int> sorter;
@@ -205,33 +143,12 @@
         CPPUNIT_ASSERT(*v >= lastValue);
         lastValue = *v;
     }
-=======
-    UnitTestSuite::getSingletonPtr()->startTestMethod(__FUNCTION__);
-
-	std::list<unsigned int> container;
-	UnsignedIntSortFunctor func;
-	RadixSort<std::list<unsigned int>, unsigned int, unsigned int> sorter;
-
-	for (int i = 0; i < 1000; ++i)
-	{
-		container.push_back((unsigned int)Math::RangeRandom(0, 1e10));
-	}
-
-	sorter.sort(container, func);
-
-	std::list<unsigned int>::iterator v = container.begin();
-	unsigned int lastValue = *v++;
-	for (;v != container.end(); ++v)
-	{
-		CPPUNIT_ASSERT(*v >= lastValue);
-		lastValue = *v;
-	}
->>>>>>> 33a6f6ca
 }
 //--------------------------------------------------------------------------
 void RadixSortTests::testIntList()
 {
-<<<<<<< HEAD
+    UnitTestSuite::getSingletonPtr()->startTestMethod(__FUNCTION__);
+
     std::list<int> container;
     IntSortFunctor func;
     RadixSort<std::list<int>, int, int> sorter;
@@ -250,33 +167,12 @@
         CPPUNIT_ASSERT(*v >= lastValue);
         lastValue = *v;
     }
-=======
-    UnitTestSuite::getSingletonPtr()->startTestMethod(__FUNCTION__);
-
-	std::list<int> container;
-	IntSortFunctor func;
-	RadixSort<std::list<int>, int, int> sorter;
-
-	for (int i = 0; i < 1000; ++i)
-	{
-		container.push_back((int)Math::RangeRandom(-1e10, 1e10));
-	}
-
-	sorter.sort(container, func);
-
-	std::list<int>::iterator v = container.begin();
-	int lastValue = *v++;
-	for (;v != container.end(); ++v)
-	{
-		CPPUNIT_ASSERT(*v >= lastValue);
-		lastValue = *v;
-	}
->>>>>>> 33a6f6ca
 }
 //--------------------------------------------------------------------------
 void RadixSortTests::testUnsignedIntVector()
 {
-<<<<<<< HEAD
+    UnitTestSuite::getSingletonPtr()->startTestMethod(__FUNCTION__);
+
     std::vector<unsigned int> container;
     UnsignedIntSortFunctor func;
     RadixSort<std::vector<unsigned int>, unsigned int, unsigned int> sorter;
@@ -295,33 +191,12 @@
         CPPUNIT_ASSERT(*v >= lastValue);
         lastValue = *v;
     }
-=======
-    UnitTestSuite::getSingletonPtr()->startTestMethod(__FUNCTION__);
-
-	std::vector<unsigned int> container;
-	UnsignedIntSortFunctor func;
-	RadixSort<std::vector<unsigned int>, unsigned int, unsigned int> sorter;
-
-	for (int i = 0; i < 1000; ++i)
-	{
-		container.push_back((unsigned int)Math::RangeRandom(0, 1e10));
-	}
-
-	sorter.sort(container, func);
-
-	std::vector<unsigned int>::iterator v = container.begin();
-	unsigned int lastValue = *v++;
-	for (;v != container.end(); ++v)
-	{
-		CPPUNIT_ASSERT(*v >= lastValue);
-		lastValue = *v;
-	}
->>>>>>> 33a6f6ca
 }
 //--------------------------------------------------------------------------
 void RadixSortTests::testIntVector()
 {
-<<<<<<< HEAD
+    UnitTestSuite::getSingletonPtr()->startTestMethod(__FUNCTION__);
+
     std::vector<int> container;
     IntSortFunctor func;
     RadixSort<std::vector<int>, int, int> sorter;
@@ -340,28 +215,6 @@
         CPPUNIT_ASSERT(*v >= lastValue);
         lastValue = *v;
     }
-=======
-    UnitTestSuite::getSingletonPtr()->startTestMethod(__FUNCTION__);
-
-	std::vector<int> container;
-	IntSortFunctor func;
-	RadixSort<std::vector<int>, int, int> sorter;
-
-	for (int i = 0; i < 1000; ++i)
-	{
-		container.push_back((int)Math::RangeRandom(-1e10, 1e10));
-	}
-
-	sorter.sort(container, func);
-
-	std::vector<int>::iterator v = container.begin();
-	int lastValue = *v++;
-	for (;v != container.end(); ++v)
-	{
-		CPPUNIT_ASSERT(*v >= lastValue);
-		lastValue = *v;
-	}
->>>>>>> 33a6f6ca
-}
-//--------------------------------------------------------------------------
-
+}
+//--------------------------------------------------------------------------
+
