/*
-----------------------------------------------------------------------------
This source file is part of OGRE
(Object-oriented Graphics Rendering Engine)
For the latest info, see http://www.ogre3d.org/

Copyright (c) 2000-2013 Torus Knot Software Ltd

Permission is hereby granted, free of charge, to any person obtaining a copy
of this software and associated documentation files (the "Software"), to deal
in the Software without restriction, including without limitation the rights
to use, copy, modify, merge, publish, distribute, sublicense, and/or sell
copies of the Software, and to permit persons to whom the Software is
furnished to do so, subject to the following conditions:

The above copyright notice and this permission notice shall be included in
all copies or substantial portions of the Software.

THE SOFTWARE IS PROVIDED "AS IS", WITHOUT WARRANTY OF ANY KIND, EXPRESS OR
IMPLIED, INCLUDING BUT NOT LIMITED TO THE WARRANTIES OF MERCHANTABILITY,
FITNESS FOR A PARTICULAR PURPOSE AND NONINFRINGEMENT. IN NO EVENT SHALL THE
AUTHORS OR COPYRIGHT HOLDERS BE LIABLE FOR ANY CLAIM, DAMAGES OR OTHER
LIABILITY, WHETHER IN AN ACTION OF CONTRACT, TORT OR OTHERWISE, ARISING FROM,
OUT OF OR IN CONNECTION WITH THE SOFTWARE OR THE USE OR OTHER DEALINGS IN
THE SOFTWARE.
-----------------------------------------------------------------------------
*/

#include "UseCustomCapabilitiesTests.h"
#include "OgreRenderSystem.h"
#include "OgreRenderSystemCapabilities.h"
#include "OgreRenderSystemCapabilitiesSerializer.h"
#include "OgreRenderSystemCapabilitiesManager.h"
#include "OgreStringConverter.h"
#include "OgreLogManager.h"
#include "OgreLog.h"

#if OGRE_PLATFORM == OGRE_PLATFORM_APPLE || OGRE_PLATFORM == OGRE_PLATFORM_APPLE_IOS
#include "macUtils.h"
#endif

// Register the suite
CPPUNIT_TEST_SUITE_REGISTRATION( UseCustomCapabilitiesTests );

void UseCustomCapabilitiesTests::setUp()
{
    using namespace Ogre;

	// write cleanup to log
	if(LogManager::getSingletonPtr() == 0)
	{
		LogManager* logManager = OGRE_NEW LogManager();
		logManager->createLog("testCustomCapabilitiesSetUp.log", true, false);
	}
    LogManager::getSingleton().setLogDetail(LL_LOW);

	
	if(Ogre::HighLevelGpuProgramManager::getSingletonPtr())
		OGRE_DELETE Ogre::HighLevelGpuProgramManager::getSingletonPtr();
	if(Ogre::GpuProgramManager::getSingletonPtr())
		OGRE_DELETE Ogre::GpuProgramManager::getSingletonPtr();
	if(Ogre::CompositorManager::getSingletonPtr())
		OGRE_DELETE Ogre::CompositorManager::getSingletonPtr();
	if(Ogre::MaterialManager::getSingletonPtr())
		OGRE_DELETE Ogre::MaterialManager::getSingletonPtr();
	if(Ogre::ResourceGroupManager::getSingletonPtr())
		OGRE_DELETE Ogre::ResourceGroupManager::getSingletonPtr();

#if OGRE_STATIC
        mStaticPluginLoader = OGRE_NEW Ogre::StaticPluginLoader();
#endif
}

void UseCustomCapabilitiesTests::tearDown()
{
	using namespace Ogre;
	// set up silent logging to not pollute output
	if(LogManager::getSingletonPtr())
		OGRE_DELETE Ogre::LogManager::getSingletonPtr();

#if OGRE_STATIC
        OGRE_DELETE mStaticPluginLoader;
#endif
}

void checkCaps(const Ogre::RenderSystemCapabilities* caps)
{
    using namespace Ogre;

    CPPUNIT_ASSERT_EQUAL(caps->hasCapability(RSC_AUTOMIPMAP), true);
    CPPUNIT_ASSERT_EQUAL(caps->hasCapability(RSC_BLENDING), true);
    CPPUNIT_ASSERT_EQUAL(caps->hasCapability(RSC_ANISOTROPY), true);
    CPPUNIT_ASSERT_EQUAL(caps->hasCapability(RSC_DOT3), true);
    CPPUNIT_ASSERT_EQUAL(caps->hasCapability(RSC_CUBEMAPPING), true);
    CPPUNIT_ASSERT_EQUAL(caps->hasCapability(RSC_HWSTENCIL), true);

    CPPUNIT_ASSERT_EQUAL(caps->hasCapability(RSC_VBO), true);
    CPPUNIT_ASSERT_EQUAL(caps->hasCapability(RSC_VERTEX_PROGRAM), true);
    CPPUNIT_ASSERT_EQUAL(caps->hasCapability(RSC_FRAGMENT_PROGRAM), true);
    CPPUNIT_ASSERT_EQUAL(caps->hasCapability(RSC_SCISSOR_TEST), true);
    CPPUNIT_ASSERT_EQUAL(caps->hasCapability(RSC_TWO_SIDED_STENCIL), true);
    CPPUNIT_ASSERT_EQUAL(caps->hasCapability(RSC_STENCIL_WRAP), true);

    CPPUNIT_ASSERT_EQUAL(caps->hasCapability(RSC_HWOCCLUSION), true);
    CPPUNIT_ASSERT_EQUAL(caps->hasCapability(RSC_USER_CLIP_PLANES), true);
    CPPUNIT_ASSERT_EQUAL(caps->hasCapability(RSC_VERTEX_FORMAT_UBYTE4), true);
    CPPUNIT_ASSERT_EQUAL(caps->hasCapability(RSC_INFINITE_FAR_PLANE), true);
    CPPUNIT_ASSERT_EQUAL(caps->hasCapability(RSC_HWRENDER_TO_TEXTURE), true);
    CPPUNIT_ASSERT_EQUAL(caps->hasCapability(RSC_TEXTURE_FLOAT), true);

    CPPUNIT_ASSERT_EQUAL(caps->hasCapability(RSC_NON_POWER_OF_2_TEXTURES), false);
    CPPUNIT_ASSERT_EQUAL(caps->hasCapability(RSC_TEXTURE_3D), true);
    CPPUNIT_ASSERT_EQUAL(caps->hasCapability(RSC_POINT_SPRITES), true);
    CPPUNIT_ASSERT_EQUAL(caps->hasCapability(RSC_POINT_EXTENDED_PARAMETERS), true);
    CPPUNIT_ASSERT_EQUAL(caps->hasCapability(RSC_VERTEX_TEXTURE_FETCH), false);
    CPPUNIT_ASSERT_EQUAL(caps->hasCapability(RSC_MIPMAP_LOD_BIAS), true);

    CPPUNIT_ASSERT_EQUAL(caps->hasCapability(RSC_TEXTURE_COMPRESSION), true);
    CPPUNIT_ASSERT_EQUAL(caps->hasCapability(RSC_TEXTURE_COMPRESSION_DXT), true);
    CPPUNIT_ASSERT_EQUAL(caps->hasCapability(RSC_TEXTURE_COMPRESSION_VTC), false);
    CPPUNIT_ASSERT_EQUAL(caps->hasCapability(RSC_TEXTURE_COMPRESSION_PVRTC), false);
    CPPUNIT_ASSERT_EQUAL(caps->hasCapability(RSC_TEXTURE_COMPRESSION_BC4_BC5), false);
    CPPUNIT_ASSERT_EQUAL(caps->hasCapability(RSC_TEXTURE_COMPRESSION_BC6H_BC7), false);
    CPPUNIT_ASSERT_EQUAL(caps->hasCapability(RSC_FBO), true);
    CPPUNIT_ASSERT_EQUAL(caps->hasCapability(RSC_FBO_ARB), false);

    CPPUNIT_ASSERT_EQUAL(caps->hasCapability(RSC_FBO_ATI), false);
    CPPUNIT_ASSERT_EQUAL(caps->hasCapability(RSC_PBUFFER), false);
    CPPUNIT_ASSERT_EQUAL(caps->hasCapability(RSC_PERSTAGECONSTANT), false);
    CPPUNIT_ASSERT_EQUAL(caps->hasCapability(RSC_VAO), false);
    CPPUNIT_ASSERT_EQUAL(caps->hasCapability(RSC_SEPARATE_SHADER_OBJECTS), false);

    CPPUNIT_ASSERT(caps->isShaderProfileSupported("arbfp1"));
    CPPUNIT_ASSERT(caps->isShaderProfileSupported("arbvp1"));
    CPPUNIT_ASSERT(caps->isShaderProfileSupported("glsl"));
    CPPUNIT_ASSERT(caps->isShaderProfileSupported("ps_1_1"));
    CPPUNIT_ASSERT(caps->isShaderProfileSupported("ps_1_2"));
    CPPUNIT_ASSERT(caps->isShaderProfileSupported("ps_1_3"));
    CPPUNIT_ASSERT(caps->isShaderProfileSupported("ps_1_4"));

    CPPUNIT_ASSERT_EQUAL(caps->getMaxPointSize(), (Real)1024);
    CPPUNIT_ASSERT_EQUAL(caps->getNonPOW2TexturesLimited(), false);
    CPPUNIT_ASSERT_EQUAL(caps->getVertexTextureUnitsShared(), true);
    CPPUNIT_ASSERT_EQUAL(caps->getNumWorldMatrices(), (Ogre::ushort)0);
    CPPUNIT_ASSERT_EQUAL(caps->getNumTextureUnits(), (Ogre::ushort)16);
    CPPUNIT_ASSERT_EQUAL(caps->getStencilBufferBitDepth(), (Ogre::ushort)8);
    CPPUNIT_ASSERT_EQUAL(caps->getNumVertexBlendMatrices(), (Ogre::ushort)0);
    CPPUNIT_ASSERT_EQUAL(caps->getNumMultiRenderTargets(), (Ogre::ushort)4);

    CPPUNIT_ASSERT_EQUAL(caps->getVertexProgramConstantFloatCount(), (Ogre::ushort)256);
    CPPUNIT_ASSERT_EQUAL(caps->getVertexProgramConstantIntCount(), (Ogre::ushort)0);
    CPPUNIT_ASSERT_EQUAL(caps->getVertexProgramConstantBoolCount(), (Ogre::ushort)0);

    CPPUNIT_ASSERT_EQUAL(caps->getFragmentProgramConstantFloatCount(), (Ogre::ushort)64);
    CPPUNIT_ASSERT_EQUAL(caps->getFragmentProgramConstantIntCount(), (Ogre::ushort)0);
    CPPUNIT_ASSERT_EQUAL(caps->getFragmentProgramConstantBoolCount(), (Ogre::ushort)0);

    CPPUNIT_ASSERT_EQUAL(caps->getNumVertexTextureUnits(), (Ogre::ushort)0);
    CPPUNIT_ASSERT(caps->isShaderProfileSupported("arbvp1"));
    CPPUNIT_ASSERT(caps->isShaderProfileSupported("arbfp1"));
}

void setUpGLRenderSystemOptions(Ogre::RenderSystem* rs)
{
	using namespace Ogre;
	ConfigOptionMap options = rs->getConfigOptions();
	// set default options
	// this should work on every semi-normal system
	rs->setConfigOption(String("Colour Depth"), String("32"));
	rs->setConfigOption(String("FSAA"), String("0"));
	rs->setConfigOption(String("Full Screen"), String("No"));
	rs->setConfigOption(String("VSync"), String("No"));
	rs->setConfigOption(String("Video Mode"), String("800 x 600"));
	
	// use the best RTT
	ConfigOption optionRTT = options["RTT Preferred Mode"];
	
	if(find(optionRTT.possibleValues.begin(), optionRTT.possibleValues.end(), "FBO") != optionRTT.possibleValues.end())
	{
		rs->setConfigOption(String("RTT Preferred Mode"), String("FBO"));
	}
	else if(find(optionRTT.possibleValues.begin(), optionRTT.possibleValues.end(), "PBuffer") != optionRTT.possibleValues.end())
	{
		rs->setConfigOption(String("RTT Preferred Mode"), String("PBuffer"));
	}
	else
		rs->setConfigOption(String("RTT Preferred Mode"), String("Copy"));
}

void UseCustomCapabilitiesTests::testCustomCapabilitiesGL()
{
    using namespace Ogre;

	// set up silent logging to not pollute output
	if(LogManager::getSingletonPtr())
		OGRE_DELETE Ogre::LogManager::getSingletonPtr();
	
	if(LogManager::getSingletonPtr() == 0)
	{
		LogManager* logManager = OGRE_NEW LogManager();
		logManager->createLog("testCustomCapabilitiesGL.log", true, false);
	}
    LogManager::getSingleton().setLogDetail(LL_LOW);
<<<<<<< HEAD

	Root* root = OGRE_NEW Root("plugins.cfg");
=======

#ifdef OGRE_STATIC_LIB
	Root* root = OGRE_NEW Root(StringUtil::BLANK);
        
	mStaticPluginLoader.load();
#else
	Root* root = OGRE_NEW Root("plugins.cfg");
#endif

>>>>>>> c40cd09d
	RenderSystem* rs = root->getRenderSystemByName("OpenGL Rendering Subsystem");
	if(rs == 0)
	{
		CPPUNIT_ASSERT_ASSERTION_PASS("This test is irrelevant because GL RenderSystem is not available");
	}
	else
	{
		try {
			setUpGLRenderSystemOptions(rs);
			root->setRenderSystem(rs);
#if OGRE_PLATFORM == OGRE_PLATFORM_APPLE || OGRE_PLATFORM == OGRE_PLATFORM_APPLE_IOS
			root->initialise(true, "OGRE testCustomCapabilitiesGL Window",
                             macBundlePath() + "/Contents/Resources/Media/CustomCapabilities/customCapabilitiesTest.cfg");
#else
			root->initialise(true, "OGRE testCustomCapabilitiesGL Window",
                             "../Tests/Media/CustomCapabilities/customCapabilitiesTest.cfg");
#endif

			const RenderSystemCapabilities* caps = rs->getCapabilities();

			checkCaps(caps);
		}
		// clean up root, in case of error, and let cppunit to handle the exception
		catch(...)
		{
		}
	}
    OGRE_DELETE root;
}

void setUpD3D9RenderSystemOptions(Ogre::RenderSystem* rs)
{
	using namespace Ogre;
	ConfigOptionMap options = rs->getConfigOptions();
	// set default options
	// this should work on every semi-normal system
	rs->setConfigOption(String("Anti aliasing"), String("None"));
	rs->setConfigOption(String("Full Screen"), String("No"));
	rs->setConfigOption(String("VSync"), String("No"));
	rs->setConfigOption(String("Video Mode"), String("800 x 600 @ 32-bit colour"));
	
	// pick first available device
	ConfigOption optionDevice = options["Rendering Device"];

	rs->setConfigOption(optionDevice.name, optionDevice.currentValue);
}

void UseCustomCapabilitiesTests::testCustomCapabilitiesD3D9()
{
	// set up silent logging to not pollute output
	if(LogManager::getSingletonPtr())
		OGRE_DELETE Ogre::LogManager::getSingletonPtr();
	
	if(LogManager::getSingletonPtr() == 0)
	{
		LogManager* logManager = OGRE_NEW LogManager();
		logManager->createLog("testCustomCapabilitiesD3D9.log", true, false);
	}
    LogManager::getSingleton().setLogDetail(LL_LOW);
<<<<<<< HEAD

    Root* root = OGRE_NEW Root("plugins.cfg");
=======

#ifdef OGRE_STATIC_LIB
	Root* root = OGRE_NEW Root(StringUtil::BLANK);
        
	mStaticPluginLoader.load();
#else
	Root* root = OGRE_NEW Root("plugins.cfg");
#endif

>>>>>>> c40cd09d
	RenderSystem* rs = root->getRenderSystemByName("Direct3D9 Rendering Subsystem");
	if(rs == 0)
	{
		CPPUNIT_ASSERT_ASSERTION_PASS("This test is irrelevant because D3D9 RenderSystem is not available");
	}
	else
	{	
		try {
			setUpD3D9RenderSystemOptions(rs);
			root->setRenderSystem(rs);
			root->initialise(true, "OGRE testCustomCapabilitiesD3D9 Window",
											"../../../Media/CustomCapabilities/customCapabilitiesTest.cfg");
		
			const RenderSystemCapabilities* caps = rs->getCapabilities();

			checkCaps(caps);
		}
		// clean up root, in case of error, and let cppunit to handle the exception
		catch(...)
		{
		}
	}

    OGRE_DELETE root;
}

<|MERGE_RESOLUTION|>--- conflicted
+++ resolved
@@ -201,10 +201,6 @@
 		logManager->createLog("testCustomCapabilitiesGL.log", true, false);
 	}
     LogManager::getSingleton().setLogDetail(LL_LOW);
-<<<<<<< HEAD
-
-	Root* root = OGRE_NEW Root("plugins.cfg");
-=======
 
 #ifdef OGRE_STATIC_LIB
 	Root* root = OGRE_NEW Root(StringUtil::BLANK);
@@ -214,7 +210,6 @@
 	Root* root = OGRE_NEW Root("plugins.cfg");
 #endif
 
->>>>>>> c40cd09d
 	RenderSystem* rs = root->getRenderSystemByName("OpenGL Rendering Subsystem");
 	if(rs == 0)
 	{
@@ -274,10 +269,6 @@
 		logManager->createLog("testCustomCapabilitiesD3D9.log", true, false);
 	}
     LogManager::getSingleton().setLogDetail(LL_LOW);
-<<<<<<< HEAD
-
-    Root* root = OGRE_NEW Root("plugins.cfg");
-=======
 
 #ifdef OGRE_STATIC_LIB
 	Root* root = OGRE_NEW Root(StringUtil::BLANK);
@@ -287,7 +278,6 @@
 	Root* root = OGRE_NEW Root("plugins.cfg");
 #endif
 
->>>>>>> c40cd09d
 	RenderSystem* rs = root->getRenderSystemByName("Direct3D9 Rendering Subsystem");
 	if(rs == 0)
 	{
