--- conflicted
+++ resolved
@@ -5,31 +5,15 @@
 
 vertex_program glow_vs_glsl150 glsl
 {
-<<<<<<< HEAD
-	source ps_glow.glsl
-}
-
-vertex_program glow_vs_glsles glsles
-{
-	source vs_glow.glsles
-=======
 	source vs_glow150.glsl
 	syntax glsl150
 
->>>>>>> 1f9435ad
 	default_params
 	{
         param_named_auto worldViewProjMatrix worldviewproj_matrix
 	}
 }
 
-<<<<<<< HEAD
-fragment_program glow_ps_glsles glsles
-{
-	source ps_glow.glsles
-}
-
-=======
 fragment_program glow_ps_glsl glsl
 {
 	source ps_glow.glsl
@@ -54,7 +38,6 @@
 	source ps_glow.glsles
 }
 
->>>>>>> 1f9435ad
 vertex_program glow_vs_cg cg
 {
 	source vs_glow.cg
@@ -75,10 +58,7 @@
 
 vertex_program glow_vs unified
 {
-<<<<<<< HEAD
-=======
 	delegate glow_vs_glsl150
->>>>>>> 1f9435ad
 	delegate glow_vs_glsl
 	delegate glow_vs_glsles
 	delegate glow_vs_cg
@@ -86,10 +66,7 @@
 
 fragment_program glow_ps unified
 {
-<<<<<<< HEAD
-=======
 	delegate glow_ps_glsl150
->>>>>>> 1f9435ad
 	delegate glow_ps_glsl
 	delegate glow_ps_glsles
 	delegate glow_ps_cg
