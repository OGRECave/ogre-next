--- conflicted
+++ resolved
@@ -2,12 +2,7 @@
 @echo off
 SETLOCAL
 
-<<<<<<< HEAD
-set OGRE_BRANCH_NAME=v2-2
-set GENERATOR="Visual Studio 14 2015"
-=======
 set GENERATOR="Visual Studio 16 2019"
->>>>>>> e72c5a14
 set PLATFORM=x64
 set CONFIGURATION=Debug
 set BUILD_FOLDER=%APPVEYOR_BUILD_FOLDER%
