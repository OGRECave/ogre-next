--- conflicted
+++ resolved
@@ -8,11 +8,7 @@
 
 class _OgreSampleClassExport Sample_AtomicCounters : public SdkSample
 {
-<<<<<<< HEAD
-public:
-=======
  public:
->>>>>>> 83e497b5
 
     Sample_AtomicCounters()
     {
@@ -24,13 +20,10 @@
 
     void testCapabilities(const RenderSystemCapabilities* caps)
     {
-<<<<<<< HEAD
-=======
         OGRE_EXCEPT(Exception::ERR_NOT_IMPLEMENTED,
                     "Sample currently under construction.  Try again soon!",
                     "Sample_AtomicCounters::testCapabilities");
 
->>>>>>> 83e497b5
         if (!caps->hasCapability(RSC_ATOMIC_COUNTERS))
         {
             OGRE_EXCEPT(Exception::ERR_NOT_IMPLEMENTED, "Your graphics card does not support atomic counters"
@@ -45,15 +38,9 @@
         // Setup some basic lighting for our scene
         mSceneMgr->setAmbientLight(ColourValue(0.3, 0.3, 0.3));
         mSceneMgr->createLight()->setPosition(20, 80, 50);
-<<<<<<< HEAD
-        
-        mSceneMgr->setSkyBox(true, "Examples/MorningSkyBox");
-
-=======
 
         mSceneMgr->setSkyBox(true, "Examples/MorningSkyBox");
 
->>>>>>> 83e497b5
         // Create a dragon entity and attach it to a node
         Entity *ent = mSceneMgr->createEntity("Dragon", "dragon.mesh");
         ent->setMaterialName("Example/RasterizationOrder");
