--- conflicted
+++ resolved
@@ -46,15 +46,6 @@
 {
 public:
 
-<<<<<<< HEAD
-    Sample_EndlessWorld()
-        : mTerrainGroup(0)
-        , mTerrainPaging(0)
-        , mPageManager(0)
-        , mPagedWorld(0)
-        , mTerrainPagedWorldSection(0)
-        , mPerlinNoiseTerrainGenerator(0)
-=======
 	Sample_EndlessWorld()
 		: mTerrainGlobals(0)
         , mTerrainGroup(0)
@@ -63,435 +54,306 @@
 		, mPagedWorld(0)
 		, mTerrainPagedWorldSection(0)
 		, mPerlinNoiseTerrainGenerator(0)
->>>>>>> e5832a83
         , mLodStatus(false)
-        , mAutoLod(true)
-        , mFly(true)
-        , mFallVelocity(0)
+		, mAutoLod(true)
+		, mFly(true)
+		, mFallVelocity(0)
         , mTerrainPos(0,0,0)
         , mLodInfoOverlay(0)
         , mLodInfoOverlayContainer(0)
 
-    {
-        mInfo["Title"] = "Endless World";
-        mInfo["Description"] = "Demonstrates use of the terrain plugin with paging option.";
-        mInfo["Thumbnail"] = "thumb_terrain.png";
-        mInfo["Category"] = "Environment";
-        mInfo["Help"] = "Left click and drag anywhere in the scene to look around. Let go again to show "
-            "cursor and access widgets. Use WASD keys to move. You can increase/decrease terrains' LOD level using Page Up/Page Down."
-            "Use C to generate another random terrain";
-    }
+	{
+		mInfo["Title"] = "Endless World";
+		mInfo["Description"] = "Demonstrates use of the terrain plugin with paging option.";
+		mInfo["Thumbnail"] = "thumb_terrain.png";
+		mInfo["Category"] = "Environment";
+		mInfo["Help"] = "Left click and drag anywhere in the scene to look around. Let go again to show "
+			"cursor and access widgets. Use WASD keys to move. You can increase/decrease terrains' LOD level using Page Up/Page Down."
+			"Use C to generate another random terrain";
+	}
 
     void testCapabilities(const RenderSystemCapabilities* caps)
-    {
+	{
         if (!caps->hasCapability(RSC_VERTEX_PROGRAM) || !caps->hasCapability(RSC_FRAGMENT_PROGRAM))
         {
-            OGRE_EXCEPT(Exception::ERR_NOT_IMPLEMENTED, "Your graphics card does not support vertex or fragment shaders, "
+			OGRE_EXCEPT(Exception::ERR_NOT_IMPLEMENTED, "Your graphics card does not support vertex or fragment shaders, "
                         "so you cannot run this sample. Sorry!", "Sample_EndlessWorld::testCapabilities");
         }
-    }
+	}
     
-    StringVector getRequiredPlugins()
-    {
-        StringVector names;
+	StringVector getRequiredPlugins()
+	{
+		StringVector names;
         if (!GpuProgramManager::getSingleton().isSyntaxSupported("glsles") && !GpuProgramManager::getSingleton().isSyntaxSupported("glsl150"))
             names.push_back("Cg Program Manager");
-        return names;
-    }
+		return names;
+	}
 
     bool frameRenderingQueued(const FrameEvent& evt)
     {
-        if (!mFly)
-        {
-            // clamp to terrain
-            Vector3 camPos = mCamera->getPosition();
-            Ray ray;
-            ray.setOrigin(Vector3(camPos.x, mTerrainPos.y + 10000, camPos.z));
-            ray.setDirection(Vector3::NEGATIVE_UNIT_Y);
-
-            TerrainGroup::RayResult rayResult = mTerrainGroup->rayIntersects(ray);
-            const Real distanceAboveTerrain = 50;
-            if (rayResult.hit)
-                mCamera->setPosition(camPos.x, rayResult.position.y + distanceAboveTerrain, camPos.z);
-        }
-
-        if (mTerrainGroup->isDerivedDataUpdateInProgress())
-        {
-            mTrayMgr->moveWidgetToTray(mInfoLabel, TL_TOP, 0);
-            mInfoLabel->show();
-            mInfoLabel->setCaption("Building terrain...");
-        }
-        else
-        {
-            mTrayMgr->removeWidgetFromTray(mInfoLabel);
-            mInfoLabel->hide();
-        }
-
-        if (mLodStatus)
-        {
-            for(LabelList::iterator li = mLodStatusLabelList.begin(); li != mLodStatusLabelList.end(); li++)
-            {
-                mLodInfoOverlayContainer->_removeChild(*li);
-                OverlayManager::getSingleton().destroyOverlayElement(*li);
-            }
-            mLodStatusLabelList.clear();
-
-            TerrainGroup::TerrainIterator ti = mTerrainGroup->getTerrainIterator();
-            while(ti.hasMoreElements())
-            {
-                Terrain* t = ti.getNext()->instance;
-                if (!t)
-                    continue;
-
-                Vector3 pt = mCamera->getProjectionMatrix() * (mCamera->getViewMatrix() * t->getPosition());
-                Real x = (pt.x / 2) + 0.5f;
-                Real y = 1 - ((pt.y / 2) + 0.5f);
-
-                String lName = StringConverter::toString((unsigned long)(t))+"/"+"LodInfoLabel";
-
-                OverlayElement *l = OverlayManager::getSingleton().createOverlayElement("TextArea", lName);
-                l->setCaption("Target="+StringConverter::toString(t->getTargetLodLevel())+"\nHighest="+
-                      StringConverter::toString(t->getHighestLodLoaded())+"\nPrepared="+
-                      StringConverter::toString(t->getHighestLodPrepared())
-                      );
-                l->setPosition(x, y);
-                l->setDimensions(0.1, 0.1);  // center text in label and its position
-                l->setParameter("font_name", "SdkTrays/Value");
-                l->setParameter("char_height", "0.02f");
-                l->setColour(ColourValue(1.0,0.0,0.0));
-
-                mLodInfoOverlayContainer->addChild(l);
-                mLodStatusLabelList.push_back(l);
-            }
-        }
-
-        mTerrainGroup->autoUpdateLodAll(false, Any( Real(HOLD_LOD_DISTANCE) ));
-        return SdkSample::frameRenderingQueued(evt);  // don't forget the parent updates!
+		if (!mFly)
+		{
+			// clamp to terrain
+			Vector3 camPos = mCamera->getPosition();
+			Ray ray;
+			ray.setOrigin(Vector3(camPos.x, mTerrainPos.y + 10000, camPos.z));
+			ray.setDirection(Vector3::NEGATIVE_UNIT_Y);
+
+			TerrainGroup::RayResult rayResult = mTerrainGroup->rayIntersects(ray);
+			const Real distanceAboveTerrain = 50;
+			if (rayResult.hit)
+				mCamera->setPosition(camPos.x, rayResult.position.y + distanceAboveTerrain, camPos.z);
+		}
+
+		if (mTerrainGroup->isDerivedDataUpdateInProgress())
+		{
+			mTrayMgr->moveWidgetToTray(mInfoLabel, TL_TOP, 0);
+			mInfoLabel->show();
+			mInfoLabel->setCaption("Building terrain...");
+		}
+		else
+		{
+			mTrayMgr->removeWidgetFromTray(mInfoLabel);
+			mInfoLabel->hide();
+		}
+
+		if (mLodStatus)
+		{
+			for(LabelList::iterator li = mLodStatusLabelList.begin(); li != mLodStatusLabelList.end(); li++)
+			{
+				mLodInfoOverlayContainer->_removeChild(*li);
+				OverlayManager::getSingleton().destroyOverlayElement(*li);
+			}
+			mLodStatusLabelList.clear();
+
+			TerrainGroup::TerrainIterator ti = mTerrainGroup->getTerrainIterator();
+			while(ti.hasMoreElements())
+			{
+				Terrain* t = ti.getNext()->instance;
+				if (!t)
+					continue;
+
+				Vector3 pt = mCamera->getProjectionMatrix() * (mCamera->getViewMatrix() * t->getPosition());
+				Real x = (pt.x / 2) + 0.5f;
+				Real y = 1 - ((pt.y / 2) + 0.5f);
+
+				String lName = StringConverter::toString((unsigned long)(t))+"/"+"LodInfoLabel";
+
+				OverlayElement *l = OverlayManager::getSingleton().createOverlayElement("TextArea", lName);
+				l->setCaption("Target="+StringConverter::toString(t->getTargetLodLevel())+"\nHighest="+
+					  StringConverter::toString(t->getHighestLodLoaded())+"\nPrepared="+
+					  StringConverter::toString(t->getHighestLodPrepared())
+					  );
+				l->setPosition(x, y);
+				l->setDimensions(0.1, 0.1);  // center text in label and its position
+				l->setParameter("font_name", "SdkTrays/Value");
+				l->setParameter("char_height", "0.02f");
+				l->setColour(ColourValue(1.0,0.0,0.0));
+
+				mLodInfoOverlayContainer->addChild(l);
+				mLodStatusLabelList.push_back(l);
+			}
+		}
+
+		mTerrainGroup->autoUpdateLodAll(false, Any( Real(HOLD_LOD_DISTANCE) ));
+		return SdkSample::frameRenderingQueued(evt);  // don't forget the parent updates!
     }
 
-    bool keyPressed (const OIS::KeyEvent &e)
-    {
+	bool keyPressed (const OIS::KeyEvent &e)
+	{
 #if OGRE_PLATFORM != OGRE_PLATFORM_APPLE_IOS
-        switch (e.key)
-        {
-        case OIS::KC_PGUP:
-            {
-                mAutoBox->setChecked(false);
-                TerrainGroup::TerrainIterator ti = mTerrainGroup->getTerrainIterator();
-                while(ti.hasMoreElements())
-                {
-                    Terrain* t = ti.getNext()->instance;
-                    if (t)
-                        t->increaseLodLevel();
-                }
-            }
-            break;
-        case OIS::KC_PGDOWN:
-            {
-                mAutoBox->setChecked(false);
-                TerrainGroup::TerrainIterator ti = mTerrainGroup->getTerrainIterator();
-                while(ti.hasMoreElements())
-                {
-                    Terrain* t = ti.getNext()->instance;
-                    if (t)
-                        t->decreaseLodLevel();
-                }
-            }
-            break;
-        // generate new random offset, to make terrains different
-        case OIS::KC_C:
-            if(mPerlinNoiseTerrainGenerator)
-            {
-                // random a new origin point
-                mPerlinNoiseTerrainGenerator->randomize();
-
-                // reload all terrains
-                TerrainGroup::TerrainIterator ti = mTerrainGroup->getTerrainIterator();
-                while(ti.hasMoreElements())
-                {
-                    TerrainGroup::TerrainSlot* slot = ti.getNext();
-                    PageID pageID = mTerrainGroup->packIndex( slot->x, slot->y );
-                    mTerrainPagedWorldSection->unloadPage(pageID);
-                    mTerrainPagedWorldSection->loadPage(pageID);
-                }
-            }
-            break;
-        default:
-            return SdkSample::keyPressed(e);
-        }
+		switch (e.key)
+		{
+		case OIS::KC_PGUP:
+			{
+				mAutoBox->setChecked(false);
+				TerrainGroup::TerrainIterator ti = mTerrainGroup->getTerrainIterator();
+				while(ti.hasMoreElements())
+				{
+					Terrain* t = ti.getNext()->instance;
+					if (t)
+						t->increaseLodLevel();
+				}
+			}
+			break;
+		case OIS::KC_PGDOWN:
+			{
+				mAutoBox->setChecked(false);
+				TerrainGroup::TerrainIterator ti = mTerrainGroup->getTerrainIterator();
+				while(ti.hasMoreElements())
+				{
+					Terrain* t = ti.getNext()->instance;
+					if (t)
+						t->decreaseLodLevel();
+				}
+			}
+			break;
+		// generate new random offset, to make terrains different
+		case OIS::KC_C:
+			if(mPerlinNoiseTerrainGenerator)
+			{
+				// random a new origin point
+				mPerlinNoiseTerrainGenerator->randomize();
+
+				// reload all terrains
+				TerrainGroup::TerrainIterator ti = mTerrainGroup->getTerrainIterator();
+				while(ti.hasMoreElements())
+				{
+					TerrainGroup::TerrainSlot* slot = ti.getNext();
+					PageID pageID = mTerrainGroup->packIndex( slot->x, slot->y );
+					mTerrainPagedWorldSection->unloadPage(pageID);
+					mTerrainPagedWorldSection->loadPage(pageID);
+				}
+			}
+			break;
+		default:
+			return SdkSample::keyPressed(e);
+		}
 #endif
 
-        return true;
-    }
-
-    void checkBoxToggled(CheckBox* box)
-    {
-        if (box == mFlyBox)
-        {
-            mFly = mFlyBox->isChecked();
-        }
-        else if (box == mLodStatusBox)
-        {
-            mLodStatus = mLodStatusBox->isChecked();
-            if (!mLodStatus)
-            {
-                for(LabelList::iterator li = mLodStatusLabelList.begin(); li != mLodStatusLabelList.end(); li++)
-                {
-                    mLodInfoOverlayContainer->_removeChild(*li);
-                    OverlayManager::getSingleton().destroyOverlayElement(*li);
-                }
-                mLodStatusLabelList.clear();
-            }
-        }
-        else if (box == mAutoBox)
-        {
-            if(mTerrainGroup)
-            {
-                if(!mAutoLod && mAutoBox->isChecked())
-                {
-                    mTerrainGroup->setAutoUpdateLod( TerrainAutoUpdateLodFactory::getAutoUpdateLod(BY_DISTANCE) );
-                    mAutoLod = true;
-                }
-                else if(mAutoLod && !mAutoBox->isChecked())
-                {
-                    mTerrainGroup->setAutoUpdateLod( TerrainAutoUpdateLodFactory::getAutoUpdateLod(BY_DISTANCE) );
-                    mAutoLod = false;
-                }
-            }
-        }
-    }
+		return true;
+	}
+
+	void checkBoxToggled(CheckBox* box)
+	{
+		if (box == mFlyBox)
+		{
+			mFly = mFlyBox->isChecked();
+		}
+		else if (box == mLodStatusBox)
+		{
+			mLodStatus = mLodStatusBox->isChecked();
+			if (!mLodStatus)
+			{
+				for(LabelList::iterator li = mLodStatusLabelList.begin(); li != mLodStatusLabelList.end(); li++)
+				{
+					mLodInfoOverlayContainer->_removeChild(*li);
+					OverlayManager::getSingleton().destroyOverlayElement(*li);
+				}
+				mLodStatusLabelList.clear();
+			}
+		}
+		else if (box == mAutoBox)
+		{
+			if(mTerrainGroup)
+			{
+				if(!mAutoLod && mAutoBox->isChecked())
+				{
+					mTerrainGroup->setAutoUpdateLod( TerrainAutoUpdateLodFactory::getAutoUpdateLod(BY_DISTANCE) );
+					mAutoLod = true;
+				}
+				else if(mAutoLod && !mAutoBox->isChecked())
+				{
+					mTerrainGroup->setAutoUpdateLod( TerrainAutoUpdateLodFactory::getAutoUpdateLod(BY_DISTANCE) );
+					mAutoLod = false;
+				}
+			}
+		}
+	}
 
 protected:
 
-    TerrainGlobalOptions* mTerrainGlobals;
-    TerrainGroup* mTerrainGroup;
-    TerrainPaging* mTerrainPaging;
-    PageManager* mPageManager;
-    PagedWorld* mPagedWorld;
-    TerrainPagedWorldSection* mTerrainPagedWorldSection;
-    PerlinNoiseTerrainGenerator* mPerlinNoiseTerrainGenerator;
-    bool mLodStatus;
-    bool mAutoLod;
-
-    /// This class just pretends to provide procedural page content to avoid page loading
-    class DummyPageProvider : public PageProvider
-    {
-    public:
-        bool prepareProceduralPage(Page* page, PagedWorldSection* section) { return true; }
-        bool loadProceduralPage(Page* page, PagedWorldSection* section) { return true; }
-        bool unloadProceduralPage(Page* page, PagedWorldSection* section) { return true; }
-        bool unprepareProceduralPage(Page* page, PagedWorldSection* section) { return true; }
-    };
-    DummyPageProvider mDummyPageProvider;
-
-    bool mFly;
-    Real mFallVelocity;
-    Vector3 mTerrainPos;
-    CheckBox* mFlyBox;
-    OgreBites::Label* mInfoLabel;
-
-    typedef std::list<OverlayElement*> LabelList;
-    LabelList mLodStatusLabelList;
-
-    Overlay *mLodInfoOverlay;
-    OverlayContainer *mLodInfoOverlayContainer;
-
-    CheckBox *mLodStatusBox;
-    CheckBox *mAutoBox;
-
-    void configureTerrainDefaults(Light* l)
-    {
-        // Configure global
-        mTerrainGlobals->setMaxPixelError(8);
-        // testing composite map
-        mTerrainGlobals->setCompositeMapDistance(3000);
-        //mTerrainGlobals->setUseRayBoxDistanceCalculation(true);
-        mTerrainGlobals->getDefaultMaterialGenerator()->setLightmapEnabled(false);
-
-        mTerrainGlobals->setCompositeMapAmbient(mSceneMgr->getAmbientLight());
-        mTerrainGlobals->setCompositeMapDiffuse(l->getDiffuseColour());
-        mTerrainGlobals->setLightMapDirection(l->getDerivedDirection());
-
-        // Configure default import settings for if we use imported image
-        Terrain::ImportData& defaultimp = mTerrainGroup->getDefaultImportSettings();
-        defaultimp.terrainSize = TERRAIN_SIZE;
-        defaultimp.worldSize = TERRAIN_WORLD_SIZE;
-        defaultimp.inputScale = 600;
-        defaultimp.minBatchSize = 33;
-        defaultimp.maxBatchSize = 65;
-        // textures
-        defaultimp.layerList.resize(3);
-        defaultimp.layerList[0].worldSize = 100;
-        defaultimp.layerList[0].textureNames.push_back("dirt_grayrocky_diffusespecular.dds");
-        defaultimp.layerList[0].textureNames.push_back("dirt_grayrocky_normalheight.dds");
-        defaultimp.layerList[1].worldSize = 30;
-        defaultimp.layerList[1].textureNames.push_back("grass_green-01_diffusespecular.dds");
-        defaultimp.layerList[1].textureNames.push_back("grass_green-01_normalheight.dds");
-        defaultimp.layerList[2].worldSize = 200;
-        defaultimp.layerList[2].textureNames.push_back("growth_weirdfungus-03_diffusespecular.dds");
-        defaultimp.layerList[2].textureNames.push_back("growth_weirdfungus-03_normalheight.dds");
-    }
-
-    /*-----------------------------------------------------------------------------
-    | Extends setupView to change some initial camera settings for this sample.
-    -----------------------------------------------------------------------------*/
-    void setupView()
-    {
-        SdkSample::setupView();
-        // put camera at world center, so that it's difficult to reach the edge
-        Vector3 worldCenter(
-            (ENDLESS_PAGE_MAX_X+ENDLESS_PAGE_MIN_X) / 2 * TERRAIN_WORLD_SIZE,
-            0,
-            -(ENDLESS_PAGE_MAX_Y+ENDLESS_PAGE_MIN_Y) / 2 * TERRAIN_WORLD_SIZE
-            );
-        mCamera->setPosition(mTerrainPos+worldCenter);
-        mCamera->lookAt(mTerrainPos);
-        mCamera->setNearClipDistance(0.1);
-        mCamera->setFarClipDistance(50000);
-
-        if (mRoot->getRenderSystem()->getCapabilities()->hasCapability(RSC_INFINITE_FAR_PLANE))
+	TerrainGlobalOptions* mTerrainGlobals;
+	TerrainGroup* mTerrainGroup;
+	TerrainPaging* mTerrainPaging;
+	PageManager* mPageManager;
+	PagedWorld* mPagedWorld;
+	TerrainPagedWorldSection* mTerrainPagedWorldSection;
+	PerlinNoiseTerrainGenerator* mPerlinNoiseTerrainGenerator;
+	bool mLodStatus;
+	bool mAutoLod;
+
+	/// This class just pretends to provide procedural page content to avoid page loading
+	class DummyPageProvider : public PageProvider
+	{
+	public:
+		bool prepareProceduralPage(Page* page, PagedWorldSection* section) { return true; }
+		bool loadProceduralPage(Page* page, PagedWorldSection* section) { return true; }
+		bool unloadProceduralPage(Page* page, PagedWorldSection* section) { return true; }
+		bool unprepareProceduralPage(Page* page, PagedWorldSection* section) { return true; }
+	};
+	DummyPageProvider mDummyPageProvider;
+
+	bool mFly;
+	Real mFallVelocity;
+	Vector3 mTerrainPos;
+	CheckBox* mFlyBox;
+	OgreBites::Label* mInfoLabel;
+
+	typedef std::list<OverlayElement*> LabelList;
+	LabelList mLodStatusLabelList;
+
+	Overlay *mLodInfoOverlay;
+	OverlayContainer *mLodInfoOverlayContainer;
+
+	CheckBox *mLodStatusBox;
+	CheckBox *mAutoBox;
+
+	void configureTerrainDefaults(Light* l)
+	{
+		// Configure global
+		mTerrainGlobals->setMaxPixelError(8);
+		// testing composite map
+		mTerrainGlobals->setCompositeMapDistance(3000);
+		//mTerrainGlobals->setUseRayBoxDistanceCalculation(true);
+		mTerrainGlobals->getDefaultMaterialGenerator()->setLightmapEnabled(false);
+
+		mTerrainGlobals->setCompositeMapAmbient(mSceneMgr->getAmbientLight());
+		mTerrainGlobals->setCompositeMapDiffuse(l->getDiffuseColour());
+		mTerrainGlobals->setLightMapDirection(l->getDerivedDirection());
+
+		// Configure default import settings for if we use imported image
+		Terrain::ImportData& defaultimp = mTerrainGroup->getDefaultImportSettings();
+		defaultimp.terrainSize = TERRAIN_SIZE;
+		defaultimp.worldSize = TERRAIN_WORLD_SIZE;
+		defaultimp.inputScale = 600;
+		defaultimp.minBatchSize = 33;
+		defaultimp.maxBatchSize = 65;
+		// textures
+		defaultimp.layerList.resize(3);
+		defaultimp.layerList[0].worldSize = 100;
+		defaultimp.layerList[0].textureNames.push_back("dirt_grayrocky_diffusespecular.dds");
+		defaultimp.layerList[0].textureNames.push_back("dirt_grayrocky_normalheight.dds");
+		defaultimp.layerList[1].worldSize = 30;
+		defaultimp.layerList[1].textureNames.push_back("grass_green-01_diffusespecular.dds");
+		defaultimp.layerList[1].textureNames.push_back("grass_green-01_normalheight.dds");
+		defaultimp.layerList[2].worldSize = 200;
+		defaultimp.layerList[2].textureNames.push_back("growth_weirdfungus-03_diffusespecular.dds");
+		defaultimp.layerList[2].textureNames.push_back("growth_weirdfungus-03_normalheight.dds");
+	}
+
+	/*-----------------------------------------------------------------------------
+	| Extends setupView to change some initial camera settings for this sample.
+	-----------------------------------------------------------------------------*/
+	void setupView()
+	{
+		SdkSample::setupView();
+		// put camera at world center, so that it's difficult to reach the edge
+		Vector3 worldCenter(
+			(ENDLESS_PAGE_MAX_X+ENDLESS_PAGE_MIN_X) / 2 * TERRAIN_WORLD_SIZE,
+			0,
+			-(ENDLESS_PAGE_MAX_Y+ENDLESS_PAGE_MIN_Y) / 2 * TERRAIN_WORLD_SIZE
+			);
+		mCamera->setPosition(mTerrainPos+worldCenter);
+		mCamera->lookAt(mTerrainPos);
+		mCamera->setNearClipDistance(0.1);
+		mCamera->setFarClipDistance(50000);
+
+		if (mRoot->getRenderSystem()->getCapabilities()->hasCapability(RSC_INFINITE_FAR_PLANE))
         {
             mCamera->setFarClipDistance(0);   // enable infinite far clip distance if we can
         }
-    }
-
-    void setupControls()
-    {
-        mTrayMgr->showCursor();
-
-        // make room for the controls
-        mTrayMgr->showLogo(TL_TOPRIGHT);
-        mTrayMgr->showFrameStats(TL_TOPRIGHT);
-        mTrayMgr->toggleAdvancedFrameStats();
-
-        mInfoLabel = mTrayMgr->createLabel(TL_TOP, "TInfo", "", 350);
-
-        mFlyBox = mTrayMgr->createCheckBox(TL_BOTTOM, "Fly", "Fly");
-        mFlyBox->setChecked(false, true);
-
-        mLodStatusBox = mTrayMgr->createCheckBox(TL_BOTTOM, "LODStatus", "LOD Status");
-        mLodStatusBox->setChecked(false, true);
-
-        mAutoBox = mTrayMgr->createCheckBox(TL_BOTTOM, "LODAuto", "Auto LOD");
-        mAutoBox->setChecked(true, true);
-
-        // a friendly reminder
-        StringVector names;
-        names.push_back("Help");
-        mTrayMgr->createParamsPanel(TL_TOPLEFT, "Help", 100, names)->setParamValue(0, "H/F1");
-    }
-
-    class SimpleTerrainDefiner : public TerrainPagedWorldSection::TerrainDefiner
-    {
-    public:
-        virtual void define(TerrainGroup* terrainGroup, long x, long y)
-        {
-            Image img;
-            img.load("terrain.png", ResourceGroupManager::DEFAULT_RESOURCE_GROUP_NAME);
-            if (x % 2)
-                img.flipAroundY();
-            if (y % 2)
-                img.flipAroundX();
-            terrainGroup->defineTerrain(x, y, &img);
-        }
-    };
-
-    void setupContent()
-    {
-        mTerrainGlobals = OGRE_NEW TerrainGlobalOptions();
-
-        // Bugfix for D3D11 Render System because of pixel format incompatibility when using
-        // vertex compression
-        if (Ogre::Root::getSingleton().getRenderSystem()->getName() == "Direct3D11 Rendering Subsystem")
-            mTerrainGlobals->setUseVertexCompressionWhenAvailable(false);
-
-        setupControls();
-        mCameraMan->setTopSpeed(100);
-
-        setDragLook(true);
-
-        MaterialManager::getSingleton().setDefaultTextureFiltering(TFO_ANISOTROPIC);
-        MaterialManager::getSingleton().setDefaultAnisotropy(7);
-
-        mSceneMgr->setFog(FOG_LINEAR, ColourValue(0.7, 0.7, 0.8), 0, 4000, 10000);
-
-        LogManager::getSingleton().setLogDetail(LL_BOREME);
-
-        Vector3 lightdir(0.55, -0.3, 0.75);
-        lightdir.normalise();
-
-        Light* l = mSceneMgr->createLight("tstLight");
-        l->setType(Light::LT_DIRECTIONAL);
-        l->setDirection(lightdir);
-        l->setDiffuseColour(ColourValue::White);
-        l->setSpecularColour(ColourValue(0.4, 0.4, 0.4));
-
-<<<<<<< HEAD
-        mSceneMgr->setAmbientLight(ColourValue(0.2, 0.2, 0.2));
-
-        mTerrainGroup = OGRE_NEW TerrainGroup(mSceneMgr, Terrain::ALIGN_X_Z, TERRAIN_SIZE, TERRAIN_WORLD_SIZE);
-        mTerrainGroup->setFilenameConvention(ENDLESS_TERRAIN_FILE_PREFIX, ENDLESS_TERRAIN_FILE_SUFFIX);
-        mTerrainGroup->setOrigin(mTerrainPos);
-        mTerrainGroup->setAutoUpdateLod( TerrainAutoUpdateLodFactory::getAutoUpdateLod(BY_DISTANCE) );
-
-        configureTerrainDefaults(l);
-
-        // Paging setup
-        mPageManager = OGRE_NEW PageManager();
-        // Since we're not loading any pages from .page files, we need a way just 
-        // to say we've loaded them without them actually being loaded
-        mPageManager->setPageProvider(&mDummyPageProvider);
-        mPageManager->addCamera(mCamera);
-        mPageManager->setDebugDisplayLevel(0);
-        mTerrainPaging = OGRE_NEW TerrainPaging(mPageManager);
-        mPagedWorld = mPageManager->createWorld();
-        mTerrainPagedWorldSection = mTerrainPaging->createWorldSection(mPagedWorld, mTerrainGroup, 400, 500, 
-            ENDLESS_PAGE_MIN_X, ENDLESS_PAGE_MIN_Y, 
-            ENDLESS_PAGE_MAX_X, ENDLESS_PAGE_MAX_Y);
-
-        mPerlinNoiseTerrainGenerator = OGRE_NEW PerlinNoiseTerrainGenerator;
-        mTerrainPagedWorldSection->setDefiner( mPerlinNoiseTerrainGenerator );
-//      mTerrainPagedWorldSection->setDefiner( OGRE_NEW SimpleTerrainDefiner );
-
-        mTerrainGroup->freeTemporaryResources();
-
-        mSceneMgr->setSkyBox(true, "Examples/CloudyNoonSkyBox");
-
-        // setup LOD info overlay
-        mLodInfoOverlay = OverlayManager::getSingleton().create("LODInfoOverlay");
-
-        mLodInfoOverlay->setZOrder(10);
-        mLodInfoOverlayContainer = (OverlayContainer*)OverlayManager::getSingleton().createOverlayElement("Panel", "LODInfoOverlayPanel");
-        mLodInfoOverlayContainer->setDimensions(1.0, 1.0);
-        mLodInfoOverlayContainer->setPosition(0.0, 0.0);
-
-        mLodInfoOverlay->add2D(mLodInfoOverlayContainer);
-        mLodInfoOverlay->show();
-    }
-
-    void _shutdown()
-    {
-        if(mTerrainPaging)
-        {
-            OGRE_DELETE mTerrainPaging;
-            mPageManager->destroyWorld( mPagedWorld );
-            OGRE_DELETE mPageManager;
-        }
-        OGRE_DELETE mTerrainGlobals;
-        
-        for(LabelList::iterator li = mLodStatusLabelList.begin(); li != mLodStatusLabelList.end(); li++)
-        {
-            mLodInfoOverlayContainer->_removeChild(*li);
-            OverlayManager::getSingleton().destroyOverlayElement(*li);
-        }
-        mLodStatusLabelList.clear();
-
-        OverlayManager::getSingleton().destroy(mLodInfoOverlay);
-        OverlayManager::getSingleton().destroyOverlayElement(mLodInfoOverlayContainer);
-
-        SdkSample::_shutdown();
-    }
-=======
+	}
+
+	void setupControls()
+	{
+		mTrayMgr->showCursor();
+
+		// make room for the controls
+		mTrayMgr->showLogo(TL_TOPRIGHT);
+		mTrayMgr->showFrameStats(TL_TOPRIGHT);
+		mTrayMgr->toggleAdvancedFrameStats();
+
 		mInfoLabel = mTrayMgr->createLabel(TL_TOP, "TInfo", "", 350);
 
 		mFlyBox = mTrayMgr->createCheckBox(TL_BOTTOM, "Fly", "Fly");
@@ -620,7 +482,6 @@
 
 		SdkSample::_shutdown();
 	}
->>>>>>> e5832a83
 };
 
 #endif