--- conflicted
+++ resolved
@@ -134,7 +134,6 @@
         static const IdString ZUp;
 
         static const IdString NumTextures;
-<<<<<<< HEAD
         static const char    *DiffuseMap;
         static const char    *EnvProbeMap;
         static const char    *DetailWeightMap;
@@ -142,21 +141,12 @@
         static const char    *DetailMapNmN;
         static const char    *RoughnessMap;
         static const char    *MetalnessMap;
-=======
-        static const char *   DiffuseMap;
-        static const char *   EnvProbeMap;
-        static const char *   DetailWeightMap;
-        static const char *   DetailMapN;
-        static const char *   DetailMapNmN;
-        static const char *   RoughnessMap;
-        static const char *   MetalnessMap;
 
         static const IdString DetailTriplanar;
         static const IdString DetailTriplanarDiffuse;
         static const IdString DetailTriplanarNormal;
         static const IdString DetailTriplanarRoughness;
         static const IdString DetailTriplanarMetalness;
->>>>>>> f56e0571
     };
 
     /** @} */
