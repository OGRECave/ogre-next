
#include "Terra/Terra.h"

#include "Terra/TerraShadowMapper.h"
#include "Terra/Hlms/OgreHlmsTerra.h"

#include "OgreImage2.h"

#include "Compositor/OgreCompositorChannel.h"
#include "Compositor/OgreCompositorManager2.h"
#include "Compositor/OgreCompositorWorkspace.h"
#include "OgreCamera.h"
#include "OgreDepthBuffer.h"
#include "OgreMaterialManager.h"
#include "OgrePixelFormatGpuUtils.h"
#include "OgreSceneManager.h"
#include "OgreStagingTexture.h"
#include "OgreTechnique.h"
#include "OgreTextureGpuManager.h"

namespace Ogre
{
    inline Vector3 ZupToYup( Vector3 value )
    {
        std::swap( value.y, value.z );
        value.y = -value.y;
        return value;
    }

    inline Ogre::Vector3 YupToZup( Ogre::Vector3 value ) { return ZupToYup( value ); }

    /*inline Ogre::Quaternion ZupToYup( Ogre::Quaternion value )
    {
        return value * Ogre::Quaternion( Ogre::Radian( Ogre::Math::HALF_PI ), Ogre::Vector3::UNIT_X );
    }*/

    Terra::Terra( IdType id, ObjectMemoryManager *objectMemoryManager, SceneManager *sceneManager,
                  uint8 renderQueueId, CompositorManager2 *compositorManager, Camera *camera,
                  bool zUp ) :
        MovableObject( id, objectMemoryManager, sceneManager, renderQueueId ),
        m_width( 0u ),
        m_depth( 0u ),
        m_depthWidthRatio( 1.0f ),
        m_skirtSize( 10.0f ),
        m_invWidth( 1.0f ),
        m_invDepth( 1.0f ),
        m_zUp( zUp ),
        m_xzDimensions( Vector2::UNIT_SCALE ),
        m_xzInvDimensions( Vector2::UNIT_SCALE ),
        m_xzRelativeSize( Vector2::UNIT_SCALE ),
        m_height( 1.0f ),
        m_heightUnormScaled( 1.0f ),
        m_terrainOrigin( Vector3::ZERO ),
        m_basePixelDimension( 256u ),
        m_currentCell( 0u ),
        m_heightMapTex( 0 ),
        m_normalMapTex( 0 ),
        m_prevLightDir( Vector3::ZERO ),
        m_shadowMapper( 0 ),
        m_sharedResources( 0 ),
        m_compositorManager( compositorManager ),
        m_camera( camera ),
        mHlmsTerraIndex( std::numeric_limits<uint32>::max() )
    {
    }
    //-----------------------------------------------------------------------------------
    Terra::~Terra()
    {
        if( !m_terrainCells.empty() && m_terrainCells.back().getDatablock() )
        {
            HlmsDatablock *datablock = m_terrainCells.back().getDatablock();
            OGRE_ASSERT_HIGH( dynamic_cast<HlmsTerra *>( datablock->getCreator() ) );
            HlmsTerra *hlms = static_cast<HlmsTerra *>( datablock->getCreator() );
            hlms->_unlinkTerra( this );
        }

        if( m_shadowMapper )
        {
            m_shadowMapper->destroyShadowMap();
            delete m_shadowMapper;
            m_shadowMapper = 0;
        }
        destroyNormalTexture();
        destroyHeightmapTexture();
        m_terrainCells.clear();
    }
    //-----------------------------------------------------------------------------------
<<<<<<< HEAD
=======
    Vector3 Terra::fromYUp( Vector3 value ) const
    {
        if( m_zUp )
            return YupToZup( value );
        return value;
    }
    //-----------------------------------------------------------------------------------
    Vector3 Terra::fromYUpSignPreserving( Vector3 value ) const
    {
        if( m_zUp )
            std::swap( value.y, value.z );
        return value;
    }
    //-----------------------------------------------------------------------------------
    Vector3 Terra::toYUp( Vector3 value ) const
    {
        if( m_zUp )
            return ZupToYup( value );
        return value;
    }
    //-----------------------------------------------------------------------------------
    Vector3 Terra::toYUpSignPreserving( Vector3 value ) const
    {
        if( m_zUp )
            std::swap( value.y, value.z );
        return value;
    }
    //-----------------------------------------------------------------------------------
    void Terra::createDescriptorSet(void)
    {
        destroyDescriptorSet();

        OGRE_ASSERT_LOW( m_heightMapTex );
        OGRE_ASSERT_LOW( m_normalMapTex );
        OGRE_ASSERT_LOW( m_shadowMapper && m_shadowMapper->getShadowMapTex() );

        DescriptorSetTexture descSet;
        descSet.mTextures.push_back( m_heightMapTex );
        descSet.mTextures.push_back( m_normalMapTex );
        descSet.mTextures.push_back( m_shadowMapper->getShadowMapTex() );
        descSet.mShaderTypeTexCount[VertexShader]   = 1u;
        descSet.mShaderTypeTexCount[PixelShader]    = 2u;

        HlmsManager *hlmsManager = Root::getSingleton().getHlmsManager();
        m_descriptorSet = hlmsManager->getDescriptorSetTexture( descSet );
    }
    //-----------------------------------------------------------------------------------
    void Terra::destroyDescriptorSet(void)
    {
        if( m_descriptorSet )
        {
            HlmsManager *hlmsManager = Root::getSingleton().getHlmsManager();
            hlmsManager->destroyDescriptorSetTexture( m_descriptorSet );
            m_descriptorSet = 0;
        }
    }
    //-----------------------------------------------------------------------------------
>>>>>>> 8095db4c
    void Terra::destroyHeightmapTexture(void)
    {
        if( m_heightMapTex )
        {
            TextureGpuManager *textureManager =
                    mManager->getDestinationRenderSystem()->getTextureGpuManager();
            textureManager->destroyTexture( m_heightMapTex );
            m_heightMapTex = 0;
        }
    }
    //-----------------------------------------------------------------------------------
    void Terra::createHeightmapTexture( const Ogre::Image2 &image, const String &imageName )
    {
        destroyHeightmapTexture();

        if( image.getPixelFormat() != PFG_R8_UNORM &&
            image.getPixelFormat() != PFG_R16_UNORM &&
            image.getPixelFormat() != PFG_R32_FLOAT )
        {
            OGRE_EXCEPT( Exception::ERR_INVALIDPARAMS,
                         "Texture " + imageName + "must be greyscale 8 bpp, 16 bpp, or 32-bit Float",
                         "Terra::createHeightmapTexture" );
        }

        //const uint8 numMipmaps = image.getNumMipmaps();

        TextureGpuManager *textureManager =
                mManager->getDestinationRenderSystem()->getTextureGpuManager();
        m_heightUnormScaled = m_height;
        PixelFormatGpu pixelFormat = image.getPixelFormat();
#if OGRE_PLATFORM == OGRE_PLATFORM_ANDROID
        // Many Android GPUs don't support PFG_R16_UNORM so we scale it by hand
        if( pixelFormat == PFG_R16_UNORM && !textureManager->checkSupport( PFG_R16_UNORM, 0 ) )
        {
            pixelFormat = PFG_R16_UINT;
            m_heightUnormScaled /= 65535.0f;
        }
#endif

        m_heightMapTex = textureManager->createTexture(
                             "HeightMapTex" + StringConverter::toString( getId() ),
                             GpuPageOutStrategy::SaveToSystemRam,
                             TextureFlags::ManualTexture,
                             TextureTypes::Type2D );
        m_heightMapTex->setResolution( image.getWidth(), image.getHeight() );
        m_heightMapTex->setPixelFormat( pixelFormat );
        m_heightMapTex->scheduleTransitionTo( GpuResidency::Resident );

        StagingTexture *stagingTexture = textureManager->getStagingTexture( image.getWidth(),
                                                                            image.getHeight(),
                                                                            1u, 1u,
                                                                            pixelFormat );
        stagingTexture->startMapRegion();
        TextureBox texBox = stagingTexture->mapRegion( image.getWidth(), image.getHeight(), 1u, 1u,
                                                       pixelFormat );

        //for( uint8 mip=0; mip<numMipmaps; ++mip )
        texBox.copyFrom( image.getData( 0 ) );
        stagingTexture->stopMapRegion();
        stagingTexture->upload( texBox, m_heightMapTex, 0, 0, 0 );
        textureManager->removeStagingTexture( stagingTexture );
        stagingTexture = 0;
    }
    //-----------------------------------------------------------------------------------
    void Terra::createHeightmap( Image2 &image, const String &imageName,
                                 bool bMinimizeMemoryConsumption )
    {
        m_width = image.getWidth();
        m_depth = image.getHeight();
        m_depthWidthRatio = m_depth / (float)(m_width);
        m_invWidth = 1.0f / m_width;
        m_invDepth = 1.0f / m_depth;

        //image.generateMipmaps( false, Image::FILTER_NEAREST );

        createHeightmapTexture( image, imageName );

        m_heightMap.resize( m_width * m_depth );

        float fBpp = (float)(PixelFormatGpuUtils::getBytesPerPixel( image.getPixelFormat() ) << 3u);
        const float maxValue = powf( 2.0f, fBpp ) - 1.0f;
        const float invMaxValue = 1.0f / maxValue;

        if( image.getPixelFormat() == PFG_R8_UNORM )
        {
            for( uint32 y=0; y<m_depth; ++y )
            {
                TextureBox texBox = image.getData(0);
                const uint8 * RESTRICT_ALIAS data =
                        reinterpret_cast<uint8*RESTRICT_ALIAS>( texBox.at( 0, y, 0 ) );
                for( uint32 x=0; x<m_width; ++x )
                    m_heightMap[y * m_width + x] = (data[x] * invMaxValue) * m_height;
            }
        }
        else if( image.getPixelFormat() == PFG_R16_UNORM )
        {
            TextureBox texBox = image.getData(0);
            for( uint32 y=0; y<m_depth; ++y )
            {
                const uint16 * RESTRICT_ALIAS data =
                        reinterpret_cast<uint16*RESTRICT_ALIAS>( texBox.at( 0, y, 0 ) );
                for( uint32 x=0; x<m_width; ++x )
                    m_heightMap[y * m_width + x] = (data[x] * invMaxValue) * m_height;
            }
        }
        else if( image.getPixelFormat() == PFG_R32_FLOAT )
        {
            TextureBox texBox = image.getData(0);
            for( uint32 y=0; y<m_depth; ++y )
            {
                const float * RESTRICT_ALIAS data =
                        reinterpret_cast<float*RESTRICT_ALIAS>( texBox.at( 0, y, 0 ) );
                for( uint32 x=0; x<m_width; ++x )
                    m_heightMap[y * m_width + x] = data[x] * m_height;
            }
        }

        m_xzRelativeSize = m_xzDimensions / Vector2( static_cast<Real>(m_width),
                                                     static_cast<Real>(m_depth) );

        createNormalTexture();

        m_prevLightDir = Vector3::ZERO;

        delete m_shadowMapper;
        m_shadowMapper = new ShadowMapper( mManager, m_compositorManager );
        m_shadowMapper->_setSharedResources( m_sharedResources );
        m_shadowMapper->setMinimizeMemoryConsumption( bMinimizeMemoryConsumption );
        m_shadowMapper->createShadowMap( getId(), m_heightMapTex );

        calculateOptimumSkirtSize();
    }
    //-----------------------------------------------------------------------------------
    void Terra::createNormalTexture(void)
    {
        destroyNormalTexture();

        TextureGpuManager *textureManager =
            mManager->getDestinationRenderSystem()->getTextureGpuManager();
        m_normalMapTex = textureManager->createTexture(
            "NormalMapTex_" + StringConverter::toString( getId() ), GpuPageOutStrategy::SaveToSystemRam,
            TextureFlags::ManualTexture, TextureTypes::Type2D );
        m_normalMapTex->setResolution( m_heightMapTex->getWidth(), m_heightMapTex->getHeight() );
        m_normalMapTex->setNumMipmaps( PixelFormatGpuUtils::getMaxMipmapCount(
            m_normalMapTex->getWidth(), m_normalMapTex->getHeight() ) );
        if( textureManager->checkSupport(
                PFG_R10G10B10A2_UNORM, TextureFlags::RenderToTexture | TextureFlags::AllowAutomipmaps ) )
        {
            m_normalMapTex->setPixelFormat( PFG_R10G10B10A2_UNORM );
        }
        else
        {
            m_normalMapTex->setPixelFormat( PFG_RGBA8_UNORM );
        }
        m_normalMapTex->scheduleTransitionTo( GpuResidency::Resident );

        Ogre::TextureGpu *tmpRtt = TerraSharedResources::getTempTexture(
            "TMP NormalMapTex_", getId(), m_sharedResources, TerraSharedResources::TmpNormalMap,
            m_normalMapTex, TextureFlags::RenderToTexture | TextureFlags::AllowAutomipmaps );

        MaterialPtr normalMapperMat = MaterialManager::getSingleton().load(
                    "Terra/GpuNormalMapper",
                    ResourceGroupManager::AUTODETECT_RESOURCE_GROUP_NAME ).
                staticCast<Material>();
        Pass *pass = normalMapperMat->getTechnique(0)->getPass(0);
        TextureUnitState *texUnit = pass->getTextureUnitState(0);
        texUnit->setTexture( m_heightMapTex );

        // Normalize vScale for better precision in the shader math
        const Vector3 vScale =
            Vector3( m_xzRelativeSize.x, m_heightUnormScaled, m_xzRelativeSize.y ).normalisedCopy();

        GpuProgramParametersSharedPtr psParams = pass->getFragmentProgramParameters();
        psParams->setNamedConstant( "heightMapResolution", Vector4( static_cast<Real>( m_width ),
                                                                    static_cast<Real>( m_depth ),
                                                                    1, 1 ) );
        psParams->setNamedConstant( "vScale", vScale );

        CompositorChannelVec finalTargetChannels( 1, CompositorChannel() );
        finalTargetChannels[0] = tmpRtt;

        Camera *dummyCamera = mManager->createCamera( "TerraDummyCamera" );

        const IdString workspaceName = m_heightMapTex->getPixelFormat() == PFG_R16_UINT
                                           ? "Terra/GpuNormalMapperWorkspaceU16"
                                           : "Terra/GpuNormalMapperWorkspace";
        CompositorWorkspace *workspace = m_compositorManager->addWorkspace(
            mManager, finalTargetChannels, dummyCamera, workspaceName, false );
        workspace->_beginUpdate( true );
        workspace->_update();
        workspace->_endUpdate( true );

        m_compositorManager->removeWorkspace( workspace );
        mManager->destroyCamera( dummyCamera );

        for( uint8 i = 0u; i < m_normalMapTex->getNumMipmaps(); ++i )
        {
            tmpRtt->copyTo( m_normalMapTex, m_normalMapTex->getEmptyBox( i ), i,
                            tmpRtt->getEmptyBox( i ), i );
        }

        TerraSharedResources::destroyTempTexture( m_sharedResources, tmpRtt );
    }
    //-----------------------------------------------------------------------------------
    void Terra::destroyNormalTexture(void)
    {
        if( m_normalMapTex )
        {
            TextureGpuManager *textureManager =
                    mManager->getDestinationRenderSystem()->getTextureGpuManager();
            textureManager->destroyTexture( m_normalMapTex );
            m_normalMapTex = 0;
        }
    }
    //-----------------------------------------------------------------------------------
    void Terra::calculateOptimumSkirtSize(void)
    {
        m_skirtSize = std::numeric_limits<float>::max();

        const uint32 basePixelDimension = m_basePixelDimension;
        const uint32 vertPixelDimension = static_cast<uint32>(m_basePixelDimension * m_depthWidthRatio);

        for( size_t y=vertPixelDimension-1u; y<m_depth-1u; y += vertPixelDimension )
        {
            const size_t ny = y + 1u;

            bool allEqualInLine = true;
            float minHeight = m_heightMap[y * m_width];
            for( size_t x=0; x<m_width; ++x )
            {
                const float minValue = std::min( m_heightMap[y * m_width + x],
                                                  m_heightMap[ny * m_width + x] );
                minHeight = std::min( minValue, minHeight );
                allEqualInLine &= m_heightMap[y * m_width + x] == m_heightMap[ny * m_width + x];
            }

            if( !allEqualInLine )
                m_skirtSize = std::min( minHeight, m_skirtSize );
        }

        for( size_t x=basePixelDimension-1u; x<m_width-1u; x += basePixelDimension )
        {
            const size_t nx = x + 1u;

            bool allEqualInLine = true;
            float minHeight = m_heightMap[x];
            for( size_t y=0; y<m_depth; ++y )
            {
                const float minValue = std::min( m_heightMap[y * m_width + x],
                                                  m_heightMap[y * m_width + nx] );
                minHeight = std::min( minValue, minHeight );
                allEqualInLine &= m_heightMap[y * m_width + x] == m_heightMap[y * m_width + nx];
            }

            if( !allEqualInLine )
                m_skirtSize = std::min( minHeight, m_skirtSize );
        }

        m_skirtSize /= m_height;

        // Many Android GPUs don't support PFG_R16_UNORM so we scale it by hand
        if( m_heightMapTex->getPixelFormat() == PFG_R16_UINT )
            m_skirtSize *= 65535.0f;
    }
    //-----------------------------------------------------------------------------------
    inline GridPoint Terra::worldToGrid( const Vector3 &vPos ) const
    {
        GridPoint retVal;
        const float fWidth = static_cast<float>( m_width );
        const float fDepth = static_cast<float>( m_depth );

        const float fX = floorf( ((vPos.x - m_terrainOrigin.x) * m_xzInvDimensions.x) * fWidth );
        const float fZ = floorf( ((vPos.z - m_terrainOrigin.z) * m_xzInvDimensions.y) * fDepth );
        retVal.x = fX >= 0.0f ? static_cast<uint32>( fX ) : 0xffffffff;
        retVal.z = fZ >= 0.0f ? static_cast<uint32>( fZ ) : 0xffffffff;

        return retVal;
    }
    //-----------------------------------------------------------------------------------
    inline Vector2 Terra::gridToWorld( const GridPoint &gPos ) const
    {
        Vector2 retVal;
        const float fWidth = static_cast<float>( m_width );
        const float fDepth = static_cast<float>( m_depth );

        retVal.x = (gPos.x / fWidth) * m_xzDimensions.x + m_terrainOrigin.x;
        retVal.y = (gPos.z / fDepth) * m_xzDimensions.y + m_terrainOrigin.z;

        return retVal;
    }
    //-----------------------------------------------------------------------------------
    bool Terra::isVisible( const GridPoint &gPos, const GridPoint &gSize ) const
    {
        if( gPos.x >= static_cast<int32>( m_width ) ||
            gPos.z >= static_cast<int32>( m_depth ) ||
            gPos.x + gSize.x <= 0 ||
            gPos.z + gSize.z <= 0 )
        {
            //Outside terrain bounds.
            return false;
        }

//        return true;

        const Vector2 cellPos = gridToWorld( gPos );
        const Vector2 cellSize( (gSize.x + 1u) * m_xzRelativeSize.x,
                                (gSize.z + 1u) * m_xzRelativeSize.y );

        const Vector3 vHalfSizeYUp = Vector3( cellSize.x, m_height, cellSize.y ) * 0.5f;
        const Vector3 vCenter =
            fromYUp( Vector3( cellPos.x, m_terrainOrigin.y, cellPos.y ) + vHalfSizeYUp );
        const Vector3 vHalfSize = fromYUpSignPreserving( vHalfSizeYUp );

        for( unsigned i = 0; i < 6u; ++i )
        {
            //Skip far plane if view frustum is infinite
            if( i == FRUSTUM_PLANE_FAR && m_camera->getFarClipDistance() == 0 )
                continue;

            Plane::Side side = m_camera->getFrustumPlane(i).getSide( vCenter, vHalfSize );

            //We only need one negative match to know the obj is outside the frustum
            if( side == Plane::NEGATIVE_SIDE )
                return false;
        }

        return true;
    }
    //-----------------------------------------------------------------------------------
    void Terra::addRenderable( const GridPoint &gridPos, const GridPoint &cellSize, uint32 lodLevel )
    {
        TerrainCell *cell = &m_terrainCells[m_currentCell++];
        cell->setOrigin( gridPos, cellSize.x, cellSize.z, lodLevel );
        m_collectedCells[0].push_back( cell );
    }
    //-----------------------------------------------------------------------------------
    void Terra::optimizeCellsAndAdd(void)
    {
        //Keep iterating until m_collectedCells[0] stops shrinking
        size_t numCollectedCells = std::numeric_limits<size_t>::max();
        while( numCollectedCells != m_collectedCells[0].size() )
        {
            numCollectedCells = m_collectedCells[0].size();

            if( m_collectedCells[0].size() > 1 )
            {
                m_collectedCells[1].clear();

                std::vector<TerrainCell*>::const_iterator itor = m_collectedCells[0].begin();
                std::vector<TerrainCell*>::const_iterator end  = m_collectedCells[0].end();

                while( end - itor >= 2u )
                {
                    TerrainCell *currCell = *itor;
                    TerrainCell *nextCell = *(itor+1);

                    m_collectedCells[1].push_back( currCell );
                    if( currCell->merge( nextCell ) )
                        itor += 2;
                    else
                        ++itor;
                }

                while( itor != end )
                    m_collectedCells[1].push_back( *itor++ );

                m_collectedCells[1].swap( m_collectedCells[0] );
            }
        }

        std::vector<TerrainCell*>::const_iterator itor = m_collectedCells[0].begin();
        std::vector<TerrainCell*>::const_iterator end  = m_collectedCells[0].end();
        while( itor != end )
            mRenderables.push_back( *itor++ );

        m_collectedCells[0].clear();
    }
    //-----------------------------------------------------------------------------------
    void Terra::setSharedResources( TerraSharedResources *sharedResources )
    {
        m_sharedResources = sharedResources;
        if( m_shadowMapper )
            m_shadowMapper->_setSharedResources( sharedResources );
    }
    //-----------------------------------------------------------------------------------
    void Terra::update( const Vector3 &lightDir, float lightEpsilon )
    {
        const float lightCosAngleChange = Math::Clamp(
                    (float)m_prevLightDir.dotProduct( lightDir.normalisedCopy() ), -1.0f, 1.0f );
        if( lightCosAngleChange <= (1.0f - lightEpsilon) )
        {
            m_shadowMapper->updateShadowMap( toYUp( lightDir ), m_xzDimensions, m_height );
            m_prevLightDir = lightDir.normalisedCopy();
        }
        //m_shadowMapper->updateShadowMap( Vector3::UNIT_X, m_xzDimensions, m_height );
        //m_shadowMapper->updateShadowMap( Vector3(2048,0,1024), m_xzDimensions, m_height );
        //m_shadowMapper->updateShadowMap( Vector3(1,0,0.1), m_xzDimensions, m_height );
        //m_shadowMapper->updateShadowMap( Vector3::UNIT_Y, m_xzDimensions, m_height ); //Check! Does NAN

        mRenderables.clear();
        m_currentCell = 0;

        Vector3 camPos = m_camera->getDerivedPosition();

        if( m_zUp )
            camPos = ZupToYup( camPos );

        const uint32 basePixelDimension = m_basePixelDimension;
        const uint32 vertPixelDimension = static_cast<uint32>(m_basePixelDimension * m_depthWidthRatio);

        GridPoint cellSize;
        cellSize.x = basePixelDimension;
        cellSize.z = vertPixelDimension;

        //Quantize the camera position to basePixelDimension steps
        GridPoint camCenter = worldToGrid( camPos );
        camCenter.x = (camCenter.x / basePixelDimension) * basePixelDimension;
        camCenter.z = (camCenter.z / vertPixelDimension) * vertPixelDimension;

        uint32 currentLod = 0;

//        camCenter.x = 64;
//        camCenter.z = 64;

        //LOD 0: Add full 4x4 grid
        for( int32 z=-2; z<2; ++z )
        {
            for( int32 x=-2; x<2; ++x )
            {
                GridPoint pos = camCenter;
                pos.x += x * cellSize.x;
                pos.z += z * cellSize.z;

                if( isVisible( pos, cellSize ) )
                    addRenderable( pos, cellSize, currentLod );
            }
        }

        optimizeCellsAndAdd();

        m_currentCell = 16u; //The first 16 cells don't use skirts.

        const uint32 maxRes = std::max( m_width, m_depth );
        //TODO: When we're too far (outside the terrain), just display a 4x4 grid or something like that.

        size_t numObjectsAdded = std::numeric_limits<size_t>::max();
        //LOD n: Add 4x4 grid, ignore 2x2 center (which
        //is the same as saying the borders of the grid)
        while( numObjectsAdded != m_currentCell ||
               (mRenderables.empty() && (1u << currentLod) <= maxRes) )
        {
            numObjectsAdded = m_currentCell;

            cellSize.x <<= 1u;
            cellSize.z <<= 1u;
            ++currentLod;

            //Row 0
            {
                const int32 z = 1;
                for( int32 x=-2; x<2; ++x )
                {
                    GridPoint pos = camCenter;
                    pos.x += x * cellSize.x;
                    pos.z += z * cellSize.z;

                    if( isVisible( pos, cellSize ) )
                        addRenderable( pos, cellSize, currentLod );
                }
            }
            //Row 3
            {
                const int32 z = -2;
                for( int32 x=-2; x<2; ++x )
                {
                    GridPoint pos = camCenter;
                    pos.x += x * cellSize.x;
                    pos.z += z * cellSize.z;

                    if( isVisible( pos, cellSize ) )
                        addRenderable( pos, cellSize, currentLod );
                }
            }
            //Cells [0, 1] & [0, 2];
            {
                const int32 x = -2;
                for( int32 z=-1; z<1; ++z )
                {
                    GridPoint pos = camCenter;
                    pos.x += x * cellSize.x;
                    pos.z += z * cellSize.z;

                    if( isVisible( pos, cellSize ) )
                        addRenderable( pos, cellSize, currentLod );
                }
            }
            //Cells [3, 1] & [3, 2];
            {
                const int32 x = 1;
                for( int32 z=-1; z<1; ++z )
                {
                    GridPoint pos = camCenter;
                    pos.x += x * cellSize.x;
                    pos.z += z * cellSize.z;

                    if( isVisible( pos, cellSize ) )
                        addRenderable( pos, cellSize, currentLod );
                }
            }

            optimizeCellsAndAdd();
        }
    }
    //-----------------------------------------------------------------------------------
<<<<<<< HEAD
    void Terra::load( const String &texName, const Vector3 center, const Vector3 &dimensions,
                      bool bMinimizeMemoryConsumption )
=======
    void Terra::load( const String &texName, const Vector3 &center, const Vector3 &dimensions )
>>>>>>> 8095db4c
    {
        Ogre::Image2 image;
        image.load( texName, ResourceGroupManager::DEFAULT_RESOURCE_GROUP_NAME );

        load( image, center, dimensions, bMinimizeMemoryConsumption, texName );
    }
    //-----------------------------------------------------------------------------------
<<<<<<< HEAD
    void Terra::load( Image2 &image, const Vector3 center, const Vector3 &dimensions,
                      bool bMinimizeMemoryConsumption, const String &imageName )
=======
    void Terra::load( Image2 &image, Vector3 center,
                      Vector3 dimensions, const String &imageName )
>>>>>>> 8095db4c
    {
        m_terrainOrigin = toYUp( center - dimensions * 0.5f );
        center = toYUp( center );
        dimensions = toYUpSignPreserving( dimensions );
        m_xzDimensions = Vector2( dimensions.x, dimensions.z );
        m_xzInvDimensions = 1.0f / m_xzDimensions;
        m_height = dimensions.y;
        m_basePixelDimension = 64u;
        createHeightmap( image, imageName, bMinimizeMemoryConsumption );

        {
            //Find out how many TerrainCells we need. I think this might be
            //solved analitically with a power series. But my math is rusty.
            const uint32 basePixelDimension = m_basePixelDimension;
            const uint32 vertPixelDimension = static_cast<uint32>( m_basePixelDimension *
                                                                   m_depthWidthRatio );
            const uint32 maxPixelDimension = std::max( basePixelDimension, vertPixelDimension );
            const uint32 maxRes = std::max( m_width, m_depth );

            uint32 numCells = 16u; //4x4
            uint32 accumDim = 0u;
            uint32 iteration = 1u;
            while( accumDim < maxRes )
            {
                numCells += 12u; //4x4 - 2x2
                accumDim += maxPixelDimension * (1u << iteration);
                ++iteration;
            }

            numCells += 12u;
            accumDim += maxPixelDimension * (1u << iteration);
            ++iteration;

            if( !m_terrainCells.empty() && m_terrainCells.back().getDatablock() )
            {
                HlmsDatablock *datablock = m_terrainCells.back().getDatablock();
                OGRE_ASSERT_HIGH( dynamic_cast<HlmsTerra *>( datablock->getCreator() ) );
                HlmsTerra *hlms = static_cast<HlmsTerra *>( datablock->getCreator() );
                hlms->_unlinkTerra( this );
            }

            m_terrainCells.clear();
            m_terrainCells.resize( numCells, TerrainCell( this ) );
        }

        VaoManager *vaoManager = mManager->getDestinationRenderSystem()->getVaoManager();
        std::vector<TerrainCell>::iterator itor = m_terrainCells.begin();
        std::vector<TerrainCell>::iterator end  = m_terrainCells.end();

        const std::vector<TerrainCell>::iterator begin = itor;

        while( itor != end )
        {
            itor->initialize( vaoManager, (itor - begin) >= 16u );
            ++itor;
        }
    }
    //-----------------------------------------------------------------------------------
    bool Terra::getHeightAt( Vector3 &vPosArg ) const
    {
        bool retVal = false;

        Vector3 vPos = toYUp( vPosArg );

        GridPoint pos2D = worldToGrid( vPos );

        if( pos2D.x < m_width-1 && pos2D.z < m_depth-1 )
        {
            const Vector2 vPos2D = gridToWorld( pos2D );

            const float dx = (vPos.x - vPos2D.x) * m_width * m_xzInvDimensions.x;
            const float dz = (vPos.z - vPos2D.y) * m_depth * m_xzInvDimensions.y;

            float a, b, c;
            const float h00 = m_heightMap[ pos2D.z * m_width + pos2D.x ];
            const float h11 = m_heightMap[ (pos2D.z+1) * m_width + pos2D.x + 1 ];

            c = h00;
            if( dx < dz )
            {
                //Plane eq: y = ax + bz + c
                //x=0 z=0 -> c		= h00
                //x=0 z=1 -> b + c	= h01 -> b = h01 - c
                //x=1 z=1 -> a + b + c  = h11 -> a = h11 - b - c
                const float h01 = m_heightMap[ (pos2D.z+1) * m_width + pos2D.x ];

                b = h01 - c;
                a = h11 - b - c;
            }
            else
            {
                //Plane eq: y = ax + bz + c
                //x=0 z=0 -> c		= h00
                //x=1 z=0 -> a + c	= h10 -> a = h10 - c
                //x=1 z=1 -> a + b + c  = h11 -> b = h11 - a - c
                const float h10 = m_heightMap[ pos2D.z * m_width + pos2D.x + 1 ];

                a = h10 - c;
                b = h11 - a - c;
            }

            vPos.y = a * dx + b * dz + c + m_terrainOrigin.y;
            retVal = true;
        }

        vPosArg = fromYUp( vPos );

        return retVal;
    }
    //-----------------------------------------------------------------------------------
    void Terra::setDatablock( HlmsDatablock *datablock )
    {
        std::vector<TerrainCell>::iterator itor = m_terrainCells.begin();
        std::vector<TerrainCell>::iterator end  = m_terrainCells.end();

        while( itor != end )
        {
            itor->setDatablock( datablock );
            ++itor;
        }

        OGRE_ASSERT_HIGH( dynamic_cast<HlmsTerra *>( datablock->getCreator() ) );
        HlmsTerra *hlms = static_cast<HlmsTerra *>( datablock->getCreator() );
        hlms->_linkTerra( this );
    }
    //-----------------------------------------------------------------------------------
    Ogre::TextureGpu* Terra::_getShadowMapTex(void) const
    {
        return m_shadowMapper->getShadowMapTex();
    }
    //-----------------------------------------------------------------------------------
    Vector3 Terra::getTerrainOrigin( void ) const { return fromYUp( m_terrainOrigin ); }
    //-----------------------------------------------------------------------------------
    Vector2 Terra::getTerrainXZCenter(void) const
    {
        return Vector2( m_terrainOrigin.x + m_xzDimensions.x * 0.5f,
                        m_terrainOrigin.z + m_xzDimensions.y * 0.5f );
    }
    //-----------------------------------------------------------------------------------
    const String& Terra::getMovableType(void) const
    {
        static const String movType = "Terra";
        return movType;
    }
    //-----------------------------------------------------------------------------------
    //-----------------------------------------------------------------------------------
    //-----------------------------------------------------------------------------------
    TerraSharedResources::TerraSharedResources()
    {
        memset( textures, 0, sizeof( textures ) );
    }
    //-----------------------------------------------------------------------------------
    TerraSharedResources::~TerraSharedResources()
    {
        freeAllMemory();
    }
    //-----------------------------------------------------------------------------------
    void TerraSharedResources::freeAllMemory()
    {
        freeStaticMemory();

        for( size_t i = NumStaticTmpTextures; i < NumTemporaryUsages; ++i )
        {
            if( textures[i] )
            {
                TextureGpuManager *textureManager = textures[i]->getTextureManager();
                textureManager->destroyTexture( textures[i] );
                textures[i] = 0;
            }
        }
    }
    //-----------------------------------------------------------------------------------
    void TerraSharedResources::freeStaticMemory()
    {
        for( size_t i = 0u; i < NumStaticTmpTextures; ++i )
        {
            if( textures[i] )
            {
                TextureGpuManager *textureManager = textures[i]->getTextureManager();
                textureManager->destroyTexture( textures[i] );
                textures[i] = 0;
            }
        }
    }
    //-----------------------------------------------------------------------------------
    TextureGpu *TerraSharedResources::getTempTexture( const char *texName, IdType id,
                                                      TerraSharedResources *sharedResources,
                                                      TemporaryUsages temporaryUsage,
                                                      TextureGpu *baseTemplate, uint32 flags )
    {
        TextureGpu *tmpRtt = 0;

        if( sharedResources && sharedResources->textures[temporaryUsage] )
            tmpRtt = sharedResources->textures[temporaryUsage];
        else
        {
            TextureGpuManager *textureManager = baseTemplate->getTextureManager();
            tmpRtt = textureManager->createTexture( texName + StringConverter::toString( id ),
                                                    GpuPageOutStrategy::Discard, flags,
                                                    TextureTypes::Type2D );
            tmpRtt->copyParametersFrom( baseTemplate );
            tmpRtt->scheduleTransitionTo( GpuResidency::Resident );
            if( flags & TextureFlags::RenderToTexture )
                tmpRtt->_setDepthBufferDefaults( DepthBuffer::POOL_NO_DEPTH, false, PFG_UNKNOWN );

            if( sharedResources )
                sharedResources->textures[temporaryUsage] = tmpRtt;
        }
        return tmpRtt;
    }
    //-----------------------------------------------------------------------------------
    void TerraSharedResources::destroyTempTexture( TerraSharedResources *sharedResources,
                                                   TextureGpu *tmpRtt )
    {
        if( !sharedResources )
        {
            TextureGpuManager *textureManager = tmpRtt->getTextureManager();
            textureManager->destroyTexture( tmpRtt );
        }
    }
}<|MERGE_RESOLUTION|>--- conflicted
+++ resolved
@@ -85,8 +85,6 @@
         m_terrainCells.clear();
     }
     //-----------------------------------------------------------------------------------
-<<<<<<< HEAD
-=======
     Vector3 Terra::fromYUp( Vector3 value ) const
     {
         if( m_zUp )
@@ -115,36 +113,6 @@
         return value;
     }
     //-----------------------------------------------------------------------------------
-    void Terra::createDescriptorSet(void)
-    {
-        destroyDescriptorSet();
-
-        OGRE_ASSERT_LOW( m_heightMapTex );
-        OGRE_ASSERT_LOW( m_normalMapTex );
-        OGRE_ASSERT_LOW( m_shadowMapper && m_shadowMapper->getShadowMapTex() );
-
-        DescriptorSetTexture descSet;
-        descSet.mTextures.push_back( m_heightMapTex );
-        descSet.mTextures.push_back( m_normalMapTex );
-        descSet.mTextures.push_back( m_shadowMapper->getShadowMapTex() );
-        descSet.mShaderTypeTexCount[VertexShader]   = 1u;
-        descSet.mShaderTypeTexCount[PixelShader]    = 2u;
-
-        HlmsManager *hlmsManager = Root::getSingleton().getHlmsManager();
-        m_descriptorSet = hlmsManager->getDescriptorSetTexture( descSet );
-    }
-    //-----------------------------------------------------------------------------------
-    void Terra::destroyDescriptorSet(void)
-    {
-        if( m_descriptorSet )
-        {
-            HlmsManager *hlmsManager = Root::getSingleton().getHlmsManager();
-            hlmsManager->destroyDescriptorSetTexture( m_descriptorSet );
-            m_descriptorSet = 0;
-        }
-    }
-    //-----------------------------------------------------------------------------------
->>>>>>> 8095db4c
     void Terra::destroyHeightmapTexture(void)
     {
         if( m_heightMapTex )
@@ -659,12 +627,8 @@
         }
     }
     //-----------------------------------------------------------------------------------
-<<<<<<< HEAD
-    void Terra::load( const String &texName, const Vector3 center, const Vector3 &dimensions,
+    void Terra::load( const String &texName, const Vector3 &center, const Vector3 &dimensions,
                       bool bMinimizeMemoryConsumption )
-=======
-    void Terra::load( const String &texName, const Vector3 &center, const Vector3 &dimensions )
->>>>>>> 8095db4c
     {
         Ogre::Image2 image;
         image.load( texName, ResourceGroupManager::DEFAULT_RESOURCE_GROUP_NAME );
@@ -672,13 +636,8 @@
         load( image, center, dimensions, bMinimizeMemoryConsumption, texName );
     }
     //-----------------------------------------------------------------------------------
-<<<<<<< HEAD
-    void Terra::load( Image2 &image, const Vector3 center, const Vector3 &dimensions,
+    void Terra::load( Image2 &image, Vector3 center, Vector3 dimensions,
                       bool bMinimizeMemoryConsumption, const String &imageName )
-=======
-    void Terra::load( Image2 &image, Vector3 center,
-                      Vector3 dimensions, const String &imageName )
->>>>>>> 8095db4c
     {
         m_terrainOrigin = toYUp( center - dimensions * 0.5f );
         center = toYUp( center );
