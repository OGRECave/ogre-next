/*
-----------------------------------------------------------------------------
This source file is part of OGRE-Next
(Object-oriented Graphics Rendering Engine)
For the latest info, see http://www.ogre3d.org/

Copyright (c) 2000-2016 Torus Knot Software Ltd

Permission is hereby granted, free of charge, to any person obtaining a copy
of this software and associated documentation files (the "Software"), to deal
in the Software without restriction, including without limitation the rights
to use, copy, modify, merge, publish, distribute, sublicense, and/or sell
copies of the Software, and to permit persons to whom the Software is
furnished to do so, subject to the following conditions:

The above copyright notice and this permission notice shall be included in
all copies or substantial portions of the Software.

THE SOFTWARE IS PROVIDED "AS IS", WITHOUT WARRANTY OF ANY KIND, EXPRESS OR
IMPLIED, INCLUDING BUT NOT LIMITED TO THE WARRANTIES OF MERCHANTABILITY,
FITNESS FOR A PARTICULAR PURPOSE AND NONINFRINGEMENT. IN NO EVENT SHALL THE
AUTHORS OR COPYRIGHT HOLDERS BE LIABLE FOR ANY CLAIM, DAMAGES OR OTHER
LIABILITY, WHETHER IN AN ACTION OF CONTRACT, TORT OR OTHERWISE, ARISING FROM,
OUT OF OR IN CONNECTION WITH THE SOFTWARE OR THE USE OR OTHER DEALINGS IN
THE SOFTWARE.
-----------------------------------------------------------------------------
*/

#include <iostream>
#include "OgrePrerequisites.h"

#include "System/MainEntryPoints.h"

#include "GameState.h"
#include "GraphicsSystem.h"
#include "LogicSystem.h"
#include "SdlInputHandler.h"

#include "Threading/YieldTimer.h"
#include "TutorialGameState.h"

#include "OgreTimer.h"
#include "OgreWindow.h"

#include "Threading/OgreBarrier.h"
#include "Threading/OgreThreads.h"

#include "Threading/OgreThreads.h"

using namespace Demo;

unsigned long renderThread( Ogre::ThreadHandle *threadHandle );
unsigned long logicThread( Ogre::ThreadHandle *threadHandle );
THREAD_DECLARE( renderThread );
THREAD_DECLARE( logicThread );

struct ThreadData
{
    GraphicsSystem *graphicsSystem;
    LogicSystem *logicSystem;
    Ogre::Barrier *barrier;
};

#if OGRE_PLATFORM == OGRE_PLATFORM_WIN32
INT WINAPI Demo::MainEntryPoints::mainAppMultiThreaded( HINSTANCE hInst, HINSTANCE hPrevInstance,
                                                        LPSTR strCmdLine, INT nCmdShow )
#else
int Demo::MainEntryPoints::mainAppMultiThreaded( int argc, const char *argv[] )
#endif
{
    GameState *graphicsGameState = 0;
    GraphicsSystem *graphicsSystem = 0;
    GameState *logicGameState = 0;
    LogicSystem *logicSystem = 0;

    Ogre::Barrier barrier( 2 );

    MainEntryPoints::createSystems( &graphicsGameState, &graphicsSystem, &logicGameState, &logicSystem );
#ifdef AUTO_TESTING
<<<<<<< HEAD
    if( TutorialGameState *tutorial = dynamic_cast<TutorialGameState *>( graphicsGameState ) )
    {
        tutorial->setSampleName( std::string( argv[0] ).substr( 2 ) );
    }
=======
>>>>>>> 06940bf3
    if( argv[1] )
    {
        graphicsSystem->setRendererParam( std::string( argv[1] ) );
    }
<<<<<<< HEAD
=======
    if( TutorialGameState *tutorial = dynamic_cast<TutorialGameState *>( graphicsGameState ) )
    {
        tutorial->setSampleName( std::string( argv[0] ).substr( 2 ) );
        if( argv[2] )
        {
            tutorial->setFrameCount( std::string( argv[2] ) );
        }
    }
>>>>>>> 06940bf3
#endif

    GameEntityManager gameEntityManager( graphicsSystem, logicSystem );

    ThreadData threadData;
    threadData.graphicsSystem = graphicsSystem;
    threadData.logicSystem = logicSystem;
    threadData.barrier = &barrier;

    Ogre::ThreadHandlePtr threadHandles[2];
    threadHandles[0] = Ogre::Threads::CreateThread( THREAD_GET( renderThread ), 0, &threadData );
    threadHandles[1] = Ogre::Threads::CreateThread( THREAD_GET( logicThread ), 1, &threadData );

    Ogre::Threads::WaitForThreads( 2, threadHandles );

    MainEntryPoints::destroySystems( graphicsGameState, graphicsSystem, logicGameState, logicSystem );

    return 0;
}

//---------------------------------------------------------------------
unsigned long renderThreadApp( Ogre::ThreadHandle *threadHandle )
{
    ThreadData *threadData = reinterpret_cast<ThreadData *>( threadHandle->getUserParam() );
    GraphicsSystem *graphicsSystem = threadData->graphicsSystem;
    Ogre::Barrier *barrier = threadData->barrier;

    graphicsSystem->initialize( "Tutorial 06: Multithreading" );
    barrier->sync();

    if( graphicsSystem->getQuit() )
    {
        graphicsSystem->deinitialize();
        return 0;  // User cancelled config
    }

    graphicsSystem->createScene01();
    barrier->sync();

    graphicsSystem->createScene02();
    barrier->sync();

#if OGRE_USE_SDL2
    // Do this after creating the scene for easier the debugging (the mouse doesn't hide itself)
    SdlInputHandler *inputHandler = graphicsSystem->getInputHandler();
    inputHandler->setGrabMousePointer( true );
    inputHandler->setMouseVisible( false );
    inputHandler->setMouseRelative( true );
#endif

    Ogre::Window *renderWindow = graphicsSystem->getRenderWindow();

    Ogre::Timer timer;

    Ogre::uint64 startTime = timer.getMicroseconds();

    double timeSinceLast = 1.0 / 60.0;

    while( !graphicsSystem->getQuit() )
    {
        graphicsSystem->beginFrameParallel();
        graphicsSystem->update( static_cast<float>( timeSinceLast ) );
        graphicsSystem->finishFrameParallel();

        if( !renderWindow->isVisible() )
        {
            // Don't burn CPU cycles unnecessary when we're minimized.
            Ogre::Threads::Sleep( 500 );
        }

        Ogre::uint64 endTime = timer.getMicroseconds();
        timeSinceLast = double( endTime - startTime ) / 1000000.0;
        timeSinceLast = std::min( 1.0, timeSinceLast );  // Prevent from going haywire.
        startTime = endTime;
    }

    barrier->sync();

    graphicsSystem->destroyScene();
    barrier->sync();

    graphicsSystem->deinitialize();
    barrier->sync();

    return 0;
}

unsigned long renderThread( Ogre::ThreadHandle *threadHandle )
{
    unsigned long retVal = std::numeric_limits<unsigned long>::max();

    try
    {
        retVal = renderThreadApp( threadHandle );
    }
    catch( Ogre::Exception &e )
    {
#if OGRE_PLATFORM == OGRE_PLATFORM_WIN32
        MessageBoxA( NULL, e.getFullDescription().c_str(), "An exception has occured!",
                     MB_OK | MB_ICONERROR | MB_TASKMODAL );
#else
        std::cerr << "An exception has occured: " << e.getFullDescription().c_str() << std::endl;
#endif

        abort();
    }

    return retVal;
}
//---------------------------------------------------------------------
unsigned long logicThread( Ogre::ThreadHandle *threadHandle )
{
    ThreadData *threadData = reinterpret_cast<ThreadData *>( threadHandle->getUserParam() );
    GraphicsSystem *graphicsSystem = threadData->graphicsSystem;
    LogicSystem *logicSystem = threadData->logicSystem;
    Ogre::Barrier *barrier = threadData->barrier;

    logicSystem->initialize();
    barrier->sync();

    if( graphicsSystem->getQuit() )
    {
        logicSystem->deinitialize();
        return 0;  // Render thread cancelled early
    }

    logicSystem->createScene01();
    barrier->sync();

    logicSystem->createScene02();
    barrier->sync();

    Ogre::Window *renderWindow = graphicsSystem->getRenderWindow();

    Ogre::Timer timer;
    YieldTimer yieldTimer( &timer );

    Ogre::uint64 startTime = timer.getMicroseconds();

    while( !graphicsSystem->getQuit() )
    {
        logicSystem->beginFrameParallel();
        logicSystem->update( static_cast<float>( MainEntryPoints::Frametime ) );
        logicSystem->finishFrameParallel();

        logicSystem->finishFrame();

        if( !renderWindow->isVisible() )
        {
            // Don't burn CPU cycles unnecessary when we're minimized.
            Ogre::Threads::Sleep( 500 );
        }

        // YieldTimer will wait until the current time is greater than startTime + cFrametime
        startTime = yieldTimer.yield( MainEntryPoints::Frametime, startTime );
    }

    barrier->sync();

    logicSystem->destroyScene();
    barrier->sync();

    logicSystem->deinitialize();
    barrier->sync();

    return 0;
}<|MERGE_RESOLUTION|>--- conflicted
+++ resolved
@@ -77,19 +77,10 @@
 
     MainEntryPoints::createSystems( &graphicsGameState, &graphicsSystem, &logicGameState, &logicSystem );
 #ifdef AUTO_TESTING
-<<<<<<< HEAD
-    if( TutorialGameState *tutorial = dynamic_cast<TutorialGameState *>( graphicsGameState ) )
-    {
-        tutorial->setSampleName( std::string( argv[0] ).substr( 2 ) );
-    }
-=======
->>>>>>> 06940bf3
     if( argv[1] )
     {
         graphicsSystem->setRendererParam( std::string( argv[1] ) );
     }
-<<<<<<< HEAD
-=======
     if( TutorialGameState *tutorial = dynamic_cast<TutorialGameState *>( graphicsGameState ) )
     {
         tutorial->setSampleName( std::string( argv[0] ).substr( 2 ) );
@@ -98,7 +89,6 @@
             tutorial->setFrameCount( std::string( argv[2] ) );
         }
     }
->>>>>>> 06940bf3
 #endif
 
     GameEntityManager gameEntityManager( graphicsSystem, logicSystem );
