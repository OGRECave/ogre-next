/*
-----------------------------------------------------------------------------
This source file is part of OGRE-Next
(Object-oriented Graphics Rendering Engine)
For the latest info, see http://www.ogre3d.org/

Copyright (c) 2000-2016 Torus Knot Software Ltd

Permission is hereby granted, free of charge, to any person obtaining a copy
of this software and associated documentation files (the "Software"), to deal
in the Software without restriction, including without limitation the rights
to use, copy, modify, merge, publish, distribute, sublicense, and/or sell
copies of the Software, and to permit persons to whom the Software is
furnished to do so, subject to the following conditions:

The above copyright notice and this permission notice shall be included in
all copies or substantial portions of the Software.

THE SOFTWARE IS PROVIDED "AS IS", WITHOUT WARRANTY OF ANY KIND, EXPRESS OR
IMPLIED, INCLUDING BUT NOT LIMITED TO THE WARRANTIES OF MERCHANTABILITY,
FITNESS FOR A PARTICULAR PURPOSE AND NONINFRINGEMENT. IN NO EVENT SHALL THE
AUTHORS OR COPYRIGHT HOLDERS BE LIABLE FOR ANY CLAIM, DAMAGES OR OTHER
LIABILITY, WHETHER IN AN ACTION OF CONTRACT, TORT OR OTHERWISE, ARISING FROM,
OUT OF OR IN CONNECTION WITH THE SOFTWARE OR THE USE OR OTHER DEALINGS IN
THE SOFTWARE.
-----------------------------------------------------------------------------
*/

#include <iostream>
#include "OgrePrerequisites.h"

#include "System/MainEntryPoints.h"

#include "System/Desktop/UnitTesting.h"
#include "TutorialGameState.h"

#include "GameState.h"
#include "GraphicsSystem.h"
#include "LogicSystem.h"
#include "SdlInputHandler.h"

#include "OgreTimer.h"
#include "OgreWindow.h"

#include "Threading/OgreThreads.h"

using namespace Demo;

#if OGRE_PLATFORM == OGRE_PLATFORM_WIN32
INT WINAPI Demo::MainEntryPoints::mainAppSingleThreaded( HINSTANCE hInst, HINSTANCE hPrevInstance,
                                                         LPSTR strCmdLine, INT nCmdShow )
#else
int Demo::MainEntryPoints::mainAppSingleThreaded( int argc, const char *argv[] )
#endif
{
    UnitTest unitTest;
#if OGRE_PLATFORM == OGRE_PLATFORM_WIN32
    unitTest.parseCmdLine( __argc, __argv );
#else
    unitTest.parseCmdLine( argc, argv );
#endif

    if( unitTest.getParams().isPlayback() )
    {
        return unitTest.loadFromJson( unitTest.getParams().recordPath.c_str(),
                                      unitTest.getParams().outputPath );
    }

    GameState *graphicsGameState = 0;
    GraphicsSystem *graphicsSystem = 0;
    GameState *logicGameState = 0;
    LogicSystem *logicSystem = 0;

    MainEntryPoints::createSystems( &graphicsGameState, &graphicsSystem, &logicGameState, &logicSystem );
#ifdef AUTO_TESTING
    if( argv[1] )
    {
        graphicsSystem->setRendererParam( std::string( argv[1] ) );
    }
    if( TutorialGameState *tutorial = dynamic_cast<TutorialGameState *>( graphicsGameState ) )
    {
        tutorial->setSampleName( std::string( argv[0] ).substr( 2 ) );
<<<<<<< HEAD
=======
        if( argv[2] )
        {
            tutorial->setFrameCount( std::string( argv[2] ) );
        }
>>>>>>> 06940bf3
    }
#endif
    try
    {
        graphicsSystem->initialize( getWindowTitle() );
        if( logicSystem )
            logicSystem->initialize();

        if( graphicsSystem->getQuit() )
        {
            if( logicSystem )
                logicSystem->deinitialize();
            graphicsSystem->deinitialize();

            MainEntryPoints::destroySystems( graphicsGameState, graphicsSystem, logicGameState,
                                             logicSystem );

            return 0;  // User cancelled config
        }

        if( unitTest.getParams().isRecording() )
            unitTest.startRecording( graphicsSystem );

        Ogre::Window *renderWindow = graphicsSystem->getRenderWindow();

        graphicsSystem->createScene01();
        if( logicSystem )
            logicSystem->createScene01();

        graphicsSystem->createScene02();
        if( logicSystem )
            logicSystem->createScene02();

#if OGRE_USE_SDL2
        // Do this after creating the scene for easier the debugging (the mouse doesn't hide itself)
        SdlInputHandler *inputHandler = graphicsSystem->getInputHandler();
        inputHandler->setGrabMousePointer( true );
        inputHandler->setMouseVisible( false );
        inputHandler->setMouseRelative( true );
#endif

        Ogre::Timer timer;
        Ogre::uint64 startTime = timer.getMicroseconds();
        double accumulator = MainEntryPoints::Frametime;

        double timeSinceLast = 1.0 / 60.0;

        while( !graphicsSystem->getQuit() )
        {
            while( accumulator >= MainEntryPoints::Frametime && logicSystem )
            {
                logicSystem->beginFrameParallel();
                logicSystem->update( static_cast<float>( MainEntryPoints::Frametime ) );
                logicSystem->finishFrameParallel();

                logicSystem->finishFrame();
                graphicsSystem->finishFrame();

                accumulator -= MainEntryPoints::Frametime;
            }

            graphicsSystem->beginFrameParallel();
            graphicsSystem->update( static_cast<float>( timeSinceLast ) );
            graphicsSystem->finishFrameParallel();
            if( !logicSystem )
                graphicsSystem->finishFrame();

            if( unitTest.getParams().isRecording() )
                unitTest.notifyRecordingNewFrame( graphicsSystem );

            if( !renderWindow->isVisible() )
            {
                // Don't burn CPU cycles unnecessary when we're minimized.
                Ogre::Threads::Sleep( 500 );
            }

            Ogre::uint64 endTime = timer.getMicroseconds();
            timeSinceLast = double( endTime - startTime ) / 1000000.0;
            timeSinceLast = std::min( 1.0, timeSinceLast );  // Prevent from going haywire.
            accumulator += timeSinceLast;
            startTime = endTime;
        }

        if( unitTest.getParams().isRecording() )
        {
            unitTest.saveToJson( unitTest.getParams().recordPath.c_str(),
                                 unitTest.getParams().bCompressDuration );
        }

        graphicsSystem->destroyScene();
        if( logicSystem )
        {
            logicSystem->destroyScene();
            logicSystem->deinitialize();
        }
        graphicsSystem->deinitialize();

        MainEntryPoints::destroySystems( graphicsGameState, graphicsSystem, logicGameState,
                                         logicSystem );
    }
    catch( Ogre::Exception &e )
    {
        MainEntryPoints::destroySystems( graphicsGameState, graphicsSystem, logicGameState,
                                         logicSystem );
        throw e;
    }
    catch( ... )
    {
        MainEntryPoints::destroySystems( graphicsGameState, graphicsSystem, logicGameState,
                                         logicSystem );
    }

    return 0;
}<|MERGE_RESOLUTION|>--- conflicted
+++ resolved
@@ -80,13 +80,10 @@
     if( TutorialGameState *tutorial = dynamic_cast<TutorialGameState *>( graphicsGameState ) )
     {
         tutorial->setSampleName( std::string( argv[0] ).substr( 2 ) );
-<<<<<<< HEAD
-=======
         if( argv[2] )
         {
             tutorial->setFrameCount( std::string( argv[2] ) );
         }
->>>>>>> 06940bf3
     }
 #endif
     try
