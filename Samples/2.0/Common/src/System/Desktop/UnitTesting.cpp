--- conflicted
+++ resolved
@@ -42,28 +42,24 @@
 #include "OgreTextureGpuManager.h"
 #include "OgreWindow.h"
 
-<<<<<<< HEAD
-#if defined( __GNUC__ ) && !defined( __clang__ )
-#    pragma GCC diagnostic push
-#    pragma GCC diagnostic ignored "-Wclass-memaccess"
-#endif
-#if defined( __clang__ )
-#    pragma clang diagnostic push
-#    pragma clang diagnostic ignored "-Wimplicit-int-float-conversion"
-#    pragma clang diagnostic ignored "-Wdeprecated-copy"
-#endif
-#include "rapidjson/document.h"
-#include "rapidjson/error/en.h"
-#if defined( __clang__ )
-#    pragma clang diagnostic pop
-#endif
-#if defined( __GNUC__ ) && !defined( __clang__ )
-#    pragma GCC diagnostic pop
-=======
 #if !OGRE_NO_JSON && defined( USE_JSON_UNIT_TESTING )
+#    if defined( __GNUC__ ) && !defined( __clang__ )
+#        pragma GCC diagnostic push
+#        pragma GCC diagnostic ignored "-Wclass-memaccess"
+#    endif
+#    if defined( __clang__ )
+#        pragma clang diagnostic push
+#        pragma clang diagnostic ignored "-Wimplicit-int-float-conversion"
+#        pragma clang diagnostic ignored "-Wdeprecated-copy"
+#    endif
 #    include "rapidjson/document.h"
 #    include "rapidjson/error/en.h"
->>>>>>> c25d5a8e
+#    if defined( __clang__ )
+#        pragma clang diagnostic pop
+#    endif
+#    if defined( __GNUC__ ) && !defined( __clang__ )
+#        pragma GCC diagnostic pop
+#    endif
 #endif
 
 #include <fstream>
