/*
 -----------------------------------------------------------------------------
 This source file is part of OGRE
 (Object-oriented Graphics Rendering Engine)
 For the latest info, see http://www.ogre3d.org/
 
 Copyright (c) 2000-2014 Torus Knot Software Ltd
 Also see acknowledgements in Readme.html
 
 You may use this sample code for anything you like, it is not covered by the
 same license as the rest of the engine.
 -----------------------------------------------------------------------------
 */

#include "SdkSample.h"

#ifndef __SSAO_H__
#define __SSAO_H__

using namespace Ogre;
using namespace OgreBites;

#define SSAO_GUI_WIDTH 250
#define SSAO_GUI_TRACK_WIDTH 100
#define SSAO_GUI_VALUE_BOX_WIDTH 50

#define SSAO_OBJECT_MENU_NAME "ObjectType"
#define SSAO_CAMERA_MENU_NAME "Camera"

#define SSAO_COMPOSITOR_MENU_NAME "Compositor"
#define SSAO_POST_MENU_NAME "Post"
#define SSAO_CREASE_MINIMUM_NAME "CreaseMinimum"
#define SSAO_CREASE_RANGE_NAME "mCreaseRange"
#define SSAO_CREASE_BIAS_NAME "mCreaseBias"
#define SSAO_CREASE_AVERAGER_NAME "mCreaseAverager"
#define SSAO_CREASE_KERNELSIZE_NAME "mCreaseKernelsize"

#define SSAO_MODUALTE "mdoulate"
#define SSAO_SAMPLE_SPACE_NAME "sampleSpace"
#define SSAO_SAMPLE_LENGTH_SCREENSPACE "sampleScreenSpace"
#define SSAO_SAMPLE_LENGTH_WORLDSPACE "sampleWorldSpace"
#define SSAO_SAMPLE_LENGTH_EXPONENT_NAME "sampleLengthExponent"

#define SSAO_ANGLE_BIAS_NAME "angleBias"

#define SSAO_CRYTEK_OFFSET_SCALE_NAME "offsetScale"
#define SSAO_CRYTEK_EDGE_HIGHLIGHT_NAME "edgeHighlight"
#define SSAO_CRYTEK_DEFAULT_ACCESSIBILITY_NAME "defaultOcclusion"

#define SSAO_UNSHARP_KERNEL_BIAS_NAME "kernelBias"
#define SSAO_UNSHARP_LAMBDA_NAME "lambda"

#define SSAO_BILATERAL_PHOTOMETRIC_EXPONENT "photometricExponent"

#define SSAO_USER_CAMERA_ITEM "User Camera"
#define SSAO_CAMERA_SIBENIK "Sibenik"
#define SSAO_CAMERA_CORNELL "Cornell Box"

/** Class for handling materials who did not specify techniques for rendering
 *  themselves into the GBuffer.
 */
class _OgreSampleClassExport SSAOGBufferSchemeHandler : public Ogre::MaterialManager::Listener
{
public:
    SSAOGBufferSchemeHandler()
    {
        mGBufRefMat = Ogre::MaterialManager::getSingleton().getByName("SSAO/GBuffer");
    }

    virtual ~SSAOGBufferSchemeHandler()
    {
        mGBufRefMat.setNull();
    }

    /** @copydoc MaterialManager::Listener::handleSchemeNotFound */
    virtual Ogre::Technique* handleSchemeNotFound(unsigned short schemeIndex, 
        const Ogre::String& schemeName, Ogre::Material* originalMaterial, unsigned short lodIndex, 
        const Ogre::Renderable* rend)
    {
            Technique* gBufferTech = originalMaterial->createTechnique();
            gBufferTech->setSchemeName(schemeName);
            Ogre::Pass* gbufPass = gBufferTech->createPass();
            *gbufPass = *mGBufRefMat->getTechnique(0)->getPass(0);
            return gBufferTech;
    }
private:
    Ogre::MaterialPtr mGBufRefMat;
};

class _OgreSampleClassExport Sample_SSAO : public SdkSample
{
private:
    std::vector<String> mMeshNames;
    std::vector<Entity*> mMeshes;
    int mCurrentMeshIndex;
    
    std::vector<String> mCompositorNames;
    String mCurrentCompositor;
    
    std::vector<String> mPostNames;
    String mCurrentPost;
    String mCurrentModulateScheme;

    SSAOGBufferSchemeHandler* mGBufSchemeHandler;
    Light* mLight;

public:
    Sample_SSAO()
    {
        mInfo["Title"] = "SSAO Techniques";
        mInfo["Description"] = "A demo of several Screen Space Ambient Occlusion (SSAO) shading techniques using compositors.";
        mInfo["Thumbnail"] = "thumb_ssao.png";
        mInfo["Category"] = "Lighting";
        
        mMeshNames.push_back("sibenik");
        mMeshNames.push_back("cornell");
        
        mCompositorNames.push_back("SSAO/HemisphereMC");
        mCompositorNames.push_back("SSAO/Volumetric");
        mCompositorNames.push_back("SSAO/HorizonBased");
        mCompositorNames.push_back("SSAO/Crytek");
        mCompositorNames.push_back("SSAO/CreaseShading");
        mCompositorNames.push_back("SSAO/UnsharpMask");
        mCompositorNames.push_back("SSAO/ShowDepth");
        mCompositorNames.push_back("SSAO/ShowNormals");
        mCompositorNames.push_back("SSAO/ShowViewPos");
        
        mPostNames.push_back("SSAO/Post/NoFilter");
        mPostNames.push_back("SSAO/Post/CrossBilateralFilter");
        mPostNames.push_back("SSAO/Post/SmartBoxFilter");
        mPostNames.push_back("SSAO/Post/BoxFilter");
        
        mCurrentCompositor = mCompositorNames[0];
        mCurrentPost = mPostNames[0];

        mGBufSchemeHandler = NULL;
        mLight = NULL;
    }
    
    void cleanupContent()
    {
        MaterialManager::getSingleton().removeListener(mGBufSchemeHandler, "GBuffer");
        delete mGBufSchemeHandler;
        mGBufSchemeHandler = NULL;

        CompositorManager::getSingleton().setCompositorEnabled(mViewport, mCurrentCompositor, false);
        CompositorManager::getSingleton().setCompositorEnabled(mViewport, mCurrentPost, false);
        
        CompositorManager::getSingleton().setCompositorEnabled(mViewport, "SSAO/GBuffer", false);
        CompositorManager::getSingleton().removeCompositor(mViewport, "SSAO/GBuffer");
        
        for (unsigned int i = 0; i < mCompositorNames.size(); i++)
        {
            CompositorManager::getSingleton().setCompositorEnabled(mViewport, mCompositorNames[i], false);
            CompositorManager::getSingleton().removeCompositor(mViewport, mCompositorNames[i]);
        }
        
        for (unsigned int i = 0; i < mPostNames.size(); i++)
        {
            CompositorManager::getSingleton().setCompositorEnabled(mViewport, mPostNames[i], false);
            CompositorManager::getSingleton().removeCompositor(mViewport, mPostNames[i]);
        }
        
        MeshManager::getSingleton().remove("sibenik");
        MeshManager::getSingleton().remove("cornell");
        
        mMeshes.clear();
    }
    
    StringVector getRequiredPlugins()
    {
        return StringVector();
    }
    
    void testCapabilities(const RenderSystemCapabilities* caps)
    {
        if (!caps->hasCapability(RSC_VERTEX_PROGRAM) || !caps->hasCapability(RSC_FRAGMENT_PROGRAM))
        {
            OGRE_EXCEPT(Exception::ERR_NOT_IMPLEMENTED, "Your graphics card does not support vertex and fragment"
                        " programs, so you cannot run this sample. Sorry!", "Sample_SSAO::testCapabilities");
        }
<<<<<<< HEAD
        if (!(caps->getRenderSystemName() == "OpenGL Rendering Subsystem" || caps->getRenderSystemName() == "Direct3D9 Rendering Subsystem" ||
            caps->getRenderSystemName() == "Direct3D11 Rendering Subsystem"))
        {
            OGRE_EXCEPT(Exception::ERR_INVALID_STATE, "This demo currently only supports OpenGL and DirectX9. Sorry!",
                "Sample_SSAO:testCapabilities");
        }
=======
		if (!(caps->getRenderSystemName() == "OpenGL Rendering Subsystem" ||
			caps->getRenderSystemName() == "OpenGL 3+ Rendering Subsystem (EXPERIMENTAL)" || 
			caps->getRenderSystemName() == "Direct3D9 Rendering Subsystem" ||
			caps->getRenderSystemName() == "Direct3D11 Rendering Subsystem"))
		{
			OGRE_EXCEPT(Exception::ERR_INVALID_STATE, "This demo currently only supports OpenGL and DirectX9. Sorry!",
				"Sample_SSAO:testCapabilities");
		}
>>>>>>> 79e4239b
    }
    
protected:
    /**
     * Setup the compositors to be used.
     */
    void setupCompositors()
    {
        
        if (CompositorManager::getSingleton().addCompositor(mViewport, "SSAO/GBuffer"))
            CompositorManager::getSingleton().setCompositorEnabled(mViewport, "SSAO/GBuffer", true);
        else
            LogManager::getSingleton().logMessage("Sample_SSAO: Failed to add GBuffer compositor\n");
        
        for (unsigned int i = 0; i < mCompositorNames.size(); i++)
        {
            if (CompositorManager::getSingleton().addCompositor(mViewport, mCompositorNames[i]))
                CompositorManager::getSingleton().setCompositorEnabled(mViewport, mCompositorNames[i], false);
            else
                LogManager::getSingleton().logMessage("Sample_SSAO: Failed to add compositor: " + mCompositorNames[i] + "\n");
        }
        
        for (unsigned int i = 0; i < mPostNames.size(); i++)
        {
            
            if (CompositorManager::getSingleton().addCompositor(mViewport, mPostNames[i]))
                CompositorManager::getSingleton().setCompositorEnabled(mViewport, mPostNames[i], false);
            else
                LogManager::getSingleton().logMessage("Sample_SSAO: Failed to add " + mPostNames[i] + " compositor\n");
        }
        
        CompositorManager::getSingleton().setCompositorEnabled(mViewport, mCurrentCompositor, true);
        CompositorManager::getSingleton().setCompositorEnabled(mViewport, mCurrentPost, true);
    }
    
    /**
     * Setup the controls, ie. the gui elements.
     */
    void setupControls(void)
    {
        // --- select mesh menu ---
        SelectMenu* objectType = mTrayMgr->createThickSelectMenu(TL_TOPLEFT, SSAO_OBJECT_MENU_NAME, "Object: ", SSAO_GUI_WIDTH, 16);
        for (unsigned int i = 0; i < mMeshNames.size(); i++)
            objectType->addItem(mMeshNames[i]);
        
        // --- select camera menu ---
        SelectMenu* cameraMenu = mTrayMgr->createThickSelectMenu(TL_TOPLEFT, SSAO_CAMERA_MENU_NAME, "Camera Position", SSAO_GUI_WIDTH, 16);
        cameraMenu->addItem(SSAO_USER_CAMERA_ITEM);
        cameraMenu->addItem(SSAO_CAMERA_CORNELL);
        cameraMenu->addItem(SSAO_CAMERA_SIBENIK);
        
        // --- select compositor menu ---
        SelectMenu* compositor = mTrayMgr->createThickSelectMenu(TL_TOPLEFT, SSAO_COMPOSITOR_MENU_NAME, "Compositor: ", SSAO_GUI_WIDTH, 16);
        for (unsigned int i = 0; i < mCompositorNames.size(); i++)
            compositor->addItem(mCompositorNames[i]);
        
        // --- select post filter menu ---
        SelectMenu * post = mTrayMgr->createThickSelectMenu(TL_TOPLEFT, SSAO_POST_MENU_NAME, "Post Filter: ", SSAO_GUI_WIDTH, 16);
        for (unsigned int i = 0; i < mPostNames.size(); i++)
            post->addItem(mPostNames[i]);
        
        // --- hemisphere MC sample length exponent --- //
        mTrayMgr->createThickSlider(TL_TOPLEFT,
                                    SSAO_SAMPLE_LENGTH_EXPONENT_NAME,
                                    "Sample Length Exponent",
                                    SSAO_GUI_WIDTH,
                                    SSAO_GUI_VALUE_BOX_WIDTH,
                                    0,
                                    5,
                                    501); // snaps ???
        
        
        // --- bilateral photometric exponent ---
        mTrayMgr->createThickSlider(TL_TOPLEFT,
                                    SSAO_BILATERAL_PHOTOMETRIC_EXPONENT,
                                    "Photometric Exponent",
                                    SSAO_GUI_WIDTH,
                                    SSAO_GUI_VALUE_BOX_WIDTH,
                                    0,
                                    50,
                                    501); // snaps ???
        
        // --- crease shading options ---
        mTrayMgr->createThickSlider(TL_TOPLEFT,
                                    SSAO_CREASE_MINIMUM_NAME,
                                    "Minimum Crease",
                                    SSAO_GUI_WIDTH,
                                    SSAO_GUI_VALUE_BOX_WIDTH,
                                    0,
                                    1,
                                    101); // snaps ???
        mTrayMgr->createThickSlider(TL_TOPLEFT,
                                    SSAO_CREASE_RANGE_NAME,
                                    "Crease Range",
                                    SSAO_GUI_WIDTH,
                                    SSAO_GUI_VALUE_BOX_WIDTH,
                                    0,
                                    10,
                                    101); // snaps ???
        mTrayMgr->createThickSlider(TL_TOPLEFT,
                                    SSAO_CREASE_BIAS_NAME,
                                    "Bias",
                                    SSAO_GUI_WIDTH,
                                    SSAO_GUI_VALUE_BOX_WIDTH,
                                    0,
                                    2,
                                    101); // snaps ???
        mTrayMgr->createThickSlider(TL_TOPLEFT,
                                    SSAO_CREASE_AVERAGER_NAME,
                                    "Averager",
                                    SSAO_GUI_WIDTH,
                                    SSAO_GUI_VALUE_BOX_WIDTH,
                                    0,
                                    100,
                                    101); // snaps ???
        
        mTrayMgr->createThickSlider(TL_TOPLEFT,
                                    SSAO_CREASE_KERNELSIZE_NAME,
                                    "Kernel Size Bias",
                                    SSAO_GUI_WIDTH,
                                    SSAO_GUI_VALUE_BOX_WIDTH,
                                    0,
                                    10,
                                    101); // snaps ???
        // --- sample length parameter ---
        mTrayMgr->createSeparator(TL_TOPLEFT, "sep");

        mTrayMgr->createCheckBox(TL_TOPLEFT, SSAO_MODUALTE, "Modulate with scene", SSAO_GUI_WIDTH);

        // --- sample length parameter ---
        mTrayMgr->createSeparator(TL_TOPLEFT, "sep2");
        mTrayMgr->createCheckBox(TL_TOPLEFT, SSAO_SAMPLE_SPACE_NAME, "Sample in Screen Space", SSAO_GUI_WIDTH);
        mTrayMgr->createThickSlider(TL_TOPLEFT,
                                    SSAO_SAMPLE_LENGTH_SCREENSPACE,
                                    "Screen space length (in %)",
                                    SSAO_GUI_WIDTH,
                                    SSAO_GUI_VALUE_BOX_WIDTH,
                                    0,
                                    100,
                                    10001);
        
        mTrayMgr->createThickSlider(TL_TOPLEFT,
                                    SSAO_SAMPLE_LENGTH_WORLDSPACE,
                                    "World Space Length (units)",
                                    SSAO_GUI_WIDTH,
                                    SSAO_GUI_VALUE_BOX_WIDTH,
                                    0,
                                    10,
                                    10001);
        
        // --- angle bias ---
        mTrayMgr->createThickSlider(TL_TOPLEFT,
                                    SSAO_ANGLE_BIAS_NAME,
                                    "Angle Bias (radians)",
                                    SSAO_GUI_WIDTH,
                                    SSAO_GUI_VALUE_BOX_WIDTH,
                                    0,
                                    Math::HALF_PI,
                                    1001);
        
        // --- offset length ---
        mTrayMgr->createThickSlider(TL_TOPLEFT,
                                    SSAO_CRYTEK_OFFSET_SCALE_NAME,
                                    "Offset Scale (% of sample length)",
                                    SSAO_GUI_WIDTH,
                                    SSAO_GUI_VALUE_BOX_WIDTH,
                                    0,
                                    100,
                                    10001);
        
        // --- crytek edge highlight ---
        mTrayMgr->createThickSlider(TL_TOPLEFT,
                                    SSAO_CRYTEK_EDGE_HIGHLIGHT_NAME,
                                    "Edge Highlight Factor",
                                    SSAO_GUI_WIDTH,
                                    SSAO_GUI_VALUE_BOX_WIDTH,
                                    0,
                                    1,
                                    101);
        
        // --- crytek default accesibility value for invalid samples ---
        mTrayMgr->createThickSlider(TL_TOPLEFT,
                                    SSAO_CRYTEK_DEFAULT_ACCESSIBILITY_NAME,
                                    "Default Accessibility",
                                    SSAO_GUI_WIDTH,
                                    SSAO_GUI_VALUE_BOX_WIDTH,
                                    0,
                                    1,
                                    101);
        
        // --- unsharp mask kernel bias ---
        mTrayMgr->createThickSlider(TL_TOPLEFT,
                                    SSAO_UNSHARP_KERNEL_BIAS_NAME,
                                    "Kernel Size Bias",
                                    SSAO_GUI_WIDTH,
                                    SSAO_GUI_VALUE_BOX_WIDTH,
                                    0,
                                    10,
                                    101); // snaps ???
        // --- unsharp mask lambda ---
        mTrayMgr->createThickSlider(TL_TOPLEFT,
                                    SSAO_UNSHARP_LAMBDA_NAME,
                                    "Unsharp Lambda",
                                    SSAO_GUI_WIDTH,
                                    SSAO_GUI_VALUE_BOX_WIDTH,
                                    0,
                                    10,
                                    101); // snaps ???
        
        // setup values
        static_cast<Slider*>(mTrayMgr->getWidget(SSAO_CREASE_MINIMUM_NAME))->setValue(0.2f);
        static_cast<Slider*>(mTrayMgr->getWidget(SSAO_CREASE_RANGE_NAME))->setValue(1.0f);
        static_cast<Slider*>(mTrayMgr->getWidget(SSAO_CREASE_BIAS_NAME))->setValue(1.0f);
        static_cast<Slider*>(mTrayMgr->getWidget(SSAO_CREASE_AVERAGER_NAME))->setValue(24);
        static_cast<Slider*>(mTrayMgr->getWidget(SSAO_CREASE_KERNELSIZE_NAME))->setValue(3.0f);
        
        static_cast<CheckBox*>(mTrayMgr->getWidget(SSAO_SAMPLE_SPACE_NAME))->setChecked(false);
        static_cast<Slider*>(mTrayMgr->getWidget(SSAO_SAMPLE_LENGTH_SCREENSPACE))->setValue(6.0f);
        static_cast<Slider*>(mTrayMgr->getWidget(SSAO_SAMPLE_LENGTH_WORLDSPACE))->setValue(2.0f);
        static_cast<Slider*>(mTrayMgr->getWidget(SSAO_ANGLE_BIAS_NAME))->setValue(0.2f);
        static_cast<Slider*>(mTrayMgr->getWidget(SSAO_CRYTEK_OFFSET_SCALE_NAME))->setValue(1.0f);
        static_cast<Slider*>(mTrayMgr->getWidget(SSAO_CRYTEK_EDGE_HIGHLIGHT_NAME))->setValue(0.0f);
        static_cast<Slider*>(mTrayMgr->getWidget(SSAO_CRYTEK_DEFAULT_ACCESSIBILITY_NAME))->setValue(0.5f);
        
        static_cast<Slider*>(mTrayMgr->getWidget(SSAO_UNSHARP_KERNEL_BIAS_NAME))->setValue(1.0f);
        static_cast<Slider*>(mTrayMgr->getWidget(SSAO_UNSHARP_LAMBDA_NAME))->setValue(5.0f);
        
        static_cast<Slider*>(mTrayMgr->getWidget(SSAO_BILATERAL_PHOTOMETRIC_EXPONENT))->setValue(10.0f);
        
        static_cast<Slider*>(mTrayMgr->getWidget(SSAO_SAMPLE_LENGTH_EXPONENT_NAME))->setValue(1.0f);
        
        mTrayMgr->showCursor();
    }
    
    /**
     * Create the scene and load the content.
     */
    void setupContent()
    {
        mViewport->setBackgroundColour(ColourValue(0.5, 0.5, 0.5, 1));
        
        // set our camera to orbit around the origin and show cursor
        mCameraMan->setStyle(CS_FREELOOK);
        mCameraMan->setTopSpeed(20.0);
        mCamera->move(Vector3(0, 10, 0));
        mCamera->setFOVy(Radian(Degree(45).valueRadians())); // i.e. 60deg * 1.3.. maya and ogre use fovX and fovY
        mCamera->setFarClipDistance(400);
        mCamera->setNearClipDistance(0.1);
        mTrayMgr->showCursor();
        
        // sibenik
        mCamera->setPosition(27, 9, -2);
        mCamera->lookAt(Vector3(-6, 2, 1));;
        
        // setup all meshes
        for (unsigned int i = 0; i < mMeshNames.size(); i++) {
            Entity* ent = mSceneMgr->createEntity(mMeshNames[i], mMeshNames[i] + ".mesh");
            ent->setVisible(false);
            
            mSceneMgr->getRootSceneNode()->attachObject(ent);
            mMeshes.push_back(ent);
        }
        mCurrentMeshIndex = 0;
        mMeshes[mCurrentMeshIndex]->setVisible(true);
        
        setupCompositors();
        
        setupControls();
        
        changeCompositor(mCompositorNames[0]);
        changePost(mPostNames[0]);

        mGBufSchemeHandler = new SSAOGBufferSchemeHandler();
        MaterialManager::getSingleton().addListener(mGBufSchemeHandler, "GBuffer");
    }
    
    /**
     * Change the current displayed mesh to the new mesh identified by its index.
     * @param index The index of the new mesh in the mesh vector.
     */
    void changeMesh(int index)
    {
        mMeshes[mCurrentMeshIndex]->setVisible(false);
        mMeshes[index]->setVisible(true);
        mCurrentMeshIndex = index;
    }
    
    /**
     * Change the compositor to be used.
     * @param compositor The name of the compositor
     */
    void changeCompositor(Ogre::String compositor)
    {
        CompositorManager::getSingleton().setCompositorEnabled(mViewport, mCurrentCompositor, false);
        mCurrentCompositor = compositor;
        CompositorManager::getSingleton().setCompositorEnabled(mViewport, mCurrentCompositor, true);
        
        if (compositor == "SSAO/CreaseShading")
        {
            mTrayMgr->getWidget(SSAO_CREASE_MINIMUM_NAME)->show();
            mTrayMgr->moveWidgetToTray(SSAO_CREASE_MINIMUM_NAME, TL_TOPLEFT);
            mTrayMgr->getWidget(SSAO_CREASE_RANGE_NAME)->show();
            mTrayMgr->moveWidgetToTray(SSAO_CREASE_RANGE_NAME, TL_TOPLEFT);
            mTrayMgr->getWidget(SSAO_CREASE_BIAS_NAME)->show();
            mTrayMgr->moveWidgetToTray(SSAO_CREASE_BIAS_NAME, TL_TOPLEFT);
            mTrayMgr->getWidget(SSAO_CREASE_AVERAGER_NAME)->show();
            mTrayMgr->moveWidgetToTray(SSAO_CREASE_AVERAGER_NAME, TL_TOPLEFT);
            mTrayMgr->getWidget(SSAO_CREASE_KERNELSIZE_NAME)->show();
            mTrayMgr->moveWidgetToTray(SSAO_CREASE_KERNELSIZE_NAME, TL_TOPLEFT);
        }
        else
        {
            mTrayMgr->getWidget(SSAO_CREASE_MINIMUM_NAME)->hide();
            mTrayMgr->removeWidgetFromTray(SSAO_CREASE_MINIMUM_NAME);
            mTrayMgr->getWidget(SSAO_CREASE_RANGE_NAME)->hide();
            mTrayMgr->removeWidgetFromTray(SSAO_CREASE_RANGE_NAME);
            mTrayMgr->getWidget(SSAO_CREASE_BIAS_NAME)->hide();
            mTrayMgr->removeWidgetFromTray(SSAO_CREASE_BIAS_NAME);
            mTrayMgr->getWidget(SSAO_CREASE_AVERAGER_NAME)->hide();
            mTrayMgr->removeWidgetFromTray(SSAO_CREASE_AVERAGER_NAME);
            mTrayMgr->getWidget(SSAO_CREASE_KERNELSIZE_NAME)->hide();
            mTrayMgr->removeWidgetFromTray(SSAO_CREASE_KERNELSIZE_NAME);
        }
        
        if (compositor == "SSAO/UnsharpMask")
        {
            mTrayMgr->getWidget(SSAO_UNSHARP_KERNEL_BIAS_NAME)->show();
            mTrayMgr->moveWidgetToTray(SSAO_UNSHARP_KERNEL_BIAS_NAME, TL_TOPLEFT);
            mTrayMgr->getWidget(SSAO_UNSHARP_LAMBDA_NAME)->show();
            mTrayMgr->moveWidgetToTray(SSAO_UNSHARP_LAMBDA_NAME, TL_TOPLEFT);
        }
        else
        {
            mTrayMgr->getWidget(SSAO_UNSHARP_KERNEL_BIAS_NAME)->hide();
            mTrayMgr->removeWidgetFromTray(SSAO_UNSHARP_KERNEL_BIAS_NAME);
            mTrayMgr->getWidget(SSAO_UNSHARP_LAMBDA_NAME)->hide();
            mTrayMgr->removeWidgetFromTray(SSAO_UNSHARP_LAMBDA_NAME);
        }
        
        if (compositor == "SSAO/Crytek" || compositor == "SSAO/HorizonBased" || compositor == "SSAO/HemisphereMC" || compositor == "SSAO/Volumetric")
        {
            mTrayMgr->getWidget(SSAO_SAMPLE_SPACE_NAME)->show();
            mTrayMgr->moveWidgetToTray(SSAO_SAMPLE_SPACE_NAME, TL_TOPLEFT);
            CheckBox *samplingCheckBox = (CheckBox *)mTrayMgr->getWidget(SSAO_SAMPLE_SPACE_NAME);
            samplingCheckBox->setChecked(samplingCheckBox->isChecked()); // easy way to update the sliders...
        }
        else
        {
            mTrayMgr->getWidget(SSAO_SAMPLE_SPACE_NAME)->hide();
            mTrayMgr->removeWidgetFromTray(SSAO_SAMPLE_SPACE_NAME);
            mTrayMgr->getWidget(SSAO_SAMPLE_LENGTH_SCREENSPACE)->hide();
            mTrayMgr->removeWidgetFromTray(SSAO_SAMPLE_LENGTH_SCREENSPACE);
            mTrayMgr->getWidget(SSAO_SAMPLE_LENGTH_WORLDSPACE)->hide();
            mTrayMgr->removeWidgetFromTray(SSAO_SAMPLE_LENGTH_WORLDSPACE);
        }
        
        if (compositor == "SSAO/HemisphereMC")
        {
            mTrayMgr->getWidget(SSAO_SAMPLE_LENGTH_EXPONENT_NAME)->show();
            mTrayMgr->moveWidgetToTray(SSAO_SAMPLE_LENGTH_EXPONENT_NAME, TL_TOPLEFT);
        }
        else
        {
            mTrayMgr->getWidget(SSAO_SAMPLE_LENGTH_EXPONENT_NAME)->hide();
            mTrayMgr->removeWidgetFromTray(SSAO_SAMPLE_LENGTH_EXPONENT_NAME);
        }
        
        if (compositor == "SSAO/HorizonBased")
        {
            mTrayMgr->getWidget(SSAO_ANGLE_BIAS_NAME)->show();
            mTrayMgr->moveWidgetToTray(SSAO_ANGLE_BIAS_NAME, TL_TOPLEFT);
        }
        else
        {
            mTrayMgr->getWidget(SSAO_ANGLE_BIAS_NAME)->hide();
            mTrayMgr->removeWidgetFromTray(SSAO_ANGLE_BIAS_NAME);
        }
        
        if (compositor == "SSAO/Crytek")
        {
            mTrayMgr->getWidget(SSAO_CRYTEK_OFFSET_SCALE_NAME)->show();
            mTrayMgr->moveWidgetToTray(SSAO_CRYTEK_OFFSET_SCALE_NAME, TL_TOPLEFT);
            mTrayMgr->getWidget(SSAO_CRYTEK_EDGE_HIGHLIGHT_NAME)->show();
            mTrayMgr->moveWidgetToTray(SSAO_CRYTEK_EDGE_HIGHLIGHT_NAME, TL_TOPLEFT);
            mTrayMgr->getWidget(SSAO_CRYTEK_DEFAULT_ACCESSIBILITY_NAME)->show();
            mTrayMgr->moveWidgetToTray(SSAO_CRYTEK_DEFAULT_ACCESSIBILITY_NAME, TL_TOPLEFT);
        }
        else
        {
            mTrayMgr->getWidget(SSAO_CRYTEK_OFFSET_SCALE_NAME)->hide();
            mTrayMgr->removeWidgetFromTray(SSAO_CRYTEK_OFFSET_SCALE_NAME);
            mTrayMgr->getWidget(SSAO_CRYTEK_EDGE_HIGHLIGHT_NAME)->hide();
            mTrayMgr->removeWidgetFromTray(SSAO_CRYTEK_EDGE_HIGHLIGHT_NAME);
            mTrayMgr->getWidget(SSAO_CRYTEK_DEFAULT_ACCESSIBILITY_NAME)->hide();
            mTrayMgr->removeWidgetFromTray(SSAO_CRYTEK_DEFAULT_ACCESSIBILITY_NAME);
        }
    }
    
    /**
     * Change the post filter to be used.
     * @param post The name of the new post processing filter.
     */
    void changePost(Ogre::String post)
    {
        CompositorManager::getSingleton().setCompositorEnabled(mViewport, mCurrentPost, false);
        mCurrentPost = post;
        CompositorManager::getSingleton().setCompositorEnabled(mViewport, mCurrentPost, true);
        
        if (post == "SSAO/Post/CrossBilateralFilter")
        {
            mTrayMgr->getWidget(SSAO_BILATERAL_PHOTOMETRIC_EXPONENT)->show();
            mTrayMgr->moveWidgetToTray(SSAO_BILATERAL_PHOTOMETRIC_EXPONENT, TL_TOPLEFT);
        }
        else
        {
            mTrayMgr->getWidget(SSAO_BILATERAL_PHOTOMETRIC_EXPONENT)->hide();
            mTrayMgr->removeWidgetFromTray(SSAO_BILATERAL_PHOTOMETRIC_EXPONENT);
        }
    }
    
    // sdkTray listener callbacks
    void itemSelected(SelectMenu* menu)
    {
        if (menu->getName() == SSAO_OBJECT_MENU_NAME)
            changeMesh(menu->getSelectionIndex());
        
        else if (menu->getName() == SSAO_COMPOSITOR_MENU_NAME)
            changeCompositor(menu->getSelectedItem());
        
        else if (menu->getName() == SSAO_POST_MENU_NAME)
            changePost(menu->getSelectedItem());    
        
        else if (menu->getName() == SSAO_CAMERA_MENU_NAME)
        {
            if (menu->getSelectedItem() == SSAO_CAMERA_SIBENIK)
            {
                mCamera->setPosition(27, 9, -2);
                mCamera->lookAt(Vector3(-6, 2, 1));
            }
            else if (menu->getSelectedItem() == SSAO_CAMERA_CORNELL)
            {
                mCamera->setPosition(0, 5, 20);
                mCamera->lookAt(Vector3(0, 5, 0));
            }
        }
    }
    
    void sliderMoved(Slider* slider)
    {
        if (slider->getName() == SSAO_CREASE_MINIMUM_NAME)
            setUniform("SSAO/CreaseShading", "SSAO/CreaseShading", "cMinimumCrease", slider->getValue(), false, 1);
        
        else if (slider->getName() == SSAO_CREASE_BIAS_NAME)
            setUniform("SSAO/CreaseShading", "SSAO/CreaseShading", "cBias", slider->getValue(), false, 1);
        
        else if (slider->getName() == SSAO_CREASE_AVERAGER_NAME)
            setUniform("SSAO/CreaseShading", "SSAO/CreaseShading", "cAverager", slider->getValue(), false, 1);
        
        else if (slider->getName() == SSAO_CREASE_RANGE_NAME)
            setUniform("SSAO/CreaseShading", "SSAO/CreaseShading", "cRange", slider->getValue() * slider->getValue(), false, 1);
        
        else if (slider->getName() == SSAO_CREASE_KERNELSIZE_NAME)
            setUniform("SSAO/CreaseShading", "SSAO/CreaseShading", "cKernelSize", slider->getValue(), false, 1);
        
        else if (slider->getName() == SSAO_SAMPLE_LENGTH_SCREENSPACE)
        {
            setUniform("SSAO/Crytek", "SSAO/Crytek", "cSampleLengthScreenSpace", slider->getValue()/100.0f, false, 1);
            setUniform("SSAO/HorizonBased", "SSAO/HorizonBased", "cSampleLengthScreenSpace", slider->getValue()/100.0f, false, 1);
            setUniform("SSAO/HemisphereMC", "SSAO/HemisphereMC", "cSampleLengthScreenSpace", slider->getValue()/100.0f, false, 1);
            setUniform("SSAO/Volumetric", "SSAO/Volumetric", "cSampleLengthScreenSpace", slider->getValue()/100.0f, false, 1);
        }
        else if (slider->getName() == SSAO_SAMPLE_LENGTH_WORLDSPACE)
        {
            setUniform("SSAO/Crytek", "SSAO/Crytek", "cSampleLengthWorldSpace", slider->getValue(), false, 1);
            setUniform("SSAO/HorizonBased", "SSAO/HorizonBased", "cSampleLengthWorldSpace", slider->getValue(), false, 1);
            setUniform("SSAO/HemisphereMC", "SSAO/HemisphereMC", "cSampleLengthWorldSpace", slider->getValue(), false, 1);
            setUniform("SSAO/Volumetric", "SSAO/Volumetric", "cSampleLengthWorldSpace", slider->getValue(), false, 1);
        }
        
        else if (slider->getName() == SSAO_ANGLE_BIAS_NAME)
            setUniform("SSAO/HorizonBased", "SSAO/HorizonBased", "cAngleBias", slider->getValue(), false, 1);
        
        else if (slider->getName() == SSAO_CRYTEK_OFFSET_SCALE_NAME)
            setUniform("SSAO/Crytek", "SSAO/Crytek", "cOffsetScale", slider->getValue()/100, false, 1);
        
        else if (slider->getName() == SSAO_CRYTEK_EDGE_HIGHLIGHT_NAME)
            setUniform("SSAO/Crytek", "SSAO/Crytek", "cEdgeHighlight", 2.0f - slider->getValue(), false, 1);
        
        else if (slider->getName() == SSAO_CRYTEK_DEFAULT_ACCESSIBILITY_NAME)
            setUniform("SSAO/Crytek", "SSAO/Crytek", "cDefaultAccessibility", slider->getValue(), false, 1);
        
        else if (slider->getName() == SSAO_UNSHARP_KERNEL_BIAS_NAME)
        {
            setUniform("SSAO/UnsharpMask", "SSAO/UnsharpMask/GaussianBlurY", "cKernelWidthBias", slider->getValue(), false, 1);
            setUniform("SSAO/UnsharpMask", "SSAO/UnsharpMask/GaussianBlurX", "cKernelWidthBias", slider->getValue(), false, 1);
        }
        
        else if (slider->getName() == SSAO_UNSHARP_LAMBDA_NAME)
            setUniform("SSAO/UnsharpMask", "SSAO/UnsharpMask", "cLambda", slider->getValue() * slider->getValue(), false, 1);
        
        else if (slider->getName() == SSAO_BILATERAL_PHOTOMETRIC_EXPONENT)
        {
            setUniform("SSAO/Post/CrossBilateralFilter", "SSAO/HorizonBased/CrossBilateralFilter/X", "cPhotometricExponent", slider->getValue(), false, 2);
            setUniform("SSAO/Post/CrossBilateralFilter", "SSAO/HorizonBased/CrossBilateralFilter/Y", "cPhotometricExponent", slider->getValue(), false, 2);
        }
        
        else if(slider->getName() == SSAO_SAMPLE_LENGTH_EXPONENT_NAME)
            setUniform("SSAO/HemisphereMC", "SSAO/HemisphereMC", "cSampleLengthExponent", slider->getValue(), false, 1);
        
        CompositorManager::getSingleton().setCompositorEnabled(mViewport, mCurrentCompositor, true);
        CompositorManager::getSingleton().setCompositorEnabled(mViewport, mCurrentPost, true);
    }
    
    void checkBoxToggled(OgreBites::CheckBox *box) 
    {
        if(box->getName() == SSAO_MODUALTE)
        {
            if (box->isChecked())
            {
                CompositorManager::getSingleton().addCompositor(mViewport, "SSAO/Post/Modulate");
                CompositorManager::getSingleton().setCompositorEnabled(mViewport, "SSAO/Post/Modulate", true);
                mSceneMgr->setAmbientLight(ColourValue(0.5, 0.5, 0.5));
                mLight = mSceneMgr->createLight();
                mLight->setPosition(30, 80, 30);
            }
            else
            {  
                mSceneMgr->destroyLight(mLight);
                mLight = NULL;
                CompositorManager::getSingleton().setCompositorEnabled(mViewport, "SSAO/Post/Modulate", false);
                CompositorManager::getSingleton().removeCompositor(mViewport, "SSAO/Post/Modulate");
            }
        }
        else if (box->getName() == SSAO_SAMPLE_SPACE_NAME)
        {
            setUniform("SSAO/Crytek", "SSAO/Crytek", "cSampleInScreenspace", box->isChecked(), false, 1);
            setUniform("SSAO/HorizonBased", "SSAO/HorizonBased", "cSampleInScreenspace", box->isChecked(), false, 1);
            setUniform("SSAO/HemisphereMC", "SSAO/HemisphereMC", "cSampleInScreenspace", box->isChecked(), false, 1);
            setUniform("SSAO/Volumetric", "SSAO/Volumetric", "cSampleInScreenspace", box->isChecked(), false, 1);
            CompositorManager::getSingleton().setCompositorEnabled(mViewport, mCurrentCompositor, true);
            
            if (box->isChecked()) // we sample in screen space 
            {
                mTrayMgr->removeWidgetFromTray(SSAO_SAMPLE_LENGTH_WORLDSPACE);
                mTrayMgr->getWidget(SSAO_SAMPLE_LENGTH_WORLDSPACE)->hide();
                mTrayMgr->moveWidgetToTray(SSAO_SAMPLE_LENGTH_SCREENSPACE, TL_TOPLEFT);
                mTrayMgr->getWidget(SSAO_SAMPLE_LENGTH_SCREENSPACE)->show();
            }
            else
            {
                mTrayMgr->removeWidgetFromTray(SSAO_SAMPLE_LENGTH_SCREENSPACE);
                mTrayMgr->getWidget(SSAO_SAMPLE_LENGTH_SCREENSPACE)->hide();
                mTrayMgr->moveWidgetToTray(SSAO_SAMPLE_LENGTH_WORLDSPACE, TL_TOPLEFT);
                mTrayMgr->getWidget(SSAO_SAMPLE_LENGTH_WORLDSPACE)->show();
            }
        }
    }
    
    // The following three methods are for mouse input
    /** @see Sample::mousePressed. */
#if (OGRE_PLATFORM != OGRE_PLATFORM_APPLE_IOS) && (OGRE_PLATFORM != OGRE_PLATFORM_ANDROID)
    
    bool mousePressed( const OIS::MouseEvent& evt, OIS::MouseButtonID id )
    {
        if (mTrayMgr->injectMouseDown(evt, id)) 
            return true;
        if (id == OIS::MB_Left)     
            mTrayMgr->hideCursor();  // hide the cursor if user left-clicks in the scene            
        
        return true;
    }
    
    /** @see Sample::mouseReleased. */
    bool mouseReleased( const OIS::MouseEvent& evt, OIS::MouseButtonID id )
    {
        if (mTrayMgr->injectMouseUp(evt, id)) 
            return true;
        if (id == OIS::MB_Left) 
            mTrayMgr->showCursor();  // unhide the cursor if user lets go of LMB
        
        return true;
    }
    
    /** @see Sample::mouseMoved. */
    bool mouseMoved( const OIS::MouseEvent& evt )
    {
        // only rotate the camera if cursor is hidden
        if (mTrayMgr->isCursorVisible())
            mTrayMgr->injectMouseMove(evt);
        else 
        {
            mCameraMan->injectMouseMove(evt);
            static_cast<SelectMenu*>(mTrayMgr->getWidget(SSAO_CAMERA_MENU_NAME))->selectItem(SSAO_USER_CAMERA_ITEM);
        }
        
        return true;
    }
#endif
    /**
     * Set the uniform value in the compositor
     * @param compositor The name of the compositor
     * @param material The material that contains the uniform
     * @param uniform The name of the uniform parameter
     * @param value The value
     * @param setVisible Whether to set the compositor to visible or not.
     * @param position The position at which the compositor should be added again.
     * defaults to -1, which means that the compositor is readded at the end of the chain.
     */
    void setUniform(Ogre::String compositor, Ogre::String material, Ogre::String uniform, float value, bool setVisible, int position = -1)
    {
        // remove compositor first???
        CompositorManager::getSingleton().removeCompositor(mViewport, compositor);
        
        MaterialManager::getSingleton().getByName(material)->getTechnique(0)->
        getPass(0)->getFragmentProgramParameters()->setNamedConstant(uniform, value);
        
        // adding again
        CompositorManager::getSingleton().addCompositor(mViewport, compositor, position);
        CompositorManager::getSingleton().setCompositorEnabled(mViewport, compositor, setVisible);
    }
};



#endif /* __SSAO_H__ */<|MERGE_RESOLUTION|>--- conflicted
+++ resolved
@@ -179,23 +179,14 @@
             OGRE_EXCEPT(Exception::ERR_NOT_IMPLEMENTED, "Your graphics card does not support vertex and fragment"
                         " programs, so you cannot run this sample. Sorry!", "Sample_SSAO::testCapabilities");
         }
-<<<<<<< HEAD
-        if (!(caps->getRenderSystemName() == "OpenGL Rendering Subsystem" || caps->getRenderSystemName() == "Direct3D9 Rendering Subsystem" ||
-            caps->getRenderSystemName() == "Direct3D11 Rendering Subsystem"))
-        {
-            OGRE_EXCEPT(Exception::ERR_INVALID_STATE, "This demo currently only supports OpenGL and DirectX9. Sorry!",
-                "Sample_SSAO:testCapabilities");
-        }
-=======
 		if (!(caps->getRenderSystemName() == "OpenGL Rendering Subsystem" ||
 			caps->getRenderSystemName() == "OpenGL 3+ Rendering Subsystem (EXPERIMENTAL)" || 
 			caps->getRenderSystemName() == "Direct3D9 Rendering Subsystem" ||
-			caps->getRenderSystemName() == "Direct3D11 Rendering Subsystem"))
-		{
-			OGRE_EXCEPT(Exception::ERR_INVALID_STATE, "This demo currently only supports OpenGL and DirectX9. Sorry!",
-				"Sample_SSAO:testCapabilities");
-		}
->>>>>>> 79e4239b
+            caps->getRenderSystemName() == "Direct3D11 Rendering Subsystem"))
+        {
+            OGRE_EXCEPT(Exception::ERR_INVALID_STATE, "This demo currently only supports OpenGL and DirectX9. Sorry!",
+                "Sample_SSAO:testCapabilities");
+        }
     }
     
 protected:
