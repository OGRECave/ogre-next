<<<<<<< HEAD
material Ogre/RTShader/TriplanarTexturing
{
	technique
	{
		pass
		{
			ambient 0.5 0.5 0.5
			diffuse 1.0 1.0 1.0
			rtshader_system
			{
				// Texturescale, Plateau-size (0 to 0.57, not bigger to avoid division by zero!), transition-speed
				// Texture from x, from y, from z
			   triplanarTexturing 0.05 0.2 4.0 dirt_grayrocky_diffusespecular.dds grass_green-01_diffusespecular.dds growth_weirdfungus-03_diffusespecular.dds
			}
		}
	}
=======
material Ogre/RTShader/TriplanarTexturing
{
	technique
	{
		pass
		{
			ambient 0.5 0.5 0.5
			diffuse 1.0 1.0 1.0
			rtshader_system
			{
				// Texturescale, Plateau-size (0 to 0.57, not bigger to avoid division by zero!), transition-speed
				// Texture from x, from y, from z
			   triplanarTexturing 0.05 0.2 4.0 BumpyMetal.jpg egyptrockyfull.jpg MtlPlat2.jpg
			}
		}
	}
>>>>>>> 04ac0d74
}<|MERGE_RESOLUTION|>--- conflicted
+++ resolved
@@ -1,21 +1,3 @@
-<<<<<<< HEAD
-material Ogre/RTShader/TriplanarTexturing
-{
-	technique
-	{
-		pass
-		{
-			ambient 0.5 0.5 0.5
-			diffuse 1.0 1.0 1.0
-			rtshader_system
-			{
-				// Texturescale, Plateau-size (0 to 0.57, not bigger to avoid division by zero!), transition-speed
-				// Texture from x, from y, from z
-			   triplanarTexturing 0.05 0.2 4.0 dirt_grayrocky_diffusespecular.dds grass_green-01_diffusespecular.dds growth_weirdfungus-03_diffusespecular.dds
-			}
-		}
-	}
-=======
 material Ogre/RTShader/TriplanarTexturing
 {
 	technique
@@ -32,5 +14,4 @@
 			}
 		}
 	}
->>>>>>> 04ac0d74
 }