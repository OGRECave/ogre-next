
#include "/media/matias/Datos/SyntaxHighlightingMisc.h"

@undefpiece( MaterialStructDecl )
@undefpiece( InstanceStructDecl )

@piece( DefaultTerraHeaderPS )
	@insertpiece( DefaultHeaderPS )
	@insertpiece( TerraMaterialStructDecl )
	@insertpiece( TerraInstanceStructDecl )

	@property( !hlms_prepass && needs_view_dir )
		@insertpiece( DeclareBRDF )
		@insertpiece( DeclareBRDF_InstantRadiosity )
		@insertpiece( DeclareBRDF_AreaLightApprox )
	@end

	#define SampleMetalness0( tex, sampler, uv, arrayIdx ) OGRE_SampleArray2D( tex, sampler, uv, arrayIdx )
	#define SampleMetalness1( tex, sampler, uv, arrayIdx ) OGRE_SampleArray2D( tex, sampler, uv, arrayIdx )
	#define SampleMetalness2( tex, sampler, uv, arrayIdx ) OGRE_SampleArray2D( tex, sampler, uv, arrayIdx )
	#define SampleMetalness3( tex, sampler, uv, arrayIdx ) OGRE_SampleArray2D( tex, sampler, uv, arrayIdx )

	#define SampleRoughness0( tex, sampler, uv, arrayIdx ) OGRE_SampleArray2D( tex, sampler, uv, arrayIdx )
	#define SampleRoughness1( tex, sampler, uv, arrayIdx ) OGRE_SampleArray2D( tex, sampler, uv, arrayIdx )
	#define SampleRoughness2( tex, sampler, uv, arrayIdx ) OGRE_SampleArray2D( tex, sampler, uv, arrayIdx )
	#define SampleRoughness3( tex, sampler, uv, arrayIdx ) OGRE_SampleArray2D( tex, sampler, uv, arrayIdx )

	#define OGRE_UNPACK_X_2x16( packedInt ) ((packedInt) & 0x0000FFFFu)
	#define OGRE_UNPACK_Y_2x16( packedInt ) ((packedInt) >> 16u)
@end

//-----------------------------------------------------------------------------
//		BODY CODE
//-----------------------------------------------------------------------------

@undefpiece( UnpackTextureIndices0 )

@piece( UnpackTextureIndices0 )
	@property( syntax == metal )
		@property( diffuse_map )		ushort texIndex_diffuseIdx			= material.diffuseIdx;@end
		@property( detail_weight_map )	ushort texIndex_weightMapIdx		= material.weightMapIdx;@end

		@property( detail_map0 )		ushort texIndex_detailMapIdx0		= material.detailMapIdx0;@end
		@property( detail_map1 )		ushort texIndex_detailMapIdx1		= material.detailMapIdx1;@end
		@property( detail_map2 )		ushort texIndex_detailMapIdx2		= material.detailMapIdx2;@end
		@property( detail_map3 )		ushort texIndex_detailMapIdx3		= material.detailMapIdx3;@end

		@property( detail_map_nm0 )		ushort texIndex_detailNormMapIdx0	= material.detailNormMapIdx0;@end
		@property( detail_map_nm1 )		ushort texIndex_detailNormMapIdx1	= material.detailNormMapIdx1;@end
		@property( detail_map_nm2 )		ushort texIndex_detailNormMapIdx2	= material.detailNormMapIdx2;@end
		@property( detail_map_nm3 )		ushort texIndex_detailNormMapIdx3	= material.detailNormMapIdx3;@end

		@property( roughness_map0 )		ushort texIndex_detailRoughnessIdx0	= material.detailRoughnessIdx0;@end
		@property( roughness_map1 )		ushort texIndex_detailRoughnessIdx1	= material.detailRoughnessIdx1;@end
		@property( roughness_map2 )		ushort texIndex_detailRoughnessIdx2	= material.detailRoughnessIdx2;@end
		@property( roughness_map3 )		ushort texIndex_detailRoughnessIdx3	= material.detailRoughnessIdx3;@end

		@property( metalness_map0 )		ushort texIndex_detailMetalnessIdx0	= material.detailMetalnessIdx0;@end
		@property( metalness_map1 )		ushort texIndex_detailMetalnessIdx1	= material.detailMetalnessIdx1;@end
		@property( metalness_map2 )		ushort texIndex_detailMetalnessIdx2	= material.detailMetalnessIdx2;@end
		@property( metalness_map3 )		ushort texIndex_detailMetalnessIdx3	= material.detailMetalnessIdx3;@end
	@else
		@property( diffuse_map )		ushort texIndex_diffuseIdx			= OGRE_UNPACK_X_2x16( material.indices0_7.x );@end
		@property( detail_weight_map )	ushort texIndex_weightMapIdx		= OGRE_UNPACK_Y_2x16( material.indices0_7.x );@end

		@property( detail_map0 )		ushort texIndex_detailMapIdx0		= OGRE_UNPACK_X_2x16( material.indices0_7.y );@end
		@property( detail_map1 )		ushort texIndex_detailMapIdx1		= OGRE_UNPACK_Y_2x16( material.indices0_7.y );@end
		@property( detail_map2 )		ushort texIndex_detailMapIdx2		= OGRE_UNPACK_X_2x16( material.indices0_7.z );@end
		@property( detail_map3 )		ushort texIndex_detailMapIdx3		= OGRE_UNPACK_Y_2x16( material.indices0_7.z );@end

		@property( detail_map_nm0 )		ushort texIndex_detailNormMapIdx0	= OGRE_UNPACK_X_2x16( material.indices0_7.w );@end
		@property( detail_map_nm1 )		ushort texIndex_detailNormMapIdx1	= OGRE_UNPACK_Y_2x16( material.indices0_7.w );@end
		@property( detail_map_nm2 )		ushort texIndex_detailNormMapIdx2	= OGRE_UNPACK_X_2x16( material.indices8_15.x );@end
		@property( detail_map_nm3 )		ushort texIndex_detailNormMapIdx3	= OGRE_UNPACK_Y_2x16( material.indices8_15.x );@end

		@property( roughness_map0 )		ushort texIndex_detailRoughnessIdx0	= OGRE_UNPACK_X_2x16( material.indices8_15.y );@end
		@property( roughness_map1 )		ushort texIndex_detailRoughnessIdx1	= OGRE_UNPACK_Y_2x16( material.indices8_15.y );@end
		@property( roughness_map2 )		ushort texIndex_detailRoughnessIdx2	= OGRE_UNPACK_X_2x16( material.indices8_15.z );@end
		@property( roughness_map3 )		ushort texIndex_detailRoughnessIdx3	= OGRE_UNPACK_Y_2x16( material.indices8_15.z );@end

		@property( metalness_map0 )		ushort texIndex_detailMetalnessIdx0	= OGRE_UNPACK_X_2x16( material.indices8_15.w );@end
		@property( metalness_map1 )		ushort texIndex_detailMetalnessIdx1	= OGRE_UNPACK_Y_2x16( material.indices8_15.w );@end
		@property( metalness_map2 )		ushort texIndex_detailMetalnessIdx2	= OGRE_UNPACK_X_2x16( material.indices16_24.x );@end
		@property( metalness_map3 )		ushort texIndex_detailMetalnessIdx3	= OGRE_UNPACK_Y_2x16( material.indices16_24.x );@end
	@end
@end
@undefpiece( UnpackTextureIndices1 )

@undefpiece( SampleDiffuseMap )
@piece( SampleDiffuseMap )
	/// DIFFUSE MAP
	@property( diffuse_map )
		pixelData.diffuse = SampleDiffuse( textureMaps@value( diffuse_map_idx ),
										   samplerState@value(diffuse_map_sampler),
										   UV_DIFFUSE( inPs.uv@value(uv_diffuse).xy ),
										   texIndex_diffuseIdx );
	@else
		/// If there are no diffuse maps, we must initialize it to some value.
		pixelData.diffuse.xyzw = float4( 1, 1, 1, 1 );
	@end

	@foreach( detail_maps_diffuse, n )
		@property( !detail_map@n )float3 detailCol@n = float3( 0.0f, 0.0f, 0.0f );@end
	@end

	pixelData.diffuse.xyz *= (detailCol0.xyz * detailWeights.x + detailCol1.xyz * detailWeights.y) +
							 (detailCol2.xyz * detailWeights.z + detailCol3.xyz * detailWeights.w);

	/// Apply the material's diffuse over the textures
	pixelData.diffuse.xyz *= material.kD.xyz;
@end

@undefpiece( SampleSpecularMap )
@piece( SampleSpecularMap )
	/// SPECUlAR MAP
	@foreach( 4, n )
		@property( metalness_map@n )
			float metalness@n = SampleMetalness@n( textureMaps@value( metalness_map@n_idx ),
												   samplerState@value(metalness_map@n_sampler),
												   inPs.uv0.xy * material.detailOffsetScale[@n].zw +
												   material.detailOffsetScale[@n].xy,
												   texIndex_detailMetalnessIdx@n ).x;
		@else
			float metalness@n = 0;
		@end
	@end

	pixelData.specular.xyz = float3( 1.0f, 1.0f, 1.0f );
	float metalness =	(metalness0 * detailWeights.x * material.metalness.x +
						 metalness1 * detailWeights.y * material.metalness.y) +
						(metalness2 * detailWeights.z * material.metalness.z +
						 metalness3 * detailWeights.w * material.metalness.w);

	pixelData.F0 = lerp( float3( 0.03f, 0.03f, 0.03f ), pixelData.diffuse.xyz * 3.14159f, metalness );
	pixelData.diffuse.xyz = pixelData.diffuse.xyz - pixelData.diffuse.xyz * metalness;
@end

@undefpiece( SampleRoughnessMap )
@piece( SampleRoughnessMap )
	/// ROUGHNESS MAP
	@foreach( 4, n )
		@property( roughness_map@n )
			float roughness@n = SampleRoughness@n( textureMaps@value( roughness_map@n_idx ),
												   samplerState@value(roughness_map@n_sampler),
												   inPs.uv0.xy * material.detailOffsetScale[@n].zw +
												   material.detailOffsetScale[@n].xy,
												   texIndex_detailRoughnessIdx@n ).x;
		@else
			float roughness@n = 0;
		@end
	@end

	pixelData.perceptualRoughness =	(roughness0 * detailWeights.x * material.roughness.x +
									 roughness1 * detailWeights.y * material.roughness.y) +
									(roughness2 * detailWeights.z * material.roughness.z +
									 roughness3 * detailWeights.w * material.roughness.w);
	@property( perceptual_roughness )
		pixelData.roughness = max( pixelData.perceptualRoughness * pixelData.perceptualRoughness, 0.001f );
	@else
		pixelData.roughness = max( pixelData.perceptualRoughness, 0.001f );
	@end
@end

@undefpiece( LoadNormalData )
@piece( LoadNormalData )
	// Geometric normal
	pixelData.geomNormal = OGRE_Sample( terrainNormals, samplerStateTerra, inPs.uv0.xy ).xyz * 2.0 - 1.0;
<<<<<<< HEAD
	pixelData.geomNormal = mul( pixelData.geomNormal, toFloat3x3( passBuf.view ) );
	@property( normal_map )
		//Get the TBN matrix
		float3 viewSpaceUnitX	= mul( float3( 1, 0, 0 ) , toFloat3x3( passBuf.view ) );
		float3 vTangent			= normalize( cross( pixelData.geomNormal, viewSpaceUnitX ) );
		float3 vBinormal		= cross( vTangent, pixelData.geomNormal );
		float3x3 TBN			= buildFloat3x3( vBinormal, vTangent, pixelData.geomNormal );
=======
	@property( z_up )
		  pixelData.geomNormal.yz = float2( -pixelData.geomNormal.z, pixelData.geomNormal.y );
	@end
	pixelData.geomNormal = mul( pixelData.normal, toFloat3x3( passBuf.view ) );
	@property( normal_map )
		//Get the TBN matrix
		float3 viewSpaceUnitX	= mul( float3( 1, 0, 0 ) , toFloat3x3( passBuf.view ) );
		float3 vTangent			= normalize( cross( geomNormal, viewSpaceUnitX ) );
		float3 vBinormal		= cross( vTangent, geomNormal );
		float3x3 TBN			= buildFloat3x3( vBinormal, vTangent, geomNormal );
>>>>>>> 8095db4c
	@end
@end

@piece( DefaultTerraBodyPS )
	PixelData pixelData;

	@insertpiece( LoadMaterial )
	@insertpiece( UnpackTextureIndices0 )
	@insertpiece( UnpackTextureIndices1 )
	@insertpiece( DeclareObjLightMask )
	@insertpiece( custom_ps_posMaterialLoad )

	@insertpiece( LoadDetailWeights )

	@insertpiece( SampleDetailMaps )

	@property( !hlms_prepass )
		@insertpiece( SampleDiffuseMap )
	@end

	@insertpiece( SampleSpecularMap )
	@insertpiece( SampleRoughnessMap )

	@insertpiece( forwardPlusDoDecals )

	@property( !hlms_use_prepass )
		@insertpiece( LoadNormalData )
		@insertpiece( SampleAndApplyDetailNormalMaps )

		@insertpiece( custom_ps_posSampleNormal )

		@insertpiece( forwardPlusApplyDecalsNormal )

		@property( normal_map )
			pixelData.normal = normalize( mul( TBN, pixelData.normal ) );
		@end

		@insertpiece( DoDirectionalShadowMaps )

	@end @property( hlms_use_prepass )
		rshort2 iFragCoord = rshort2( gl_FragCoord.x,
									  @property( !hlms_forwardplus_flipY && syntax == glsl )passBuf.windowHeight.x - @end
									  gl_FragCoord.y );

		@property( hlms_use_prepass_msaa )
			//SV_Coverage/gl_SampleMaskIn is always before depth & stencil tests,
			//so we need to perform the test ourselves
			//See http://www.yosoygames.com.ar/wp/2017/02/beware-of-sv_coverage/
			uint sampleMask = uint( gl_SampleMaskIn0 );
			float msaaDepth;
			uint subsampleDepthMask;
			float pixelDepthZ;
			float pixelDepthW;
			float2 pixelDepthZW;
			float pixelDepth;
			int intPixelDepth;
			int intMsaaDepth;
			//Unfortunately there are precision errors, so we allow some ulp errors.
			//200 & 5 are arbitrary, but were empirically found to be very good values.
			int ulpError = int( lerp( 200.0, 5.0, gl_FragCoord.z ) );
			@foreach( hlms_use_prepass_msaa, n )
				pixelDepthZW = interpolateAtSample( inPs.zwDepth, @n );
				pixelDepthZ = pixelDepthZW.x;
				pixelDepthW = pixelDepthZW.y;
				pixelDepth = pixelDepthZ / pixelDepthW;
				msaaDepth = OGRE_Load2DMS( gBuf_depthTexture, iFragCoord.xy, @n ).x;
				intPixelDepth = floatBitsToInt( pixelDepth );
				intMsaaDepth = floatBitsToInt( msaaDepth );
				subsampleDepthMask = (abs( intPixelDepth - intMsaaDepth ) <= ulpError) ? 0xffffffffu : ~(1u << @nu);
				//subsampleDepthMask = int( (pixelDepth <= msaaDepth) ? 0xffffffffu : ~(1u << @nu) );
				sampleMask &= subsampleDepthMask;
			@end

			sampleMask = sampleMask == 0u ? 1u : sampleMask;

			int gBufSubsample = int( findLSB( sampleMask ) );

			pixelData.normal = normalize( OGRE_Load2DMS( gBuf_normals, iFragCoord, gBufSubsample ).xyz * 2.0 - 1.0 );
			float2 shadowRoughness = OGRE_Load2DMS( gBuf_shadowRoughness, iFragCoord, gBufSubsample ).xy;
		@else
			pixelData.normal = normalize( OGRE_Load2D( gBuf_normals, iFragCoord, 0 ).xyz * 2.0 - 1.0 );
			float2 shadowRoughness = OGRE_Load2D( gBuf_shadowRoughness, iFragCoord, 0 ).xy;
		@end

		float fShadow = shadowRoughness.x;

		@property( roughness_map )
			pixelData.roughness = shadowRoughness.y * 0.98 + 0.02;
		@end
	@end

	@property( !hlms_prepass )
		@insertpiece( LightingHeader )

		@insertpiece( custom_ps_preLights )

		@property( !custom_disable_directional_lights )
			float fTerrainShadow = OGRE_Sample( terrainShadows, samplerStateTerra, inPs.uv0.xy ).x;
			@property( !(hlms_pssm_splits || (!hlms_pssm_splits && hlms_num_shadow_map_lights && hlms_lights_directional)) )
				float fShadow = 1.0f;
			@end
			fShadow *= fTerrainShadow;

			@insertpiece( DoDirectionalLights )
		@end

		@insertpiece( DoPointLights )
		@insertpiece( DoSpotLights )

		@insertpiece( DoAreaApproxLights )
		@insertpiece( DoAreaLtcLights )

		@insertpiece( forward3dLighting )

		@property( needs_env_brdf && (use_envprobe_map || hlms_use_ssr || use_planar_reflections || vct_num_probes) )
			pixelData.envColourS = float3( 0, 0, 0 );
			pixelData.envColourD = float3( 0, 0, 0 );
		@end

		@insertpiece( applyVoxelConeTracing )

		@insertpiece( forwardPlusDoCubemaps )
		@insertpiece( applyIrradianceVolumes )

		@insertpiece( DoEmissiveLight )

		@property( use_envprobe_map )
			@property( use_parallax_correct_cubemaps && !hlms_enable_cubemaps_auto )
				@insertpiece( CubemapManualPcc )
			@end @property( !use_parallax_correct_cubemaps )
				@insertpiece( CubemapGlobal )
			@end
		@end

		@property( hlms_use_ssr )
			//TODO: SSR pass should be able to combine global & local cubemap.
			float4 ssrReflection = OGRE_Load2D( ssrTexture, iFragCoord, 0 ).xyzw;
			@property( use_envprobe_map )
				pixelData.envColourS = lerp( pixelData.envColourS.xyz, ssrReflection.xyz, ssrReflection.w );
			@else
				pixelData.envColourS += ssrReflection.xyz * ssrReflection.w;
			@end
		@end

		@insertpiece( DoPlanarReflectionsPS )

		@property( ambient_hemisphere )
			@property( use_envprobe_map || hlms_use_ssr || use_planar_reflections || vct_num_probes )
				@property( vct_num_probes )
					//Only use ambient lighting if object is outside any VCT probe
					if( vctSpecular.w == 0 )
					{
				@end
						pixelData.envColourS += lerp( passBuf.ambientLowerHemi.xyz, passBuf.ambientUpperHemi.xyz, ambientWD );
						pixelData.envColourD += lerp( passBuf.ambientLowerHemi.xyz, passBuf.ambientUpperHemi.xyz, ambientWS );
					@property( vct_num_probes )
					}
				@end
				@else
					pixelData.envColourS = lerp( passBuf.ambientLowerHemi.xyz, passBuf.ambientUpperHemi.xyz, ambientWD );
					pixelData.envColourD = lerp( passBuf.ambientLowerHemi.xyz, passBuf.ambientUpperHemi.xyz, ambientWS );
				@end
			@end
			@property( ambient_fixed && vct_num_probes )
				//Only use ambient lighting if object is outside any VCT probe
				finalColour += vctSpecular.w == 0 ? float3( 0, 0, 0 ) :
													(passBuf.ambientUpperHemi.xyz * pixelData.diffuse.xyz);
			@end

		@property( needs_env_brdf )
			@insertpiece( BRDF_EnvMap )
		@end
	@end ///!hlms_prepass

	@property( !hlms_render_depth_only )
		@property( !hlms_prepass )
			@property( !hw_gamma_write )
				//Linear to Gamma space
				outPs_colour0.xyz	= sqrt( finalColour );
			@else
				outPs_colour0.xyz	= finalColour;
			@end

			@property( hlms_alphablend )
				@property( use_texture_alpha )
					outPs_colour0.w	= material.F0.w * pixelData.diffuse.w;
				@else
					outPs_colour0.w	= material.F0.w;
				@end
			@else
				outPs_colour0.w		= 1.0;
			@end

			@property( debug_pssm_splits )
				outPs_colour0.xyz = mix( outPs_colour0.xyz, debugPssmSplit.xyz, 0.2f );
			@end

            @property( hlms_gen_normals_gbuffer )
                outPs_normals = float4( pixelData.normal * 0.5 + 0.5, 1.0 );
            @end
		@else
			outPs_normals			= float4( pixelData.normal * 0.5 + 0.5, 1.0 );
			@property( hlms_pssm_splits )
				outPs_shadowRoughness	= float2( fShadow, (pixelData.roughness - 0.02) * 1.02040816 );
			@end @property( !hlms_pssm_splits )
				outPs_shadowRoughness	= float2( 1.0, (pixelData.roughness - 0.02) * 1.02040816 );
			@end
		@end
	@end
@end ///DefaultTerraBodyPS
<|MERGE_RESOLUTION|>--- conflicted
+++ resolved
@@ -1,397 +1,387 @@
-
-#include "/media/matias/Datos/SyntaxHighlightingMisc.h"
-
-@undefpiece( MaterialStructDecl )
-@undefpiece( InstanceStructDecl )
-
-@piece( DefaultTerraHeaderPS )
-	@insertpiece( DefaultHeaderPS )
-	@insertpiece( TerraMaterialStructDecl )
-	@insertpiece( TerraInstanceStructDecl )
-
-	@property( !hlms_prepass && needs_view_dir )
-		@insertpiece( DeclareBRDF )
-		@insertpiece( DeclareBRDF_InstantRadiosity )
-		@insertpiece( DeclareBRDF_AreaLightApprox )
-	@end
-
-	#define SampleMetalness0( tex, sampler, uv, arrayIdx ) OGRE_SampleArray2D( tex, sampler, uv, arrayIdx )
-	#define SampleMetalness1( tex, sampler, uv, arrayIdx ) OGRE_SampleArray2D( tex, sampler, uv, arrayIdx )
-	#define SampleMetalness2( tex, sampler, uv, arrayIdx ) OGRE_SampleArray2D( tex, sampler, uv, arrayIdx )
-	#define SampleMetalness3( tex, sampler, uv, arrayIdx ) OGRE_SampleArray2D( tex, sampler, uv, arrayIdx )
-
-	#define SampleRoughness0( tex, sampler, uv, arrayIdx ) OGRE_SampleArray2D( tex, sampler, uv, arrayIdx )
-	#define SampleRoughness1( tex, sampler, uv, arrayIdx ) OGRE_SampleArray2D( tex, sampler, uv, arrayIdx )
-	#define SampleRoughness2( tex, sampler, uv, arrayIdx ) OGRE_SampleArray2D( tex, sampler, uv, arrayIdx )
-	#define SampleRoughness3( tex, sampler, uv, arrayIdx ) OGRE_SampleArray2D( tex, sampler, uv, arrayIdx )
-
-	#define OGRE_UNPACK_X_2x16( packedInt ) ((packedInt) & 0x0000FFFFu)
-	#define OGRE_UNPACK_Y_2x16( packedInt ) ((packedInt) >> 16u)
-@end
-
-//-----------------------------------------------------------------------------
-//		BODY CODE
-//-----------------------------------------------------------------------------
-
-@undefpiece( UnpackTextureIndices0 )
-
-@piece( UnpackTextureIndices0 )
-	@property( syntax == metal )
-		@property( diffuse_map )		ushort texIndex_diffuseIdx			= material.diffuseIdx;@end
-		@property( detail_weight_map )	ushort texIndex_weightMapIdx		= material.weightMapIdx;@end
-
-		@property( detail_map0 )		ushort texIndex_detailMapIdx0		= material.detailMapIdx0;@end
-		@property( detail_map1 )		ushort texIndex_detailMapIdx1		= material.detailMapIdx1;@end
-		@property( detail_map2 )		ushort texIndex_detailMapIdx2		= material.detailMapIdx2;@end
-		@property( detail_map3 )		ushort texIndex_detailMapIdx3		= material.detailMapIdx3;@end
-
-		@property( detail_map_nm0 )		ushort texIndex_detailNormMapIdx0	= material.detailNormMapIdx0;@end
-		@property( detail_map_nm1 )		ushort texIndex_detailNormMapIdx1	= material.detailNormMapIdx1;@end
-		@property( detail_map_nm2 )		ushort texIndex_detailNormMapIdx2	= material.detailNormMapIdx2;@end
-		@property( detail_map_nm3 )		ushort texIndex_detailNormMapIdx3	= material.detailNormMapIdx3;@end
-
-		@property( roughness_map0 )		ushort texIndex_detailRoughnessIdx0	= material.detailRoughnessIdx0;@end
-		@property( roughness_map1 )		ushort texIndex_detailRoughnessIdx1	= material.detailRoughnessIdx1;@end
-		@property( roughness_map2 )		ushort texIndex_detailRoughnessIdx2	= material.detailRoughnessIdx2;@end
-		@property( roughness_map3 )		ushort texIndex_detailRoughnessIdx3	= material.detailRoughnessIdx3;@end
-
-		@property( metalness_map0 )		ushort texIndex_detailMetalnessIdx0	= material.detailMetalnessIdx0;@end
-		@property( metalness_map1 )		ushort texIndex_detailMetalnessIdx1	= material.detailMetalnessIdx1;@end
-		@property( metalness_map2 )		ushort texIndex_detailMetalnessIdx2	= material.detailMetalnessIdx2;@end
-		@property( metalness_map3 )		ushort texIndex_detailMetalnessIdx3	= material.detailMetalnessIdx3;@end
-	@else
-		@property( diffuse_map )		ushort texIndex_diffuseIdx			= OGRE_UNPACK_X_2x16( material.indices0_7.x );@end
-		@property( detail_weight_map )	ushort texIndex_weightMapIdx		= OGRE_UNPACK_Y_2x16( material.indices0_7.x );@end
-
-		@property( detail_map0 )		ushort texIndex_detailMapIdx0		= OGRE_UNPACK_X_2x16( material.indices0_7.y );@end
-		@property( detail_map1 )		ushort texIndex_detailMapIdx1		= OGRE_UNPACK_Y_2x16( material.indices0_7.y );@end
-		@property( detail_map2 )		ushort texIndex_detailMapIdx2		= OGRE_UNPACK_X_2x16( material.indices0_7.z );@end
-		@property( detail_map3 )		ushort texIndex_detailMapIdx3		= OGRE_UNPACK_Y_2x16( material.indices0_7.z );@end
-
-		@property( detail_map_nm0 )		ushort texIndex_detailNormMapIdx0	= OGRE_UNPACK_X_2x16( material.indices0_7.w );@end
-		@property( detail_map_nm1 )		ushort texIndex_detailNormMapIdx1	= OGRE_UNPACK_Y_2x16( material.indices0_7.w );@end
-		@property( detail_map_nm2 )		ushort texIndex_detailNormMapIdx2	= OGRE_UNPACK_X_2x16( material.indices8_15.x );@end
-		@property( detail_map_nm3 )		ushort texIndex_detailNormMapIdx3	= OGRE_UNPACK_Y_2x16( material.indices8_15.x );@end
-
-		@property( roughness_map0 )		ushort texIndex_detailRoughnessIdx0	= OGRE_UNPACK_X_2x16( material.indices8_15.y );@end
-		@property( roughness_map1 )		ushort texIndex_detailRoughnessIdx1	= OGRE_UNPACK_Y_2x16( material.indices8_15.y );@end
-		@property( roughness_map2 )		ushort texIndex_detailRoughnessIdx2	= OGRE_UNPACK_X_2x16( material.indices8_15.z );@end
-		@property( roughness_map3 )		ushort texIndex_detailRoughnessIdx3	= OGRE_UNPACK_Y_2x16( material.indices8_15.z );@end
-
-		@property( metalness_map0 )		ushort texIndex_detailMetalnessIdx0	= OGRE_UNPACK_X_2x16( material.indices8_15.w );@end
-		@property( metalness_map1 )		ushort texIndex_detailMetalnessIdx1	= OGRE_UNPACK_Y_2x16( material.indices8_15.w );@end
-		@property( metalness_map2 )		ushort texIndex_detailMetalnessIdx2	= OGRE_UNPACK_X_2x16( material.indices16_24.x );@end
-		@property( metalness_map3 )		ushort texIndex_detailMetalnessIdx3	= OGRE_UNPACK_Y_2x16( material.indices16_24.x );@end
-	@end
-@end
-@undefpiece( UnpackTextureIndices1 )
-
-@undefpiece( SampleDiffuseMap )
-@piece( SampleDiffuseMap )
-	/// DIFFUSE MAP
-	@property( diffuse_map )
-		pixelData.diffuse = SampleDiffuse( textureMaps@value( diffuse_map_idx ),
-										   samplerState@value(diffuse_map_sampler),
-										   UV_DIFFUSE( inPs.uv@value(uv_diffuse).xy ),
-										   texIndex_diffuseIdx );
-	@else
-		/// If there are no diffuse maps, we must initialize it to some value.
-		pixelData.diffuse.xyzw = float4( 1, 1, 1, 1 );
-	@end
-
-	@foreach( detail_maps_diffuse, n )
-		@property( !detail_map@n )float3 detailCol@n = float3( 0.0f, 0.0f, 0.0f );@end
-	@end
-
-	pixelData.diffuse.xyz *= (detailCol0.xyz * detailWeights.x + detailCol1.xyz * detailWeights.y) +
-							 (detailCol2.xyz * detailWeights.z + detailCol3.xyz * detailWeights.w);
-
-	/// Apply the material's diffuse over the textures
-	pixelData.diffuse.xyz *= material.kD.xyz;
-@end
-
-@undefpiece( SampleSpecularMap )
-@piece( SampleSpecularMap )
-	/// SPECUlAR MAP
-	@foreach( 4, n )
-		@property( metalness_map@n )
-			float metalness@n = SampleMetalness@n( textureMaps@value( metalness_map@n_idx ),
-												   samplerState@value(metalness_map@n_sampler),
-												   inPs.uv0.xy * material.detailOffsetScale[@n].zw +
-												   material.detailOffsetScale[@n].xy,
-												   texIndex_detailMetalnessIdx@n ).x;
-		@else
-			float metalness@n = 0;
-		@end
-	@end
-
-	pixelData.specular.xyz = float3( 1.0f, 1.0f, 1.0f );
-	float metalness =	(metalness0 * detailWeights.x * material.metalness.x +
-						 metalness1 * detailWeights.y * material.metalness.y) +
-						(metalness2 * detailWeights.z * material.metalness.z +
-						 metalness3 * detailWeights.w * material.metalness.w);
-
-	pixelData.F0 = lerp( float3( 0.03f, 0.03f, 0.03f ), pixelData.diffuse.xyz * 3.14159f, metalness );
-	pixelData.diffuse.xyz = pixelData.diffuse.xyz - pixelData.diffuse.xyz * metalness;
-@end
-
-@undefpiece( SampleRoughnessMap )
-@piece( SampleRoughnessMap )
-	/// ROUGHNESS MAP
-	@foreach( 4, n )
-		@property( roughness_map@n )
-			float roughness@n = SampleRoughness@n( textureMaps@value( roughness_map@n_idx ),
-												   samplerState@value(roughness_map@n_sampler),
-												   inPs.uv0.xy * material.detailOffsetScale[@n].zw +
-												   material.detailOffsetScale[@n].xy,
-												   texIndex_detailRoughnessIdx@n ).x;
-		@else
-			float roughness@n = 0;
-		@end
-	@end
-
-	pixelData.perceptualRoughness =	(roughness0 * detailWeights.x * material.roughness.x +
-									 roughness1 * detailWeights.y * material.roughness.y) +
-									(roughness2 * detailWeights.z * material.roughness.z +
-									 roughness3 * detailWeights.w * material.roughness.w);
-	@property( perceptual_roughness )
-		pixelData.roughness = max( pixelData.perceptualRoughness * pixelData.perceptualRoughness, 0.001f );
-	@else
-		pixelData.roughness = max( pixelData.perceptualRoughness, 0.001f );
-	@end
-@end
-
-@undefpiece( LoadNormalData )
-@piece( LoadNormalData )
-	// Geometric normal
-	pixelData.geomNormal = OGRE_Sample( terrainNormals, samplerStateTerra, inPs.uv0.xy ).xyz * 2.0 - 1.0;
-<<<<<<< HEAD
-	pixelData.geomNormal = mul( pixelData.geomNormal, toFloat3x3( passBuf.view ) );
-	@property( normal_map )
-		//Get the TBN matrix
-		float3 viewSpaceUnitX	= mul( float3( 1, 0, 0 ) , toFloat3x3( passBuf.view ) );
-		float3 vTangent			= normalize( cross( pixelData.geomNormal, viewSpaceUnitX ) );
-		float3 vBinormal		= cross( vTangent, pixelData.geomNormal );
-		float3x3 TBN			= buildFloat3x3( vBinormal, vTangent, pixelData.geomNormal );
-=======
-	@property( z_up )
-		  pixelData.geomNormal.yz = float2( -pixelData.geomNormal.z, pixelData.geomNormal.y );
-	@end
-	pixelData.geomNormal = mul( pixelData.normal, toFloat3x3( passBuf.view ) );
-	@property( normal_map )
-		//Get the TBN matrix
-		float3 viewSpaceUnitX	= mul( float3( 1, 0, 0 ) , toFloat3x3( passBuf.view ) );
-		float3 vTangent			= normalize( cross( geomNormal, viewSpaceUnitX ) );
-		float3 vBinormal		= cross( vTangent, geomNormal );
-		float3x3 TBN			= buildFloat3x3( vBinormal, vTangent, geomNormal );
->>>>>>> 8095db4c
-	@end
-@end
-
-@piece( DefaultTerraBodyPS )
-	PixelData pixelData;
-
-	@insertpiece( LoadMaterial )
-	@insertpiece( UnpackTextureIndices0 )
-	@insertpiece( UnpackTextureIndices1 )
-	@insertpiece( DeclareObjLightMask )
-	@insertpiece( custom_ps_posMaterialLoad )
-
-	@insertpiece( LoadDetailWeights )
-
-	@insertpiece( SampleDetailMaps )
-
-	@property( !hlms_prepass )
-		@insertpiece( SampleDiffuseMap )
-	@end
-
-	@insertpiece( SampleSpecularMap )
-	@insertpiece( SampleRoughnessMap )
-
-	@insertpiece( forwardPlusDoDecals )
-
-	@property( !hlms_use_prepass )
-		@insertpiece( LoadNormalData )
-		@insertpiece( SampleAndApplyDetailNormalMaps )
-
-		@insertpiece( custom_ps_posSampleNormal )
-
-		@insertpiece( forwardPlusApplyDecalsNormal )
-
-		@property( normal_map )
-			pixelData.normal = normalize( mul( TBN, pixelData.normal ) );
-		@end
-
-		@insertpiece( DoDirectionalShadowMaps )
-
-	@end @property( hlms_use_prepass )
-		rshort2 iFragCoord = rshort2( gl_FragCoord.x,
-									  @property( !hlms_forwardplus_flipY && syntax == glsl )passBuf.windowHeight.x - @end
-									  gl_FragCoord.y );
-
-		@property( hlms_use_prepass_msaa )
-			//SV_Coverage/gl_SampleMaskIn is always before depth & stencil tests,
-			//so we need to perform the test ourselves
-			//See http://www.yosoygames.com.ar/wp/2017/02/beware-of-sv_coverage/
-			uint sampleMask = uint( gl_SampleMaskIn0 );
-			float msaaDepth;
-			uint subsampleDepthMask;
-			float pixelDepthZ;
-			float pixelDepthW;
-			float2 pixelDepthZW;
-			float pixelDepth;
-			int intPixelDepth;
-			int intMsaaDepth;
-			//Unfortunately there are precision errors, so we allow some ulp errors.
-			//200 & 5 are arbitrary, but were empirically found to be very good values.
-			int ulpError = int( lerp( 200.0, 5.0, gl_FragCoord.z ) );
-			@foreach( hlms_use_prepass_msaa, n )
-				pixelDepthZW = interpolateAtSample( inPs.zwDepth, @n );
-				pixelDepthZ = pixelDepthZW.x;
-				pixelDepthW = pixelDepthZW.y;
-				pixelDepth = pixelDepthZ / pixelDepthW;
-				msaaDepth = OGRE_Load2DMS( gBuf_depthTexture, iFragCoord.xy, @n ).x;
-				intPixelDepth = floatBitsToInt( pixelDepth );
-				intMsaaDepth = floatBitsToInt( msaaDepth );
-				subsampleDepthMask = (abs( intPixelDepth - intMsaaDepth ) <= ulpError) ? 0xffffffffu : ~(1u << @nu);
-				//subsampleDepthMask = int( (pixelDepth <= msaaDepth) ? 0xffffffffu : ~(1u << @nu) );
-				sampleMask &= subsampleDepthMask;
-			@end
-
-			sampleMask = sampleMask == 0u ? 1u : sampleMask;
-
-			int gBufSubsample = int( findLSB( sampleMask ) );
-
-			pixelData.normal = normalize( OGRE_Load2DMS( gBuf_normals, iFragCoord, gBufSubsample ).xyz * 2.0 - 1.0 );
-			float2 shadowRoughness = OGRE_Load2DMS( gBuf_shadowRoughness, iFragCoord, gBufSubsample ).xy;
-		@else
-			pixelData.normal = normalize( OGRE_Load2D( gBuf_normals, iFragCoord, 0 ).xyz * 2.0 - 1.0 );
-			float2 shadowRoughness = OGRE_Load2D( gBuf_shadowRoughness, iFragCoord, 0 ).xy;
-		@end
-
-		float fShadow = shadowRoughness.x;
-
-		@property( roughness_map )
-			pixelData.roughness = shadowRoughness.y * 0.98 + 0.02;
-		@end
-	@end
-
-	@property( !hlms_prepass )
-		@insertpiece( LightingHeader )
-
-		@insertpiece( custom_ps_preLights )
-
-		@property( !custom_disable_directional_lights )
-			float fTerrainShadow = OGRE_Sample( terrainShadows, samplerStateTerra, inPs.uv0.xy ).x;
-			@property( !(hlms_pssm_splits || (!hlms_pssm_splits && hlms_num_shadow_map_lights && hlms_lights_directional)) )
-				float fShadow = 1.0f;
-			@end
-			fShadow *= fTerrainShadow;
-
-			@insertpiece( DoDirectionalLights )
-		@end
-
-		@insertpiece( DoPointLights )
-		@insertpiece( DoSpotLights )
-
-		@insertpiece( DoAreaApproxLights )
-		@insertpiece( DoAreaLtcLights )
-
-		@insertpiece( forward3dLighting )
-
-		@property( needs_env_brdf && (use_envprobe_map || hlms_use_ssr || use_planar_reflections || vct_num_probes) )
-			pixelData.envColourS = float3( 0, 0, 0 );
-			pixelData.envColourD = float3( 0, 0, 0 );
-		@end
-
-		@insertpiece( applyVoxelConeTracing )
-
-		@insertpiece( forwardPlusDoCubemaps )
-		@insertpiece( applyIrradianceVolumes )
-
-		@insertpiece( DoEmissiveLight )
-
-		@property( use_envprobe_map )
-			@property( use_parallax_correct_cubemaps && !hlms_enable_cubemaps_auto )
-				@insertpiece( CubemapManualPcc )
-			@end @property( !use_parallax_correct_cubemaps )
-				@insertpiece( CubemapGlobal )
-			@end
-		@end
-
-		@property( hlms_use_ssr )
-			//TODO: SSR pass should be able to combine global & local cubemap.
-			float4 ssrReflection = OGRE_Load2D( ssrTexture, iFragCoord, 0 ).xyzw;
-			@property( use_envprobe_map )
-				pixelData.envColourS = lerp( pixelData.envColourS.xyz, ssrReflection.xyz, ssrReflection.w );
-			@else
-				pixelData.envColourS += ssrReflection.xyz * ssrReflection.w;
-			@end
-		@end
-
-		@insertpiece( DoPlanarReflectionsPS )
-
-		@property( ambient_hemisphere )
-			@property( use_envprobe_map || hlms_use_ssr || use_planar_reflections || vct_num_probes )
-				@property( vct_num_probes )
-					//Only use ambient lighting if object is outside any VCT probe
-					if( vctSpecular.w == 0 )
-					{
-				@end
-						pixelData.envColourS += lerp( passBuf.ambientLowerHemi.xyz, passBuf.ambientUpperHemi.xyz, ambientWD );
-						pixelData.envColourD += lerp( passBuf.ambientLowerHemi.xyz, passBuf.ambientUpperHemi.xyz, ambientWS );
-					@property( vct_num_probes )
-					}
-				@end
-				@else
-					pixelData.envColourS = lerp( passBuf.ambientLowerHemi.xyz, passBuf.ambientUpperHemi.xyz, ambientWD );
-					pixelData.envColourD = lerp( passBuf.ambientLowerHemi.xyz, passBuf.ambientUpperHemi.xyz, ambientWS );
-				@end
-			@end
-			@property( ambient_fixed && vct_num_probes )
-				//Only use ambient lighting if object is outside any VCT probe
-				finalColour += vctSpecular.w == 0 ? float3( 0, 0, 0 ) :
-													(passBuf.ambientUpperHemi.xyz * pixelData.diffuse.xyz);
-			@end
-
-		@property( needs_env_brdf )
-			@insertpiece( BRDF_EnvMap )
-		@end
-	@end ///!hlms_prepass
-
-	@property( !hlms_render_depth_only )
-		@property( !hlms_prepass )
-			@property( !hw_gamma_write )
-				//Linear to Gamma space
-				outPs_colour0.xyz	= sqrt( finalColour );
-			@else
-				outPs_colour0.xyz	= finalColour;
-			@end
-
-			@property( hlms_alphablend )
-				@property( use_texture_alpha )
-					outPs_colour0.w	= material.F0.w * pixelData.diffuse.w;
-				@else
-					outPs_colour0.w	= material.F0.w;
-				@end
-			@else
-				outPs_colour0.w		= 1.0;
-			@end
-
-			@property( debug_pssm_splits )
-				outPs_colour0.xyz = mix( outPs_colour0.xyz, debugPssmSplit.xyz, 0.2f );
-			@end
-
-            @property( hlms_gen_normals_gbuffer )
-                outPs_normals = float4( pixelData.normal * 0.5 + 0.5, 1.0 );
-            @end
-		@else
-			outPs_normals			= float4( pixelData.normal * 0.5 + 0.5, 1.0 );
-			@property( hlms_pssm_splits )
-				outPs_shadowRoughness	= float2( fShadow, (pixelData.roughness - 0.02) * 1.02040816 );
-			@end @property( !hlms_pssm_splits )
-				outPs_shadowRoughness	= float2( 1.0, (pixelData.roughness - 0.02) * 1.02040816 );
-			@end
-		@end
-	@end
-@end ///DefaultTerraBodyPS
+
+#include "/media/matias/Datos/SyntaxHighlightingMisc.h"
+
+@undefpiece( MaterialStructDecl )
+@undefpiece( InstanceStructDecl )
+
+@piece( DefaultTerraHeaderPS )
+	@insertpiece( DefaultHeaderPS )
+	@insertpiece( TerraMaterialStructDecl )
+	@insertpiece( TerraInstanceStructDecl )
+
+	@property( !hlms_prepass && needs_view_dir )
+		@insertpiece( DeclareBRDF )
+		@insertpiece( DeclareBRDF_InstantRadiosity )
+		@insertpiece( DeclareBRDF_AreaLightApprox )
+	@end
+
+	#define SampleMetalness0( tex, sampler, uv, arrayIdx ) OGRE_SampleArray2D( tex, sampler, uv, arrayIdx )
+	#define SampleMetalness1( tex, sampler, uv, arrayIdx ) OGRE_SampleArray2D( tex, sampler, uv, arrayIdx )
+	#define SampleMetalness2( tex, sampler, uv, arrayIdx ) OGRE_SampleArray2D( tex, sampler, uv, arrayIdx )
+	#define SampleMetalness3( tex, sampler, uv, arrayIdx ) OGRE_SampleArray2D( tex, sampler, uv, arrayIdx )
+
+	#define SampleRoughness0( tex, sampler, uv, arrayIdx ) OGRE_SampleArray2D( tex, sampler, uv, arrayIdx )
+	#define SampleRoughness1( tex, sampler, uv, arrayIdx ) OGRE_SampleArray2D( tex, sampler, uv, arrayIdx )
+	#define SampleRoughness2( tex, sampler, uv, arrayIdx ) OGRE_SampleArray2D( tex, sampler, uv, arrayIdx )
+	#define SampleRoughness3( tex, sampler, uv, arrayIdx ) OGRE_SampleArray2D( tex, sampler, uv, arrayIdx )
+
+	#define OGRE_UNPACK_X_2x16( packedInt ) ((packedInt) & 0x0000FFFFu)
+	#define OGRE_UNPACK_Y_2x16( packedInt ) ((packedInt) >> 16u)
+@end
+
+//-----------------------------------------------------------------------------
+//		BODY CODE
+//-----------------------------------------------------------------------------
+
+@undefpiece( UnpackTextureIndices0 )
+
+@piece( UnpackTextureIndices0 )
+	@property( syntax == metal )
+		@property( diffuse_map )		ushort texIndex_diffuseIdx			= material.diffuseIdx;@end
+		@property( detail_weight_map )	ushort texIndex_weightMapIdx		= material.weightMapIdx;@end
+
+		@property( detail_map0 )		ushort texIndex_detailMapIdx0		= material.detailMapIdx0;@end
+		@property( detail_map1 )		ushort texIndex_detailMapIdx1		= material.detailMapIdx1;@end
+		@property( detail_map2 )		ushort texIndex_detailMapIdx2		= material.detailMapIdx2;@end
+		@property( detail_map3 )		ushort texIndex_detailMapIdx3		= material.detailMapIdx3;@end
+
+		@property( detail_map_nm0 )		ushort texIndex_detailNormMapIdx0	= material.detailNormMapIdx0;@end
+		@property( detail_map_nm1 )		ushort texIndex_detailNormMapIdx1	= material.detailNormMapIdx1;@end
+		@property( detail_map_nm2 )		ushort texIndex_detailNormMapIdx2	= material.detailNormMapIdx2;@end
+		@property( detail_map_nm3 )		ushort texIndex_detailNormMapIdx3	= material.detailNormMapIdx3;@end
+
+		@property( roughness_map0 )		ushort texIndex_detailRoughnessIdx0	= material.detailRoughnessIdx0;@end
+		@property( roughness_map1 )		ushort texIndex_detailRoughnessIdx1	= material.detailRoughnessIdx1;@end
+		@property( roughness_map2 )		ushort texIndex_detailRoughnessIdx2	= material.detailRoughnessIdx2;@end
+		@property( roughness_map3 )		ushort texIndex_detailRoughnessIdx3	= material.detailRoughnessIdx3;@end
+
+		@property( metalness_map0 )		ushort texIndex_detailMetalnessIdx0	= material.detailMetalnessIdx0;@end
+		@property( metalness_map1 )		ushort texIndex_detailMetalnessIdx1	= material.detailMetalnessIdx1;@end
+		@property( metalness_map2 )		ushort texIndex_detailMetalnessIdx2	= material.detailMetalnessIdx2;@end
+		@property( metalness_map3 )		ushort texIndex_detailMetalnessIdx3	= material.detailMetalnessIdx3;@end
+	@else
+		@property( diffuse_map )		ushort texIndex_diffuseIdx			= OGRE_UNPACK_X_2x16( material.indices0_7.x );@end
+		@property( detail_weight_map )	ushort texIndex_weightMapIdx		= OGRE_UNPACK_Y_2x16( material.indices0_7.x );@end
+
+		@property( detail_map0 )		ushort texIndex_detailMapIdx0		= OGRE_UNPACK_X_2x16( material.indices0_7.y );@end
+		@property( detail_map1 )		ushort texIndex_detailMapIdx1		= OGRE_UNPACK_Y_2x16( material.indices0_7.y );@end
+		@property( detail_map2 )		ushort texIndex_detailMapIdx2		= OGRE_UNPACK_X_2x16( material.indices0_7.z );@end
+		@property( detail_map3 )		ushort texIndex_detailMapIdx3		= OGRE_UNPACK_Y_2x16( material.indices0_7.z );@end
+
+		@property( detail_map_nm0 )		ushort texIndex_detailNormMapIdx0	= OGRE_UNPACK_X_2x16( material.indices0_7.w );@end
+		@property( detail_map_nm1 )		ushort texIndex_detailNormMapIdx1	= OGRE_UNPACK_Y_2x16( material.indices0_7.w );@end
+		@property( detail_map_nm2 )		ushort texIndex_detailNormMapIdx2	= OGRE_UNPACK_X_2x16( material.indices8_15.x );@end
+		@property( detail_map_nm3 )		ushort texIndex_detailNormMapIdx3	= OGRE_UNPACK_Y_2x16( material.indices8_15.x );@end
+
+		@property( roughness_map0 )		ushort texIndex_detailRoughnessIdx0	= OGRE_UNPACK_X_2x16( material.indices8_15.y );@end
+		@property( roughness_map1 )		ushort texIndex_detailRoughnessIdx1	= OGRE_UNPACK_Y_2x16( material.indices8_15.y );@end
+		@property( roughness_map2 )		ushort texIndex_detailRoughnessIdx2	= OGRE_UNPACK_X_2x16( material.indices8_15.z );@end
+		@property( roughness_map3 )		ushort texIndex_detailRoughnessIdx3	= OGRE_UNPACK_Y_2x16( material.indices8_15.z );@end
+
+		@property( metalness_map0 )		ushort texIndex_detailMetalnessIdx0	= OGRE_UNPACK_X_2x16( material.indices8_15.w );@end
+		@property( metalness_map1 )		ushort texIndex_detailMetalnessIdx1	= OGRE_UNPACK_Y_2x16( material.indices8_15.w );@end
+		@property( metalness_map2 )		ushort texIndex_detailMetalnessIdx2	= OGRE_UNPACK_X_2x16( material.indices16_24.x );@end
+		@property( metalness_map3 )		ushort texIndex_detailMetalnessIdx3	= OGRE_UNPACK_Y_2x16( material.indices16_24.x );@end
+	@end
+@end
+@undefpiece( UnpackTextureIndices1 )
+
+@undefpiece( SampleDiffuseMap )
+@piece( SampleDiffuseMap )
+	/// DIFFUSE MAP
+	@property( diffuse_map )
+		pixelData.diffuse = SampleDiffuse( textureMaps@value( diffuse_map_idx ),
+										   samplerState@value(diffuse_map_sampler),
+										   UV_DIFFUSE( inPs.uv@value(uv_diffuse).xy ),
+										   texIndex_diffuseIdx );
+	@else
+		/// If there are no diffuse maps, we must initialize it to some value.
+		pixelData.diffuse.xyzw = float4( 1, 1, 1, 1 );
+	@end
+
+	@foreach( detail_maps_diffuse, n )
+		@property( !detail_map@n )float3 detailCol@n = float3( 0.0f, 0.0f, 0.0f );@end
+	@end
+
+	pixelData.diffuse.xyz *= (detailCol0.xyz * detailWeights.x + detailCol1.xyz * detailWeights.y) +
+							 (detailCol2.xyz * detailWeights.z + detailCol3.xyz * detailWeights.w);
+
+	/// Apply the material's diffuse over the textures
+	pixelData.diffuse.xyz *= material.kD.xyz;
+@end
+
+@undefpiece( SampleSpecularMap )
+@piece( SampleSpecularMap )
+	/// SPECUlAR MAP
+	@foreach( 4, n )
+		@property( metalness_map@n )
+			float metalness@n = SampleMetalness@n( textureMaps@value( metalness_map@n_idx ),
+												   samplerState@value(metalness_map@n_sampler),
+												   inPs.uv0.xy * material.detailOffsetScale[@n].zw +
+												   material.detailOffsetScale[@n].xy,
+												   texIndex_detailMetalnessIdx@n ).x;
+		@else
+			float metalness@n = 0;
+		@end
+	@end
+
+	pixelData.specular.xyz = float3( 1.0f, 1.0f, 1.0f );
+	float metalness =	(metalness0 * detailWeights.x * material.metalness.x +
+						 metalness1 * detailWeights.y * material.metalness.y) +
+						(metalness2 * detailWeights.z * material.metalness.z +
+						 metalness3 * detailWeights.w * material.metalness.w);
+
+	pixelData.F0 = lerp( float3( 0.03f, 0.03f, 0.03f ), pixelData.diffuse.xyz * 3.14159f, metalness );
+	pixelData.diffuse.xyz = pixelData.diffuse.xyz - pixelData.diffuse.xyz * metalness;
+@end
+
+@undefpiece( SampleRoughnessMap )
+@piece( SampleRoughnessMap )
+	/// ROUGHNESS MAP
+	@foreach( 4, n )
+		@property( roughness_map@n )
+			float roughness@n = SampleRoughness@n( textureMaps@value( roughness_map@n_idx ),
+												   samplerState@value(roughness_map@n_sampler),
+												   inPs.uv0.xy * material.detailOffsetScale[@n].zw +
+												   material.detailOffsetScale[@n].xy,
+												   texIndex_detailRoughnessIdx@n ).x;
+		@else
+			float roughness@n = 0;
+		@end
+	@end
+
+	pixelData.perceptualRoughness =	(roughness0 * detailWeights.x * material.roughness.x +
+									 roughness1 * detailWeights.y * material.roughness.y) +
+									(roughness2 * detailWeights.z * material.roughness.z +
+									 roughness3 * detailWeights.w * material.roughness.w);
+	@property( perceptual_roughness )
+		pixelData.roughness = max( pixelData.perceptualRoughness * pixelData.perceptualRoughness, 0.001f );
+	@else
+		pixelData.roughness = max( pixelData.perceptualRoughness, 0.001f );
+	@end
+@end
+
+@undefpiece( LoadNormalData )
+@piece( LoadNormalData )
+	// Geometric normal
+	pixelData.geomNormal = OGRE_Sample( terrainNormals, samplerStateTerra, inPs.uv0.xy ).xyz * 2.0 - 1.0;
+	@property( z_up )
+		  pixelData.geomNormal.yz = float2( -pixelData.geomNormal.z, pixelData.geomNormal.y );
+	@end
+	pixelData.geomNormal = mul( pixelData.geomNormal, toFloat3x3( passBuf.view ) );
+	@property( normal_map )
+		//Get the TBN matrix
+		float3 viewSpaceUnitX	= mul( float3( 1, 0, 0 ) , toFloat3x3( passBuf.view ) );
+		float3 vTangent			= normalize( cross( pixelData.geomNormal, viewSpaceUnitX ) );
+		float3 vBinormal		= cross( vTangent, pixelData.geomNormal );
+		float3x3 TBN			= buildFloat3x3( vBinormal, vTangent, pixelData.geomNormal );
+	@end
+@end
+
+@piece( DefaultTerraBodyPS )
+	PixelData pixelData;
+
+	@insertpiece( LoadMaterial )
+	@insertpiece( UnpackTextureIndices0 )
+	@insertpiece( UnpackTextureIndices1 )
+	@insertpiece( DeclareObjLightMask )
+	@insertpiece( custom_ps_posMaterialLoad )
+
+	@insertpiece( LoadDetailWeights )
+
+	@insertpiece( SampleDetailMaps )
+
+	@property( !hlms_prepass )
+		@insertpiece( SampleDiffuseMap )
+	@end
+
+	@insertpiece( SampleSpecularMap )
+	@insertpiece( SampleRoughnessMap )
+
+	@insertpiece( forwardPlusDoDecals )
+
+	@property( !hlms_use_prepass )
+		@insertpiece( LoadNormalData )
+		@insertpiece( SampleAndApplyDetailNormalMaps )
+
+		@insertpiece( custom_ps_posSampleNormal )
+
+		@insertpiece( forwardPlusApplyDecalsNormal )
+
+		@property( normal_map )
+			pixelData.normal = normalize( mul( TBN, pixelData.normal ) );
+		@end
+
+		@insertpiece( DoDirectionalShadowMaps )
+
+	@end @property( hlms_use_prepass )
+		rshort2 iFragCoord = rshort2( gl_FragCoord.x,
+									  @property( !hlms_forwardplus_flipY && syntax == glsl )passBuf.windowHeight.x - @end
+									  gl_FragCoord.y );
+
+		@property( hlms_use_prepass_msaa )
+			//SV_Coverage/gl_SampleMaskIn is always before depth & stencil tests,
+			//so we need to perform the test ourselves
+			//See http://www.yosoygames.com.ar/wp/2017/02/beware-of-sv_coverage/
+			uint sampleMask = uint( gl_SampleMaskIn0 );
+			float msaaDepth;
+			uint subsampleDepthMask;
+			float pixelDepthZ;
+			float pixelDepthW;
+			float2 pixelDepthZW;
+			float pixelDepth;
+			int intPixelDepth;
+			int intMsaaDepth;
+			//Unfortunately there are precision errors, so we allow some ulp errors.
+			//200 & 5 are arbitrary, but were empirically found to be very good values.
+			int ulpError = int( lerp( 200.0, 5.0, gl_FragCoord.z ) );
+			@foreach( hlms_use_prepass_msaa, n )
+				pixelDepthZW = interpolateAtSample( inPs.zwDepth, @n );
+				pixelDepthZ = pixelDepthZW.x;
+				pixelDepthW = pixelDepthZW.y;
+				pixelDepth = pixelDepthZ / pixelDepthW;
+				msaaDepth = OGRE_Load2DMS( gBuf_depthTexture, iFragCoord.xy, @n ).x;
+				intPixelDepth = floatBitsToInt( pixelDepth );
+				intMsaaDepth = floatBitsToInt( msaaDepth );
+				subsampleDepthMask = (abs( intPixelDepth - intMsaaDepth ) <= ulpError) ? 0xffffffffu : ~(1u << @nu);
+				//subsampleDepthMask = int( (pixelDepth <= msaaDepth) ? 0xffffffffu : ~(1u << @nu) );
+				sampleMask &= subsampleDepthMask;
+			@end
+
+			sampleMask = sampleMask == 0u ? 1u : sampleMask;
+
+			int gBufSubsample = int( findLSB( sampleMask ) );
+
+			pixelData.normal = normalize( OGRE_Load2DMS( gBuf_normals, iFragCoord, gBufSubsample ).xyz * 2.0 - 1.0 );
+			float2 shadowRoughness = OGRE_Load2DMS( gBuf_shadowRoughness, iFragCoord, gBufSubsample ).xy;
+		@else
+			pixelData.normal = normalize( OGRE_Load2D( gBuf_normals, iFragCoord, 0 ).xyz * 2.0 - 1.0 );
+			float2 shadowRoughness = OGRE_Load2D( gBuf_shadowRoughness, iFragCoord, 0 ).xy;
+		@end
+
+		float fShadow = shadowRoughness.x;
+
+		@property( roughness_map )
+			pixelData.roughness = shadowRoughness.y * 0.98 + 0.02;
+		@end
+	@end
+
+	@property( !hlms_prepass )
+		@insertpiece( LightingHeader )
+
+		@insertpiece( custom_ps_preLights )
+
+		@property( !custom_disable_directional_lights )
+			float fTerrainShadow = OGRE_Sample( terrainShadows, samplerStateTerra, inPs.uv0.xy ).x;
+			@property( !(hlms_pssm_splits || (!hlms_pssm_splits && hlms_num_shadow_map_lights && hlms_lights_directional)) )
+				float fShadow = 1.0f;
+			@end
+			fShadow *= fTerrainShadow;
+
+			@insertpiece( DoDirectionalLights )
+		@end
+
+		@insertpiece( DoPointLights )
+		@insertpiece( DoSpotLights )
+
+		@insertpiece( DoAreaApproxLights )
+		@insertpiece( DoAreaLtcLights )
+
+		@insertpiece( forward3dLighting )
+
+		@property( needs_env_brdf && (use_envprobe_map || hlms_use_ssr || use_planar_reflections || vct_num_probes) )
+			pixelData.envColourS = float3( 0, 0, 0 );
+			pixelData.envColourD = float3( 0, 0, 0 );
+		@end
+
+		@insertpiece( applyVoxelConeTracing )
+
+		@insertpiece( forwardPlusDoCubemaps )
+		@insertpiece( applyIrradianceVolumes )
+
+		@insertpiece( DoEmissiveLight )
+
+		@property( use_envprobe_map )
+			@property( use_parallax_correct_cubemaps && !hlms_enable_cubemaps_auto )
+				@insertpiece( CubemapManualPcc )
+			@end @property( !use_parallax_correct_cubemaps )
+				@insertpiece( CubemapGlobal )
+			@end
+		@end
+
+		@property( hlms_use_ssr )
+			//TODO: SSR pass should be able to combine global & local cubemap.
+			float4 ssrReflection = OGRE_Load2D( ssrTexture, iFragCoord, 0 ).xyzw;
+			@property( use_envprobe_map )
+				pixelData.envColourS = lerp( pixelData.envColourS.xyz, ssrReflection.xyz, ssrReflection.w );
+			@else
+				pixelData.envColourS += ssrReflection.xyz * ssrReflection.w;
+			@end
+		@end
+
+		@insertpiece( DoPlanarReflectionsPS )
+
+		@property( ambient_hemisphere )
+			@property( use_envprobe_map || hlms_use_ssr || use_planar_reflections || vct_num_probes )
+				@property( vct_num_probes )
+					//Only use ambient lighting if object is outside any VCT probe
+					if( vctSpecular.w == 0 )
+					{
+				@end
+						pixelData.envColourS += lerp( passBuf.ambientLowerHemi.xyz, passBuf.ambientUpperHemi.xyz, ambientWD );
+						pixelData.envColourD += lerp( passBuf.ambientLowerHemi.xyz, passBuf.ambientUpperHemi.xyz, ambientWS );
+					@property( vct_num_probes )
+					}
+				@end
+				@else
+					pixelData.envColourS = lerp( passBuf.ambientLowerHemi.xyz, passBuf.ambientUpperHemi.xyz, ambientWD );
+					pixelData.envColourD = lerp( passBuf.ambientLowerHemi.xyz, passBuf.ambientUpperHemi.xyz, ambientWS );
+				@end
+			@end
+			@property( ambient_fixed && vct_num_probes )
+				//Only use ambient lighting if object is outside any VCT probe
+				finalColour += vctSpecular.w == 0 ? float3( 0, 0, 0 ) :
+													(passBuf.ambientUpperHemi.xyz * pixelData.diffuse.xyz);
+			@end
+
+		@property( needs_env_brdf )
+			@insertpiece( BRDF_EnvMap )
+		@end
+	@end ///!hlms_prepass
+
+	@property( !hlms_render_depth_only )
+		@property( !hlms_prepass )
+			@property( !hw_gamma_write )
+				//Linear to Gamma space
+				outPs_colour0.xyz	= sqrt( finalColour );
+			@else
+				outPs_colour0.xyz	= finalColour;
+			@end
+
+			@property( hlms_alphablend )
+				@property( use_texture_alpha )
+					outPs_colour0.w	= material.F0.w * pixelData.diffuse.w;
+				@else
+					outPs_colour0.w	= material.F0.w;
+				@end
+			@else
+				outPs_colour0.w		= 1.0;
+			@end
+
+			@property( debug_pssm_splits )
+				outPs_colour0.xyz = mix( outPs_colour0.xyz, debugPssmSplit.xyz, 0.2f );
+			@end
+
+            @property( hlms_gen_normals_gbuffer )
+                outPs_normals = float4( pixelData.normal * 0.5 + 0.5, 1.0 );
+            @end
+		@else
+			outPs_normals			= float4( pixelData.normal * 0.5 + 0.5, 1.0 );
+			@property( hlms_pssm_splits )
+				outPs_shadowRoughness	= float2( fShadow, (pixelData.roughness - 0.02) * 1.02040816 );
+			@end @property( !hlms_pssm_splits )
+				outPs_shadowRoughness	= float2( 1.0, (pixelData.roughness - 0.02) * 1.02040816 );
+			@end
+		@end
+	@end
+@end ///DefaultTerraBodyPS