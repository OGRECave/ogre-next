--- conflicted
+++ resolved
@@ -1,129 +1,124 @@
-@property( false )
-@insertpiece( SetCrossPlatformSettings )
-@insertpiece( SetCompatibilityLayer )
-
-layout(std140) uniform;
-#define FRAG_COLOR		0
-layout(location = FRAG_COLOR, index = 0) out vec4 outColour;
-
-uniform sampler2D terrainNormals;
-
-in block
-{
-@insertpiece( VStoPS_block )
-} inPs;
-
-void main()
-{
-	outColour = vec4( inPs.uv0.xy, 0.0, 1.0 );
-}
-
-@else
-@insertpiece( SetCrossPlatformSettings )
-@property( GL3+ < 430 )
-	@property( hlms_tex_gather )#extension GL_ARB_texture_gather: require@end
-@end
-<<<<<<< HEAD
-=======
-
-@property( hlms_amd_trinary_minmax )#extension GL_AMD_shader_trinary_minmax: require@end
->>>>>>> bd9cfa71
-@insertpiece( SetCompatibilityLayer )
-@insertpiece( DeclareUvModifierMacros )
-
-layout(std140) uniform;
-#define FRAG_COLOR		0
-
-@insertpiece( DefaultTerraHeaderPS )
-
-// START UNIFORM DECLARATION
-@insertpiece( PassStructDecl )
-@insertpiece( TerraMaterialStructDecl )
-@insertpiece( TerraInstanceStructDecl )
-@insertpiece( custom_ps_uniformDeclaration )
-// END UNIFORM DECLARATION
-in block
-{
-	@insertpiece( Terra_VStoPS_block )
-} inPs;
-
-@property( !hlms_render_depth_only )
-	@property( !hlms_prepass )
-		layout(location = FRAG_COLOR, index = 0) out vec4 outColour;
-	@end @property( hlms_prepass )
-		#define outPs_normals outNormals
-		#define outPs_shadowRoughness outShadowRoughness
-		layout(location = 0) out vec4 outNormals;
-		layout(location = 1) out vec2 outShadowRoughness;
-	@end
-@end
-
-@property( hlms_use_prepass )
-	@property( !hlms_use_prepass_msaa )
-		uniform sampler2D gBuf_normals;
-		uniform sampler2D gBuf_shadowRoughness;
-	@else
-		uniform sampler2DMS gBuf_normals;
-		uniform sampler2DMS gBuf_shadowRoughness;
-		uniform sampler2DMS gBuf_depthTexture;
-	@end
-
-	@property( hlms_use_ssr )
-		uniform sampler2D ssrTexture;
-	@end
-@end
-
-@insertpiece( DeclPlanarReflTextures )
-@insertpiece( DeclAreaApproxTextures )
-
-@property( hlms_vpos )
-in vec4 gl_FragCoord;
-@end
-
-uniform sampler2D terrainNormals;
-uniform sampler2D terrainShadows;
-
-@property( hlms_forwardplus )
-/*layout(binding = 1) */uniform usamplerBuffer f3dGrid;
-/*layout(binding = 2) */uniform samplerBuffer f3dLightList;
-@end
-@property( irradiance_volumes )
-	uniform sampler3D irradianceVolume;
-@end
-
-@foreach( num_textures, n )
-	uniform sampler2DArray textureMaps@n;@end
-
-@property( !hlms_enable_cubemaps_auto )
-	@property( use_envprobe_map )uniform samplerCube		texEnvProbeMap;@end
-@else
-	@property( !hlms_cubemaps_use_dpm )
-		@property( use_envprobe_map )uniform samplerCubeArray	texEnvProbeMap;@end
-	@else
-		@property( use_envprobe_map )uniform sampler2DArray	texEnvProbeMap;@end
-		@insertpiece( DeclDualParaboloidFunc )
-	@end
-@end
-
-@property( use_parallax_correct_cubemaps )
-	@insertpiece( DeclParallaxLocalCorrect )
-@end
-
-@insertpiece( DeclDecalsSamplers )
-
-@insertpiece( DeclShadowMapMacros )
-@insertpiece( DeclShadowSamplers )
-@insertpiece( DeclShadowSamplingFuncs )
-
-@insertpiece( DeclAreaLtcTextures )
-@insertpiece( DeclAreaLtcLightFuncs )
-
-@insertpiece( custom_ps_functions )
-
-void main()
-{
-	@insertpiece( custom_ps_preExecution )
-	@insertpiece( DefaultTerraBodyPS )
-	@insertpiece( custom_ps_posExecution )
-}
-@end
+@property( false )
+@insertpiece( SetCrossPlatformSettings )
+@insertpiece( SetCompatibilityLayer )
+
+layout(std140) uniform;
+#define FRAG_COLOR		0
+layout(location = FRAG_COLOR, index = 0) out vec4 outColour;
+
+uniform sampler2D terrainNormals;
+
+in block
+{
+@insertpiece( VStoPS_block )
+} inPs;
+
+void main()
+{
+	outColour = vec4( inPs.uv0.xy, 0.0, 1.0 );
+}
+
+@else
+@insertpiece( SetCrossPlatformSettings )
+@property( GL3+ < 430 )
+	@property( hlms_tex_gather )#extension GL_ARB_texture_gather: require@end
+@end
+@insertpiece( SetCompatibilityLayer )
+@insertpiece( DeclareUvModifierMacros )
+
+layout(std140) uniform;
+#define FRAG_COLOR		0
+
+@insertpiece( DefaultTerraHeaderPS )
+
+// START UNIFORM DECLARATION
+@insertpiece( PassStructDecl )
+@insertpiece( TerraMaterialStructDecl )
+@insertpiece( TerraInstanceStructDecl )
+@insertpiece( custom_ps_uniformDeclaration )
+// END UNIFORM DECLARATION
+in block
+{
+	@insertpiece( Terra_VStoPS_block )
+} inPs;
+
+@property( !hlms_render_depth_only )
+	@property( !hlms_prepass )
+		layout(location = FRAG_COLOR, index = 0) out vec4 outColour;
+	@end @property( hlms_prepass )
+		#define outPs_normals outNormals
+		#define outPs_shadowRoughness outShadowRoughness
+		layout(location = 0) out vec4 outNormals;
+		layout(location = 1) out vec2 outShadowRoughness;
+	@end
+@end
+
+@property( hlms_use_prepass )
+	@property( !hlms_use_prepass_msaa )
+		uniform sampler2D gBuf_normals;
+		uniform sampler2D gBuf_shadowRoughness;
+	@else
+		uniform sampler2DMS gBuf_normals;
+		uniform sampler2DMS gBuf_shadowRoughness;
+		uniform sampler2DMS gBuf_depthTexture;
+	@end
+
+	@property( hlms_use_ssr )
+		uniform sampler2D ssrTexture;
+	@end
+@end
+
+@insertpiece( DeclPlanarReflTextures )
+@insertpiece( DeclAreaApproxTextures )
+
+@property( hlms_vpos )
+in vec4 gl_FragCoord;
+@end
+
+uniform sampler2D terrainNormals;
+uniform sampler2D terrainShadows;
+
+@property( hlms_forwardplus )
+/*layout(binding = 1) */uniform usamplerBuffer f3dGrid;
+/*layout(binding = 2) */uniform samplerBuffer f3dLightList;
+@end
+@property( irradiance_volumes )
+	uniform sampler3D irradianceVolume;
+@end
+
+@foreach( num_textures, n )
+	uniform sampler2DArray textureMaps@n;@end
+
+@property( !hlms_enable_cubemaps_auto )
+	@property( use_envprobe_map )uniform samplerCube		texEnvProbeMap;@end
+@else
+	@property( !hlms_cubemaps_use_dpm )
+		@property( use_envprobe_map )uniform samplerCubeArray	texEnvProbeMap;@end
+	@else
+		@property( use_envprobe_map )uniform sampler2DArray	texEnvProbeMap;@end
+		@insertpiece( DeclDualParaboloidFunc )
+	@end
+@end
+
+@property( use_parallax_correct_cubemaps )
+	@insertpiece( DeclParallaxLocalCorrect )
+@end
+
+@insertpiece( DeclDecalsSamplers )
+
+@insertpiece( DeclShadowMapMacros )
+@insertpiece( DeclShadowSamplers )
+@insertpiece( DeclShadowSamplingFuncs )
+
+@insertpiece( DeclAreaLtcTextures )
+@insertpiece( DeclAreaLtcLightFuncs )
+
+@insertpiece( custom_ps_functions )
+
+void main()
+{
+	@insertpiece( custom_ps_preExecution )
+	@insertpiece( DefaultTerraBodyPS )
+	@insertpiece( custom_ps_posExecution )
+}
+@end