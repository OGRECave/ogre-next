@property( !hlms_shadowcaster && terra_enabled )

@piece( custom_VStoPS )
    float terrainShadow;
@end

/// Extra per-pass global data we need for applying our
/// shadows to regular objects, passed to all PBS shaders.
@piece( custom_passBuffer )
    vec4 terraOrigin; //Normalized. i.e. -terrainOrigin / terrainDimensions
    //.xz = terrain 1.0 / XZ dimensions.
    //.y  = 1.0 / terrainHeight;
    vec4 invTerraBounds;
@end

/// Add the shadows' texture to the vertex shader
@piece( custom_vs_uniformDeclaration )
	vulkan_layout( ogre_t@value(terrainShadows) ) uniform texture2D terrainShadows;
	vulkan( layout( ogre_s@value(terrainShadows) ) uniform sampler terrainShadowSampler );
@end

/// Evaluate the shadow based on world XZ position & height in the vertex shader.
/// Doing it at the pixel shader level would be more accurate, but the difference
/// is barely noticeable, and slower
@piece( custom_vs_posExecution )
<<<<<<< HEAD
	vec3 terraShadowData = textureLod( vkSampler2D( terrainShadows, terrainShadowSampler ),
									   worldPos.xz * passBuf.invTerraBounds.xz + passBuf.terraOrigin.xz, 0 ).xyz;
	float terraHeightWeight = worldPos.y * passBuf.invTerraBounds.y + passBuf.terraOrigin.y;
=======
	@property( z_up )
		vec3 terraWorldPos = vec3( worldPos.x, -worldPos.z, worldPos.y );
	@else
		vec3 terraWorldPos = worldPos.xyz;
	@end
	vec3 terraShadowData = textureLod( terrainShadows, terraWorldPos.xz * passBuf.invTerraBounds.xz +
						   passBuf.terraOrigin.xz, 0 ).xyz;
	float terraHeightWeight = terraWorldPos.y * passBuf.invTerraBounds.y + passBuf.terraOrigin.y;
>>>>>>> 8095db4c
    terraHeightWeight = (terraHeightWeight - terraShadowData.y) * terraShadowData.z * 1023.0;
    outVs.terrainShadow = mix( terraShadowData.x, 1.0, clamp( terraHeightWeight, 0.0, 1.0 ) );
@end

@property( hlms_num_shadow_map_lights )
    @piece( custom_ps_preLights )fShadow *= inPs.terrainShadow;@end
@else
    @piece( custom_ps_preLights )float fShadow = inPs.terrainShadow;@end
    @piece( DarkenWithShadowFirstLight )* fShadow@end
@end

@end<|MERGE_RESOLUTION|>--- conflicted
+++ resolved
@@ -23,20 +23,15 @@
 /// Doing it at the pixel shader level would be more accurate, but the difference
 /// is barely noticeable, and slower
 @piece( custom_vs_posExecution )
-<<<<<<< HEAD
-	vec3 terraShadowData = textureLod( vkSampler2D( terrainShadows, terrainShadowSampler ),
-									   worldPos.xz * passBuf.invTerraBounds.xz + passBuf.terraOrigin.xz, 0 ).xyz;
-	float terraHeightWeight = worldPos.y * passBuf.invTerraBounds.y + passBuf.terraOrigin.y;
-=======
 	@property( z_up )
 		vec3 terraWorldPos = vec3( worldPos.x, -worldPos.z, worldPos.y );
 	@else
 		vec3 terraWorldPos = worldPos.xyz;
 	@end
-	vec3 terraShadowData = textureLod( terrainShadows, terraWorldPos.xz * passBuf.invTerraBounds.xz +
-						   passBuf.terraOrigin.xz, 0 ).xyz;
+	vec3 terraShadowData = textureLod( vkSampler2D( terrainShadows, terrainShadowSampler ),
+									   terraWorldPos.xz * passBuf.invTerraBounds.xz +
+									   passBuf.terraOrigin.xz, 0 ).xyz;
 	float terraHeightWeight = terraWorldPos.y * passBuf.invTerraBounds.y + passBuf.terraOrigin.y;
->>>>>>> 8095db4c
     terraHeightWeight = (terraHeightWeight - terraShadowData.y) * terraShadowData.z * 1023.0;
     outVs.terrainShadow = mix( terraShadowData.x, 1.0, clamp( terraHeightWeight, 0.0, 1.0 ) );
 @end
