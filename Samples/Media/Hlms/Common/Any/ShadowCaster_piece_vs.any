--- conflicted
+++ resolved
@@ -3,19 +3,12 @@
 
 @property( hlms_shadowcaster )
 	@piece( DoShadowCasterVS )
-<<<<<<< HEAD
-		@property( hlms_no_reverse_depth || hlms_shadowcaster_point )
-			float shadowConstantBias = uintBitsToFloat( worldMaterialIdx[inVs_drawId].y ) * passBuf.depthRange.y;
-		@else
-			float shadowConstantBias = -uintBitsToFloat( worldMaterialIdx[inVs_drawId].y ) * passBuf.depthRange.y;
-=======
 		@property( !hlms_no_shadowConstantBias_decl )
 			@property( hlms_no_reverse_depth || hlms_shadowcaster_point )
-				float shadowConstantBias = uintBitsToFloat( worldMaterialIdx[inVs_drawId].y );
+				float shadowConstantBias = uintBitsToFloat( worldMaterialIdx[inVs_drawId].y ) * passBuf.depthRange.y;
 			@else
-				float shadowConstantBias = -uintBitsToFloat( worldMaterialIdx[inVs_drawId].y );
+				float shadowConstantBias = -uintBitsToFloat( worldMaterialIdx[inVs_drawId].y ) * passBuf.depthRange.y;
 			@end
->>>>>>> ec3f70cb
 		@end
 
 		@property( !hlms_shadow_uses_depth_texture && !hlms_shadowcaster_point && !exponential_shadow_maps )
