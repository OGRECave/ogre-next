
//#include "SyntaxHighlightingMisc.h"

//For mortals:
//	getSpecularFresnel	= F0 + pow( 1.0 - VdotH, 5.0 ) * (1.0 - F0)
//	getDiffuseFresnel	= 1.0 - F0 + pow( 1.0 - NdotL, 5.0 ) * F0
//	getSpecularFresnelWithRoughness = F0 + pow( 1.0 - VdotH, 5.0 ) * (max(roughness, (1.0 - F0)) - F0)
//	getDiffuseFresnelWithRoughness = max(roughness, (1.0 - F0) - F0 + pow( 1.0 - NdotL, 5.0 ) * F0
@piece( getSpecularFresnel )pixelData.F0 + pow( _h( 1.0 ) - VdotH, _h( 5.0 ) ) * (_h( 1.0 ) - pixelData.F0)@end
@piece( getDiffuseFresnel )_h( 1.0 ) - pixelData.F0 + pow( _h( 1.0 ) - NdotL, _h( 5.0 ) ) * pixelData.F0@end
@piece( getSpecularFresnelWithRoughness )pixelData.F0 + pow( _h( 1.0 ) - pixelData.NdotV, _h( 5.0 ) ) * (max( make_float_fresnel( _h( 1.0 ) - pixelData.roughness ), pixelData.F0 ) - pixelData.F0)@end
@piece( getDiffuseFresnelWithRoughness )max( make_float_fresnel( _h( 1.0 ) - pixelData.roughness ), pixelData.F0 ) - pixelData.F0 + pow( _h( 1.0 ) - NdotL, _h( 5.0 ) ) * pixelData.F0@end

@property( !fresnel_scalar )
	@piece( getMaxFresnelS )fresnelS@end
@else
    @piece( getMaxFresnelS )max3( fresnelS.x, fresnelS.y, fresnelS.z )@end
@end

@property( BRDF_BlinnPhong )
@piece( DeclareBRDF )
//Blinn-Phong
INLINE midf3 BRDF( midf3 lightDir, midf3 lightDiffuse, midf3 lightSpecular, PixelData pixelData )
{
	midf3 halfWay = normalize( lightDir + pixelData.viewDir );
	midf NdotL = saturate( dot( pixelData.normal, lightDir ) );						//Diffuse (Lambert)
	midf NdotH = clamp( dot( pixelData.normal, halfWay ), _h( 0.001 ), _h( 1.0 ) );	//Specular
	@property( !legacy_math_brdf )
		midf VdotH = clamp( dot( pixelData.viewDir, halfWay ), _h( 0.001 ), _h( 1.0 ) ); //Fresnel

		//Fresnel term (Schlick's approximation)
        float_fresnel fresnelS = @insertpiece( getSpecularFresnel );
		@property( fresnel_separate_diffuse )
            float_fresnel fresnelD = @insertpiece( getDiffuseFresnel );
        @else
			midf fresnelD = _h( 1.0f ) - @insertpiece( getMaxFresnelS );
		@end
	@end

	@property( !roughness_is_shininess )
		midf shininess = exp2( _h( 10.0 ) * (_h( 1.0 ) - pixelData.roughness) + _h( 1.0 ) ) * _h( 0.25 );
    @else
		midf shininess = pixelData.roughness;
	@end
	midf blinnPhong = pow( NdotH, shininess );

	@property( !legacy_math_brdf )
		//Normalize Blinn-Phong using (n + 8) / (8 * pi)
		//Note this factor is an approximation. The real normalization is
		//*much* more expensive. See:
		//http://www.rorydriscoll.com/2009/01/25/energy-conservation-in-games/
		blinnPhong *= ( shininess + _h( 8.0 ) ) / _h( 8.0 * 3.141592654 );

		//Avoid very small denominators, they go to NaN or cause aliasing artifacts
		//Note: For blinn-phong we use larger denominators otherwise specular blows out of proportion
		float_fresnel Rs = ( fresnelS * blinnPhong ) / max( _h( 4.0 ) * pixelData.NdotV * NdotL, _h( 0.75 ) );
		//Make diffuse look closer to Default.
		fresnelD *= lerp( _h( 1.0 ), _h( 1.0 / 1.51 ), pixelData.roughness );
    @else
		midf Rs = blinnPhong;
		midf fresnelD = _h( 1.0 );
	@end

    return NdotL * (pixelData.specular.xyz * lightSpecular * Rs +
                    pixelData.diffuse.xyz * lightDiffuse * fresnelD);
}
@end
@end

@property( BRDF_CookTorrance )
@piece( DeclareBRDF )
//Cook-Torrance
INLINE midf3 BRDF( midf3 lightDir, midf3 lightDiffuse, midf3 lightSpecular, PixelData pixelData )
{
	midf3 halfWay = normalize( lightDir + pixelData.viewDir );
	midf NdotL = saturate( dot( pixelData.normal, lightDir ) );
	midf NdotH = clamp( dot( pixelData.normal, halfWay ), _h( 0.001 ), _h( 1.0 ) );
	midf VdotH = clamp( dot( pixelData.viewDir, halfWay ), _h( 0.001 ), _h( 1.0 ) );

	midf sqR = pixelData.roughness * pixelData.roughness;

	//Roughness/Distribution/NDF term (Beckmann distribution)
	//Formula:
	//	Where alpha = NdotH and m = roughness
	//	R = [ 1 / (m^2 x cos(alpha)^4 ] x [ e^( -tan(alpha)^2 / m^2 ) ]
	//	R = [ 1 / (m^2 x cos(alpha)^4 ] x [ e^( ( cos(alpha)^2 - 1 )  /  (m^2 cos(alpha)^2 ) ]
@property( precision_mode == full32 )
	midf NdotH_sq = NdotH * NdotH;
	midf roughness_b = NdotH_sq - _h( 1.0 );	//( cos(alpha)^2 - 1 )
@else
	// Use Lagrange's identity to compute 1 - NdotH_sq with mediump
	//      ||a x b||^2 = ||a||^2 ||b||^2 - (a . b)^2
	// since N and H are unit vectors: ||N x H||^2 = 1.0 - NoH^2
	//
	// See https://github.com/google/filament/blob/f40b08d826c69df9fca2711841f1a9ecb77386e8/shaders/src/brdf.fs#L55
	// for details
	midf3 NcrossH = cross( pixelData.normal, halfWay );
	midf roughness_b = -dot( NcrossH, NcrossH );//( cos(alpha)^2 - 1 )
	midf NdotH_sq = roughness_b + _h( 1.0 );
@end
	midf roughness_a = _h( 1.0 ) / ( _h( 3.141592654 ) * sqR * NdotH_sq * NdotH_sq );//( 1 / (m^2 x cos(alpha)^4 )
	midf roughness_c = sqR * NdotH_sq;			//( m^2 cos(alpha)^2 )

	//Avoid Inf * 0 = NaN; we need Inf * 0 = 0
	midf R = min( roughness_a, _h( 65504.0 ) ) * exp( roughness_b / roughness_c );

	ensureValidRangeF16( R );

	//Geometric/Visibility term (Cook Torrance)
	midf shared_geo = _h( 2.0 ) * NdotH / VdotH;
	ensureValidRangeF16( shared_geo );
	midf geo_b	= shared_geo * pixelData.NdotV;
	midf geo_c	= shared_geo * NdotL;
	midf G	 	= min( _h( 1.0 ), min( geo_b, geo_c ) );

	//Fresnel term (Schlick's approximation)
	//Formula:
	//	fresnelS = lerp( (1 - V*H)^5, 1, F0 )
	//	fresnelD = lerp( (1 - N*L)^5, 1, 1 - F0 ) [See s2010_course_note_practical_implementation_at_triace.pdf]
	float_fresnel fresnelS = @insertpiece( getSpecularFresnel );
	@property( fresnel_separate_diffuse )
		float_fresnel fresnelD = @insertpiece( getDiffuseFresnel );
	@else
		midf fresnelD = _h( 1.0f ) - @insertpiece( getMaxFresnelS );
	@end

	//Avoid very small denominators, they go to NaN or cause aliasing artifacts
	float_fresnel Rs = ( fresnelS * (R * G)  ) / max( _h( 4.0 ) * pixelData.NdotV * NdotL, _h( 0.01 ) );

	return NdotL * (pixelData.specular.xyz * lightSpecular * Rs +
					pixelData.diffuse.xyz * lightDiffuse * fresnelD);
}
@end
@end

@property( BRDF_Default )
@piece( DeclareBRDF )
//Default BRDF
INLINE midf3 BRDF( midf3 lightDir, midf3 lightDiffuse, midf3 lightSpecular, PixelData pixelData )
{
	midf3 halfWay = normalize( lightDir + pixelData.viewDir );
	midf NdotL = saturate( dot( pixelData.normal, lightDir ) );
	midf NdotH = saturate( dot( pixelData.normal, halfWay ) );
	midf VdotH = saturate( dot( pixelData.viewDir, halfWay ) );

	midf sqR = pixelData.roughness * pixelData.roughness;

	//Geometric/Visibility term (Smith GGX Height-Correlated)
@property( GGX_height_correlated )
	midf Lambda_GGXV = NdotL * sqrt( (-pixelData.NdotV * sqR + pixelData.NdotV) * pixelData.NdotV + sqR );
	midf Lambda_GGXL = pixelData.NdotV * sqrt( (-NdotL * sqR + NdotL) * NdotL + sqR );

	midf G = _h( 0.5 ) / (( Lambda_GGXV + Lambda_GGXL + _h( 1e-6f ) ) * _h( 3.141592654 ));
@else
	midf gL = NdotL * ( _h( 1 ) - sqR ) + sqR;
	midf gV = pixelData.NdotV * ( _h( 1 ) - sqR ) + sqR;
	midf G = _h( 1.0 ) / (( gL * gV + _h( 1e-4f ) ) * _h( 4 * 3.141592654 ) );
@end

@property( precision_mode == full32 )
	//Roughness/Distribution/NDF term (GGX)
	//Formula:
	//	Where alpha = roughness
	//	R = alpha^2 / [ PI * [ ( NdotH^2 * (alpha^2 - 1) ) + 1 ]^2 ]
	const midf f = ( NdotH * sqR - NdotH ) * NdotH + _h( 1.0 );
	midf R = sqR / (f * f); // f is guaranteed to not be 0 because we clamped pixelData.roughness

	const midf RG = R * G;
@else
	// Lagrange identity
	const midf3 NcrossH = cross( pixelData.normal, halfWay );
	const midf roughness_b = dot( NcrossH, NcrossH ); // 1.0 - NdotH * NdotH

	// We need to do 10000 / (100 * 100) because otherwise it flushes to 0, loosing a lot of info
	const midf f = (-roughness_b * sqR + sqR + roughness_b) * _h( 100.0 ) ;
	midf R = sqR * _h( 10000.0 ) / (f * f);

	// Avoid INF and NaNs
	R = min( R, _h( 128.0 ) );
	G = min( G, _h( 128.0 ) );
	const midf RG = R * G;
@end

	//Formula:
	//	fresnelS = lerp( (1 - V*H)^5, 1, F0 )
    float_fresnel fresnelS = @insertpiece( getSpecularFresnel );

	//We should divide Rs by PI, but it was done inside G for performance
	midf3 Rs = ( fresnelS * RG ) * pixelData.specular.xyz;

	//Diffuse BRDF (*Normalized* Disney, see course_notes_moving_frostbite_to_pbr.pdf
	//"Moving Frostbite to Physically Based Rendering" Sebastien Lagarde & Charles de Rousiers)
	midf energyBias	= pixelData.perceptualRoughness * _h( 0.5 );
	midf energyFactor	= lerp( _h( 1.0 ), _h( 1.0 / 1.51 ), pixelData.perceptualRoughness );
	midf fd90			= energyBias + _h( 2.0 ) * VdotH * VdotH * pixelData.perceptualRoughness;
	midf lightScatter	= _h( 1.0 ) + (fd90 - _h( 1.0 )) * pow( _h( 1.0 ) - NdotL, _h( 5.0 ) );
	midf viewScatter	= _h( 1.0 ) + (fd90 - _h( 1.0 )) * pow( _h( 1.0 ) - pixelData.NdotV, _h( 5.0 ) );

    @property( fresnel_separate_diffuse )
        float_fresnel fresnelD = @insertpiece( getDiffuseFresnel );
    @else
		midf fresnelD = _h( 1.0f ) - @insertpiece( getMaxFresnelS );
    @end

	//We should divide Rd by PI, but it is already included in kD
	midf3 Rd = (lightScatter * viewScatter * energyFactor * fresnelD) * pixelData.diffuse.xyz;

	@property( clear_coat )
		midf3 color = Rd + Rs;

		midf Fcc;
		midf clearCoat = clearCoatLobe(pixelData, halfWay, NdotH, VdotH, Fcc);
		midf attenuation = _h( 1.0 ) - Fcc;

		@property( normal_map )
			color *= attenuation * NdotL;

			// If the material has a normal map, we want to use the geometric normal
			// instead to avoid applying the normal map details to the clear coat layer
			midf clearCoatNoL = saturate(dot(pixelData.geomNormal, lightDir));
			color += clearCoat * clearCoatNoL;

			return color * lightSpecular;
		@else
			color *= attenuation;
			color += clearCoat;

			return color * lightSpecular * NdotL;
		@end
	@else
		return NdotL * (Rs * lightSpecular + Rd * lightDiffuse);
	@end
}
@end
@end

@property( hlms_enable_vpls )
@piece( DeclareBRDF_InstantRadiosity )
//Simplified cheap BRDF for Instant Radiosity.
midf3 BRDF_IR( midf3 lightDir, midf3 lightDiffuse, PixelData pixelData )
{
	midf NdotL = saturate( dot( pixelData.normal, lightDir ) );
    float_fresnel fresnelD = @insertpiece( getDiffuseFresnel );

	//We should divide Rd by PI, but it is already included in kD
    return NdotL * fresnelD * pixelData.diffuse.xyz * lightDiffuse;
}
@end
@end

/// Applying Fresnel term to prefiltered cubemap has a bad effect of always showing high specular
/// color at edge, even for rough surface. See https://seblagarde.wordpress.com/2011/08/17/hello-world/
/// and see http://www.ogre3d.org/forums/viewtopic.php?f=25&p=523550#p523544
/// "The same Fresnel term which is appropriate for unfiltered environment maps (i.e. perfectly smooth
/// mirror surfaces) is not appropriate for filtered environment maps since there you are averaging
/// incoming light colors from many directions, but using a single Fresnel value computed for the
///	reflection direction. The correct function has similar values as the regular Fresnel expression
/// at v=n, but at glancing angle it behaves differently. In particular, the lerp(from base specular
/// to white) does not go all the way to white at glancing angles in the case of rough surfaces."
/// So we use getSpecularFresnelWithRoughness instead.
@piece( BRDF_EnvMap )
	//Normally we'd use VdotH. However:
	//	H = normalize(lightDir + viewDir)
	//since:
	//	lightDir = pixelData.reflDir
	//then:
	//	H = geomNormal
	//Thus H = N, and therefore we use VdotN (NdotV)
	//float VdotH = saturate( dot( pixelData.viewDir, normalize( pixelData.reflDir + pixelData.viewDir ) ) );
	float_fresnel fresnelS = @insertpiece( getSpecularFresnelWithRoughness );

	@property( ltc_texture_available )
		#define brdfLUT ltcMatrix
		midf2 envBRDF = OGRE_SampleArray2DF16( brdfLUT, ltcSampler,
											   float2( pixelData.NdotV,
													   1.0 - pixelData.perceptualRoughness ), 2 ).xy;
	@else
		midf2 envBRDF = midf2_c( 1.0f, 0.0f );
	@end

	@property( fresnel_separate_diffuse )
		midf NdotL = saturate( dot( pixelData.normal, pixelData.reflDir ) );
		float_fresnel fresnelD = @insertpiece( getDiffuseFresnelWithRoughness );
	@else
		midf fresnelD = _h( 1.0f ) - @insertpiece( getMaxFresnelS );
	@end

<<<<<<< HEAD
	float3 Rd = pixelData.envColourD * pixelData.diffuse.xyz * 3.141592654 * fresnelD;
	float3 Rs = pixelData.envColourS * pixelData.specular.xyz * ( fresnelS * envBRDF.x + envBRDF.y );
=======
	midf3 Rd = pixelData.envColourD * pixelData.diffuse.xyz * fresnelD;
	midf3 Rs = pixelData.envColourS * pixelData.specular.xyz * ( fresnelS * envBRDF.x + envBRDF.y );
>>>>>>> ee084fb9

	@property( clear_coat )
		@property( normal_map )
			// We want to use the geometric normal for the clear coat layer
			float clearCoatNoV = saturate(dot(pixelData.geomNormal, pixelData.viewDir));
		@else
			float clearCoatNoV = pixelData.NdotV;
		@end
		// The clear coat layer assumes an IOR of 1.5 (4% reflectance)
		float Fc = F_Schlick(0.04, 1.0, clearCoatNoV) * pixelData.clearCoat;
		float attenuation = 1.0 - Fc;
		Rd *= attenuation;
		Rs *= attenuation;
		Rs += pixelData.clearCoatEnvColourS * Fc;
	@end

	finalColour += Rd + Rs;
@end

@property( hlms_fine_light_mask || hlms_forwardplus_fine_light_mask )
    @property( syntax == metal )
        @piece( DeclareObjLightMask )uint objLightMask = inPs.objLightMask;@end
    @else
        @piece( DeclareObjLightMask )uint objLightMask = worldMaterialIdx[inPs.drawId].z;@end
    @end
@end

@property( hlms_fine_light_mask )
    @property( syntax != hlsl )
        @piece( ObjLightMaskCmp )if( (objLightMask & floatBitsToUint( light0Buf.lights[@counter(fineMaskLightIdx)].position.w )) != 0u )@end
        @property( hlms_static_branch_lights )
            @piece( ObjLightMaskCmpNonCasterLoop )if( (objLightMask & floatBitsToUint( light0Buf.lights[@value(fineMaskLightIdx) + i].position.w )) != 0u )@end
            @piece( ObjLightMaskCmpNonCasterLoopEnd )@add( fineMaskLightIdx, hlms_lights_directional_non_caster )@end
        @end
        @piece( andObjLightMaskCmp )&& ((objLightMask & floatBitsToUint( light0Buf.lights[@counter(fineMaskLightIdx)].position.w )) != 0u)@end
        @property( hlms_static_branch_shadow_map_lights )
            @piece( andObjLightMaskCmp_light_idx )&& ((objLightMask & floatBitsToUint( light0Buf.lights[light_idx].position.w )) != 0u)@end
        @end
        @piece( andObjAreaApproxLightMaskCmp )&& ((objLightMask & floatBitsToUint( light1Buf.areaApproxLights[i].position.w )) != 0u)@end
        @piece( andObjAreaLtcLightMaskCmp )&& ((objLightMask & floatBitsToUint( light2Buf.areaLtcLights[i].position.w )) != 0u)@end
    @else
        @piece( ObjLightMaskCmp )if( (objLightMask & light0Buf.lights[@counter(fineMaskLightIdx)].lightMask) != 0u )@end
        @property( hlms_static_branch_lights )
            @piece( ObjLightMaskCmpNonCasterLoop )if( (objLightMask & light0Buf.lights[@value(fineMaskLightIdx) + i].lightMask) != 0u )@end
            @piece( ObjLightMaskCmpNonCasterLoopEnd )@add( fineMaskLightIdx, hlms_lights_directional_non_caster )@end
        @end
        @piece( andObjLightMaskCmp )&& ((objLightMask & light0Buf.lights[@counter(fineMaskLightIdx)].lightMask) != 0u)@end
        @property( hlms_static_branch_shadow_map_lights )
            @piece( andObjLightMaskCmp_light_idx )&& ((objLightMask & light0Buf.lights[light_idx].lightMask) != 0u)@end
        @end
        @piece( andObjAreaApproxLightMaskCmp )&& ((objLightMask & light1Buf.areaApproxLights[i].lightMask) != 0u)@end
        @piece( andObjAreaLtcLightMaskCmp )&& ((objLightMask & light2Buf.areaLtcLights[i].lightMask) != 0u)@end
    @end
@end
<|MERGE_RESOLUTION|>--- conflicted
+++ resolved
@@ -1,348 +1,343 @@
-
-//#include "SyntaxHighlightingMisc.h"
-
-//For mortals:
-//	getSpecularFresnel	= F0 + pow( 1.0 - VdotH, 5.0 ) * (1.0 - F0)
-//	getDiffuseFresnel	= 1.0 - F0 + pow( 1.0 - NdotL, 5.0 ) * F0
-//	getSpecularFresnelWithRoughness = F0 + pow( 1.0 - VdotH, 5.0 ) * (max(roughness, (1.0 - F0)) - F0)
-//	getDiffuseFresnelWithRoughness = max(roughness, (1.0 - F0) - F0 + pow( 1.0 - NdotL, 5.0 ) * F0
-@piece( getSpecularFresnel )pixelData.F0 + pow( _h( 1.0 ) - VdotH, _h( 5.0 ) ) * (_h( 1.0 ) - pixelData.F0)@end
-@piece( getDiffuseFresnel )_h( 1.0 ) - pixelData.F0 + pow( _h( 1.0 ) - NdotL, _h( 5.0 ) ) * pixelData.F0@end
-@piece( getSpecularFresnelWithRoughness )pixelData.F0 + pow( _h( 1.0 ) - pixelData.NdotV, _h( 5.0 ) ) * (max( make_float_fresnel( _h( 1.0 ) - pixelData.roughness ), pixelData.F0 ) - pixelData.F0)@end
-@piece( getDiffuseFresnelWithRoughness )max( make_float_fresnel( _h( 1.0 ) - pixelData.roughness ), pixelData.F0 ) - pixelData.F0 + pow( _h( 1.0 ) - NdotL, _h( 5.0 ) ) * pixelData.F0@end
-
-@property( !fresnel_scalar )
-	@piece( getMaxFresnelS )fresnelS@end
-@else
-    @piece( getMaxFresnelS )max3( fresnelS.x, fresnelS.y, fresnelS.z )@end
-@end
-
-@property( BRDF_BlinnPhong )
-@piece( DeclareBRDF )
-//Blinn-Phong
-INLINE midf3 BRDF( midf3 lightDir, midf3 lightDiffuse, midf3 lightSpecular, PixelData pixelData )
-{
-	midf3 halfWay = normalize( lightDir + pixelData.viewDir );
-	midf NdotL = saturate( dot( pixelData.normal, lightDir ) );						//Diffuse (Lambert)
-	midf NdotH = clamp( dot( pixelData.normal, halfWay ), _h( 0.001 ), _h( 1.0 ) );	//Specular
-	@property( !legacy_math_brdf )
-		midf VdotH = clamp( dot( pixelData.viewDir, halfWay ), _h( 0.001 ), _h( 1.0 ) ); //Fresnel
-
-		//Fresnel term (Schlick's approximation)
-        float_fresnel fresnelS = @insertpiece( getSpecularFresnel );
-		@property( fresnel_separate_diffuse )
-            float_fresnel fresnelD = @insertpiece( getDiffuseFresnel );
-        @else
-			midf fresnelD = _h( 1.0f ) - @insertpiece( getMaxFresnelS );
-		@end
-	@end
-
-	@property( !roughness_is_shininess )
-		midf shininess = exp2( _h( 10.0 ) * (_h( 1.0 ) - pixelData.roughness) + _h( 1.0 ) ) * _h( 0.25 );
-    @else
-		midf shininess = pixelData.roughness;
-	@end
-	midf blinnPhong = pow( NdotH, shininess );
-
-	@property( !legacy_math_brdf )
-		//Normalize Blinn-Phong using (n + 8) / (8 * pi)
-		//Note this factor is an approximation. The real normalization is
-		//*much* more expensive. See:
-		//http://www.rorydriscoll.com/2009/01/25/energy-conservation-in-games/
-		blinnPhong *= ( shininess + _h( 8.0 ) ) / _h( 8.0 * 3.141592654 );
-
-		//Avoid very small denominators, they go to NaN or cause aliasing artifacts
-		//Note: For blinn-phong we use larger denominators otherwise specular blows out of proportion
-		float_fresnel Rs = ( fresnelS * blinnPhong ) / max( _h( 4.0 ) * pixelData.NdotV * NdotL, _h( 0.75 ) );
-		//Make diffuse look closer to Default.
-		fresnelD *= lerp( _h( 1.0 ), _h( 1.0 / 1.51 ), pixelData.roughness );
-    @else
-		midf Rs = blinnPhong;
-		midf fresnelD = _h( 1.0 );
-	@end
-
-    return NdotL * (pixelData.specular.xyz * lightSpecular * Rs +
-                    pixelData.diffuse.xyz * lightDiffuse * fresnelD);
-}
-@end
-@end
-
-@property( BRDF_CookTorrance )
-@piece( DeclareBRDF )
-//Cook-Torrance
-INLINE midf3 BRDF( midf3 lightDir, midf3 lightDiffuse, midf3 lightSpecular, PixelData pixelData )
-{
-	midf3 halfWay = normalize( lightDir + pixelData.viewDir );
-	midf NdotL = saturate( dot( pixelData.normal, lightDir ) );
-	midf NdotH = clamp( dot( pixelData.normal, halfWay ), _h( 0.001 ), _h( 1.0 ) );
-	midf VdotH = clamp( dot( pixelData.viewDir, halfWay ), _h( 0.001 ), _h( 1.0 ) );
-
-	midf sqR = pixelData.roughness * pixelData.roughness;
-
-	//Roughness/Distribution/NDF term (Beckmann distribution)
-	//Formula:
-	//	Where alpha = NdotH and m = roughness
-	//	R = [ 1 / (m^2 x cos(alpha)^4 ] x [ e^( -tan(alpha)^2 / m^2 ) ]
-	//	R = [ 1 / (m^2 x cos(alpha)^4 ] x [ e^( ( cos(alpha)^2 - 1 )  /  (m^2 cos(alpha)^2 ) ]
-@property( precision_mode == full32 )
-	midf NdotH_sq = NdotH * NdotH;
-	midf roughness_b = NdotH_sq - _h( 1.0 );	//( cos(alpha)^2 - 1 )
-@else
-	// Use Lagrange's identity to compute 1 - NdotH_sq with mediump
-	//      ||a x b||^2 = ||a||^2 ||b||^2 - (a . b)^2
-	// since N and H are unit vectors: ||N x H||^2 = 1.0 - NoH^2
-	//
-	// See https://github.com/google/filament/blob/f40b08d826c69df9fca2711841f1a9ecb77386e8/shaders/src/brdf.fs#L55
-	// for details
-	midf3 NcrossH = cross( pixelData.normal, halfWay );
-	midf roughness_b = -dot( NcrossH, NcrossH );//( cos(alpha)^2 - 1 )
-	midf NdotH_sq = roughness_b + _h( 1.0 );
-@end
-	midf roughness_a = _h( 1.0 ) / ( _h( 3.141592654 ) * sqR * NdotH_sq * NdotH_sq );//( 1 / (m^2 x cos(alpha)^4 )
-	midf roughness_c = sqR * NdotH_sq;			//( m^2 cos(alpha)^2 )
-
-	//Avoid Inf * 0 = NaN; we need Inf * 0 = 0
-	midf R = min( roughness_a, _h( 65504.0 ) ) * exp( roughness_b / roughness_c );
-
-	ensureValidRangeF16( R );
-
-	//Geometric/Visibility term (Cook Torrance)
-	midf shared_geo = _h( 2.0 ) * NdotH / VdotH;
-	ensureValidRangeF16( shared_geo );
-	midf geo_b	= shared_geo * pixelData.NdotV;
-	midf geo_c	= shared_geo * NdotL;
-	midf G	 	= min( _h( 1.0 ), min( geo_b, geo_c ) );
-
-	//Fresnel term (Schlick's approximation)
-	//Formula:
-	//	fresnelS = lerp( (1 - V*H)^5, 1, F0 )
-	//	fresnelD = lerp( (1 - N*L)^5, 1, 1 - F0 ) [See s2010_course_note_practical_implementation_at_triace.pdf]
-	float_fresnel fresnelS = @insertpiece( getSpecularFresnel );
-	@property( fresnel_separate_diffuse )
-		float_fresnel fresnelD = @insertpiece( getDiffuseFresnel );
-	@else
-		midf fresnelD = _h( 1.0f ) - @insertpiece( getMaxFresnelS );
-	@end
-
-	//Avoid very small denominators, they go to NaN or cause aliasing artifacts
-	float_fresnel Rs = ( fresnelS * (R * G)  ) / max( _h( 4.0 ) * pixelData.NdotV * NdotL, _h( 0.01 ) );
-
-	return NdotL * (pixelData.specular.xyz * lightSpecular * Rs +
-					pixelData.diffuse.xyz * lightDiffuse * fresnelD);
-}
-@end
-@end
-
-@property( BRDF_Default )
-@piece( DeclareBRDF )
-//Default BRDF
-INLINE midf3 BRDF( midf3 lightDir, midf3 lightDiffuse, midf3 lightSpecular, PixelData pixelData )
-{
-	midf3 halfWay = normalize( lightDir + pixelData.viewDir );
-	midf NdotL = saturate( dot( pixelData.normal, lightDir ) );
-	midf NdotH = saturate( dot( pixelData.normal, halfWay ) );
-	midf VdotH = saturate( dot( pixelData.viewDir, halfWay ) );
-
-	midf sqR = pixelData.roughness * pixelData.roughness;
-
-	//Geometric/Visibility term (Smith GGX Height-Correlated)
-@property( GGX_height_correlated )
-	midf Lambda_GGXV = NdotL * sqrt( (-pixelData.NdotV * sqR + pixelData.NdotV) * pixelData.NdotV + sqR );
-	midf Lambda_GGXL = pixelData.NdotV * sqrt( (-NdotL * sqR + NdotL) * NdotL + sqR );
-
-	midf G = _h( 0.5 ) / (( Lambda_GGXV + Lambda_GGXL + _h( 1e-6f ) ) * _h( 3.141592654 ));
-@else
-	midf gL = NdotL * ( _h( 1 ) - sqR ) + sqR;
-	midf gV = pixelData.NdotV * ( _h( 1 ) - sqR ) + sqR;
-	midf G = _h( 1.0 ) / (( gL * gV + _h( 1e-4f ) ) * _h( 4 * 3.141592654 ) );
-@end
-
-@property( precision_mode == full32 )
-	//Roughness/Distribution/NDF term (GGX)
-	//Formula:
-	//	Where alpha = roughness
-	//	R = alpha^2 / [ PI * [ ( NdotH^2 * (alpha^2 - 1) ) + 1 ]^2 ]
-	const midf f = ( NdotH * sqR - NdotH ) * NdotH + _h( 1.0 );
-	midf R = sqR / (f * f); // f is guaranteed to not be 0 because we clamped pixelData.roughness
-
-	const midf RG = R * G;
-@else
-	// Lagrange identity
-	const midf3 NcrossH = cross( pixelData.normal, halfWay );
-	const midf roughness_b = dot( NcrossH, NcrossH ); // 1.0 - NdotH * NdotH
-
-	// We need to do 10000 / (100 * 100) because otherwise it flushes to 0, loosing a lot of info
-	const midf f = (-roughness_b * sqR + sqR + roughness_b) * _h( 100.0 ) ;
-	midf R = sqR * _h( 10000.0 ) / (f * f);
-
-	// Avoid INF and NaNs
-	R = min( R, _h( 128.0 ) );
-	G = min( G, _h( 128.0 ) );
-	const midf RG = R * G;
-@end
-
-	//Formula:
-	//	fresnelS = lerp( (1 - V*H)^5, 1, F0 )
-    float_fresnel fresnelS = @insertpiece( getSpecularFresnel );
-
-	//We should divide Rs by PI, but it was done inside G for performance
-	midf3 Rs = ( fresnelS * RG ) * pixelData.specular.xyz;
-
-	//Diffuse BRDF (*Normalized* Disney, see course_notes_moving_frostbite_to_pbr.pdf
-	//"Moving Frostbite to Physically Based Rendering" Sebastien Lagarde & Charles de Rousiers)
-	midf energyBias	= pixelData.perceptualRoughness * _h( 0.5 );
-	midf energyFactor	= lerp( _h( 1.0 ), _h( 1.0 / 1.51 ), pixelData.perceptualRoughness );
-	midf fd90			= energyBias + _h( 2.0 ) * VdotH * VdotH * pixelData.perceptualRoughness;
-	midf lightScatter	= _h( 1.0 ) + (fd90 - _h( 1.0 )) * pow( _h( 1.0 ) - NdotL, _h( 5.0 ) );
-	midf viewScatter	= _h( 1.0 ) + (fd90 - _h( 1.0 )) * pow( _h( 1.0 ) - pixelData.NdotV, _h( 5.0 ) );
-
-    @property( fresnel_separate_diffuse )
-        float_fresnel fresnelD = @insertpiece( getDiffuseFresnel );
-    @else
-		midf fresnelD = _h( 1.0f ) - @insertpiece( getMaxFresnelS );
-    @end
-
-	//We should divide Rd by PI, but it is already included in kD
-	midf3 Rd = (lightScatter * viewScatter * energyFactor * fresnelD) * pixelData.diffuse.xyz;
-
-	@property( clear_coat )
-		midf3 color = Rd + Rs;
-
-		midf Fcc;
-		midf clearCoat = clearCoatLobe(pixelData, halfWay, NdotH, VdotH, Fcc);
-		midf attenuation = _h( 1.0 ) - Fcc;
-
-		@property( normal_map )
-			color *= attenuation * NdotL;
-
-			// If the material has a normal map, we want to use the geometric normal
-			// instead to avoid applying the normal map details to the clear coat layer
-			midf clearCoatNoL = saturate(dot(pixelData.geomNormal, lightDir));
-			color += clearCoat * clearCoatNoL;
-
-			return color * lightSpecular;
-		@else
-			color *= attenuation;
-			color += clearCoat;
-
-			return color * lightSpecular * NdotL;
-		@end
-	@else
-		return NdotL * (Rs * lightSpecular + Rd * lightDiffuse);
-	@end
-}
-@end
-@end
-
-@property( hlms_enable_vpls )
-@piece( DeclareBRDF_InstantRadiosity )
-//Simplified cheap BRDF for Instant Radiosity.
-midf3 BRDF_IR( midf3 lightDir, midf3 lightDiffuse, PixelData pixelData )
-{
-	midf NdotL = saturate( dot( pixelData.normal, lightDir ) );
-    float_fresnel fresnelD = @insertpiece( getDiffuseFresnel );
-
-	//We should divide Rd by PI, but it is already included in kD
-    return NdotL * fresnelD * pixelData.diffuse.xyz * lightDiffuse;
-}
-@end
-@end
-
-/// Applying Fresnel term to prefiltered cubemap has a bad effect of always showing high specular
-/// color at edge, even for rough surface. See https://seblagarde.wordpress.com/2011/08/17/hello-world/
-/// and see http://www.ogre3d.org/forums/viewtopic.php?f=25&p=523550#p523544
-/// "The same Fresnel term which is appropriate for unfiltered environment maps (i.e. perfectly smooth
-/// mirror surfaces) is not appropriate for filtered environment maps since there you are averaging
-/// incoming light colors from many directions, but using a single Fresnel value computed for the
-///	reflection direction. The correct function has similar values as the regular Fresnel expression
-/// at v=n, but at glancing angle it behaves differently. In particular, the lerp(from base specular
-/// to white) does not go all the way to white at glancing angles in the case of rough surfaces."
-/// So we use getSpecularFresnelWithRoughness instead.
-@piece( BRDF_EnvMap )
-	//Normally we'd use VdotH. However:
-	//	H = normalize(lightDir + viewDir)
-	//since:
-	//	lightDir = pixelData.reflDir
-	//then:
-	//	H = geomNormal
-	//Thus H = N, and therefore we use VdotN (NdotV)
-	//float VdotH = saturate( dot( pixelData.viewDir, normalize( pixelData.reflDir + pixelData.viewDir ) ) );
-	float_fresnel fresnelS = @insertpiece( getSpecularFresnelWithRoughness );
-
-	@property( ltc_texture_available )
-		#define brdfLUT ltcMatrix
-		midf2 envBRDF = OGRE_SampleArray2DF16( brdfLUT, ltcSampler,
-											   float2( pixelData.NdotV,
-													   1.0 - pixelData.perceptualRoughness ), 2 ).xy;
-	@else
-		midf2 envBRDF = midf2_c( 1.0f, 0.0f );
-	@end
-
-	@property( fresnel_separate_diffuse )
-		midf NdotL = saturate( dot( pixelData.normal, pixelData.reflDir ) );
-		float_fresnel fresnelD = @insertpiece( getDiffuseFresnelWithRoughness );
-	@else
-		midf fresnelD = _h( 1.0f ) - @insertpiece( getMaxFresnelS );
-	@end
-
-<<<<<<< HEAD
-	float3 Rd = pixelData.envColourD * pixelData.diffuse.xyz * 3.141592654 * fresnelD;
-	float3 Rs = pixelData.envColourS * pixelData.specular.xyz * ( fresnelS * envBRDF.x + envBRDF.y );
-=======
-	midf3 Rd = pixelData.envColourD * pixelData.diffuse.xyz * fresnelD;
-	midf3 Rs = pixelData.envColourS * pixelData.specular.xyz * ( fresnelS * envBRDF.x + envBRDF.y );
->>>>>>> ee084fb9
-
-	@property( clear_coat )
-		@property( normal_map )
-			// We want to use the geometric normal for the clear coat layer
-			float clearCoatNoV = saturate(dot(pixelData.geomNormal, pixelData.viewDir));
-		@else
-			float clearCoatNoV = pixelData.NdotV;
-		@end
-		// The clear coat layer assumes an IOR of 1.5 (4% reflectance)
-		float Fc = F_Schlick(0.04, 1.0, clearCoatNoV) * pixelData.clearCoat;
-		float attenuation = 1.0 - Fc;
-		Rd *= attenuation;
-		Rs *= attenuation;
-		Rs += pixelData.clearCoatEnvColourS * Fc;
-	@end
-
-	finalColour += Rd + Rs;
-@end
-
-@property( hlms_fine_light_mask || hlms_forwardplus_fine_light_mask )
-    @property( syntax == metal )
-        @piece( DeclareObjLightMask )uint objLightMask = inPs.objLightMask;@end
-    @else
-        @piece( DeclareObjLightMask )uint objLightMask = worldMaterialIdx[inPs.drawId].z;@end
-    @end
-@end
-
-@property( hlms_fine_light_mask )
-    @property( syntax != hlsl )
-        @piece( ObjLightMaskCmp )if( (objLightMask & floatBitsToUint( light0Buf.lights[@counter(fineMaskLightIdx)].position.w )) != 0u )@end
-        @property( hlms_static_branch_lights )
-            @piece( ObjLightMaskCmpNonCasterLoop )if( (objLightMask & floatBitsToUint( light0Buf.lights[@value(fineMaskLightIdx) + i].position.w )) != 0u )@end
-            @piece( ObjLightMaskCmpNonCasterLoopEnd )@add( fineMaskLightIdx, hlms_lights_directional_non_caster )@end
-        @end
-        @piece( andObjLightMaskCmp )&& ((objLightMask & floatBitsToUint( light0Buf.lights[@counter(fineMaskLightIdx)].position.w )) != 0u)@end
-        @property( hlms_static_branch_shadow_map_lights )
-            @piece( andObjLightMaskCmp_light_idx )&& ((objLightMask & floatBitsToUint( light0Buf.lights[light_idx].position.w )) != 0u)@end
-        @end
-        @piece( andObjAreaApproxLightMaskCmp )&& ((objLightMask & floatBitsToUint( light1Buf.areaApproxLights[i].position.w )) != 0u)@end
-        @piece( andObjAreaLtcLightMaskCmp )&& ((objLightMask & floatBitsToUint( light2Buf.areaLtcLights[i].position.w )) != 0u)@end
-    @else
-        @piece( ObjLightMaskCmp )if( (objLightMask & light0Buf.lights[@counter(fineMaskLightIdx)].lightMask) != 0u )@end
-        @property( hlms_static_branch_lights )
-            @piece( ObjLightMaskCmpNonCasterLoop )if( (objLightMask & light0Buf.lights[@value(fineMaskLightIdx) + i].lightMask) != 0u )@end
-            @piece( ObjLightMaskCmpNonCasterLoopEnd )@add( fineMaskLightIdx, hlms_lights_directional_non_caster )@end
-        @end
-        @piece( andObjLightMaskCmp )&& ((objLightMask & light0Buf.lights[@counter(fineMaskLightIdx)].lightMask) != 0u)@end
-        @property( hlms_static_branch_shadow_map_lights )
-            @piece( andObjLightMaskCmp_light_idx )&& ((objLightMask & light0Buf.lights[light_idx].lightMask) != 0u)@end
-        @end
-        @piece( andObjAreaApproxLightMaskCmp )&& ((objLightMask & light1Buf.areaApproxLights[i].lightMask) != 0u)@end
-        @piece( andObjAreaLtcLightMaskCmp )&& ((objLightMask & light2Buf.areaLtcLights[i].lightMask) != 0u)@end
-    @end
-@end
+
+//#include "SyntaxHighlightingMisc.h"
+
+//For mortals:
+//	getSpecularFresnel	= F0 + pow( 1.0 - VdotH, 5.0 ) * (1.0 - F0)
+//	getDiffuseFresnel	= 1.0 - F0 + pow( 1.0 - NdotL, 5.0 ) * F0
+//	getSpecularFresnelWithRoughness = F0 + pow( 1.0 - VdotH, 5.0 ) * (max(roughness, (1.0 - F0)) - F0)
+//	getDiffuseFresnelWithRoughness = max(roughness, (1.0 - F0) - F0 + pow( 1.0 - NdotL, 5.0 ) * F0
+@piece( getSpecularFresnel )pixelData.F0 + pow( _h( 1.0 ) - VdotH, _h( 5.0 ) ) * (_h( 1.0 ) - pixelData.F0)@end
+@piece( getDiffuseFresnel )_h( 1.0 ) - pixelData.F0 + pow( _h( 1.0 ) - NdotL, _h( 5.0 ) ) * pixelData.F0@end
+@piece( getSpecularFresnelWithRoughness )pixelData.F0 + pow( _h( 1.0 ) - pixelData.NdotV, _h( 5.0 ) ) * (max( make_float_fresnel( _h( 1.0 ) - pixelData.roughness ), pixelData.F0 ) - pixelData.F0)@end
+@piece( getDiffuseFresnelWithRoughness )max( make_float_fresnel( _h( 1.0 ) - pixelData.roughness ), pixelData.F0 ) - pixelData.F0 + pow( _h( 1.0 ) - NdotL, _h( 5.0 ) ) * pixelData.F0@end
+
+@property( !fresnel_scalar )
+	@piece( getMaxFresnelS )fresnelS@end
+@else
+    @piece( getMaxFresnelS )max3( fresnelS.x, fresnelS.y, fresnelS.z )@end
+@end
+
+@property( BRDF_BlinnPhong )
+@piece( DeclareBRDF )
+//Blinn-Phong
+INLINE midf3 BRDF( midf3 lightDir, midf3 lightDiffuse, midf3 lightSpecular, PixelData pixelData )
+{
+	midf3 halfWay = normalize( lightDir + pixelData.viewDir );
+	midf NdotL = saturate( dot( pixelData.normal, lightDir ) );						//Diffuse (Lambert)
+	midf NdotH = clamp( dot( pixelData.normal, halfWay ), _h( 0.001 ), _h( 1.0 ) );	//Specular
+	@property( !legacy_math_brdf )
+		midf VdotH = clamp( dot( pixelData.viewDir, halfWay ), _h( 0.001 ), _h( 1.0 ) ); //Fresnel
+
+		//Fresnel term (Schlick's approximation)
+        float_fresnel fresnelS = @insertpiece( getSpecularFresnel );
+		@property( fresnel_separate_diffuse )
+            float_fresnel fresnelD = @insertpiece( getDiffuseFresnel );
+        @else
+			midf fresnelD = _h( 1.0f ) - @insertpiece( getMaxFresnelS );
+		@end
+	@end
+
+	@property( !roughness_is_shininess )
+		midf shininess = exp2( _h( 10.0 ) * (_h( 1.0 ) - pixelData.roughness) + _h( 1.0 ) ) * _h( 0.25 );
+    @else
+		midf shininess = pixelData.roughness;
+	@end
+	midf blinnPhong = pow( NdotH, shininess );
+
+	@property( !legacy_math_brdf )
+		//Normalize Blinn-Phong using (n + 8) / (8 * pi)
+		//Note this factor is an approximation. The real normalization is
+		//*much* more expensive. See:
+		//http://www.rorydriscoll.com/2009/01/25/energy-conservation-in-games/
+		blinnPhong *= ( shininess + _h( 8.0 ) ) / _h( 8.0 * 3.141592654 );
+
+		//Avoid very small denominators, they go to NaN or cause aliasing artifacts
+		//Note: For blinn-phong we use larger denominators otherwise specular blows out of proportion
+		float_fresnel Rs = ( fresnelS * blinnPhong ) / max( _h( 4.0 ) * pixelData.NdotV * NdotL, _h( 0.75 ) );
+		//Make diffuse look closer to Default.
+		fresnelD *= lerp( _h( 1.0 ), _h( 1.0 / 1.51 ), pixelData.roughness );
+    @else
+		midf Rs = blinnPhong;
+		midf fresnelD = _h( 1.0 );
+	@end
+
+    return NdotL * (pixelData.specular.xyz * lightSpecular * Rs +
+                    pixelData.diffuse.xyz * lightDiffuse * fresnelD);
+}
+@end
+@end
+
+@property( BRDF_CookTorrance )
+@piece( DeclareBRDF )
+//Cook-Torrance
+INLINE midf3 BRDF( midf3 lightDir, midf3 lightDiffuse, midf3 lightSpecular, PixelData pixelData )
+{
+	midf3 halfWay = normalize( lightDir + pixelData.viewDir );
+	midf NdotL = saturate( dot( pixelData.normal, lightDir ) );
+	midf NdotH = clamp( dot( pixelData.normal, halfWay ), _h( 0.001 ), _h( 1.0 ) );
+	midf VdotH = clamp( dot( pixelData.viewDir, halfWay ), _h( 0.001 ), _h( 1.0 ) );
+
+	midf sqR = pixelData.roughness * pixelData.roughness;
+
+	//Roughness/Distribution/NDF term (Beckmann distribution)
+	//Formula:
+	//	Where alpha = NdotH and m = roughness
+	//	R = [ 1 / (m^2 x cos(alpha)^4 ] x [ e^( -tan(alpha)^2 / m^2 ) ]
+	//	R = [ 1 / (m^2 x cos(alpha)^4 ] x [ e^( ( cos(alpha)^2 - 1 )  /  (m^2 cos(alpha)^2 ) ]
+@property( precision_mode == full32 )
+	midf NdotH_sq = NdotH * NdotH;
+	midf roughness_b = NdotH_sq - _h( 1.0 );	//( cos(alpha)^2 - 1 )
+@else
+	// Use Lagrange's identity to compute 1 - NdotH_sq with mediump
+	//      ||a x b||^2 = ||a||^2 ||b||^2 - (a . b)^2
+	// since N and H are unit vectors: ||N x H||^2 = 1.0 - NoH^2
+	//
+	// See https://github.com/google/filament/blob/f40b08d826c69df9fca2711841f1a9ecb77386e8/shaders/src/brdf.fs#L55
+	// for details
+	midf3 NcrossH = cross( pixelData.normal, halfWay );
+	midf roughness_b = -dot( NcrossH, NcrossH );//( cos(alpha)^2 - 1 )
+	midf NdotH_sq = roughness_b + _h( 1.0 );
+@end
+	midf roughness_a = _h( 1.0 ) / ( _h( 3.141592654 ) * sqR * NdotH_sq * NdotH_sq );//( 1 / (m^2 x cos(alpha)^4 )
+	midf roughness_c = sqR * NdotH_sq;			//( m^2 cos(alpha)^2 )
+
+	//Avoid Inf * 0 = NaN; we need Inf * 0 = 0
+	midf R = min( roughness_a, _h( 65504.0 ) ) * exp( roughness_b / roughness_c );
+
+	ensureValidRangeF16( R );
+
+	//Geometric/Visibility term (Cook Torrance)
+	midf shared_geo = _h( 2.0 ) * NdotH / VdotH;
+	ensureValidRangeF16( shared_geo );
+	midf geo_b	= shared_geo * pixelData.NdotV;
+	midf geo_c	= shared_geo * NdotL;
+	midf G	 	= min( _h( 1.0 ), min( geo_b, geo_c ) );
+
+	//Fresnel term (Schlick's approximation)
+	//Formula:
+	//	fresnelS = lerp( (1 - V*H)^5, 1, F0 )
+	//	fresnelD = lerp( (1 - N*L)^5, 1, 1 - F0 ) [See s2010_course_note_practical_implementation_at_triace.pdf]
+	float_fresnel fresnelS = @insertpiece( getSpecularFresnel );
+	@property( fresnel_separate_diffuse )
+		float_fresnel fresnelD = @insertpiece( getDiffuseFresnel );
+	@else
+		midf fresnelD = _h( 1.0f ) - @insertpiece( getMaxFresnelS );
+	@end
+
+	//Avoid very small denominators, they go to NaN or cause aliasing artifacts
+	float_fresnel Rs = ( fresnelS * (R * G)  ) / max( _h( 4.0 ) * pixelData.NdotV * NdotL, _h( 0.01 ) );
+
+	return NdotL * (pixelData.specular.xyz * lightSpecular * Rs +
+					pixelData.diffuse.xyz * lightDiffuse * fresnelD);
+}
+@end
+@end
+
+@property( BRDF_Default )
+@piece( DeclareBRDF )
+//Default BRDF
+INLINE midf3 BRDF( midf3 lightDir, midf3 lightDiffuse, midf3 lightSpecular, PixelData pixelData )
+{
+	midf3 halfWay = normalize( lightDir + pixelData.viewDir );
+	midf NdotL = saturate( dot( pixelData.normal, lightDir ) );
+	midf NdotH = saturate( dot( pixelData.normal, halfWay ) );
+	midf VdotH = saturate( dot( pixelData.viewDir, halfWay ) );
+
+	midf sqR = pixelData.roughness * pixelData.roughness;
+
+	//Geometric/Visibility term (Smith GGX Height-Correlated)
+@property( GGX_height_correlated )
+	midf Lambda_GGXV = NdotL * sqrt( (-pixelData.NdotV * sqR + pixelData.NdotV) * pixelData.NdotV + sqR );
+	midf Lambda_GGXL = pixelData.NdotV * sqrt( (-NdotL * sqR + NdotL) * NdotL + sqR );
+
+	midf G = _h( 0.5 ) / (( Lambda_GGXV + Lambda_GGXL + _h( 1e-6f ) ) * _h( 3.141592654 ));
+@else
+	midf gL = NdotL * ( _h( 1 ) - sqR ) + sqR;
+	midf gV = pixelData.NdotV * ( _h( 1 ) - sqR ) + sqR;
+	midf G = _h( 1.0 ) / (( gL * gV + _h( 1e-4f ) ) * _h( 4 * 3.141592654 ) );
+@end
+
+@property( precision_mode == full32 )
+	//Roughness/Distribution/NDF term (GGX)
+	//Formula:
+	//	Where alpha = roughness
+	//	R = alpha^2 / [ PI * [ ( NdotH^2 * (alpha^2 - 1) ) + 1 ]^2 ]
+	const midf f = ( NdotH * sqR - NdotH ) * NdotH + _h( 1.0 );
+	midf R = sqR / (f * f); // f is guaranteed to not be 0 because we clamped pixelData.roughness
+
+	const midf RG = R * G;
+@else
+	// Lagrange identity
+	const midf3 NcrossH = cross( pixelData.normal, halfWay );
+	const midf roughness_b = dot( NcrossH, NcrossH ); // 1.0 - NdotH * NdotH
+
+	// We need to do 10000 / (100 * 100) because otherwise it flushes to 0, loosing a lot of info
+	const midf f = (-roughness_b * sqR + sqR + roughness_b) * _h( 100.0 ) ;
+	midf R = sqR * _h( 10000.0 ) / (f * f);
+
+	// Avoid INF and NaNs
+	R = min( R, _h( 128.0 ) );
+	G = min( G, _h( 128.0 ) );
+	const midf RG = R * G;
+@end
+
+	//Formula:
+	//	fresnelS = lerp( (1 - V*H)^5, 1, F0 )
+    float_fresnel fresnelS = @insertpiece( getSpecularFresnel );
+
+	//We should divide Rs by PI, but it was done inside G for performance
+	midf3 Rs = ( fresnelS * RG ) * pixelData.specular.xyz;
+
+	//Diffuse BRDF (*Normalized* Disney, see course_notes_moving_frostbite_to_pbr.pdf
+	//"Moving Frostbite to Physically Based Rendering" Sebastien Lagarde & Charles de Rousiers)
+	midf energyBias	= pixelData.perceptualRoughness * _h( 0.5 );
+	midf energyFactor	= lerp( _h( 1.0 ), _h( 1.0 / 1.51 ), pixelData.perceptualRoughness );
+	midf fd90			= energyBias + _h( 2.0 ) * VdotH * VdotH * pixelData.perceptualRoughness;
+	midf lightScatter	= _h( 1.0 ) + (fd90 - _h( 1.0 )) * pow( _h( 1.0 ) - NdotL, _h( 5.0 ) );
+	midf viewScatter	= _h( 1.0 ) + (fd90 - _h( 1.0 )) * pow( _h( 1.0 ) - pixelData.NdotV, _h( 5.0 ) );
+
+    @property( fresnel_separate_diffuse )
+        float_fresnel fresnelD = @insertpiece( getDiffuseFresnel );
+    @else
+		midf fresnelD = _h( 1.0f ) - @insertpiece( getMaxFresnelS );
+    @end
+
+	//We should divide Rd by PI, but it is already included in kD
+	midf3 Rd = (lightScatter * viewScatter * energyFactor * fresnelD) * pixelData.diffuse.xyz;
+
+	@property( clear_coat )
+		midf3 color = Rd + Rs;
+
+		midf Fcc;
+		midf clearCoat = clearCoatLobe(pixelData, halfWay, NdotH, VdotH, Fcc);
+		midf attenuation = _h( 1.0 ) - Fcc;
+
+		@property( normal_map )
+			color *= attenuation * NdotL;
+
+			// If the material has a normal map, we want to use the geometric normal
+			// instead to avoid applying the normal map details to the clear coat layer
+			midf clearCoatNoL = saturate(dot(pixelData.geomNormal, lightDir));
+			color += clearCoat * clearCoatNoL;
+
+			return color * lightSpecular;
+		@else
+			color *= attenuation;
+			color += clearCoat;
+
+			return color * lightSpecular * NdotL;
+		@end
+	@else
+		return NdotL * (Rs * lightSpecular + Rd * lightDiffuse);
+	@end
+}
+@end
+@end
+
+@property( hlms_enable_vpls )
+@piece( DeclareBRDF_InstantRadiosity )
+//Simplified cheap BRDF for Instant Radiosity.
+midf3 BRDF_IR( midf3 lightDir, midf3 lightDiffuse, PixelData pixelData )
+{
+	midf NdotL = saturate( dot( pixelData.normal, lightDir ) );
+    float_fresnel fresnelD = @insertpiece( getDiffuseFresnel );
+
+	//We should divide Rd by PI, but it is already included in kD
+    return NdotL * fresnelD * pixelData.diffuse.xyz * lightDiffuse;
+}
+@end
+@end
+
+/// Applying Fresnel term to prefiltered cubemap has a bad effect of always showing high specular
+/// color at edge, even for rough surface. See https://seblagarde.wordpress.com/2011/08/17/hello-world/
+/// and see http://www.ogre3d.org/forums/viewtopic.php?f=25&p=523550#p523544
+/// "The same Fresnel term which is appropriate for unfiltered environment maps (i.e. perfectly smooth
+/// mirror surfaces) is not appropriate for filtered environment maps since there you are averaging
+/// incoming light colors from many directions, but using a single Fresnel value computed for the
+///	reflection direction. The correct function has similar values as the regular Fresnel expression
+/// at v=n, but at glancing angle it behaves differently. In particular, the lerp(from base specular
+/// to white) does not go all the way to white at glancing angles in the case of rough surfaces."
+/// So we use getSpecularFresnelWithRoughness instead.
+@piece( BRDF_EnvMap )
+	//Normally we'd use VdotH. However:
+	//	H = normalize(lightDir + viewDir)
+	//since:
+	//	lightDir = pixelData.reflDir
+	//then:
+	//	H = geomNormal
+	//Thus H = N, and therefore we use VdotN (NdotV)
+	//float VdotH = saturate( dot( pixelData.viewDir, normalize( pixelData.reflDir + pixelData.viewDir ) ) );
+	float_fresnel fresnelS = @insertpiece( getSpecularFresnelWithRoughness );
+
+	@property( ltc_texture_available )
+		#define brdfLUT ltcMatrix
+		midf2 envBRDF = OGRE_SampleArray2DF16( brdfLUT, ltcSampler,
+											   float2( pixelData.NdotV,
+													   1.0 - pixelData.perceptualRoughness ), 2 ).xy;
+	@else
+		midf2 envBRDF = midf2_c( 1.0f, 0.0f );
+	@end
+
+	@property( fresnel_separate_diffuse )
+		midf NdotL = saturate( dot( pixelData.normal, pixelData.reflDir ) );
+		float_fresnel fresnelD = @insertpiece( getDiffuseFresnelWithRoughness );
+	@else
+		midf fresnelD = _h( 1.0f ) - @insertpiece( getMaxFresnelS );
+	@end
+
+	midf3 Rd = pixelData.envColourD * pixelData.diffuse.xyz * _h( 3.141592654 ) * fresnelD;
+	midf3 Rs = pixelData.envColourS * pixelData.specular.xyz * ( fresnelS * envBRDF.x + envBRDF.y );
+
+	@property( clear_coat )
+		@property( normal_map )
+			// We want to use the geometric normal for the clear coat layer
+			float clearCoatNoV = saturate(dot(pixelData.geomNormal, pixelData.viewDir));
+		@else
+			float clearCoatNoV = pixelData.NdotV;
+		@end
+		// The clear coat layer assumes an IOR of 1.5 (4% reflectance)
+		float Fc = F_Schlick(0.04, 1.0, clearCoatNoV) * pixelData.clearCoat;
+		float attenuation = 1.0 - Fc;
+		Rd *= attenuation;
+		Rs *= attenuation;
+		Rs += pixelData.clearCoatEnvColourS * Fc;
+	@end
+
+	finalColour += Rd + Rs;
+@end
+
+@property( hlms_fine_light_mask || hlms_forwardplus_fine_light_mask )
+    @property( syntax == metal )
+        @piece( DeclareObjLightMask )uint objLightMask = inPs.objLightMask;@end
+    @else
+        @piece( DeclareObjLightMask )uint objLightMask = worldMaterialIdx[inPs.drawId].z;@end
+    @end
+@end
+
+@property( hlms_fine_light_mask )
+    @property( syntax != hlsl )
+        @piece( ObjLightMaskCmp )if( (objLightMask & floatBitsToUint( light0Buf.lights[@counter(fineMaskLightIdx)].position.w )) != 0u )@end
+        @property( hlms_static_branch_lights )
+            @piece( ObjLightMaskCmpNonCasterLoop )if( (objLightMask & floatBitsToUint( light0Buf.lights[@value(fineMaskLightIdx) + i].position.w )) != 0u )@end
+            @piece( ObjLightMaskCmpNonCasterLoopEnd )@add( fineMaskLightIdx, hlms_lights_directional_non_caster )@end
+        @end
+        @piece( andObjLightMaskCmp )&& ((objLightMask & floatBitsToUint( light0Buf.lights[@counter(fineMaskLightIdx)].position.w )) != 0u)@end
+        @property( hlms_static_branch_shadow_map_lights )
+            @piece( andObjLightMaskCmp_light_idx )&& ((objLightMask & floatBitsToUint( light0Buf.lights[light_idx].position.w )) != 0u)@end
+        @end
+        @piece( andObjAreaApproxLightMaskCmp )&& ((objLightMask & floatBitsToUint( light1Buf.areaApproxLights[i].position.w )) != 0u)@end
+        @piece( andObjAreaLtcLightMaskCmp )&& ((objLightMask & floatBitsToUint( light2Buf.areaLtcLights[i].position.w )) != 0u)@end
+    @else
+        @piece( ObjLightMaskCmp )if( (objLightMask & light0Buf.lights[@counter(fineMaskLightIdx)].lightMask) != 0u )@end
+        @property( hlms_static_branch_lights )
+            @piece( ObjLightMaskCmpNonCasterLoop )if( (objLightMask & light0Buf.lights[@value(fineMaskLightIdx) + i].lightMask) != 0u )@end
+            @piece( ObjLightMaskCmpNonCasterLoopEnd )@add( fineMaskLightIdx, hlms_lights_directional_non_caster )@end
+        @end
+        @piece( andObjLightMaskCmp )&& ((objLightMask & light0Buf.lights[@counter(fineMaskLightIdx)].lightMask) != 0u)@end
+        @property( hlms_static_branch_shadow_map_lights )
+            @piece( andObjLightMaskCmp_light_idx )&& ((objLightMask & light0Buf.lights[light_idx].lightMask) != 0u)@end
+        @end
+        @piece( andObjAreaApproxLightMaskCmp )&& ((objLightMask & light1Buf.areaApproxLights[i].lightMask) != 0u)@end
+        @piece( andObjAreaLtcLightMaskCmp )&& ((objLightMask & light2Buf.areaLtcLights[i].lightMask) != 0u)@end
+    @end
+@end