
//#include "SyntaxHighlightingMisc.h"

@property( hlms_num_shadow_map_lights )

@piece( DeclShadowMapMacros )
@foreach( hlms_num_shadow_map_lights, n )
	#define hlms_shadowmap@n texShadowMap@value( hlms_shadowmap@n )
	#define hlms_shadowmap@n_uv_min float2( @value( hlms_shadowmap@n_uv_min_x_int ).@value( hlms_shadowmap@n_uv_min_x_fract ), @value( hlms_shadowmap@n_uv_min_y_int ).@value( hlms_shadowmap@n_uv_min_y_fract ) )
	#define hlms_shadowmap@n_uv_max float2( @value( hlms_shadowmap@n_uv_max_x_int ).@value( hlms_shadowmap@n_uv_max_x_fract ), @value( hlms_shadowmap@n_uv_max_y_int ).@value( hlms_shadowmap@n_uv_max_y_fract ) )
	@property( hlms_shadowmap@n_uvs_fulltex )
		@property( hlms_shadowmap@n_is_point_light )
			#define hlms_shadowmap@n_uv_length float2( @value( hlms_shadowmap@n_uv_length_x_int ).@value( hlms_shadowmap@n_uv_length_x_fract ), @value( hlms_shadowmap@n_uv_length_y_int ).@value( hlms_shadowmap@n_uv_length_y_fract ) )
			#define hlms_shadowmap@n_uv_param , hlms_shadowmap@n_uv_min, hlms_shadowmap@n_uv_max, hlms_shadowmap@n_uv_length
		@else
			#define hlms_shadowmap@n_uv_param , hlms_shadowmap@n_uv_min, hlms_shadowmap@n_uv_max
		@end
	@else
		#define hlms_shadowmap@n_uv_param
	@end
@end

@property( syntax == glsl || syntax == glsles )
	#define OGRE_SAMPLE_SHADOW( tex, sampler, uv, depth ) (OGRE_DEPTH_CMP_GE( depth, OGRE_DEPTH_DEFAULT_CLEAR ) ? 1.0 : texture( tex, vec3( uv, depth ) ))
	#define OGRE_SAMPLE_SHADOW_ESM( tex, sampler, uv ) textureLod( tex, uv, 0 ).x
@end

@property( syntax == glslvk )
	#define OGRE_SAMPLE_SHADOW( tex, sampler, uv, depth ) (OGRE_DEPTH_CMP_GE( depth, OGRE_DEPTH_DEFAULT_CLEAR ) ? 1.0 : texture( sampler2DShadow( tex, sampler ), vec3( uv, depth ) ) )
	#define OGRE_SAMPLE_SHADOW_ESM( tex, sampler, uv ) textureLod( sampler2D( tex, sampler ), uv, 0 ).x
@end

@property( syntax == hlsl )
	#define OGRE_SAMPLE_SHADOW( tex, sampler, uv, depth ) (OGRE_DEPTH_CMP_GE( depth, OGRE_DEPTH_DEFAULT_CLEAR ) ? 1.0 : tex.SampleCmpLevelZero( sampler, uv.xy, depth ).x)
	#define OGRE_SAMPLE_SHADOW_ESM( tex, sampler, uv ) tex.SampleLevel( sampler, uv, 0 ).x
@end

@property( syntax == metal )
	#define OGRE_SAMPLE_SHADOW( tex, sampler, uv, depth ) (OGRE_DEPTH_CMP_GE( depth, OGRE_DEPTH_DEFAULT_CLEAR ) ? 1.0 : tex.sample_compare( sampler, float2( uv.xy ), depth ))
	#define OGRE_SAMPLE_SHADOW_ESM( tex, sampler, uv ) tex.sample( sampler, float2( uv.xy ), level(0) ).x
@end
@end

@property( ( syntax == glsl || syntax == glsles ) && !hlms_shadow_uses_depth_texture )
@piece( regularTexturePcfGlSampling )
	float2 fW;
	float4 c;

	float row[2];
	row[0] = 0;
	row[1] = 0;

	@foreach( pcf_iterations, n )
		@property( pcf >= 3 )uv += offsets[@n] * float2( invShadowMapSize.xy );@end

		// 2x2 PCF
		//The 0.00196 is a magic number that prevents floating point
		//precision problems ("1000" becomes "999.999" causing fW to
		//be 0.999 instead of 0, hence ugly pixel-sized dot artifacts
		//appear at the edge of the shadow).
		fW = fract( uv * invShadowMapSize.zw + 0.00196 );

		@property( !hlms_tex_gather )
			c.w = texture(shadowMap, uv ).r;
			c.z = texture(shadowMap, uv + float2( invShadowMapSize.x, 0.0 ) ).r;
			c.x = texture(shadowMap, uv + float2( 0.0, invShadowMapSize.y ) ).r;
			c.y = texture(shadowMap, uv + float2( invShadowMapSize.x, invShadowMapSize.y ) ).r;
		@else
			c = textureGather( shadowMap, uv + invShadowMapSize.xy * 0.5 );
		@end

		c = step( fDepth, c );

		@property( pcf < 3 )
			//2x2 PCF: It's slightly faster to calculate this directly.
			retVal += mix(
						mix( c.w, c.z, fW.x ),
						mix( c.x, c.y, fW.x ),
						fW.y );
		@else
			row[0] += mix( c.w, c.z, fW.x );
			row[1] += mix( c.x, c.y, fW.x );
		@end
	@end

	@property( pcf >= 3 )
		//NxN PCF: It's much faster to leave the final mix out of the loop (when N > 2).
		retVal = mix( row[0], row[1], fW.y );
	@end
@end
@end

@property( syntax == glsl || syntax == glsles )
	@property( !exponential_shadow_maps )
		@property( hlms_shadow_uses_depth_texture )@piece( TEXTURE2DSHADOW )sampler2DShadow@end @end
		@property( !hlms_shadow_uses_depth_texture )@piece( TEXTURE2DSHADOW )sampler2D@end @end
	@end
	@property( exponential_shadow_maps )
		@piece( TEXTURE2DSHADOW )sampler2D@end
	@end
	@piece( DeclShadowSamplers )
		@foreach( hlms_num_shadow_map_textures, n )
			uniform @insertpiece( TEXTURE2DSHADOW ) texShadowMap@n;@end
	@end
@end
@property( syntax == glslvk )
	@piece( TEXTURE2DSHADOW )texture2D@end
	@property( !exponential_shadow_maps )
		@piece( SAMPLERSTATESHADOW )samplerShadow@end
	@else
		@piece( SAMPLERSTATESHADOW )sampler@end
	@end
	@piece( SamplerShadow )@insertpiece( SAMPLERSTATESHADOW ) shadowSampler, @end
	@piece( DeclShadowSamplers )
		layout( ogre_s@value(texShadowMap0) ) uniform @insertpiece( SAMPLERSTATESHADOW ) shadowSampler;
		@foreach( hlms_num_shadow_map_textures, n )
			layout( ogre_t@value(texShadowMap@n) ) uniform texture2D texShadowMap@n;@end
	@end
@end
@property( syntax == hlsl )
	@piece( TEXTURE2DSHADOW )Texture2D<float>@end
	@property( !exponential_shadow_maps )
		@piece( SAMPLERSTATESHADOW )SamplerComparisonState@end
	@else
		@piece( SAMPLERSTATESHADOW )SamplerState@end
	@end
	@piece( SamplerShadow )@insertpiece( SAMPLERSTATESHADOW ) shadowSampler, @end
	@piece( DeclShadowSamplers )
		@insertpiece( SAMPLERSTATESHADOW ) shadowSampler: register(s@value(texShadowMap0));
		@foreach( hlms_num_shadow_map_textures, n )
			Texture2D<float> texShadowMap@n				: register(t@value(texShadowMap@n));@end
	@end
@end
@property( syntax == metal )
	@property( !exponential_shadow_maps )
		@piece( TEXTURE2DSHADOW )depth2d<float>@end
	@else
		@piece( TEXTURE2DSHADOW )texture2d<float>@end
	@end
	@piece( SamplerShadow )sampler shadowSampler, @end
	/// sampler shadowSampler is declared as constexpr in PixelShader_ps.metal
	@piece( DeclShadowSamplers )
		@foreach( hlms_num_shadow_map_textures, n )
			, @insertpiece( TEXTURE2DSHADOW ) texShadowMap@n [[texture(@value(texShadowMap@n))]]@end
	@end
@end

/// Declare getShadow twice (two overloads). The second one manually
/// performs clamp to border to deal with UV atlases.
@piece( DeclShadowSamplingFuncs )
<<<<<<< HEAD
	@foreach( 2, m )
		// Perform normal offset bias. See https://github.com/OGRECave/ogre-next/issues/100
		INLINE float3 getNormalOffsetBias( float3 geomNormal, float3 lightDir, float normalOffsetBias,
										   float shadowMapTexSize, float depthRange
		@property( @m == 0 )
										   )
		@else
										   , float2 minUV, float2 maxUV )
		@end
		{
			float tmpNdotL = saturate( dot( lightDir.xyz, geomNormal.xyz ) );

			@property( @m == 1 )
				shadowMapTexSize /= maxUV.x - minUV.x;
			@end

			return ( ( 1.0f - tmpNdotL ) * normalOffsetBias * geomNormal.xyz * shadowMapTexSize );
		}
	@end
=======

	@property( shadows_receive_on_ps )
		@foreach( hlms_num_shadow_map_lights, n )
			@property( hlms_shadowmap@n_is_directional_light )
				#define inPs_posL@n worldPosToDirLightSpace( inPs.worldPos, passBuf.shadowRcv[@n] )
			@end
			@property( hlms_shadowmap@n_is_spot_light )
				#define inPs_posL@n worldPosToSpotLightSpace( inPs.worldPos, passBuf.shadowRcv[@n] )
			@end
		@end

		@foreach( 2, m )
			@property( @m == 0 )
				INLINE float4 worldPosToDirLightSpace( float3 worldPos, ShadowReceiverData shadowRcv )
			@else
				INLINE float4 worldPosToSpotLightSpace( float3 worldPos, ShadowReceiverData shadowRcv )
			@end
			{
				@property( !exponential_shadow_maps )
					float4 lightSpacePos = mul( float4(worldPos.xyz, 1.0f), shadowRcv.texViewProj );
					@property( @m == 1 )
						// Spotlights only
						lightSpacePos.z = lightSpacePos.z * shadowRcv.shadowDepthRange.y;
					@end
					@property( syntax == glsl || syntax == glsles )
						lightSpacePos.z = ( lightSpacePos.z * 0.5 ) + 0.5;
					@end
				@else
					float4 lightSpacePos = mul( float4(worldPos.xyz, 1.0f), shadowRcv.texViewProj );

					// It's the same as (float4( worldPos.xyz, 1 ) * texViewMatrix).z
					lightSpacePos.z =
						-( dot( worldPos.xyz, shadowRcv.texViewZRow.xyz ) + shadowRcv.texViewZRow.w );
					lightSpacePos.z = ( lightSpacePos.z - shadowRcv.shadowDepthRange.x ) *
									  shadowRcv.shadowDepthRange.y;
				@end

				return lightSpacePos;
			}
		@end
	@else
		@foreach( hlms_num_shadow_map_lights, n )
			@property( !hlms_shadowmap@n_is_point_light )
				#define inPs_posL@n inPs.posL@n
			@end
		@end
	@end

>>>>>>> dbee75dd
@foreach( 4, m )
	@property( @m == 0 )
		INLINE float getShadow( @insertpiece( TEXTURE2DSHADOW ) shadowMap, @insertpiece( SamplerShadow )
								float4 psPosLN, float4 invShadowMapSize )
	@end @property( @m == 1 )
		INLINE float getShadow( @insertpiece( TEXTURE2DSHADOW ) shadowMap, @insertpiece( SamplerShadow )
								float4 psPosLN, float4 invShadowMapSize, float2 minUV, float2 maxUV )
	@end @property( @m == 2 )
		INLINE float getShadowPoint( @insertpiece( TEXTURE2DSHADOW ) shadowMap, @insertpiece( SamplerShadow )
									 float3 geomNormal, float normalOffsetBias,
									 float3 posVS, float3 lightPos,float4 invShadowMapSize, float2 invDepthRange
									 PASSBUF_ARG_DECL )
	@end @property( @m == 3 )
		INLINE float getShadowPoint( @insertpiece( TEXTURE2DSHADOW ) shadowMap, @insertpiece( SamplerShadow )
									 float3 geomNormal, float normalOffsetBias,
									 float3 posVS, float3 lightPos, float4 invShadowMapSize, float2 invDepthRange,
									 float2 minUV, float2 maxUV, float2 lengthUV
									 PASSBUF_ARG_DECL )
	@end
	{
	@property( @m < 2 )
		//Spot and directional lights
		@property( !exponential_shadow_maps && !hlms_no_reverse_depth )
			float fDepth = psPosLN.z / psPosLN.w;
		@else
			//Exponential shadows maps normally use R16_UNORM colour buffer to store linear depth
			//Its depth buffer may still have been reverse Z, but the colour rtt is what we're sampling
			//Also when no reverse Z is used, we use "pseudo linear" for regular PCF, which means
			//we shouldn't divide by .w either
			float fDepth = psPosLN.z;
		@end
		float2 uv = float2( psPosLN.xy / psPosLN.w );
	@else
		//Point lights
		float3 cubemapDir = posVS.xyz - lightPos.xyz;
		cubemapDir += getNormalOffsetBias( geomNormal, cubemapDir, normalOffsetBias,
				@property( @m == 2 )
										   invShadowMapSize.x, invDepthRange.y );
				@else
										   invShadowMapSize.x, invDepthRange.y, minUV, maxUV );
				@end

		float fDepth = length( cubemapDir );
		cubemapDir *= 1.0 / fDepth;
		cubemapDir = mul( cubemapDir.xyz, passBuf.invViewMatCubemap );
		@property( hlms_no_reverse_depth )
			fDepth = (fDepth - invDepthRange.x) * invDepthRange.y;
		@else
			fDepth = (invDepthRange.x - fDepth) * invDepthRange.y;
		@end

		float2 uv;
		uv.x = (cubemapDir.x / (1.0 + abs( cubemapDir.z ))) * 0.25 +
				(cubemapDir.z < 0.0 ? 0.75 : 0.25 );
		uv.y = (cubemapDir.y / (1.0 + abs( cubemapDir.z ))) * 0.5 + 0.5;

		@property( @m == 3 )uv.xy = uv.xy * lengthUV.xy + minUV.xy;@end
	@end

	@property( !exponential_shadow_maps )
		float retVal = 0.;

		@property( pcf >= 3 )
			float2 offsets[@value(pcf_iterations)] =
			@property( syntax == glsl || syntax == glsles || syntax == glslvk )
				float2[@value(pcf_iterations)](
			@else
			{
			@end
			@property( pcf == 3 )
				float2( 0., 0. ),	//0, 0
				float2( 1., 0. ),	//1, 0
				float2( 0., 1. ),	//1, 1
				float2(-1., 0. ) 	//0, 1
			@end
			@property( pcf == 4 )
				float2( -1., -1. ),	//-1, -1
				float2( 1., 0. ),	// 0, -1
				float2( 1., 0. ),	// 1, -1

				float2(-2., 1. ),	//-1, 0
				float2( 1., 0. ),	// 0, 0
				float2( 1., 0. ),	// 1, 0

				float2(-2., 1. ),	//-1, 1
				float2( 1., 0. ),	// 0, 1
				float2( 1., 0. )	// 1, 1
			@end
			@property( pcf == 5 )
				float2(-1, -1),//-1, -1
				float2(1, 0),  // 0, -1
				float2(1, 0),  // 1, -1
				float2(1, 0),  // 2, -1

				float2(-3, 1),//-1, 0
				float2(1, 0), // 0, 0
				float2(1, 0), // 1, 0
				float2(1, 0), // 2, 0

				float2(-3, 1), //-1, 1
				float2(1, 0),  // 0, 1
				float2(1, 0),  // 1, 1
				float2(1, 0),  // 2, 1

				float2(-3, 1),//-1, 2
				float2(1, 0), // 0, 2
				float2(1, 0), // 1, 2
				float2(1, 0)  // 2, 2
			@end
			@property( pcf == 6 )
				float2(-2, -2),//-2, -2
				float2(1, 0),  //-1, -2
				float2(1, 0),  // 0, -2
				float2(1, 0),  // 1, -2
				float2(1, 0),  // 2, -2

				float2(-4, 1),//-2, -1
				float2(1, 0), //-1, -1
				float2(1, 0), // 0, -1
				float2(1, 0), // 1, -1
				float2(1, 0), // 2, -1

				float2(-4, 1),//-2, 0
				float2(1, 0), //-1, 0
				float2(1, 0), // 0, 0
				float2(1, 0), // 1, 0
				float2(1, 0), // 2, 0

				float2(-4, 1),//-2, 1
				float2(1, 0), //-1, 1
				float2(1, 0), // 0, 1
				float2(1, 0), // 1, 1
				float2(1, 0), // 2, 1

				float2(-4, 1),//-2, 2
				float2(1, 0), //-1, 2
				float2(1, 0), // 0, 2
				float2(1, 0), // 1, 2
				float2(1, 0)  // 2, 2
			@end
			@property( syntax == glsl || syntax == glsles || syntax == glslvk )
			);
			@else
			};
			@end
		@end

		@insertpiece( regularTexturePcfGlSampling )
		@property( (syntax != glsl && syntax != glsles && syntax != glslvk) || hlms_shadow_uses_depth_texture )
			@foreach( pcf_iterations, n )
				@property( pcf >= 3 )uv += offsets[@n] * invShadowMapSize.xy;@end
				retVal += OGRE_SAMPLE_SHADOW( shadowMap, shadowSampler, uv, fDepth );@end
		@end

		@property( pcf == 3 )
			retVal *= 0.25;
		@end @property( pcf == 4 )
			retVal *= 0.11111111111111;
		@end @property( pcf == 5)
			retVal *= 0.0625;
		@end @property( pcf == 6 )
			retVal *= 0.04;
		@end
	@end	///! exponential_shadow_maps
	@property( exponential_shadow_maps )
		float expDepth = OGRE_SAMPLE_SHADOW_ESM( shadowMap, shadowSampler, uv );
		float retVal = exp( @value( exponential_shadow_maps ).0 * (expDepth - fDepth) );
		retVal = min( retVal, 1.0 );
	@end    ///! exponential_shadow_maps

	@property( (@m == 0 || @m == 2) && syntax == metal )
		//Metal does not support clamp to border colour
		retVal = (uv.x <= 0.0h || uv.x >= 1.0h ||
				  uv.y <= 0.0h || uv.y >= 1.0h) ? 1.0 : retVal;
	@end

	@property( @m == 1 || @m == 3 )
		retVal = (uv.x <= minUV.x || uv.x >= maxUV.x ||
				  uv.y <= minUV.y || uv.y >= maxUV.y) ? 1.0 : retVal;
	@end

		return retVal;
	}
@end
@end

@property( syntax != glsl && syntax != glsles )
	@piece( UseSamplerShadow )shadowSampler, @end
@end

@piece( DoDirectionalShadowMaps )
@property( hlms_pssm_splits )
	@property( debug_pssm_splits )
		float3 debugPssmSplit = float3( 0, 0, 0 );
	@end
	float fShadow = 1.0;
	@property( hlms_pssm_blend )
		float fShadowBlend = 1.0;
	@end
	@property( receive_shadows )
		if( inPs.depth <= passBuf.pssmSplitPoints@value(CurrentShadowMap) )
		{
			fShadow = getShadow( hlms_shadowmap@value(CurrentShadowMap), @insertpiece( UseSamplerShadow )
								 inPs_posL0,
								 passBuf.shadowRcv[@value(CurrentShadowMap)].invShadowMapSize
								 hlms_shadowmap@counter(CurrentShadowMap)_uv_param );
			@property( hlms_pssm_blend )
				if( inPs.depth > passBuf.pssmBlendPoints@value(CurrentShadowMapBlend) )
				{
					fShadowBlend = getShadow( hlms_shadowmap@value(CurrentShadowMap), @insertpiece( UseSamplerShadow )
											  inPs_posL1,
											  passBuf.shadowRcv[@value(CurrentShadowMap)].invShadowMapSize
											  hlms_shadowmap@value(CurrentShadowMap)_uv_param );
					fShadow = lerp( fShadow, fShadowBlend,
									(inPs.depth - passBuf.pssmBlendPoints@value(CurrentShadowMapBlend)) /
									(passBuf.pssmSplitPoints@value(CurrentShadowMapBlend) - passBuf.pssmBlendPoints@counter(CurrentShadowMapBlend)) );
				}
			@end
			@property( debug_pssm_splits )
				debugPssmSplit = float3( 0.0, 1.0, 0.0 );
			@end
		}
		@foreach( hlms_pssm_splits, n, 1 )
		else if( inPs.depth <= passBuf.pssmSplitPoints@value(CurrentShadowMap) )
		{
			fShadow = getShadow( hlms_shadowmap@value(CurrentShadowMap), @insertpiece( UseSamplerShadow )
								 inPs_posL@n,
								 passBuf.shadowRcv[@value(CurrentShadowMap)].invShadowMapSize
								 hlms_shadowmap@counter(CurrentShadowMap)_uv_param );
			@property( hlms_pssm_blend && @n < hlms_pssm_splits_minus_one )
				if( inPs.depth > passBuf.pssmBlendPoints@value(CurrentShadowMapBlend) )
				{
					fShadowBlend = getShadow( hlms_shadowmap@value(CurrentShadowMap), @insertpiece( UseSamplerShadow )
											  inPs_posL@value(CurrentShadowMap),
											  passBuf.shadowRcv[@value(CurrentShadowMap)].invShadowMapSize
											  hlms_shadowmap@value(CurrentShadowMap)_uv_param );
					fShadow = lerp( fShadow, fShadowBlend,
									(inPs.depth - passBuf.pssmBlendPoints@value(CurrentShadowMapBlend)) /
									(passBuf.pssmSplitPoints@value(CurrentShadowMapBlend) - passBuf.pssmBlendPoints@counter(CurrentShadowMapBlend)) );
				}
			@end @property( hlms_pssm_fade && @n == hlms_pssm_splits_minus_one )
				if( inPs.depth > passBuf.pssmFadePoint )
				{
					fShadow = lerp( fShadow, 1.0,
									(inPs.depth - passBuf.pssmFadePoint) /
									(passBuf.pssmSplitPoints@value(hlms_pssm_splits_minus_one) - passBuf.pssmFadePoint) );
				}
			@end
			@property( debug_pssm_splits )
				@property( @n == 1 )
					debugPssmSplit = float3( 0.0, 0.0, 1.0 );
				@end @property( @n == 2 )
					debugPssmSplit = float3( 1.0, 0.0, 0.0 );
				@end @property( @n >= 3 )
					debugPssmSplit = float3( 1.0, 0.435, 0.0 );
				@end
			@end
		}@end
	@end
@end @property( !hlms_pssm_splits && hlms_num_shadow_map_lights && hlms_lights_directional )
	@property( receive_shadows )
		float fShadow = getShadow( hlms_shadowmap@value(CurrentShadowMap), @insertpiece( UseSamplerShadow )
								   inPs_posL0,
								   passBuf.shadowRcv[@value(CurrentShadowMap)].invShadowMapSize
								   hlms_shadowmap@counter(CurrentShadowMap)_uv_param );
	@else
		float fShadow = 1.0;
	@end
@end
@end

@property( receive_shadows )
	@piece( DarkenWithShadowFirstLight )* fShadow@end

	@piece( DarkenWithShadow )
		* getShadow( hlms_shadowmap@value(CurrentShadowMap), @insertpiece( UseSamplerShadow )
					 inPs_posL@value(CurrentShadowMap),
					 passBuf.shadowRcv[@value(CurrentShadowMap)].invShadowMapSize
					 hlms_shadowmap@counter(CurrentShadowMap)_uv_param )
	@end

	/// Note: pset ignores property branch (it will always be set at the beginning of parsing)
	@pset( CurrentPointLight, hlms_lights_directional_non_caster )
	@piece( DarkenWithShadowPoint )
		* getShadowPoint( hlms_shadowmap@value(CurrentShadowMap), @insertpiece( UseSamplerShadow )
						  pixelData.geomNormal,
						  passBuf.shadowRcv[@value(CurrentShadowMap)].normalOffsetBias,
						  inPs.pos.xyz, light0Buf.lights[@counter(CurrentPointLight)].position.xyz,
						  passBuf.shadowRcv[@value(CurrentShadowMap)].invShadowMapSize,
						  passBuf.shadowRcv[@value(CurrentShadowMap)].shadowDepthRange.xy
						  hlms_shadowmap@counter(CurrentShadowMap)_uv_param PASSBUF_ARG )
	@end
@end ///!receive_shadows

@end<|MERGE_RESOLUTION|>--- conflicted
+++ resolved
@@ -4,6 +4,23 @@
 @property( hlms_num_shadow_map_lights )
 
 @piece( DeclShadowMapMacros )
+
+@property( shadows_receive_on_ps )
+	@foreach( hlms_num_shadow_map_lights, n )
+		@property( hlms_shadowmap@n_is_directional_light )
+			#define shadowMap@nLightDir light0Buf.lights[@value(hlms_shadowmap@n_light_idx)].position.xyz
+		@end
+		@property( hlms_shadowmap@n_is_point_light )
+			#define shadowMap@nLightDir normalize(light0Buf.lights[@value(hlms_shadowmap@n_light_idx)].position.xyz - inPs.pos)
+		@end
+		@property( hlms_shadowmap@n_is_spot )
+			#define shadowMap@nLightDir light0Buf.lights[@value(hlms_shadowmap@n_light_idx)].spotDirection.xyz
+		@end
+	@end
+
+	@insertpiece( DeclNormalOffsetBiasFunc )
+@end
+
 @foreach( hlms_num_shadow_map_lights, n )
 	#define hlms_shadowmap@n texShadowMap@value( hlms_shadowmap@n )
 	#define hlms_shadowmap@n_uv_min float2( @value( hlms_shadowmap@n_uv_min_x_int ).@value( hlms_shadowmap@n_uv_min_x_fract ), @value( hlms_shadowmap@n_uv_min_y_int ).@value( hlms_shadowmap@n_uv_min_y_fract ) )
@@ -148,52 +165,40 @@
 /// Declare getShadow twice (two overloads). The second one manually
 /// performs clamp to border to deal with UV atlases.
 @piece( DeclShadowSamplingFuncs )
-<<<<<<< HEAD
-	@foreach( 2, m )
-		// Perform normal offset bias. See https://github.com/OGRECave/ogre-next/issues/100
-		INLINE float3 getNormalOffsetBias( float3 geomNormal, float3 lightDir, float normalOffsetBias,
-										   float shadowMapTexSize, float depthRange
-		@property( @m == 0 )
-										   )
-		@else
-										   , float2 minUV, float2 maxUV )
-		@end
-		{
-			float tmpNdotL = saturate( dot( lightDir.xyz, geomNormal.xyz ) );
-
-			@property( @m == 1 )
-				shadowMapTexSize /= maxUV.x - minUV.x;
-			@end
-
-			return ( ( 1.0f - tmpNdotL ) * normalOffsetBias * geomNormal.xyz * shadowMapTexSize );
-		}
-	@end
-=======
 
 	@property( shadows_receive_on_ps )
 		@foreach( hlms_num_shadow_map_lights, n )
+			@property( !skip_normal_offset_bias_vs )
+				@piece( shadowMapNormalOffsetBias@n )getNormalOffsetBias( inPs.worldNorm, inPs.geomNormal, shadowMap@nLightDir, passBuf.shadowRcv[@n].invShadowMapSize.x, passBuf.shadowRcv[@n].shadowDepthRange.y, passBuf.shadowRcv[@n].normalOffsetBias hlms_shadowmap@n_uv_param )@end
+			@else
+				@piece( shadowMapNormalOffsetBias@n )float3( 0.0f, 0.0f, 0.0f )@end
+			@end
+
 			@property( hlms_shadowmap@n_is_directional_light )
-				#define inPs_posL@n worldPosToDirLightSpace( inPs.worldPos, passBuf.shadowRcv[@n] )
-			@end
-			@property( hlms_shadowmap@n_is_spot_light )
-				#define inPs_posL@n worldPosToSpotLightSpace( inPs.worldPos, passBuf.shadowRcv[@n] )
+				#define inPs_posL@n worldPosToDirLightSpace( inPs.worldPos, passBuf.shadowRcv[@n], @insertpiece( shadowMapNormalOffsetBias@n ) )
+			@end
+			@property( hlms_shadowmap@n_is_spot )
+				#define inPs_posL@n worldPosToSpotLightSpace( inPs.worldPos, passBuf.shadowRcv[@n], @insertpiece( shadowMapNormalOffsetBias@n ) )
 			@end
 		@end
 
 		@foreach( 2, m )
 			@property( @m == 0 )
-				INLINE float4 worldPosToDirLightSpace( float3 worldPos, ShadowReceiverData shadowRcv )
+				INLINE float4 worldPosToDirLightSpace( float3 worldPos, ShadowReceiverData shadowRcv,
+													   float3 normalOffsetBias )
 			@else
-				INLINE float4 worldPosToSpotLightSpace( float3 worldPos, ShadowReceiverData shadowRcv )
+				INLINE float4 worldPosToSpotLightSpace( float3 worldPos, ShadowReceiverData shadowRcv,
+														float3 normalOffsetBias )
 			@end
 			{
 				@property( !exponential_shadow_maps )
-					float4 lightSpacePos = mul( float4(worldPos.xyz, 1.0f), shadowRcv.texViewProj );
-					@property( @m == 1 )
+					float4 lightSpacePos = mul( float4(worldPos.xyz + normalOffsetBias, 1.0f),
+												shadowRcv.texViewProj );
+					@property( hlms_no_reverse_depth && @m == 1 )
 						// Spotlights only
 						lightSpacePos.z = lightSpacePos.z * shadowRcv.shadowDepthRange.y;
 					@end
-					@property( syntax == glsl || syntax == glsles )
+					@property( hlms_no_reverse_depth && (syntax == glsl || syntax == glsles) )
 						lightSpacePos.z = ( lightSpacePos.z * 0.5 ) + 0.5;
 					@end
 				@else
@@ -217,7 +222,26 @@
 		@end
 	@end
 
->>>>>>> dbee75dd
+	@foreach( 2, m )
+		// Perform normal offset bias. See https://github.com/OGRECave/ogre-next/issues/100
+		INLINE float3 getNormalOffsetBiasPoint( float3 geomNormal, float3 lightDir,
+												float normalOffsetBias, float shadowMapTexSize,
+												float depthRange
+		@property( @m == 0 )
+												)
+		@else
+												, float2 minUV, float2 maxUV )
+		@end
+		{
+			float tmpNdotL = saturate( dot( lightDir.xyz, geomNormal.xyz ) );
+
+			@property( @m == 1 )
+				shadowMapTexSize /= maxUV.x - minUV.x;
+			@end
+
+			return ( ( 1.0f - tmpNdotL ) * normalOffsetBias * geomNormal.xyz * shadowMapTexSize );
+		}
+	@end
 @foreach( 4, m )
 	@property( @m == 0 )
 		INLINE float getShadow( @insertpiece( TEXTURE2DSHADOW ) shadowMap, @insertpiece( SamplerShadow )
@@ -253,11 +277,11 @@
 	@else
 		//Point lights
 		float3 cubemapDir = posVS.xyz - lightPos.xyz;
-		cubemapDir += getNormalOffsetBias( geomNormal, cubemapDir, normalOffsetBias,
+		cubemapDir += getNormalOffsetBiasPoint( geomNormal, cubemapDir, normalOffsetBias,
 				@property( @m == 2 )
-										   invShadowMapSize.x, invDepthRange.y );
+												invShadowMapSize.x, invDepthRange.y );
 				@else
-										   invShadowMapSize.x, invDepthRange.y, minUV, maxUV );
+												invShadowMapSize.x, invDepthRange.y, minUV, maxUV );
 				@end
 
 		float fDepth = length( cubemapDir );
