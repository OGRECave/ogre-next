--- conflicted
+++ resolved
@@ -2,109 +2,84 @@
 //#include "SyntaxHighlightingMisc.h"
 
 @property( !hlms_shadowcaster )
-<<<<<<< HEAD
-	@piece( DeclShadowMapMacros )
-		@foreach( hlms_num_shadow_map_lights, n )
-			@property( hlms_shadowmap@n_is_directional_light )
-				#define shadowMap@nLightDir light0Buf.lights[@value(hlms_shadowmap@n_light_idx)].position.xyz
+	@property( !shadows_receive_on_ps )
+		@piece( DeclShadowMapMacros )
+			@foreach( hlms_num_shadow_map_lights, n )
+				@property( hlms_shadowmap@n_is_directional_light )
+					#define shadowMap@nLightDir light0Buf.lights[@value(hlms_shadowmap@n_light_idx)].position.xyz
+				@end
+				@property( hlms_shadowmap@n_is_point_light )
+					#define shadowMap@nLightDir normalize(light0Buf.lights[@value(hlms_shadowmap@n_light_idx)].position.xyz - outVs.pos)
+				@end
+				@property( hlms_shadowmap@n_is_spot )
+					#define shadowMap@nLightDir light0Buf.lights[@value(hlms_shadowmap@n_light_idx)].spotDirection.xyz
+				@end
 			@end
-			@property( hlms_shadowmap@n_is_point_light )
-				#define shadowMap@nLightDir normalize(light0Buf.lights[@value(hlms_shadowmap@n_light_idx)].position.xyz - outVs.pos)
+			@foreach( hlms_num_shadow_map_lights, n )
+				#define hlms_shadowmap@n_uv_min float2( @value( hlms_shadowmap@n_uv_min_x_int ).@value( hlms_shadowmap@n_uv_min_x_fract ), @value( hlms_shadowmap@n_uv_min_y_int ).@value( hlms_shadowmap@n_uv_min_y_fract ) )
+				#define hlms_shadowmap@n_uv_max float2( @value( hlms_shadowmap@n_uv_max_x_int ).@value( hlms_shadowmap@n_uv_max_x_fract ), @value( hlms_shadowmap@n_uv_max_y_int ).@value( hlms_shadowmap@n_uv_max_y_fract ) )
+				@property( hlms_shadowmap@n_uvs_fulltex )
+					@property( hlms_shadowmap@n_is_point_light )
+						#define hlms_shadowmap@n_uv_length float2( @value( hlms_shadowmap@n_uv_length_x_int ).@value( hlms_shadowmap@n_uv_length_x_fract ), @value( hlms_shadowmap@n_uv_length_y_int ).@value( hlms_shadowmap@n_uv_length_y_fract ) )
+						#define hlms_shadowmap@n_uv_param , hlms_shadowmap@n_uv_min, hlms_shadowmap@n_uv_max, hlms_shadowmap@n_uv_length
+					@else
+						#define hlms_shadowmap@n_uv_param , hlms_shadowmap@n_uv_min, hlms_shadowmap@n_uv_max
+					@end
+				@else
+					#define hlms_shadowmap@n_uv_param
+				@end
 			@end
-			@property( hlms_shadowmap@n_is_spot )
-				#define shadowMap@nLightDir light0Buf.lights[@value(hlms_shadowmap@n_light_idx)].spotDirection.xyz
+
+			@insertpiece( DeclNormalOffsetBiasFunc )
+		@end
+
+		@property( !exponential_shadow_maps )
+			@piece( DoShadowReceiveVS )
+				float3 normalOffsetBias = float3( 0, 0, 0 );
+				@foreach( hlms_num_shadow_map_lights, n )
+					@property( !hlms_shadowmap@n_is_point_light )
+						@property( !skip_normal_offset_bias_vs )
+							normalOffsetBias = getNormalOffsetBias( worldNorm, outVs.normal, shadowMap@nLightDir,
+																	passBuf.shadowRcv[@n].invShadowMapSize.x,
+																	passBuf.shadowRcv[@n].shadowDepthRange.y,
+																	passBuf.shadowRcv[@n].normalOffsetBias
+																	hlms_shadowmap@n_uv_param );
+						@end
+						outVs.posL@n = mul( float4(worldPos.xyz + normalOffsetBias, 1.0f), passBuf.shadowRcv[@n].texViewProj );
+
+						@property( !hlms_shadowmap@n_is_directional_light && hlms_no_reverse_depth )
+							outVs.posL@n.z = outVs.posL@n.z * passBuf.shadowRcv[@n].shadowDepthRange.y;
+						@end
+
+						@property( hlms_no_reverse_depth && (syntax == glsl || syntax == glsles) )
+							outVs.posL@n.z = (outVs.posL@n.z * 0.5) + 0.5;
+						@end
+					@end
+				@end
+
+				@property( hlms_pssm_splits )outVs.depth = outVs_Position.w;@end
+			@end
+		@else
+			@piece( DoShadowReceiveVS )
+				@foreach( hlms_num_shadow_map_lights, n )
+					@property( !hlms_shadowmap@n_is_point_light )
+						outVs.posL@n = mul( float4(worldPos.xyz, 1.0f), passBuf.shadowRcv[@n].texViewProj );
+
+						//It's the same as (float4( worldPos.xyz, 1 ) * texViewMatrix).z
+						outVs.posL@n.z = -(dot( worldPos.xyz, passBuf.shadowRcv[@n].texViewZRow.xyz ) + passBuf.shadowRcv[@n].texViewZRow.w);
+						outVs.posL@n.z = (outVs.posL@n.z - passBuf.shadowRcv[@n].shadowDepthRange.x)
+												* passBuf.shadowRcv[@n].shadowDepthRange.y;
+					@end
+				@end
+
+				@property( hlms_pssm_splits )outVs.depth = outVs_Position.w;@end
 			@end
 		@end
-		@foreach( hlms_num_shadow_map_lights, n )
-			#define hlms_shadowmap@n_uv_min float2( @value( hlms_shadowmap@n_uv_min_x_int ).@value( hlms_shadowmap@n_uv_min_x_fract ), @value( hlms_shadowmap@n_uv_min_y_int ).@value( hlms_shadowmap@n_uv_min_y_fract ) )
-			#define hlms_shadowmap@n_uv_max float2( @value( hlms_shadowmap@n_uv_max_x_int ).@value( hlms_shadowmap@n_uv_max_x_fract ), @value( hlms_shadowmap@n_uv_max_y_int ).@value( hlms_shadowmap@n_uv_max_y_fract ) )
-			@property( hlms_shadowmap@n_uvs_fulltex )
-				@property( hlms_shadowmap@n_is_point_light )
-					#define hlms_shadowmap@n_uv_length float2( @value( hlms_shadowmap@n_uv_length_x_int ).@value( hlms_shadowmap@n_uv_length_x_fract ), @value( hlms_shadowmap@n_uv_length_y_int ).@value( hlms_shadowmap@n_uv_length_y_fract ) )
-					#define hlms_shadowmap@n_uv_param , hlms_shadowmap@n_uv_min, hlms_shadowmap@n_uv_max, hlms_shadowmap@n_uv_length
-				@else
-					#define hlms_shadowmap@n_uv_param , hlms_shadowmap@n_uv_min, hlms_shadowmap@n_uv_max
-				@end
-			@else
-				#define hlms_shadowmap@n_uv_param
-			@end
+	@else
+		@piece( DoShadowReceiveVS )
+			outVs.worldPos.xyz = worldPos.xyz;
+			outVs.worldNorm.xyz = worldNorm.xyz;
+			@property( hlms_pssm_splits )outVs.depth = outVs_Position.w;@end
 		@end
-
-	@foreach( 2, m )
-		// Perform normal offset bias. See https://github.com/OGRECave/ogre-next/issues/100
-		INLINE float3 getNormalOffsetBias( float3 worldNormal, float3 viewSpaceNormal, float3 lightDir,
-										   float shadowMapTexSize, float depthRange,
-										   float normalOffsetBias
-		@property( @m == 0 )
-										   )
-		@else
-										   , float2 minUV, float2 maxUV )
-		@end
-		{
-			float tmpNdotL = saturate( dot( lightDir.xyz, viewSpaceNormal.xyz ) );
-
-			@property( @m == 1 )
-				shadowMapTexSize /= maxUV.x - minUV.x;
-			@end
-
-			return ( ( 1.0f - tmpNdotL ) * normalOffsetBias * worldNormal.xyz * shadowMapTexSize );
-		}
 	@end
-	@end
-
-	@property( !exponential_shadow_maps )
-	@piece( DoShadowReceiveVS )
-		float3 normalOffsetBias = float3( 0, 0, 0 );
-		@foreach( hlms_num_shadow_map_lights, n )
-			@property( !hlms_shadowmap@n_is_point_light )
-				@property( !skip_normal_offset_bias_vs )
-					normalOffsetBias = getNormalOffsetBias( worldNorm, outVs.normal, shadowMap@nLightDir,
-															passBuf.shadowRcv[@n].invShadowMapSize.x,
-															passBuf.shadowRcv[@n].shadowDepthRange.y,
-															passBuf.shadowRcv[@n].normalOffsetBias
-															hlms_shadowmap@n_uv_param );
-				@end
-				outVs.posL@n = mul( float4(worldPos.xyz + normalOffsetBias, 1.0f), passBuf.shadowRcv[@n].texViewProj );@end @end
-=======
-    @property( !shadows_receive_on_ps )
-        @property( !exponential_shadow_maps )
-        @piece( DoShadowReceiveVS )
-            @foreach( hlms_num_shadow_map_lights, n )
-                @property( !hlms_shadowmap@n_is_point_light )
-                    outVs.posL@n = mul( float4(worldPos.xyz, 1.0f), passBuf.shadowRcv[@n].texViewProj );
->>>>>>> dbee75dd
-
-                    @property( !hlms_shadowmap@n_is_directional_light && hlms_no_reverse_depth )
-                        outVs.posL@n.z = outVs.posL@n.z * passBuf.shadowRcv[@n].shadowDepthRange.y;
-                    @end
-                    @property( hlms_no_reverse_depth && (syntax == glsl || syntax == glsles) )
-                        outVs.posL@n.z = (outVs.posL@n.z * 0.5) + 0.5;
-                    @end
-                @end
-            @end
-
-            @property( hlms_pssm_splits )outVs.depth = outVs_Position.w;@end
-        @end
-        @else
-        @piece( DoShadowReceiveVS )
-            @foreach( hlms_num_shadow_map_lights, n )
-                @property( !hlms_shadowmap@n_is_point_light )
-                    outVs.posL@n = mul( float4(worldPos.xyz, 1.0f), passBuf.shadowRcv[@n].texViewProj );
-
-                    //It's the same as (float4( worldPos.xyz, 1 ) * texViewMatrix).z
-                    outVs.posL@n.z = -(dot( worldPos.xyz, passBuf.shadowRcv[@n].texViewZRow.xyz ) + passBuf.shadowRcv[@n].texViewZRow.w);
-                    outVs.posL@n.z = (outVs.posL@n.z - passBuf.shadowRcv[@n].shadowDepthRange.x)
-                                            * passBuf.shadowRcv[@n].shadowDepthRange.y;
-                @end
-            @end
-
-            @property( hlms_pssm_splits )outVs.depth = outVs_Position.w;@end
-        @end
-        @end
-    @else
-        @piece( DoShadowReceiveVS )
-            outVs.worldPos.xyz = worldPos.xyz;
-            @property( hlms_pssm_splits )outVs.depth = outVs_Position.z;@end
-        @end
-    @end
 @end