
//Set the sampler starts. Note that 'padd' get calculated before _any_ 'add'
@set( texUnit, 1 )

@property( hlms_forwardplus )
	@add( texUnit, 2 )
@end

<<<<<<< HEAD
@property( hlms_use_prepass )
	@set( gBuf_normals, texUnit )
	@add( gBuf_shadowRoughness, texUnit, 1 )
	@add( texUnit, 2 )

	@property( hlms_use_ssr )
		@set( ssrTexture, texUnit )
		@add( texUnit, 1 )
	@end
=======
@property( irradiance_volumes )
	@set( irradianceVolumeTexUnit, texUnit )
	@add( texUnit, 1 )
>>>>>>> d262e386
@end

@set( textureRegShadowMapStart, texUnit )
@add( texUnit, hlms_num_shadow_maps )

@property( parallax_correct_cubemaps )
	@set( globaPccTexUnit, texUnit )
	@add( texUnit, 1 )
@end

@set( textureRegStart, texUnit )
@set( samplerStateStart, texUnit )
@set( numSamplerStates, num_textures )
@add( texUnit, num_textures )

@set( envMapReg, texUnit )

@property( (envprobe_map && envprobe_map != target_envprobe_map) || parallax_correct_cubemaps )
	@set( use_envprobe_map, 1 )

	@property( !envprobe_map || envprobe_map == target_envprobe_map )
		/// "No cubemap"? Then we're in auto mode or...
		/// We're rendering to the cubemap probe we're using as manual. Use the auto mode as fallback.
		@piece( pccProbeSource )passBuf.autoProbe@end
		@set( use_parallax_correct_cubemaps, 1 )
		/// Auto cubemap textures are set at the beginning. Manual cubemaps are the end.
		@set( envMapReg, globaPccTexUnit )
	@end
	@property( envprobe_map && envprobe_map != target_envprobe_map && use_parallax_correct_cubemaps )
		@piece( pccProbeSource )manualProbe@end
	@end
@end

@property( diffuse_map )
	@property( !hlms_shadowcaster )
		@piece( SampleDiffuseMap )	diffuseCol = textureMaps[@value( diffuse_map_idx )].Sample( samplerStates[@value(diffuse_map_idx)], float3( inPs.uv@value(uv_diffuse).xy, diffuseIdx ) );
@property( !hw_gamma_read )	diffuseCol = diffuseCol * diffuseCol;@end @end
	@end @property( hlms_shadowcaster )
		@piece( SampleDiffuseMap )	diffuseCol = textureMaps[@value( diffuse_map_idx )].Sample( samplerStates[@value(diffuse_map_idx)], float3( inPs.uv@value(uv_diffuse).xy, diffuseIdx ) ).w;@end
	@end
@end

@property( transparent_mode )
	@piece( diffuseExtraParamDef ), float4 diffuseCol@end
	@piece( diffuseExtraParam ), diffuseCol.xyzw@end
@end @property( !transparent_mode )
	@piece( diffuseExtraParamDef ), float3 diffuseCol@end
	@piece( diffuseExtraParam ), diffuseCol.xyz@end
@end
//diffuseCol always has some colour and is multiplied against material.kD in PixelShader_ps.
@piece( kD )diffuseCol@end

@property( !hlms_prepass )
@property( !metallic_workflow )
	@property( specular_map && !fresnel_workflow )
		@piece( SampleSpecularMap )	specularCol = textureMaps[@value( specular_map_idx )].Sample( samplerStates[@value(specular_map_idx)], float3(inPs.uv@value(uv_specular).xy, specularIdx) ).xyz * material.kS.xyz;@end
		@piece( specularExtraParamDef ), float3 specularCol@end
		@piece( specularExtraParam ), specularCol.xyz@end
		@piece( kS )specularCol@end
	@end
	@property( specular_map && fresnel_workflow )
		@piece( SampleSpecularMap )	F0 = textureMaps[@value( specular_map_idx )].Sample( samplerStates[@value(specular_map_idx)], float3(inPs.uv@value(uv_specular).xy, specularIdx) ).@insertpiece( FresnelSwizzle ) * material.F0.@insertpiece( FresnelSwizzle );@end
		@piece( specularExtraParamDef ), @insertpiece( FresnelType ) F0@end
		@piece( specularExtraParam ), F0@end
	@end
	@property( !specular_map || fresnel_workflow )
		@piece( kS )material.kS@end
	@end
@end @property( metallic_workflow )
@piece( SampleSpecularMap )
	@property( specular_map )
		float metalness = textureMaps[@value( specular_map_idx )].Sample( samplerStates[@value(specular_map_idx)], float3(inPs.uv@value(uv_specular).xy, specularIdx) ).x * material.F0.x;
		F0 = lerp( float( 0.03f ).xxx, @insertpiece( kD ).xyz * 3.14159f, metalness );
		@insertpiece( kD ).xyz = @insertpiece( kD ).xyz - @insertpiece( kD ).xyz * metalness;
	@end @property( !specular_map )
		F0 = lerp( float( 0.03f ).xxx, @insertpiece( kD ).xyz * 3.14159f, material.F0.x );
		@insertpiece( kD ).xyz = @insertpiece( kD ).xyz - @insertpiece( kD ).xyz * material.F0.x;
	@end
	@property( hlms_alphablend )F0 *= material.F0.w;@end
	@property( transparent_mode )F0 *= diffuseCol.w;@end
@end /// SampleSpecularMap

	@piece( kS )material.kS.xyz@end
	@piece( metallicExtraParamDef ), float3 F0@end
	@piece( metallicExtraParam ), F0@end
@end
@end

@property( roughness_map )
	@piece( SampleRoughnessMap )	ROUGHNESS = material.kS.w * textureMaps[@value( roughness_map_idx )].Sample( samplerStates[@value( roughness_map_idx )], float3(inPs.uv@value(uv_roughness).xy, roughnessIdx) ).x;
	ROUGHNESS = max( ROUGHNESS, 0.001f );@end
	@piece( roughnessExtraParamDef ), float ROUGHNESS@end
	@piece( roughnessExtraParam ), ROUGHNESS@end
@end

@piece( brdfExtraParamDefs )@insertpiece( diffuseExtraParamDef )@insertpiece( specularExtraParamDef )@insertpiece( roughnessExtraParamDef )@insertpiece( metallicExtraParamDef )@end
@piece( brdfExtraParams )@insertpiece( diffuseExtraParam )@insertpiece( specularExtraParam )@insertpiece( roughnessExtraParam )@insertpiece( metallicExtraParam )@end

@foreach( detail_maps_normal, n )
	@piece( SampleDetailMapNm@n )getTSDetailNormal( samplerStates[@value(detail_map_nm@n_idx)], textureMaps[@value(detail_map_nm@n_idx)], float3( inPs.uv@value(uv_detail_nm@n).xy@insertpiece( offsetDetailN@n ), detailNormMapIdx@n ) ) * detailWeights.@insertpiece(detail_swizzle@n) @insertpiece( detail@n_nm_weight_mul )@end
@end

@property( detail_weight_map )
	@piece( SamplerDetailWeightMap )textureMaps[@value(detail_weight_map_idx)].Sample( samplerStates[@value(detail_weight_map_idx)], float3(inPs.uv@value(uv_detail_weight).xy, weightMapIdx) )@end
@end

@property( envmap_scale )
	@piece( ApplyEnvMapScale )* passBuf.ambientUpperHemi.w@end
@end

@property( !hlms_render_depth_only && !hlms_shadowcaster && hlms_prepass )
	@undefpiece( DeclOutputType )
	@piece( DeclOutputType )
		struct PS_OUTPUT
		{
			float4 normals			: SV_Target0;
			float2 shadowRoughness	: SV_Target1;
		};
	@end
@end
<|MERGE_RESOLUTION|>--- conflicted
+++ resolved
@@ -1,143 +1,142 @@
-
-//Set the sampler starts. Note that 'padd' get calculated before _any_ 'add'
-@set( texUnit, 1 )
-
-@property( hlms_forwardplus )
-	@add( texUnit, 2 )
-@end
-
-<<<<<<< HEAD
-@property( hlms_use_prepass )
-	@set( gBuf_normals, texUnit )
-	@add( gBuf_shadowRoughness, texUnit, 1 )
-	@add( texUnit, 2 )
-
-	@property( hlms_use_ssr )
-		@set( ssrTexture, texUnit )
-		@add( texUnit, 1 )
-	@end
-=======
-@property( irradiance_volumes )
-	@set( irradianceVolumeTexUnit, texUnit )
-	@add( texUnit, 1 )
->>>>>>> d262e386
-@end
-
-@set( textureRegShadowMapStart, texUnit )
-@add( texUnit, hlms_num_shadow_maps )
-
-@property( parallax_correct_cubemaps )
-	@set( globaPccTexUnit, texUnit )
-	@add( texUnit, 1 )
-@end
-
-@set( textureRegStart, texUnit )
-@set( samplerStateStart, texUnit )
-@set( numSamplerStates, num_textures )
-@add( texUnit, num_textures )
-
-@set( envMapReg, texUnit )
-
-@property( (envprobe_map && envprobe_map != target_envprobe_map) || parallax_correct_cubemaps )
-	@set( use_envprobe_map, 1 )
-
-	@property( !envprobe_map || envprobe_map == target_envprobe_map )
-		/// "No cubemap"? Then we're in auto mode or...
-		/// We're rendering to the cubemap probe we're using as manual. Use the auto mode as fallback.
-		@piece( pccProbeSource )passBuf.autoProbe@end
-		@set( use_parallax_correct_cubemaps, 1 )
-		/// Auto cubemap textures are set at the beginning. Manual cubemaps are the end.
-		@set( envMapReg, globaPccTexUnit )
-	@end
-	@property( envprobe_map && envprobe_map != target_envprobe_map && use_parallax_correct_cubemaps )
-		@piece( pccProbeSource )manualProbe@end
-	@end
-@end
-
-@property( diffuse_map )
-	@property( !hlms_shadowcaster )
-		@piece( SampleDiffuseMap )	diffuseCol = textureMaps[@value( diffuse_map_idx )].Sample( samplerStates[@value(diffuse_map_idx)], float3( inPs.uv@value(uv_diffuse).xy, diffuseIdx ) );
-@property( !hw_gamma_read )	diffuseCol = diffuseCol * diffuseCol;@end @end
-	@end @property( hlms_shadowcaster )
-		@piece( SampleDiffuseMap )	diffuseCol = textureMaps[@value( diffuse_map_idx )].Sample( samplerStates[@value(diffuse_map_idx)], float3( inPs.uv@value(uv_diffuse).xy, diffuseIdx ) ).w;@end
-	@end
-@end
-
-@property( transparent_mode )
-	@piece( diffuseExtraParamDef ), float4 diffuseCol@end
-	@piece( diffuseExtraParam ), diffuseCol.xyzw@end
-@end @property( !transparent_mode )
-	@piece( diffuseExtraParamDef ), float3 diffuseCol@end
-	@piece( diffuseExtraParam ), diffuseCol.xyz@end
-@end
-//diffuseCol always has some colour and is multiplied against material.kD in PixelShader_ps.
-@piece( kD )diffuseCol@end
-
-@property( !hlms_prepass )
-@property( !metallic_workflow )
-	@property( specular_map && !fresnel_workflow )
-		@piece( SampleSpecularMap )	specularCol = textureMaps[@value( specular_map_idx )].Sample( samplerStates[@value(specular_map_idx)], float3(inPs.uv@value(uv_specular).xy, specularIdx) ).xyz * material.kS.xyz;@end
-		@piece( specularExtraParamDef ), float3 specularCol@end
-		@piece( specularExtraParam ), specularCol.xyz@end
-		@piece( kS )specularCol@end
-	@end
-	@property( specular_map && fresnel_workflow )
-		@piece( SampleSpecularMap )	F0 = textureMaps[@value( specular_map_idx )].Sample( samplerStates[@value(specular_map_idx)], float3(inPs.uv@value(uv_specular).xy, specularIdx) ).@insertpiece( FresnelSwizzle ) * material.F0.@insertpiece( FresnelSwizzle );@end
-		@piece( specularExtraParamDef ), @insertpiece( FresnelType ) F0@end
-		@piece( specularExtraParam ), F0@end
-	@end
-	@property( !specular_map || fresnel_workflow )
-		@piece( kS )material.kS@end
-	@end
-@end @property( metallic_workflow )
-@piece( SampleSpecularMap )
-	@property( specular_map )
-		float metalness = textureMaps[@value( specular_map_idx )].Sample( samplerStates[@value(specular_map_idx)], float3(inPs.uv@value(uv_specular).xy, specularIdx) ).x * material.F0.x;
-		F0 = lerp( float( 0.03f ).xxx, @insertpiece( kD ).xyz * 3.14159f, metalness );
-		@insertpiece( kD ).xyz = @insertpiece( kD ).xyz - @insertpiece( kD ).xyz * metalness;
-	@end @property( !specular_map )
-		F0 = lerp( float( 0.03f ).xxx, @insertpiece( kD ).xyz * 3.14159f, material.F0.x );
-		@insertpiece( kD ).xyz = @insertpiece( kD ).xyz - @insertpiece( kD ).xyz * material.F0.x;
-	@end
-	@property( hlms_alphablend )F0 *= material.F0.w;@end
-	@property( transparent_mode )F0 *= diffuseCol.w;@end
-@end /// SampleSpecularMap
-
-	@piece( kS )material.kS.xyz@end
-	@piece( metallicExtraParamDef ), float3 F0@end
-	@piece( metallicExtraParam ), F0@end
-@end
-@end
-
-@property( roughness_map )
-	@piece( SampleRoughnessMap )	ROUGHNESS = material.kS.w * textureMaps[@value( roughness_map_idx )].Sample( samplerStates[@value( roughness_map_idx )], float3(inPs.uv@value(uv_roughness).xy, roughnessIdx) ).x;
-	ROUGHNESS = max( ROUGHNESS, 0.001f );@end
-	@piece( roughnessExtraParamDef ), float ROUGHNESS@end
-	@piece( roughnessExtraParam ), ROUGHNESS@end
-@end
-
-@piece( brdfExtraParamDefs )@insertpiece( diffuseExtraParamDef )@insertpiece( specularExtraParamDef )@insertpiece( roughnessExtraParamDef )@insertpiece( metallicExtraParamDef )@end
-@piece( brdfExtraParams )@insertpiece( diffuseExtraParam )@insertpiece( specularExtraParam )@insertpiece( roughnessExtraParam )@insertpiece( metallicExtraParam )@end
-
-@foreach( detail_maps_normal, n )
-	@piece( SampleDetailMapNm@n )getTSDetailNormal( samplerStates[@value(detail_map_nm@n_idx)], textureMaps[@value(detail_map_nm@n_idx)], float3( inPs.uv@value(uv_detail_nm@n).xy@insertpiece( offsetDetailN@n ), detailNormMapIdx@n ) ) * detailWeights.@insertpiece(detail_swizzle@n) @insertpiece( detail@n_nm_weight_mul )@end
-@end
-
-@property( detail_weight_map )
-	@piece( SamplerDetailWeightMap )textureMaps[@value(detail_weight_map_idx)].Sample( samplerStates[@value(detail_weight_map_idx)], float3(inPs.uv@value(uv_detail_weight).xy, weightMapIdx) )@end
-@end
-
-@property( envmap_scale )
-	@piece( ApplyEnvMapScale )* passBuf.ambientUpperHemi.w@end
-@end
-
-@property( !hlms_render_depth_only && !hlms_shadowcaster && hlms_prepass )
-	@undefpiece( DeclOutputType )
-	@piece( DeclOutputType )
-		struct PS_OUTPUT
-		{
-			float4 normals			: SV_Target0;
-			float2 shadowRoughness	: SV_Target1;
-		};
-	@end
-@end
+
+//Set the sampler starts. Note that 'padd' get calculated before _any_ 'add'
+@set( texUnit, 1 )
+
+@property( hlms_forwardplus )
+	@add( texUnit, 2 )
+@end
+
+@property( hlms_use_prepass )
+	@set( gBuf_normals, texUnit )
+	@add( gBuf_shadowRoughness, texUnit, 1 )
+	@add( texUnit, 2 )
+
+	@property( hlms_use_ssr )
+		@set( ssrTexture, texUnit )
+		@add( texUnit, 1 )
+	@end
+@end
+
+@property( irradiance_volumes )
+	@set( irradianceVolumeTexUnit, texUnit )
+	@add( texUnit, 1 )
+@end
+
+@set( textureRegShadowMapStart, texUnit )
+@add( texUnit, hlms_num_shadow_maps )
+
+@property( parallax_correct_cubemaps )
+	@set( globaPccTexUnit, texUnit )
+	@add( texUnit, 1 )
+@end
+
+@set( textureRegStart, texUnit )
+@set( samplerStateStart, texUnit )
+@set( numSamplerStates, num_textures )
+@add( texUnit, num_textures )
+
+@set( envMapReg, texUnit )
+
+@property( (envprobe_map && envprobe_map != target_envprobe_map) || parallax_correct_cubemaps )
+	@set( use_envprobe_map, 1 )
+
+	@property( !envprobe_map || envprobe_map == target_envprobe_map )
+		/// "No cubemap"? Then we're in auto mode or...
+		/// We're rendering to the cubemap probe we're using as manual. Use the auto mode as fallback.
+		@piece( pccProbeSource )passBuf.autoProbe@end
+		@set( use_parallax_correct_cubemaps, 1 )
+		/// Auto cubemap textures are set at the beginning. Manual cubemaps are the end.
+		@set( envMapReg, globaPccTexUnit )
+	@end
+	@property( envprobe_map && envprobe_map != target_envprobe_map && use_parallax_correct_cubemaps )
+		@piece( pccProbeSource )manualProbe@end
+	@end
+@end
+
+@property( diffuse_map )
+	@property( !hlms_shadowcaster )
+		@piece( SampleDiffuseMap )	diffuseCol = textureMaps[@value( diffuse_map_idx )].Sample( samplerStates[@value(diffuse_map_idx)], float3( inPs.uv@value(uv_diffuse).xy, diffuseIdx ) );
+@property( !hw_gamma_read )	diffuseCol = diffuseCol * diffuseCol;@end @end
+	@end @property( hlms_shadowcaster )
+		@piece( SampleDiffuseMap )	diffuseCol = textureMaps[@value( diffuse_map_idx )].Sample( samplerStates[@value(diffuse_map_idx)], float3( inPs.uv@value(uv_diffuse).xy, diffuseIdx ) ).w;@end
+	@end
+@end
+
+@property( transparent_mode )
+	@piece( diffuseExtraParamDef ), float4 diffuseCol@end
+	@piece( diffuseExtraParam ), diffuseCol.xyzw@end
+@end @property( !transparent_mode )
+	@piece( diffuseExtraParamDef ), float3 diffuseCol@end
+	@piece( diffuseExtraParam ), diffuseCol.xyz@end
+@end
+//diffuseCol always has some colour and is multiplied against material.kD in PixelShader_ps.
+@piece( kD )diffuseCol@end
+
+@property( !hlms_prepass )
+@property( !metallic_workflow )
+	@property( specular_map && !fresnel_workflow )
+		@piece( SampleSpecularMap )	specularCol = textureMaps[@value( specular_map_idx )].Sample( samplerStates[@value(specular_map_idx)], float3(inPs.uv@value(uv_specular).xy, specularIdx) ).xyz * material.kS.xyz;@end
+		@piece( specularExtraParamDef ), float3 specularCol@end
+		@piece( specularExtraParam ), specularCol.xyz@end
+		@piece( kS )specularCol@end
+	@end
+	@property( specular_map && fresnel_workflow )
+		@piece( SampleSpecularMap )	F0 = textureMaps[@value( specular_map_idx )].Sample( samplerStates[@value(specular_map_idx)], float3(inPs.uv@value(uv_specular).xy, specularIdx) ).@insertpiece( FresnelSwizzle ) * material.F0.@insertpiece( FresnelSwizzle );@end
+		@piece( specularExtraParamDef ), @insertpiece( FresnelType ) F0@end
+		@piece( specularExtraParam ), F0@end
+	@end
+	@property( !specular_map || fresnel_workflow )
+		@piece( kS )material.kS@end
+	@end
+@end @property( metallic_workflow )
+@piece( SampleSpecularMap )
+	@property( specular_map )
+		float metalness = textureMaps[@value( specular_map_idx )].Sample( samplerStates[@value(specular_map_idx)], float3(inPs.uv@value(uv_specular).xy, specularIdx) ).x * material.F0.x;
+		F0 = lerp( float( 0.03f ).xxx, @insertpiece( kD ).xyz * 3.14159f, metalness );
+		@insertpiece( kD ).xyz = @insertpiece( kD ).xyz - @insertpiece( kD ).xyz * metalness;
+	@end @property( !specular_map )
+		F0 = lerp( float( 0.03f ).xxx, @insertpiece( kD ).xyz * 3.14159f, material.F0.x );
+		@insertpiece( kD ).xyz = @insertpiece( kD ).xyz - @insertpiece( kD ).xyz * material.F0.x;
+	@end
+	@property( hlms_alphablend )F0 *= material.F0.w;@end
+	@property( transparent_mode )F0 *= diffuseCol.w;@end
+@end /// SampleSpecularMap
+
+	@piece( kS )material.kS.xyz@end
+	@piece( metallicExtraParamDef ), float3 F0@end
+	@piece( metallicExtraParam ), F0@end
+@end
+@end
+
+@property( roughness_map )
+	@piece( SampleRoughnessMap )	ROUGHNESS = material.kS.w * textureMaps[@value( roughness_map_idx )].Sample( samplerStates[@value( roughness_map_idx )], float3(inPs.uv@value(uv_roughness).xy, roughnessIdx) ).x;
+	ROUGHNESS = max( ROUGHNESS, 0.001f );@end
+	@piece( roughnessExtraParamDef ), float ROUGHNESS@end
+	@piece( roughnessExtraParam ), ROUGHNESS@end
+@end
+
+@piece( brdfExtraParamDefs )@insertpiece( diffuseExtraParamDef )@insertpiece( specularExtraParamDef )@insertpiece( roughnessExtraParamDef )@insertpiece( metallicExtraParamDef )@end
+@piece( brdfExtraParams )@insertpiece( diffuseExtraParam )@insertpiece( specularExtraParam )@insertpiece( roughnessExtraParam )@insertpiece( metallicExtraParam )@end
+
+@foreach( detail_maps_normal, n )
+	@piece( SampleDetailMapNm@n )getTSDetailNormal( samplerStates[@value(detail_map_nm@n_idx)], textureMaps[@value(detail_map_nm@n_idx)], float3( inPs.uv@value(uv_detail_nm@n).xy@insertpiece( offsetDetailN@n ), detailNormMapIdx@n ) ) * detailWeights.@insertpiece(detail_swizzle@n) @insertpiece( detail@n_nm_weight_mul )@end
+@end
+
+@property( detail_weight_map )
+	@piece( SamplerDetailWeightMap )textureMaps[@value(detail_weight_map_idx)].Sample( samplerStates[@value(detail_weight_map_idx)], float3(inPs.uv@value(uv_detail_weight).xy, weightMapIdx) )@end
+@end
+
+@property( envmap_scale )
+	@piece( ApplyEnvMapScale )* passBuf.ambientUpperHemi.w@end
+@end
+
+@property( !hlms_render_depth_only && !hlms_shadowcaster && hlms_prepass )
+	@undefpiece( DeclOutputType )
+	@piece( DeclOutputType )
+		struct PS_OUTPUT
+		{
+			float4 normals			: SV_Target0;
+			float2 shadowRoughness	: SV_Target1;
+		};
+	@end
+@end