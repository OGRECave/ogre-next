//---------------------------------------------------
// This file includes a number of basic GPU programs
// for use in many materials. 
//---------------------------------------------------


// A really basic ambient pass program, support for one texture coordinate set
vertex_program Ogre/BasicVertexPrograms/AmbientOneTextureCg cg
{
    source Example_Basic.cg
    entry_point ambientOneTexture_vp
    profiles vs_1_1 arbvp1

    default_params
    {
        param_named_auto worldViewProj worldviewproj_matrix
        param_named_auto ambient ambient_light_colour
    }
    
}

vertex_program Ogre/BasicVertexPrograms/AmbientOneTextureCgSm4 cg
{
    source Example_Basic_sm4.cg
    entry_point ambientOneTexture_vp
    profiles vs_4_0

    default_params
    {
        param_named_auto worldViewProj worldviewproj_matrix
        param_named_auto ambient ambient_light_colour
    }
    
}

// A really basic ambient pass program, support for one texture coordinate set
vertex_program Ogre/BasicVertexPrograms/AmbientOneTextureHLSL hlsl
{
    source Example_Basic.hlsl
    entry_point ambientOneTexture_vp
    target vs_4_0

    default_params
    {
        param_named_auto worldViewProj worldviewproj_matrix
        param_named_auto ambient ambient_light_colour
    }
}
// A really basic ambient pass program, support for one texture coordinate set
vertex_program Ogre/BasicVertexPrograms/AmbientOneTextureGLSL glsl
{
    source AmbientOneTexture.glsl
}

// A really basic ambient pass program, support for one texture coordinate set
vertex_program Ogre/BasicVertexPrograms/AmbientOneTextureGLSL glsl
{
    source AmbientOneTexture.glsl
    syntax glsl150

    default_params
    {
        param_named_auto ambient ambient_light_colour
        param_named_auto worldViewProj worldviewproj_matrix
    }
}

// A really basic ambient pass program, support for one texture coordinate set
vertex_program Ogre/BasicVertexPrograms/AmbientOneTextureGLSLES glsles
{
    source AmbientOneTexture.glsles

    default_params
    {
        param_named_auto worldViewProj worldviewproj_matrix
        param_named_auto ambient ambient_light_colour
    }
}

vertex_program Ogre/BasicVertexPrograms/AmbientOneTextureWithUVGLSLES glsles
{
    source AmbientOneTextureWithUV.glsles

    default_params
    {
        param_named_auto worldViewProj worldviewproj_matrix
        param_named_auto ambient ambient_light_colour
    }
}

vertex_program Ogre/BasicVertexPrograms/AmbientOneTextureWithUVGLSL glsl
{
    source AmbientOneTextureWithUV.glsl
    syntax glsl150

    default_params
    {
        param_named_auto worldViewProj worldviewproj_matrix
        param_named_auto ambient ambient_light_colour
    }
}

vertex_program Ogre/BasicVertexPrograms/AmbientOneTextureWithUV unified
{
    delegate Ogre/BasicVertexPrograms/AmbientOneTextureWithUVGLSL
    delegate Ogre/BasicVertexPrograms/AmbientOneTextureWithUVGLSLES
    delegate Ogre/BasicVertexPrograms/AmbientOneTextureHLSL
    delegate Ogre/BasicVertexPrograms/AmbientOneTextureCg
    delegate Ogre/BasicVertexPrograms/AmbientOneTextureCgSm4
}

vertex_program Ogre/BasicVertexPrograms/AmbientOneTextureUnified unified
{
    delegate Ogre/BasicVertexPrograms/AmbientOneTextureGLSL
    delegate Ogre/BasicVertexPrograms/AmbientOneTextureGLSLES
    delegate Ogre/BasicVertexPrograms/AmbientOneTextureHLSL
    delegate Ogre/BasicVertexPrograms/AmbientOneTextureCg
    delegate Ogre/BasicVertexPrograms/AmbientOneTextureCgSm4
}

fragment_program Ogre/BasicFragmentPrograms/DiffuseOneTextureCg cg
{
    source Example_Basic.cg
    entry_point diffuseOneTexture_fp
    profiles ps_2_0 arbfp1
}

fragment_program Ogre/BasicFragmentPrograms/DiffuseOneTextureGLSLES glsles
{
    source DiffuseOneTexture.glsles
    default_params
    {
        param_named texMap int 0
    }
}

fragment_program Ogre/BasicFragmentPrograms/DiffuseOneTextureGLSL glsl
{
    source DiffuseOneTexture.glsl
    default_params
    {
        param_named texMap int 0
    }
}

fragment_program Ogre/BasicFragmentPrograms/DiffuseOneTexture unified
{
	delegate Ogre/BasicFragmentPrograms/DiffuseOneTextureGLSL
    delegate Ogre/BasicFragmentPrograms/DiffuseOneTextureGLSLES
    delegate Ogre/BasicFragmentPrograms/DiffuseOneTextureCg
}

// A really basic ambient pass program, support for one texture coordinate set
fragment_program Ogre/BasicFragmentPrograms/PassthroughFP unified
{
    delegate Ogre/BasicFragmentPrograms/PassthroughFpGLSL
    delegate Ogre/BasicFragmentPrograms/PassthroughFpGLSLES
    delegate Ogre/BasicFragmentPrograms/PassthroughFpCgSm4
    delegate Ogre/BasicFragmentPrograms/PassthroughFpCg
}

// A really basic ambient pass program, support for one texture coordinate set
fragment_program Ogre/BasicFragmentPrograms/PassthroughFpCgSm4 cg
{
    entry_point main
    source PassthroughFP_sm4.cg
    profiles ps_4_0
}

fragment_program Ogre/BasicFragmentPrograms/PassthroughFpCg cg
{
    entry_point mainCg
    source PassthroughFP.cg
    profiles ps_2_0 arbfp1
}

// A really basic ambient pass program, support for one texture coordinate set
fragment_program Ogre/BasicFragmentPrograms/PassthroughFpCgSm4ForAmbientOneTexture cg
{
    entry_point mainForAmbientOneTexture
    source PassthroughFP_sm4.cg
    profiles ps_4_0
}


// A really basic ambient pass program, support for one texture coordinate set
fragment_program Ogre/BasicFragmentPrograms/PassthroughFpGLSLES glsles
{
    source PassthroughFP.glsles
}

fragment_program Ogre/BasicFragmentPrograms/PassthroughFpGLSL glsl
{
    source PassthroughFP.glsl
}

// Same as below, but for use when rendering texture shadows
vertex_program Ogre/HardwareSkinningOneWeightShadowCaster cg
{
    source Example_Basic.cg
    entry_point hardwareSkinningOneWeightCaster_vp
    profiles vs_4_0 vs_1_1 arbvp1
    includes_skeletal_animation true
}
// Basic hardware skinning using one indexed weight per vertex
vertex_program Ogre/HardwareSkinningOneWeight cg
{
   source Example_Basic.cg
   entry_point hardwareSkinningOneWeight_vp
   profiles vs_4_0 vs_1_1 arbvp1
   includes_skeletal_animation true   
}
// Same as below, but for use when rendering texture shadows
vertex_program Ogre/HardwareSkinningTwoWeightsShadowCasterCg cg
{
    source Example_Basic.cg
    entry_point hardwareSkinningTwoWeightsCaster_vp
    profiles vs_4_0 vs_1_1 arbvp1
    includes_skeletal_animation true
}

// Same as below, but for use when rendering texture shadows
vertex_program Ogre/HardwareSkinningTwoWeightsShadowCasterHLSL hlsl
{
    source Example_Basic.hlsl
    entry_point hardwareSkinningTwoWeightsCaster_vp
    target vs_4_0
    includes_skeletal_animation true
    column_major_matrices false
}

vertex_program Ogre/HardwareSkinningTwoWeightsShadowCasterGLSL glsl
{
    source skinningTwoWeightsShadowCasterVp.glsl
    includes_skeletal_animation true
}

vertex_program Ogre/HardwareSkinningTwoWeightsShadowCasterGLSLES glsles
{
    source skinningTwoWeightsShadowCasterVp.glsles
    includes_skeletal_animation true
    use_optimiser false
}

vertex_program Ogre/HardwareSkinningTwoWeightsShadowCaster unified
{
    delegate Ogre/HardwareSkinningTwoWeightsShadowCasterGLSLES
    delegate Ogre/HardwareSkinningTwoWeightsShadowCasterHLSL
    delegate Ogre/HardwareSkinningTwoWeightsShadowCasterGLSL
    delegate Ogre/HardwareSkinningTwoWeightsShadowCasterCg
}

// Basic hardware skinning using two indexed weights per vertex
vertex_program Ogre/HardwareSkinningTwoWeightsHLSL hlsl
{
    source Example_Basic.hlsl
    entry_point hardwareSkinningTwoWeights_vp
    target vs_4_0
    includes_skeletal_animation true
    column_major_matrices false
}

vertex_program Ogre/HardwareSkinningTwoWeightsGLSL glsl
{
    source skinningTwoWeightsVp.glsl
    includes_skeletal_animation true
}

vertex_program Ogre/HardwareSkinningTwoWeightsGLSLES glsles
{
    source skinningTwoWeightsVp.glsles
    includes_skeletal_animation true
    use_optimiser false
}

vertex_program Ogre/HardwareSkinningTwoWeightsCg cg
{
   source Example_Basic.cg
   entry_point hardwareSkinningTwoWeights_vp
   profiles vs_4_0 vs_1_1 arbvp1
   includes_skeletal_animation true
}

vertex_program Ogre/HardwareSkinningTwoWeights unified
{
    delegate Ogre/HardwareSkinningTwoWeightsGLSL
    delegate Ogre/HardwareSkinningTwoWeightsGLSLES
    delegate Ogre/HardwareSkinningTwoWeightsHLSL
    delegate Ogre/HardwareSkinningTwoWeightsCg
    
    default_params
    {
        param_named_auto worldMatrix3x4Array world_matrix_array_3x4
        param_named_auto viewProjectionMatrix viewproj_matrix
        param_named_auto lightPos[0] light_position 0
        param_named_auto lightPos[1] light_position 1
        param_named_auto lightDiffuseColour[0] light_diffuse_colour 0
        param_named_auto lightDiffuseColour[1] light_diffuse_colour 1
        param_named_auto ambient ambient_light_colour
        //This property isn't relevant for GLSL, uses the GLSL material state instead
        //param_named_auto diffuse surface_diffuse_colour
    }
}

// Basic hardware skinning using four indexed weights per vertex
vertex_program Ogre/HardwareSkinningFourWeights cg
{
   source Example_Basic.cg
   entry_point hardwareSkinningFourWeights_vp
   profiles vs_4_0 vs_1_1 arbvp1
   includes_skeletal_animation true

   default_params
   {
           param_named_auto worldMatrix3x4Array world_matrix_array_3x4
        param_named_auto viewProjectionMatrix viewproj_matrix
        param_named_auto lightPos[0] light_position 0
        param_named_auto lightPos[1] light_position 1
        param_named_auto lightDiffuseColour[0] light_diffuse_colour 0
        param_named_auto lightDiffuseColour[1] light_diffuse_colour 1
        param_named_auto ambient ambient_light_colour
   }
}

// Basic hardware morph animation (no normals)
vertex_program Ogre/HardwareMorphAnimationCg cg
{
    source Example_Basic.cg
    entry_point hardwareMorphAnimation
    profiles vs_4_0 vs_1_1 arbvp1

    includes_morph_animation true
    default_params
    {
        param_named_auto worldViewProj worldviewproj_matrix
        param_named_auto anim_t animation_parametric
    }
}

// Basic hardware morph animation (no normals)
vertex_program Ogre/HardwareMorphAnimationGLSLES glsles
{
    source HardwareMorphAnimationVp.glsles

    includes_morph_animation true
    default_params
    {
        param_named_auto worldViewProj worldviewproj_matrix
        param_named_auto anim_t animation_parametric
    }
}

<<<<<<< HEAD
vertex_program Ogre/HardwareMorphAnimation unified
{
    delegate Ogre/HardwareMorphAnimationCg
=======
// Basic hardware morph animation (no normals)
vertex_program Ogre/HardwareMorphAnimationGLSL glsl
{
    source HardwareMorphAnimationVp.glsl
    syntax glsl150

    includes_morph_animation true
    default_params
    {
        param_named_auto worldViewProj worldviewproj_matrix
        param_named_auto anim_t animation_parametric
    }
}

vertex_program Ogre/HardwareMorphAnimation unified
{
    delegate Ogre/HardwareMorphAnimationCg
    delegate Ogre/HardwareMorphAnimationGLSL
>>>>>>> 1f9435ad
    delegate Ogre/HardwareMorphAnimationGLSLES
}

// Basic hardware pose animation supporting 2 active poses (no normals)
vertex_program Ogre/HardwarePoseAnimationCg cg
{
    source Example_Basic.cg
    entry_point hardwarePoseAnimation
    profiles vs_4_0 vs_1_1 arbvp1

    includes_pose_animation 2
    default_params
    {
        param_named_auto worldViewProj worldviewproj_matrix
        param_named_auto anim_t animation_parametric
    }
}

// Basic hardware pose animation supporting 2 active poses (no normals)
vertex_program Ogre/HardwarePoseAnimationGLSLES glsles
{
    source HardwarePoseAnimationVp.glsles

    includes_pose_animation 2
    default_params
    {
        param_named_auto worldViewProj worldviewproj_matrix
        param_named_auto anim_t animation_parametric
    }
}

<<<<<<< HEAD
vertex_program Ogre/HardwarePoseAnimation unified
{
    delegate Ogre/HardwarePoseAnimationCg
=======
// Basic hardware pose animation supporting 2 active poses (no normals)
vertex_program Ogre/HardwarePoseAnimationGLSL glsl
{
    source HardwarePoseAnimationVp.glsl
    syntax glsl150

    includes_pose_animation 2
    default_params
    {
        param_named_auto worldViewProj worldviewproj_matrix
        param_named_auto anim_t animation_parametric
    }
}
vertex_program Ogre/HardwarePoseAnimation unified
{
    delegate Ogre/HardwarePoseAnimationCg
    delegate Ogre/HardwarePoseAnimationGLSL
>>>>>>> 1f9435ad
    delegate Ogre/HardwarePoseAnimationGLSLES
}

// Basic hardware morph animation (with normals)
vertex_program Ogre/HardwareMorphAnimationWithNormalsCg cg
{
    source Example_Basic.cg
    entry_point hardwareMorphAnimationWithNormals
    profiles vs_4_0 vs_1_1 arbvp1
<<<<<<< HEAD

    includes_morph_animation true
    default_params
    {
        param_named_auto worldViewProj worldviewproj_matrix
        param_named_auto anim_t animation_parametric
        param_named_auto objSpaceLightPos light_position_object_space 0
        param_named_auto ambient ambient_light_colour
    }
}
// Basic hardware morph animation (with normals)
vertex_program Ogre/HardwareMorphAnimationWithNormalsGLSLES glsles
{
    source HardwareMorphAnimationWithNormalsVp.glsles
=======
>>>>>>> 1f9435ad

    includes_morph_animation true
    default_params
    {
        param_named_auto worldViewProj worldviewproj_matrix
        param_named_auto anim_t animation_parametric
        param_named_auto objSpaceLightPos light_position_object_space 0
        param_named_auto ambient ambient_light_colour
    }
}
<<<<<<< HEAD
=======
// Basic hardware morph animation (with normals)
vertex_program Ogre/HardwareMorphAnimationWithNormalsGLSLES glsles
{
    source HardwareMorphAnimationWithNormalsVp.glsles

    includes_morph_animation true
    default_params
    {
        param_named_auto worldViewProj worldviewproj_matrix
        param_named_auto anim_t animation_parametric
        param_named_auto objSpaceLightPos light_position_object_space 0
        param_named_auto ambient ambient_light_colour
    }
}
// Basic hardware morph animation (with normals)
vertex_program Ogre/HardwareMorphAnimationWithNormalsGLSL glsl
{
    source HardwareMorphAnimationWithNormalsVp.glsl
    syntax glsl150

    includes_morph_animation true
    default_params
    {
        param_named_auto worldViewProj worldviewproj_matrix
        param_named_auto anim_t animation_parametric
        param_named_auto objSpaceLightPos light_position_object_space 0
        param_named_auto ambient ambient_light_colour
    }
}
>>>>>>> 1f9435ad

vertex_program Ogre/HardwareMorphAnimationWithNormals unified
{
    delegate Ogre/HardwareMorphAnimationWithNormalsCg
<<<<<<< HEAD
=======
    delegate Ogre/HardwareMorphAnimationWithNormalsGLSL
>>>>>>> 1f9435ad
    delegate Ogre/HardwareMorphAnimationWithNormalsGLSLES
}

// Basic hardware pose animation supporting 2 active poses (with normals)
vertex_program Ogre/HardwarePoseAnimationWithNormalsCg cg
{
    source Example_Basic.cg
    entry_point hardwarePoseAnimationWithNormals
    profiles vs_4_0 vs_1_1 arbvp1
<<<<<<< HEAD

    includes_pose_animation 2
    default_params
    {
        param_named_auto worldViewProj worldviewproj_matrix
        param_named_auto anim_t animation_parametric
        param_named_auto objSpaceLightPos light_position_object_space 0
        param_named_auto ambient ambient_light_colour
    }
}

// Basic hardware pose animation supporting 2 active poses (with normals)
vertex_program Ogre/HardwarePoseAnimationWithNormalsGLSLES glsles
{
    source HardwarePoseAnimationWithNormalsVp.glsles
=======
>>>>>>> 1f9435ad

    includes_pose_animation 2
    default_params
    {
        param_named_auto worldViewProj worldviewproj_matrix
        param_named_auto anim_t animation_parametric
        param_named_auto objSpaceLightPos light_position_object_space 0
        param_named_auto ambient ambient_light_colour
    }
}

<<<<<<< HEAD
vertex_program Ogre/HardwarePoseAnimationWithNormals unified
{
    delegate Ogre/HardwarePoseAnimationWithNormalsCg
=======
// Basic hardware pose animation supporting 2 active poses (with normals)
vertex_program Ogre/HardwarePoseAnimationWithNormalsGLSLES glsles
{
    source HardwarePoseAnimationWithNormalsVp.glsles

    includes_pose_animation 2
    default_params
    {
        param_named_auto worldViewProj worldviewproj_matrix
        param_named_auto anim_t animation_parametric
        param_named_auto objSpaceLightPos light_position_object_space 0
        param_named_auto ambient ambient_light_colour
    }
}

// Basic hardware pose animation supporting 2 active poses (with normals)
vertex_program Ogre/HardwarePoseAnimationWithNormalsGLSL glsl
{
    source HardwarePoseAnimationWithNormalsVp.glsl
    syntax glsl150

    includes_pose_animation 2
    default_params
    {
        param_named_auto worldViewProj worldviewproj_matrix
        param_named_auto anim_t animation_parametric
        param_named_auto objSpaceLightPos light_position_object_space 0
        param_named_auto ambient ambient_light_colour
    }
}

vertex_program Ogre/HardwarePoseAnimationWithNormals unified
{
    delegate Ogre/HardwarePoseAnimationWithNormalsCg
    delegate Ogre/HardwarePoseAnimationWithNormalsGLSL
>>>>>>> 1f9435ad
    delegate Ogre/HardwarePoseAnimationWithNormalsGLSLES
}<|MERGE_RESOLUTION|>--- conflicted
+++ resolved
@@ -350,11 +350,6 @@
     }
 }
 
-<<<<<<< HEAD
-vertex_program Ogre/HardwareMorphAnimation unified
-{
-    delegate Ogre/HardwareMorphAnimationCg
-=======
 // Basic hardware morph animation (no normals)
 vertex_program Ogre/HardwareMorphAnimationGLSL glsl
 {
@@ -373,7 +368,6 @@
 {
     delegate Ogre/HardwareMorphAnimationCg
     delegate Ogre/HardwareMorphAnimationGLSL
->>>>>>> 1f9435ad
     delegate Ogre/HardwareMorphAnimationGLSLES
 }
 
@@ -405,11 +399,6 @@
     }
 }
 
-<<<<<<< HEAD
-vertex_program Ogre/HardwarePoseAnimation unified
-{
-    delegate Ogre/HardwarePoseAnimationCg
-=======
 // Basic hardware pose animation supporting 2 active poses (no normals)
 vertex_program Ogre/HardwarePoseAnimationGLSL glsl
 {
@@ -427,7 +416,6 @@
 {
     delegate Ogre/HardwarePoseAnimationCg
     delegate Ogre/HardwarePoseAnimationGLSL
->>>>>>> 1f9435ad
     delegate Ogre/HardwarePoseAnimationGLSLES
 }
 
@@ -437,7 +425,6 @@
     source Example_Basic.cg
     entry_point hardwareMorphAnimationWithNormals
     profiles vs_4_0 vs_1_1 arbvp1
-<<<<<<< HEAD
 
     includes_morph_animation true
     default_params
@@ -452,24 +439,6 @@
 vertex_program Ogre/HardwareMorphAnimationWithNormalsGLSLES glsles
 {
     source HardwareMorphAnimationWithNormalsVp.glsles
-=======
->>>>>>> 1f9435ad
-
-    includes_morph_animation true
-    default_params
-    {
-        param_named_auto worldViewProj worldviewproj_matrix
-        param_named_auto anim_t animation_parametric
-        param_named_auto objSpaceLightPos light_position_object_space 0
-        param_named_auto ambient ambient_light_colour
-    }
-}
-<<<<<<< HEAD
-=======
-// Basic hardware morph animation (with normals)
-vertex_program Ogre/HardwareMorphAnimationWithNormalsGLSLES glsles
-{
-    source HardwareMorphAnimationWithNormalsVp.glsles
 
     includes_morph_animation true
     default_params
@@ -495,15 +464,11 @@
         param_named_auto ambient ambient_light_colour
     }
 }
->>>>>>> 1f9435ad
 
 vertex_program Ogre/HardwareMorphAnimationWithNormals unified
 {
     delegate Ogre/HardwareMorphAnimationWithNormalsCg
-<<<<<<< HEAD
-=======
     delegate Ogre/HardwareMorphAnimationWithNormalsGLSL
->>>>>>> 1f9435ad
     delegate Ogre/HardwareMorphAnimationWithNormalsGLSLES
 }
 
@@ -513,7 +478,6 @@
     source Example_Basic.cg
     entry_point hardwarePoseAnimationWithNormals
     profiles vs_4_0 vs_1_1 arbvp1
-<<<<<<< HEAD
 
     includes_pose_animation 2
     default_params
@@ -529,28 +493,6 @@
 vertex_program Ogre/HardwarePoseAnimationWithNormalsGLSLES glsles
 {
     source HardwarePoseAnimationWithNormalsVp.glsles
-=======
->>>>>>> 1f9435ad
-
-    includes_pose_animation 2
-    default_params
-    {
-        param_named_auto worldViewProj worldviewproj_matrix
-        param_named_auto anim_t animation_parametric
-        param_named_auto objSpaceLightPos light_position_object_space 0
-        param_named_auto ambient ambient_light_colour
-    }
-}
-
-<<<<<<< HEAD
-vertex_program Ogre/HardwarePoseAnimationWithNormals unified
-{
-    delegate Ogre/HardwarePoseAnimationWithNormalsCg
-=======
-// Basic hardware pose animation supporting 2 active poses (with normals)
-vertex_program Ogre/HardwarePoseAnimationWithNormalsGLSLES glsles
-{
-    source HardwarePoseAnimationWithNormalsVp.glsles
 
     includes_pose_animation 2
     default_params
@@ -582,6 +524,5 @@
 {
     delegate Ogre/HardwarePoseAnimationWithNormalsCg
     delegate Ogre/HardwarePoseAnimationWithNormalsGLSL
->>>>>>> 1f9435ad
     delegate Ogre/HardwarePoseAnimationWithNormalsGLSLES
 }