/*
-----------------------------------------------------------------------------
This source file is part of OGRE
(Object-oriented Graphics Rendering Engine)
For the latest info, see http://www.ogre3d.org

Copyright (c) 2000-2012 Torus Knot Software Ltd
Permission is hereby granted, free of charge, to any person obtaining a copy
of this software and associated documentation files (the "Software"), to deal
in the Software without restriction, including without limitation the rights
to use, copy, modify, merge, publish, distribute, sublicense, and/or sell
copies of the Software, and to permit persons to whom the Software is
furnished to do so, subject to the following conditions:

The above copyright notice and this permission notice shall be included in
all copies or substantial portions of the Software.

THE SOFTWARE IS PROVIDED "AS IS", WITHOUT WARRANTY OF ANY KIND, EXPRESS OR
IMPLIED, INCLUDING BUT NOT LIMITED TO THE WARRANTIES OF MERCHANTABILITY,
FITNESS FOR A PARTICULAR PURPOSE AND NONINFRINGEMENT. IN NO EVENT SHALL THE
AUTHORS OR COPYRIGHT HOLDERS BE LIABLE FOR ANY CLAIM, DAMAGES OR OTHER
LIABILITY, WHETHER IN AN ACTION OF CONTRACT, TORT OR OTHERWISE, ARISING FROM,
OUT OF OR IN CONNECTION WITH THE SOFTWARE OR THE USE OR OTHER DEALINGS IN
THE SOFTWARE.
-----------------------------------------------------------------------------
*/
#include "SamplePlugin.h"
#include "VolumeCSG.h"

#include "OgreVolumeCSGSource.h"
#include "OgreVolumeCacheSource.h"
#include "OgreVolumeTextureSource.h"
#include "OgreVolumeMeshBuilder.h"
#include "OgreMath.h"

using namespace Ogre;
using namespace OgreBites;
using namespace Ogre::Volume;

void Sample_VolumeCSG::setupContent(void)
{
    setupControls();
    Real size = (Real)31.0;
    Vector3 to(size);
            
    // Light
    Light* directionalLight0 = mSceneMgr->createLight("directionalLight0");
    directionalLight0->setType(Light::LT_DIRECTIONAL);
    directionalLight0->setDirection(Vector3((Real)1, (Real)-1, (Real)1));
    directionalLight0->setDiffuseColour((Real)1, (Real)0.98, (Real)0.73);
    directionalLight0->setSpecularColour((Real)0.1, (Real)0.1, (Real)0.1);
   
    // Spheres
    CSGSphereSource sphere1((Real)5.0, Vector3((Real)5.5));
    CSGSphereSource sphere2((Real)5.0, Vector3((Real)25.5, (Real)5.5, (Real)5.5));
    CSGSphereSource sphere3((Real)5.0, Vector3((Real)25.5, (Real)5.5, (Real)25.5));
    CSGSphereSource sphere4((Real)5.0, Vector3((Real)5.5, (Real)5.5, (Real)25.5));

    // Cubes
    Real halfWidth = (Real)(2.5 / 2.0);
    CSGCubeSource cube1(Vector3((Real)5.5 - halfWidth), Vector3((Real)25.5 + halfWidth, (Real)5.5 + halfWidth, (Real)25.5 + halfWidth));
    CSGCubeSource cube2(Vector3((Real)5.5 + halfWidth, (Real)0.0, (Real)5.5 + halfWidth), Vector3((Real)25.5 - halfWidth, to.y, (Real)25.5 - halfWidth));
    CSGDifferenceSource difference1(&cube1, &cube2);

    // Inner rounded cube
    Real innerHalfWidth = (Real)(7.0 / 2.0);
    Vector3 center((Real)15.5, (Real)5.5, (Real)15.5);
    CSGCubeSource cube3(center - innerHalfWidth, center + innerHalfWidth);
    CSGSphereSource sphere5(innerHalfWidth + (Real)0.75, center);
    CSGIntersectionSource intersection1(&cube3, &sphere5);

    // A plane
    CSGPlaneSource plane1((Real)0.1, Vector3::UNIT_Y);

    // Combine everything
    CSGUnionSource union1(&sphere1, &sphere2);
    CSGUnionSource union2(&union1, &sphere3);
    CSGUnionSource union3(&union2, &sphere4);
    CSGUnionSource union4(&union3, &difference1);
    CSGUnionSource union5(&union4, &intersection1);
    CSGUnionSource union6(&union5, &plane1);
    Source *src = &union6;

    mVolumeRoot = OGRE_NEW Chunk();
    SceneNode *volumeRootNode = mSceneMgr->getRootSceneNode()->createChildSceneNode("VolumeParent");

    
    ChunkParameters parameters;
    parameters.sceneManager = mSceneMgr;
    parameters.src = src;
    parameters.baseError = (Real)0.25;

    mVolumeRoot->load(volumeRootNode, Vector3::ZERO, to, 1, &parameters);

    mVolumeRoot->setMaterial("triplanarReference");

    // Camera
    mCamera->setPosition(to + (Real)7.5);
    mCamera->lookAt(center + (Real)11.0);
    mCamera->setNearClipDistance((Real)0.5);

    mRotation = (Real)0.0;

}
    
//-----------------------------------------------------------------------

void Sample_VolumeCSG::setupControls(void)
{
    mTrayMgr->showCursor();
#if OGRE_PLATFORM != OGRE_PLATFORM_APPLE_IOS
        setDragLook(true);
#endif
<<<<<<< HEAD
=======
    mCameraMan->setStyle(OgreBites::CS_MANUAL);
>>>>>>> 201cecd6
    mCameraMan->setTopSpeed((Real)25.0);
    // make room for the volume
    mTrayMgr->showLogo(TL_TOPRIGHT);
    mTrayMgr->showFrameStats(TL_TOPRIGHT);
    mTrayMgr->toggleAdvancedFrameStats();
}
    
//-----------------------------------------------------------------------

void Sample_VolumeCSG::cleanupContent(void)
{   
    OGRE_DELETE mVolumeRoot;
    mVolumeRoot = 0;
}
    
//-----------------------------------------------------------------------

Sample_VolumeCSG::Sample_VolumeCSG(void) : mVolumeRoot(0), mHideAll(false)
{
    mInfo["Title"] = "Volume CSG";
    mInfo["Description"] = "Demonstrates a volumetric CSG scene, showing sphere, cube, plane, union, difference and intersection.";
    mInfo["Thumbnail"] = "thumb_volumecsg.png";
    mInfo["Category"] = "Geometry";
}
    
//-----------------------------------------------------------------------

bool Sample_VolumeCSG::keyPressed(const OIS::KeyEvent& evt)
{
    if (evt.key == OIS::KC_F10)
    {
        mVolumeRoot->setVolumeVisible(!mVolumeRoot->getVolumeVisible());
    }
    if (evt.key == OIS::KC_F11)
    {
        mVolumeRoot->setOctreeVisible(!mVolumeRoot->getOctreeVisible());
    }
    if (evt.key == OIS::KC_F12)
    {
        mVolumeRoot->setDualGridVisible(!mVolumeRoot->getDualGridVisible());
    }
    if (evt.key == OIS::KC_H)
    {
        if (mHideAll)
        {
            mTrayMgr->showAll();
        }
        else
        {
            mTrayMgr->hideAll();
        }
        mHideAll = !mHideAll;
    }
    return SdkSample::keyPressed(evt);
}
    
bool Sample_VolumeCSG::frameRenderingQueued(const Ogre::FrameEvent& evt)
{
    Vector3 center((Real)15.5, (Real)5.5, (Real)15.5);
    mRotation += Radian(evt.timeSinceLastFrame * (Real)0.5);
    Real r = (Real)35.0;
    mCamera->setPosition(
        Math::Sin(mRotation) * r + center.x,
        (Real)15.0 + center.y,
        Math::Cos(mRotation) * r + center.z
    );
    mCamera->lookAt(center);
    return SdkSample::frameRenderingQueued(evt);
}

//-----------------------------------------------------------------------

#ifndef OGRE_STATIC_LIB

SamplePlugin* sp;
Sample* s;
    
//-----------------------------------------------------------------------

extern "C" _OgreSampleExport void dllStartPlugin()
{
    s = new Sample_VolumeCSG();
    sp = OGRE_NEW SamplePlugin(s->getInfo()["Title"] + " Sample");
    sp->addSample(s);
    Root::getSingleton().installPlugin(sp);
}
    
//-----------------------------------------------------------------------

extern "C" _OgreSampleExport void dllStopPlugin()
{
    Root::getSingleton().uninstallPlugin(sp); 
    OGRE_DELETE sp;
    delete s;
}

#endif<|MERGE_RESOLUTION|>--- conflicted
+++ resolved
@@ -111,10 +111,7 @@
 #if OGRE_PLATFORM != OGRE_PLATFORM_APPLE_IOS
         setDragLook(true);
 #endif
-<<<<<<< HEAD
-=======
     mCameraMan->setStyle(OgreBites::CS_MANUAL);
->>>>>>> 201cecd6
     mCameraMan->setTopSpeed((Real)25.0);
     // make room for the volume
     mTrayMgr->showLogo(TL_TOPRIGHT);
