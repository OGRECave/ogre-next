--- conflicted
+++ resolved
@@ -2042,13 +2042,8 @@
 				// add paddings and resize trays
 				mTrays[i]->setWidth(trayWidth + 2 * mWidgetPadding);
 				mTrays[i]->setHeight(trayHeight + mWidgetPadding);
-<<<<<<< HEAD
-				
-				for (unsigned int i = 0; i < labelsAndSeps.size(); i++)
-=======
 
 				for (unsigned int j = 0; j < labelsAndSeps.size(); j++)
->>>>>>> 8c625c63
 				{
 					labelsAndSeps[j]->setWidth((int)trayWidth);
 					labelsAndSeps[j]->setLeft(-(int)(trayWidth / 2));
@@ -2768,20 +2763,8 @@
 				if (mStatsPanel->getOverlayElement()->isVisible())
 				{
 					Ogre::StringVector values;
-
-<<<<<<< HEAD
-					s = Ogre::StringConverter::toString((int)stats.avgFPS);
-					for (int i = s.length() - 5; i > 0; i -= 3) { s.insert(i, 1, ','); }
-					values.push_back(s);
-
-					s = Ogre::StringConverter::toString((int)stats.bestFPS);
-					for (int i = s.length() - 5; i > 0; i -= 3) { s.insert(i, 1, ','); }
-					values.push_back(s);
-
-					s = Ogre::StringConverter::toString((int)stats.worstFPS);
-					for (int i = s.length() - 5; i > 0; i -= 3) { s.insert(i, 1, ','); }
-					values.push_back(s);
-=======
+					std::ostringstream oss;
+					
 					oss.str("");
 					oss << std::fixed << std::setprecision(1) << stats.avgFPS;
 					Ogre::String str = oss.str();
@@ -2799,7 +2782,6 @@
 					str = oss.str();
 					for (int i = str.length() - 5; i > 0; i -= 3) { str.insert(i, 1, ','); }
 					values.push_back(str);
->>>>>>> 8c625c63
 
 					str = Ogre::StringConverter::toString(stats.triangleCount);
 					for (int i = str.length() - 3; i > 0; i -= 3) { str.insert(i, 1, ','); }
