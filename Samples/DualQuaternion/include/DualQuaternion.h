#ifndef __DualQuaternion_Sample_H__
#define __DualQuaternion_Sample_H__

#include "SdkSample.h"
#include "OgreBillboard.h"

#if defined(INCLUDE_RTSHADER_SYSTEM) && defined(RTSHADER_SYSTEM_BUILD_EXT_SHADERS)
#include "OgreShaderExHardwareSkinning.h"
#endif

using namespace Ogre;
using namespace OgreBites;

class _OgreSampleClassExport Sample_DualQuaternion : public SdkSample
{
 public:
 Sample_DualQuaternion() : ent(0), entDQ(0), totalTime(0)
#if defined(INCLUDE_RTSHADER_SYSTEM) && defined(RTSHADER_SYSTEM_BUILD_EXT_SHADERS)
        , mSrsHardwareSkinning(0)
#endif
<<<<<<< HEAD
    {
        mInfo["Title"] = "Dual Quaternion Skinning";
        mInfo["Description"] = "A demo of the dual quaternion skinning feature in conjunction with the linear skinning feature.";
        mInfo["Thumbnail"] = "thumb_dualquaternionskinning.png";
        mInfo["Category"] = "Animation";
    }

    void testCapabilities(const RenderSystemCapabilities* caps)
    {
        if (Root::getSingleton().getRenderSystem()->getName().find("OpenGL 3+") != String::npos)
            OGRE_EXCEPT(Exception::ERR_NOT_IMPLEMENTED,
                        "Sample currently out of order in the OpenGL 3+ render system."
                        "  Try again soon!",
                        "Sample_DualQuaternion::testCapabilities");
    }

    bool frameRenderingQueued(const FrameEvent& evt)
    {
        const Real start = 30;
        const Real range = 145;
        const Real speed = 1;
        const Vector3 vec = Vector3(1,0.3,0).normalisedCopy();
        totalTime += evt.timeSinceLastFrame;
        Quaternion orient = Quaternion(Degree(start + Ogre::Math::Sin(totalTime * speed) * range), vec);
        ent->getSkeleton()->getBone("Bone02")->setOrientation(orient);
        entDQ->getSkeleton()->getBone("Bone02")->setOrientation(orient);

        return SdkSample::frameRenderingQueued(evt);
    }

 protected:
    StringVector getRequiredPlugins()
    {
        StringVector names;
        if (!GpuProgramManager::getSingleton().isSyntaxSupported("glsl"))
=======
	{
		mInfo["Title"] = "Dual Quaternion Skinning";
		mInfo["Description"] = "A demo of the dual quaternion skinning feature in conjunction with the linear skinning feature.";
		mInfo["Thumbnail"] = "thumb_dualquaternionskinning.png";
		mInfo["Category"] = "Animation";
	}

	bool frameRenderingQueued(const FrameEvent& evt)
	{
		const Real start = 30;
		const Real range = 145;
		const Real speed = 1;
		const Vector3 vec = Vector3(1,0.3,0).normalisedCopy();
		totalTime += evt.timeSinceLastFrame;
		Quaternion orient = Quaternion(Degree(start + Ogre::Math::Sin(totalTime * speed) * range), vec);
		ent->getSkeleton()->getBone("Bone02")->setOrientation(orient);
		entDQ->getSkeleton()->getBone("Bone02")->setOrientation(orient);
				
		return SdkSample::frameRenderingQueued(evt);
	}


protected:
	StringVector getRequiredPlugins()
	{
		StringVector names;
		if(!GpuProgramManager::getSingleton().isSyntaxSupported("glsl")
		&& !GpuProgramManager::getSingleton().isSyntaxSupported("hlsl"))
>>>>>>> 41e3e01c
            names.push_back("Cg Program Manager");
        return names;
    }

    void setupContent()
    {
#if defined(INCLUDE_RTSHADER_SYSTEM) && defined(RTSHADER_SYSTEM_BUILD_EXT_SHADERS)
        // Add the hardware skinning to the shader generator default
        // render state.
        mSrsHardwareSkinning = mShaderGenerator->createSubRenderState(Ogre::RTShader::HardwareSkinning::Type);
        Ogre::RTShader::RenderState* renderState = mShaderGenerator->getRenderState(Ogre::RTShader::ShaderGenerator::DEFAULT_SCHEME_NAME);
        renderState->addTemplateSubRenderState(mSrsHardwareSkinning);

        Ogre::MaterialPtr pCast1 = Ogre::MaterialManager::getSingleton().getByName("Ogre/RTShader/shadow_caster_dq_skinning_1weight_twophase");
        Ogre::MaterialPtr pCast2 = Ogre::MaterialManager::getSingleton().getByName("Ogre/RTShader/shadow_caster_dq_skinning_2weight_twophase");
        Ogre::MaterialPtr pCast3 = Ogre::MaterialManager::getSingleton().getByName("Ogre/RTShader/shadow_caster_dq_skinning_3weight_twophase");
        Ogre::MaterialPtr pCast4 = Ogre::MaterialManager::getSingleton().getByName("Ogre/RTShader/shadow_caster_dq_skinning_4weight_twophase");

        Ogre::RTShader::HardwareSkinningFactory::getSingleton().setCustomShadowCasterMaterials(RTShader::ST_DUAL_QUATERNION, pCast1, pCast2, pCast3, pCast4);

        Ogre::MaterialPtr pCast1l = Ogre::MaterialManager::getSingleton().getByName("Ogre/RTShader/shadow_caster_skinning_1weight");
        Ogre::MaterialPtr pCast2l = Ogre::MaterialManager::getSingleton().getByName("Ogre/RTShader/shadow_caster_skinning_2weight");
        Ogre::MaterialPtr pCast3l = Ogre::MaterialManager::getSingleton().getByName("Ogre/RTShader/shadow_caster_skinning_3weight");
        Ogre::MaterialPtr pCast4l = Ogre::MaterialManager::getSingleton().getByName("Ogre/RTShader/shadow_caster_skinning_4weight");

        Ogre::RTShader::HardwareSkinningFactory::getSingleton().setCustomShadowCasterMaterials(RTShader::ST_LINEAR, pCast1l, pCast2l, pCast3l, pCast4l);
#endif
        // Set shadow properties.
        mSceneMgr->setShadowTechnique(SHADOWTYPE_TEXTURE_MODULATIVE);
        mSceneMgr->setShadowTextureSize(2048);
        mSceneMgr->setShadowColour(ColourValue(0.6, 0.6, 0.6));
        mSceneMgr->setShadowTextureCount(1);

        // Add a little ambient lighting.
        mSceneMgr->setAmbientLight(ColourValue(0.2, 0.2, 0.2));

        SceneNode* lightsBbsNode = mSceneMgr->getRootSceneNode()->createChildSceneNode();
        BillboardSet* bbs;

        // Create billboard set for lights.
        bbs = mSceneMgr->createBillboardSet();
        bbs->setMaterialName("Examples/Flare");
        lightsBbsNode->attachObject(bbs);

        Light* l = mSceneMgr->createLight();
        Vector3 dir;
        l->setType(Light::LT_POINT);
        l->setPosition(30, 70, 40);
        dir = -l->getPosition();
        dir.normalise();
        l->setDirection(dir);
        l->setDiffuseColour(1, 1, 1);
        bbs->createBillboard(l->getPosition())->setColour(l->getDiffuseColour());

        // Create a floor mesh resource.
        MeshManager::getSingleton().createPlane("floor", ResourceGroupManager::DEFAULT_RESOURCE_GROUP_NAME,
                                                Plane(Vector3::UNIT_Y, -1), 250, 250, 25, 25, true, 1, 15, 15, Vector3::UNIT_Z);

        // Add a floor to our scene using the floor mesh we created.
        Entity* floor = mSceneMgr->createEntity("Floor", "floor");
        floor->setMaterialName("Examples/Rockwall");
        floor->setCastShadows(false);
        mSceneMgr->getRootSceneNode()->attachObject(floor);

        // Set camera initial transform and speed.
        mCamera->setPosition(100, 20, 0);
        mCamera->lookAt(0, 10, 0);
        mCameraMan->setTopSpeed(50);

        setupModels();
    }

    void setupModels()
    {
        SceneNode* sn = mSceneMgr->getRootSceneNode()->createChildSceneNode();
        sn->translate(0, 0, 20, Node::TS_LOCAL);

        // Create and attach a spine entity with standard skinning.
        ent = mSceneMgr->createEntity("Spine", "spine.mesh");
        ent->setMaterialName("spine");
        ent->getSkeleton()->getBone("Bone02")->setManuallyControlled(true);
        sn->attachObject(ent);
        sn->scale(Vector3(0.2,0.2,0.2));

        sn = mSceneMgr->getRootSceneNode()->createChildSceneNode();
        sn->translate(0, 0, -20, Node::TS_LOCAL);

        // Create and attach a spine entity with dual
        // quaternion skinning.
        entDQ = mSceneMgr->createEntity("SpineDQ", "spine.mesh");
        entDQ->setMaterialName("spineDualQuat");
        entDQ->getSkeleton()->getBone("Bone02")->setManuallyControlled(true);
        sn->attachObject(entDQ);
        sn->scale(Vector3(0.2,0.2,0.2));

#if defined(INCLUDE_RTSHADER_SYSTEM) && defined(RTSHADER_SYSTEM_BUILD_EXT_SHADERS)
        // In case the system uses the RTSS, the following line will
        // ensure that the entity is using hardware animation in RTSS
        // as well.
        RTShader::HardwareSkinningFactory::getSingleton().prepareEntityForSkinning(ent);
        RTShader::HardwareSkinningFactory::getSingleton().prepareEntityForSkinning(entDQ, RTShader::ST_DUAL_QUATERNION, false, true);

        // The following line is needed only because the spine models'
        // materials have shaders and as such is not automatically
        // reflected in the RTSS system.
        RTShader::ShaderGenerator::getSingleton().createShaderBasedTechnique(
            ent->getSubEntity(0)->getMaterialName(),
            Ogre::MaterialManager::DEFAULT_SCHEME_NAME,
            Ogre::RTShader::ShaderGenerator::DEFAULT_SCHEME_NAME,
            true);

        RTShader::ShaderGenerator::getSingleton().createShaderBasedTechnique(
            entDQ->getSubEntity(0)->getMaterialName(),
            Ogre::MaterialManager::DEFAULT_SCHEME_NAME,
            Ogre::RTShader::ShaderGenerator::DEFAULT_SCHEME_NAME,
            true);
#endif

        // Create name and value for skinning mode.
        StringVector names;
        names.push_back("Skinning");
        String value = "Software";

        // Change the value if hardware skinning is enabled.
        MaterialPtr dqMat = ent->getSubEntity(0)->getMaterial();
        if(!dqMat.isNull())
        {
            Technique* bestTechnique = dqMat->getBestTechnique();
            if(bestTechnique)
            {
                Pass* pass = bestTechnique->getPass(0);
                if (pass && pass->hasVertexProgram() && pass->getVertexProgram()->isSkeletalAnimationIncluded())
                {
                    value = "Hardware";
                }
            }
        }

        // Create a params panel to display the skinning mode.
        mTrayMgr->createParamsPanel(TL_TOPLEFT, "Skinning", 170, names)->setParamValue(0, value);
    }

    void cleanupContent()
    {
        MeshManager::getSingleton().remove("floor");

#if defined(INCLUDE_RTSHADER_SYSTEM) && defined(RTSHADER_SYSTEM_BUILD_EXT_SHADERS)
        Ogre::RTShader::RenderState* renderState = mShaderGenerator->getRenderState(Ogre::RTShader::ShaderGenerator::DEFAULT_SCHEME_NAME);
        renderState->removeTemplateSubRenderState(mSrsHardwareSkinning);
#endif
    }

    Entity* ent;
    Entity* entDQ;

    Real totalTime;

#if defined(INCLUDE_RTSHADER_SYSTEM) && defined(RTSHADER_SYSTEM_BUILD_EXT_SHADERS)
    RTShader::SubRenderState* mSrsHardwareSkinning;
#endif
};

#endif<|MERGE_RESOLUTION|>--- conflicted
+++ resolved
@@ -18,7 +18,6 @@
 #if defined(INCLUDE_RTSHADER_SYSTEM) && defined(RTSHADER_SYSTEM_BUILD_EXT_SHADERS)
         , mSrsHardwareSkinning(0)
 #endif
-<<<<<<< HEAD
     {
         mInfo["Title"] = "Dual Quaternion Skinning";
         mInfo["Description"] = "A demo of the dual quaternion skinning feature in conjunction with the linear skinning feature.";
@@ -53,37 +52,8 @@
     StringVector getRequiredPlugins()
     {
         StringVector names;
-        if (!GpuProgramManager::getSingleton().isSyntaxSupported("glsl"))
-=======
-	{
-		mInfo["Title"] = "Dual Quaternion Skinning";
-		mInfo["Description"] = "A demo of the dual quaternion skinning feature in conjunction with the linear skinning feature.";
-		mInfo["Thumbnail"] = "thumb_dualquaternionskinning.png";
-		mInfo["Category"] = "Animation";
-	}
-
-	bool frameRenderingQueued(const FrameEvent& evt)
-	{
-		const Real start = 30;
-		const Real range = 145;
-		const Real speed = 1;
-		const Vector3 vec = Vector3(1,0.3,0).normalisedCopy();
-		totalTime += evt.timeSinceLastFrame;
-		Quaternion orient = Quaternion(Degree(start + Ogre::Math::Sin(totalTime * speed) * range), vec);
-		ent->getSkeleton()->getBone("Bone02")->setOrientation(orient);
-		entDQ->getSkeleton()->getBone("Bone02")->setOrientation(orient);
-				
-		return SdkSample::frameRenderingQueued(evt);
-	}
-
-
-protected:
-	StringVector getRequiredPlugins()
-	{
-		StringVector names;
 		if(!GpuProgramManager::getSingleton().isSyntaxSupported("glsl")
 		&& !GpuProgramManager::getSingleton().isSyntaxSupported("hlsl"))
->>>>>>> 41e3e01c
             names.push_back("Cg Program Manager");
         return names;
     }
