--- conflicted
+++ resolved
@@ -190,7 +190,6 @@
     }
     bool frameRenderingQueued(const FrameEvent& evt)
     {
-<<<<<<< HEAD
         if (mMode != MODE_NORMAL)
         {
             // fire ray
@@ -257,7 +256,6 @@
                 mHeightUpdateCountDown = 0;
 
             }
-
         }
 
         if (mTerrainGroup->isDerivedDataUpdateInProgress())
@@ -285,102 +283,6 @@
         }
 
         return SdkSample::frameRenderingQueued(evt);  // don't forget the parent updates!
-=======
-		if (mMode != MODE_NORMAL)
-		{
-			// fire ray
-			Ray ray; 
-			//ray = mCamera->getCameraToViewportRay(0.5, 0.5);
-			ray = mTrayMgr->getCursorRay(mCamera);
-
-			TerrainGroup::RayResult rayResult = mTerrainGroup->rayIntersects(ray);
-			if (rayResult.hit)
-			{
-				mEditMarker->setVisible(true);
-				mEditNode->setPosition(rayResult.position);
-
-				// figure out which terrains this affects
-				TerrainGroup::TerrainList terrainList;
-				Real brushSizeWorldSpace = TERRAIN_WORLD_SIZE * mBrushSizeTerrainSpace;
-				Sphere sphere(rayResult.position, brushSizeWorldSpace);
-				mTerrainGroup->sphereIntersects(sphere, &terrainList);
-
-				for (TerrainGroup::TerrainList::iterator ti = terrainList.begin();
-					ti != terrainList.end(); ++ti)
-					doTerrainModify(*ti, rayResult.position, evt.timeSinceLastFrame);
-			}
-			else
-			{
-				mEditMarker->setVisible(false);
-			}
-		}
-
-		if (!mFly)
-		{
-			// clamp to terrain
-			Vector3 camPos = mCamera->getPosition();
-			Ray ray;
-			ray.setOrigin(Vector3(camPos.x, mTerrainPos.y + 10000, camPos.z));
-			ray.setDirection(Vector3::NEGATIVE_UNIT_Y);
-
-			TerrainGroup::RayResult rayResult = mTerrainGroup->rayIntersects(ray);
-			Real distanceAboveTerrain = 50;
-			Real fallSpeed = 300;
-			Real newy = camPos.y;
-			if (rayResult.hit)
-			{
-				if (camPos.y > rayResult.position.y + distanceAboveTerrain)
-				{
-					mFallVelocity += evt.timeSinceLastFrame * 20;
-					mFallVelocity = std::min(mFallVelocity, fallSpeed);
-					newy = camPos.y - mFallVelocity * evt.timeSinceLastFrame;
-
-				}
-				newy = std::max(rayResult.position.y + distanceAboveTerrain, newy);
-				mCamera->setPosition(camPos.x, newy, camPos.z);
-				
-			}
-
-		}
-
-		if (mHeightUpdateCountDown > 0)
-		{
-			mHeightUpdateCountDown -= evt.timeSinceLastFrame;
-			if (mHeightUpdateCountDown <= 0)
-			{
-				mTerrainGroup->update();
-				mHeightUpdateCountDown = 0;
-
-			}
-		}
-
-		if (mTerrainGroup->isDerivedDataUpdateInProgress())
-		{
-			mTrayMgr->moveWidgetToTray(mInfoLabel, TL_TOP, 0);
-			mInfoLabel->show();
-			if (mTerrainsImported)
-			{
-				mInfoLabel->setCaption("Building terrain, please wait...");
-			}
-			else
-			{
-				mInfoLabel->setCaption("Updating textures, patience...");
-			}
-
-		}
-		else
-		{
-			mTrayMgr->removeWidgetFromTray(mInfoLabel);
-			mInfoLabel->hide();
-			if (mTerrainsImported)
-			{
-				saveTerrains(true);
-				mTerrainsImported = false;
-			}
-		}
-
-		return SdkSample::frameRenderingQueued(evt);  // don't forget the parent updates!
->>>>>>> 24e53215
     }
 
     void saveTerrains(bool onlyIfModified)
@@ -481,7 +383,6 @@
     };
     DummyPageProvider mDummyPageProvider;
 #endif
-<<<<<<< HEAD
     bool mFly;
     Real mFallVelocity;
     enum Mode
@@ -517,8 +418,6 @@
     typedef std::list<Entity*> EntityList;
     EntityList mHouseList;
 
-
-
     void defineTerrain(long x, long y, bool flat = false)
     {
         // if a file is available, use it
@@ -545,7 +444,6 @@
                 mTerrainGroup->defineTerrain(x, y, &img);
                 mTerrainsImported = true;
             }
-
         }
     }
 
@@ -556,7 +454,6 @@
             img.flipAroundY();
         if (flipY)
             img.flipAroundX();
-
     }
 
     void initBlendMaps(Terrain* terrain)
@@ -602,7 +499,6 @@
           terrain->getGlobalColourMap()->loadImage(colourMap);
           }
         */
-
     }
 
     void configureTerrainDefaults(Light* l)
@@ -614,135 +510,6 @@
         //mTerrainGlobals->setUseRayBoxDistanceCalculation(true);
         //mTerrainGlobals->getDefaultMaterialGenerator()->setDebugLevel(1);
         //mTerrainGlobals->setLightMapSize(256);
-=======
-	bool mFly;
-	Real mFallVelocity;
-	enum Mode
-	{
-		MODE_NORMAL = 0,
-		MODE_EDIT_HEIGHT = 1,
-		MODE_EDIT_BLEND = 2,
-		MODE_COUNT = 3
-	};
-	enum ShadowMode
-	{
-		SHADOWS_NONE = 0,
-		SHADOWS_COLOUR = 1,
-		SHADOWS_DEPTH = 2,
-		SHADOWS_COUNT = 3
-	};
-	Mode mMode;
-	ShadowMode mShadowMode;
-	Ogre::uint8 mLayerEdit;
-	Real mBrushSizeTerrainSpace;
-	SceneNode* mEditNode;
-	Entity* mEditMarker;
-	Real mHeightUpdateCountDown;
-	Real mHeightUpdateRate;
-	Vector3 mTerrainPos;
-	SelectMenu* mEditMenu;
-	SelectMenu* mShadowsMenu;
-	CheckBox* mFlyBox;
-	OgreBites::Label* mInfoLabel;
-	bool mTerrainsImported;
-	ShadowCameraSetupPtr mPSSMSetup;
-
-	typedef std::list<Entity*> EntityList;
-	EntityList mHouseList;
-
-	void defineTerrain(long x, long y, bool flat = false)
-	{
-		// if a file is available, use it
-		// if not, generate file from import
-
-		// Usually in a real project you'll know whether the compact terrain data is
-		// available or not; I'm doing it this way to save distribution size
-
-		if (flat)
-		{
-			mTerrainGroup->defineTerrain(x, y, 0.0f);
-		}
-		else
-		{
-			String filename = mTerrainGroup->generateFilename(x, y);
-			if (ResourceGroupManager::getSingleton().resourceExists(mTerrainGroup->getResourceGroup(), filename))
-			{
-				mTerrainGroup->defineTerrain(x, y);
-			}
-			else
-			{
-				Image img;
-				getTerrainImage(x % 2 != 0, y % 2 != 0, img);
-				mTerrainGroup->defineTerrain(x, y, &img);
-				mTerrainsImported = true;
-			}
-		}
-	}
-
-	void getTerrainImage(bool flipX, bool flipY, Image& img)
-	{
-		img.load("terrain.png", ResourceGroupManager::DEFAULT_RESOURCE_GROUP_NAME);
-		if (flipX)
-			img.flipAroundY();
-		if (flipY)
-			img.flipAroundX();
-	}
-
-	void initBlendMaps(Terrain* terrain)
-	{
-		TerrainLayerBlendMap* blendMap0 = terrain->getLayerBlendMap(1);
-		TerrainLayerBlendMap* blendMap1 = terrain->getLayerBlendMap(2);
-		Real minHeight0 = 70;
-		Real fadeDist0 = 40;
-		Real minHeight1 = 70;
-		Real fadeDist1 = 15;
-		float* pBlend1 = blendMap1->getBlendPointer();
-		for (Ogre::uint16 y = 0; y < terrain->getLayerBlendMapSize(); ++y)
-		{
-			for (Ogre::uint16 x = 0; x < terrain->getLayerBlendMapSize(); ++x)
-			{
-				Real tx, ty;
-
-				blendMap0->convertImageToTerrainSpace(x, y, &tx, &ty);
-				Real height = terrain->getHeightAtTerrainPosition(tx, ty);
-				Real val = (height - minHeight0) / fadeDist0;
-				Math::Clamp(val, (Real)0, (Real)1);
-
-				val = (height - minHeight1) / fadeDist1;
-				val = Math::Clamp(val, (Real)0, (Real)1);
-				*pBlend1++ = val;
-
-
-			}
-		}
-		blendMap0->dirty();
-		blendMap1->dirty();
-		//blendMap0->loadImage("blendmap1.png", ResourceGroupManager::DEFAULT_RESOURCE_GROUP_NAME);
-		blendMap0->update();
-		blendMap1->update();
-
-		// set up a colour map
-		/*
-		if (!terrain->getGlobalColourMapEnabled())
-		{
-			terrain->setGlobalColourMapEnabled(true);
-			Image colourMap;
-			colourMap.load("testcolourmap.jpg", ResourceGroupManager::DEFAULT_RESOURCE_GROUP_NAME);
-			terrain->getGlobalColourMap()->loadImage(colourMap);
-		}
-		*/
-	}
-
-	void configureTerrainDefaults(Light* l)
-	{
-		// Configure global
-		mTerrainGlobals->setMaxPixelError(8);
-		// testing composite map
-		mTerrainGlobals->setCompositeMapDistance(3000);
-		//mTerrainGlobals->setUseRayBoxDistanceCalculation(true);
-		//mTerrainGlobals->getDefaultMaterialGenerator()->setDebugLevel(1);
-		//mTerrainGlobals->setLightMapSize(256);
->>>>>>> 24e53215
 
 #if OGRE_NO_GLES3_SUPPORT == 1
         // Disable the lightmap for OpenGL ES 2.0. The minimum number of samplers allowed is 8(as opposed to 16 on desktop).
@@ -754,7 +521,6 @@
             matProfile->setLightmapEnabled(false);
         }
 #endif
-<<<<<<< HEAD
         // Important to set these so that the terrain knows what to use for derived (non-realtime) data
         mTerrainGlobals->setLightMapDirection(l->getDerivedDirection());
         mTerrainGlobals->setCompositeMapAmbient(mSceneMgr->getAmbientLight());
@@ -779,8 +545,6 @@
         defaultimp.layerList[2].worldSize = 200;
         defaultimp.layerList[2].textureNames.push_back("growth_weirdfungus-03_diffusespecular.dds");
         defaultimp.layerList[2].textureNames.push_back("growth_weirdfungus-03_normalheight.dds");
-
-
     }
 
     void addTextureDebugOverlay(TrayLocation loc, TexturePtr tex, size_t i)
@@ -820,7 +584,6 @@
             w = mTrayMgr->createDecorWidget(loc, widgetName, "Ogre/DebugTexOverlay");
         }
         w->getOverlayElement()->setMaterialName(matName);
-
     }
 
     void addTextureShadowDebugOverlay(TrayLocation loc, size_t num)
@@ -829,9 +592,7 @@
         {
             TexturePtr shadowTex = mSceneMgr->getShadowTexture(i);
             addTextureDebugOverlay(loc, shadowTex, i);
-
-        }
-
+        }
     }
 
     MaterialPtr buildDepthShadowMaterial(const String& textureName)
@@ -854,8 +615,6 @@
                 splitPoints[i] = splitPointList[i];
             }
             p->getFragmentProgramParameters()->setNamedConstant("pssmSplitPoints", splitPoints);
-
-
         }
 
         return ret;
@@ -871,209 +630,14 @@
         TerrainMaterialGeneratorA::SM2Profile* matProfile =
             static_cast<TerrainMaterialGeneratorA::SM2Profile*>(mTerrainGlobals->getDefaultMaterialGenerator()->getActiveProfile());
         matProfile->setReceiveDynamicShadowsEnabled(enabled);
-=======
-		// Important to set these so that the terrain knows what to use for derived (non-realtime) data
-		mTerrainGlobals->setLightMapDirection(l->getDerivedDirection());
-		mTerrainGlobals->setCompositeMapAmbient(mSceneMgr->getAmbientLight());
-		//mTerrainGlobals->setCompositeMapAmbient(ColourValue::Red);
-		mTerrainGlobals->setCompositeMapDiffuse(l->getDiffuseColour());
-
-		// Configure default import settings for if we use imported image
-		Terrain::ImportData& defaultimp = mTerrainGroup->getDefaultImportSettings();
-		defaultimp.terrainSize = TERRAIN_SIZE;
-		defaultimp.worldSize = TERRAIN_WORLD_SIZE;
-		defaultimp.inputScale = 600;
-		defaultimp.minBatchSize = 33;
-		defaultimp.maxBatchSize = 65;
-		// textures
-		defaultimp.layerList.resize(3);
-		defaultimp.layerList[0].worldSize = 100;
-		defaultimp.layerList[0].textureNames.push_back("dirt_grayrocky_diffusespecular.dds");
-		defaultimp.layerList[0].textureNames.push_back("dirt_grayrocky_normalheight.dds");
-		defaultimp.layerList[1].worldSize = 30;
-		defaultimp.layerList[1].textureNames.push_back("grass_green-01_diffusespecular.dds");
-		defaultimp.layerList[1].textureNames.push_back("grass_green-01_normalheight.dds");
-		defaultimp.layerList[2].worldSize = 200;
-		defaultimp.layerList[2].textureNames.push_back("growth_weirdfungus-03_diffusespecular.dds");
-		defaultimp.layerList[2].textureNames.push_back("growth_weirdfungus-03_normalheight.dds");
-	}
-
-	void addTextureDebugOverlay(TrayLocation loc, TexturePtr tex, size_t i)
-	{
-		addTextureDebugOverlay(loc, tex->getName(), i);
-	}
-	void addTextureDebugOverlay(TrayLocation loc, const String& texname, size_t i)
-	{
-		// Create material
-		String matName = "Ogre/DebugTexture" + StringConverter::toString(i);
-		MaterialPtr debugMat = MaterialManager::getSingleton().getByName(matName);
-		if (debugMat.isNull())
-		{
-			debugMat = MaterialManager::getSingleton().create(matName,
-				ResourceGroupManager::DEFAULT_RESOURCE_GROUP_NAME);
-		}
-		Pass* p = debugMat->getTechnique(0)->getPass(0);
-		p->removeAllTextureUnitStates();
-		p->setLightingEnabled(false);
-		TextureUnitState *t = p->createTextureUnitState(texname);
-		t->setTextureAddressingMode(TextureUnitState::TAM_CLAMP);
-
-		// create template
-		if (!OverlayManager::getSingleton().hasOverlayElement("Ogre/DebugTexOverlay", true))
-		{
-			OverlayElement* e = OverlayManager::getSingleton().createOverlayElement("Panel", "Ogre/DebugTexOverlay", true);
-			e->setMetricsMode(GMM_PIXELS);
-			e->setWidth(128);
-			e->setHeight(128);
-		}
-
-		// add widget
-		String widgetName = "DebugTex"+ StringConverter::toString(i);
-		Widget* w = mTrayMgr->getWidget(widgetName);
-		if (!w)
-		{
-			w = mTrayMgr->createDecorWidget(loc, widgetName, "Ogre/DebugTexOverlay");
-		}
-		w->getOverlayElement()->setMaterialName(matName);
-	}
-
-	void addTextureShadowDebugOverlay(TrayLocation loc, size_t num)
-	{
-		for (size_t i = 0; i < num; ++i)
-		{
-			TexturePtr shadowTex = mSceneMgr->getShadowTexture(i);
-			addTextureDebugOverlay(loc, shadowTex, i);
-		}
-	}
-		
-	MaterialPtr buildDepthShadowMaterial(const String& textureName)
-	{
-		String matName = "DepthShadows/" + textureName;
-
-		MaterialPtr ret = MaterialManager::getSingleton().getByName(matName);
-		if (ret.isNull())
-		{
-			MaterialPtr baseMat = MaterialManager::getSingleton().getByName("Ogre/shadow/depth/integrated/pssm");
-			ret = baseMat->clone(matName);
-			Pass* p = ret->getTechnique(0)->getPass(0);
-			p->getTextureUnitState("diffuse")->setTextureName(textureName);
-
-			Vector4 splitPoints;
-			const PSSMShadowCameraSetup::SplitPointList& splitPointList = 
-				static_cast<PSSMShadowCameraSetup*>(mPSSMSetup.get())->getSplitPoints();
-			for (int i = 0; i < 3; ++i)
-			{
-				splitPoints[i] = splitPointList[i];
-			}
-			p->getFragmentProgramParameters()->setNamedConstant("pssmSplitPoints", splitPoints);
-		}
-
-		return ret;
-	}
-
-	void changeShadows()
-	{
-		configureShadows(mShadowMode != SHADOWS_NONE, mShadowMode == SHADOWS_DEPTH);
-	}
-
-	void configureShadows(bool enabled, bool depthShadows)
-	{
-		TerrainMaterialGeneratorA::SM2Profile* matProfile = 
-			static_cast<TerrainMaterialGeneratorA::SM2Profile*>(mTerrainGlobals->getDefaultMaterialGenerator()->getActiveProfile());
-		matProfile->setReceiveDynamicShadowsEnabled(enabled);
->>>>>>> 24e53215
 #ifdef SHADOWS_IN_LOW_LOD_MATERIAL
         matProfile->setReceiveDynamicShadowsLowLod(true);
 #else
         matProfile->setReceiveDynamicShadowsLowLod(false);
 #endif
 
-<<<<<<< HEAD
         // Default materials
         for (EntityList::iterator i = mHouseList.begin(); i != mHouseList.end(); ++i)
-=======
-		// Default materials
-		for (EntityList::iterator i = mHouseList.begin(); i != mHouseList.end(); ++i)
-		{
-			(*i)->setMaterialName("Examples/TudorHouse");
-		}
-
-		if (enabled)
-		{
-			// General scene setup
-			mSceneMgr->setShadowTechnique(SHADOWTYPE_TEXTURE_ADDITIVE_INTEGRATED);
-			mSceneMgr->setShadowFarDistance(3000);
-
-			// 3 textures per directional light (PSSM)
-			mSceneMgr->setShadowTextureCountPerLightType(Ogre::Light::LT_DIRECTIONAL, 3);
-
-			if (mPSSMSetup.isNull())
-			{
-				// shadow camera setup
-				PSSMShadowCameraSetup* pssmSetup = new PSSMShadowCameraSetup();
-				pssmSetup->setSplitPadding(mCamera->getNearClipDistance());
-				pssmSetup->calculateSplitPoints(3, mCamera->getNearClipDistance(), mSceneMgr->getShadowFarDistance());
-				pssmSetup->setOptimalAdjustFactor(0, 2);
-				pssmSetup->setOptimalAdjustFactor(1, 1);
-				pssmSetup->setOptimalAdjustFactor(2, 0.5);
-
-				mPSSMSetup.bind(pssmSetup);
-			}
-			mSceneMgr->setShadowCameraSetup(mPSSMSetup);
-
-			if (depthShadows)
-			{
-				mSceneMgr->setShadowTextureCount(3);
-				mSceneMgr->setShadowTextureConfig(0, 2048, 2048, PF_FLOAT32_R);
-				mSceneMgr->setShadowTextureConfig(1, 1024, 1024, PF_FLOAT32_R);
-				mSceneMgr->setShadowTextureConfig(2, 1024, 1024, PF_FLOAT32_R);
-				mSceneMgr->setShadowTextureSelfShadow(true);
-				mSceneMgr->setShadowCasterRenderBackFaces(true);
-
-				MaterialPtr houseMat = buildDepthShadowMaterial("fw12b.jpg");
-				for (EntityList::iterator i = mHouseList.begin(); i != mHouseList.end(); ++i)
-				{
-					(*i)->setMaterial(houseMat);
-				}
-			}
-			else
-			{
-				mSceneMgr->setShadowTextureCount(3);
-				mSceneMgr->setShadowTextureConfig(0, 2048, 2048, PF_X8B8G8R8);
-				mSceneMgr->setShadowTextureConfig(1, 1024, 1024, PF_X8B8G8R8);
-				mSceneMgr->setShadowTextureConfig(2, 1024, 1024, PF_X8B8G8R8);
-				mSceneMgr->setShadowTextureSelfShadow(false);
-				mSceneMgr->setShadowCasterRenderBackFaces(false);
-				mSceneMgr->setShadowTextureCasterMaterial(StringUtil::BLANK);
-			}
-
-			matProfile->setReceiveDynamicShadowsDepth(depthShadows);
-			matProfile->setReceiveDynamicShadowsPSSM(static_cast<PSSMShadowCameraSetup*>(mPSSMSetup.get()));
-
-			//addTextureShadowDebugOverlay(TL_RIGHT, 3);
-		}
-		else
-		{
-			mSceneMgr->setShadowTechnique(SHADOWTYPE_NONE);
-		}
-
-
-	}
-
-	/*-----------------------------------------------------------------------------
-	| Extends setupView to change some initial camera settings for this sample.
-	-----------------------------------------------------------------------------*/
-	void setupView()
-	{
-		SdkSample::setupView();
-
-		mCamera->setPosition(mTerrainPos + Vector3(1683, 50, 2116));
-		mCamera->lookAt(Vector3(1963, 50, 1660));
-		mCamera->setNearClipDistance(0.1);
-		mCamera->setFarClipDistance(50000);
-
-		if (mRoot->getRenderSystem()->getCapabilities()->hasCapability(RSC_INFINITE_FAR_PLANE))
->>>>>>> 24e53215
         {
             (*i)->setMaterialName("Examples/TudorHouse");
         }
@@ -1098,7 +662,6 @@
                 pssmSetup->setOptimalAdjustFactor(2, 0.5);
 
                 mPSSMSetup.bind(pssmSetup);
-
             }
             mSceneMgr->setShadowCameraSetup(mPSSMSetup);
 
@@ -1116,7 +679,6 @@
                 {
                     (*i)->setMaterial(houseMat);
                 }
-
             }
             else
             {
@@ -1133,8 +695,6 @@
             matProfile->setReceiveDynamicShadowsPSSM(static_cast<PSSMShadowCameraSetup*>(mPSSMSetup.get()));
 
             //addTextureShadowDebugOverlay(TL_RIGHT, 3);
-
-
         }
         else
         {
@@ -1201,25 +761,15 @@
 
         mTerrainGlobals = OGRE_NEW TerrainGlobalOptions();
 
-        ResourceGroupManager::getSingleton().createResourceGroup("Terrain");
-        ResourceGroupManager::getSingleton().addResourceLocation(mFSLayer->getWritablePath(""), "FileSystem", "Terrain", false, false);
-
-<<<<<<< HEAD
+		// Bugfix for D3D11 Render System because of pixel format incompatibility when using
+		// vertex compression
+		if (Ogre::Root::getSingleton().getRenderSystem()->getName() == "Direct3D11 Rendering Subsystem")
+			mTerrainGlobals->setUseVertexCompressionWhenAvailable(false);
+
         mEditMarker = mSceneMgr->createEntity("editMarker", "sphere.mesh");
         mEditNode = mSceneMgr->getRootSceneNode()->createChildSceneNode();
         mEditNode->attachObject(mEditMarker);
         mEditNode->setScale(0.05, 0.05, 0.05);
-=======
-		// Bugfix for D3D11 Render System because of pixel format incompatibility when using
-		// vertex compression
-		if (Ogre::Root::getSingleton().getRenderSystem()->getName() == "Direct3D11 Rendering Subsystem")
-			mTerrainGlobals->setUseVertexCompressionWhenAvailable(false);
-
-		mEditMarker = mSceneMgr->createEntity("editMarker", "sphere.mesh");
-		mEditNode = mSceneMgr->getRootSceneNode()->createChildSceneNode();
-		mEditNode->attachObject(mEditMarker);
-		mEditNode->setScale(0.05, 0.05, 0.05);
->>>>>>> 24e53215
 
         setupControls();
 
@@ -1236,39 +786,21 @@
 
         Vector3 lightdir(0.55, -0.3, 0.75);
         lightdir.normalise();
-
-<<<<<<< HEAD
 
         Light* l = mSceneMgr->createLight("tstLight");
         l->setType(Light::LT_DIRECTIONAL);
         l->setDirection(lightdir);
         l->setDiffuseColour(ColourValue::White);
         l->setSpecularColour(ColourValue(0.4, 0.4, 0.4));
-=======
-		Light* l = mSceneMgr->createLight("tstLight");
-		l->setType(Light::LT_DIRECTIONAL);
-		l->setDirection(lightdir);
-		l->setDiffuseColour(ColourValue::White);
-		l->setSpecularColour(ColourValue(0.4, 0.4, 0.4));
->>>>>>> 24e53215
 
         mSceneMgr->setAmbientLight(ColourValue(0.2, 0.2, 0.2));
-
-<<<<<<< HEAD
 
         mTerrainGroup = OGRE_NEW TerrainGroup(mSceneMgr, Terrain::ALIGN_X_Z, TERRAIN_SIZE, TERRAIN_WORLD_SIZE);
         mTerrainGroup->setFilenameConvention(TERRAIN_FILE_PREFIX, TERRAIN_FILE_SUFFIX);
         mTerrainGroup->setOrigin(mTerrainPos);
         mTerrainGroup->setResourceGroup("Terrain");
-
+		
         configureTerrainDefaults(l);
-=======
-		mTerrainGroup = OGRE_NEW TerrainGroup(mSceneMgr, Terrain::ALIGN_X_Z, TERRAIN_SIZE, TERRAIN_WORLD_SIZE);
-		mTerrainGroup->setFilenameConvention(TERRAIN_FILE_PREFIX, TERRAIN_FILE_SUFFIX);
-		mTerrainGroup->setOrigin(mTerrainPos);
-		
-		configureTerrainDefaults(l);
->>>>>>> 24e53215
 #ifdef PAGING
         // Paging setup
         mPageManager = OGRE_NEW PageManager();
@@ -1289,7 +821,6 @@
         mTerrainGroup->loadAllTerrains(true);
 #endif
 
-<<<<<<< HEAD
         if (mTerrainsImported)
         {
             TerrainGroup::TerrainIterator ti = mTerrainGroup->getTerrainIterator();
@@ -1301,8 +832,6 @@
         }
 
         mTerrainGroup->freeTemporaryResources();
-
-
 
         // create a few entities on the terrain
         Entity* e = mSceneMgr->createEntity("tudorhouse.mesh");
@@ -1333,7 +862,7 @@
         sn->attachObject(e);
         mHouseList.push_back(e);
 
-        mSceneMgr->setSkyBox(true, "Examples/CloudyNoonSkyBox");
+		mSceneMgr->setSkyBox(true, "Examples/CloudyNoonSkyBox", 5000);
 
 
     }
@@ -1352,65 +881,6 @@
         {
             OGRE_DELETE mTerrainGlobals;
         }
-=======
-		if (mTerrainsImported)
-		{
-			TerrainGroup::TerrainIterator ti = mTerrainGroup->getTerrainIterator();
-			while(ti.hasMoreElements())
-			{
-				Terrain* t = ti.getNext()->instance;
-				initBlendMaps(t);
-			}
-		}
-
-		mTerrainGroup->freeTemporaryResources();
-
-		// create a few entities on the terrain
-		Entity* e = mSceneMgr->createEntity("tudorhouse.mesh");
-		Vector3 entPos(mTerrainPos.x + 2043, 0, mTerrainPos.z + 1715);
-		Quaternion rot;
-		entPos.y = mTerrainGroup->getHeightAtWorldPosition(entPos) + 65.5 + mTerrainPos.y;
-		rot.FromAngleAxis(Degree(Math::RangeRandom(-180, 180)), Vector3::UNIT_Y);
-		SceneNode* sn = mSceneMgr->getRootSceneNode()->createChildSceneNode(entPos, rot);
-		sn->setScale(Vector3(0.12, 0.12, 0.12));
-		sn->attachObject(e);
-		mHouseList.push_back(e);
-
-		e = mSceneMgr->createEntity("tudorhouse.mesh");
-		entPos = Vector3(mTerrainPos.x + 1850, 0, mTerrainPos.z + 1478);
-		entPos.y = mTerrainGroup->getHeightAtWorldPosition(entPos) + 65.5 + mTerrainPos.y;
-		rot.FromAngleAxis(Degree(Math::RangeRandom(-180, 180)), Vector3::UNIT_Y);
-		sn = mSceneMgr->getRootSceneNode()->createChildSceneNode(entPos, rot);
-		sn->setScale(Vector3(0.12, 0.12, 0.12));
-		sn->attachObject(e);
-		mHouseList.push_back(e);
-
-		e = mSceneMgr->createEntity("tudorhouse.mesh");
-		entPos = Vector3(mTerrainPos.x + 1970, 0, mTerrainPos.z + 2180);
-		entPos.y = mTerrainGroup->getHeightAtWorldPosition(entPos) + 65.5 + mTerrainPos.y;
-		rot.FromAngleAxis(Degree(Math::RangeRandom(-180, 180)), Vector3::UNIT_Y);
-		sn = mSceneMgr->getRootSceneNode()->createChildSceneNode(entPos, rot);
-		sn->setScale(Vector3(0.12, 0.12, 0.12));
-		sn->attachObject(e);
-		mHouseList.push_back(e);
-
-		mSceneMgr->setSkyBox(true, "Examples/CloudyNoonSkyBox", 5000);
-
-
-	}
-
-	void _shutdown()
-	{
-		if (mTerrainPaging)
-		{
-			OGRE_DELETE mTerrainPaging;
-			OGRE_DELETE mPageManager;
-		}
-		else
-			OGRE_DELETE mTerrainGroup;
-
-		OGRE_DELETE mTerrainGlobals;
->>>>>>> 24e53215
         mHouseList.clear();
 
         SdkSample::_shutdown();
