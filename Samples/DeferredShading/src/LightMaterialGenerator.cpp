/******************************************************************************
Copyright (c) W.J. van der Laan

Permission is hereby granted, free of charge, to any person obtaining a copy of 
this software  and associated documentation files (the "Software"), to deal in 
the Software without restriction, including without limitation the rights to use, 
copy, modify, merge, publish, distribute, sublicense, and/or sell copies of the
Software, and to permit persons to whom the Software is furnished to do so, subject 
to the following conditions:

The above copyright notice and this permission notice shall be included in all copies 
or substantial portions of the Software.

THE SOFTWARE IS PROVIDED "AS IS", WITHOUT WARRANTY OF ANY KIND, EXPRESS OR IMPLIED, 
INCLUDING BUT NOT LIMITED TO THE WARRANTIES OF MERCHANTABILITY, FITNESS FOR A 
PARTICULAR PURPOSE AND NONINFRINGEMENT. IN NO EVENT SHALL THE AUTHORS OR COPYRIGHT 
HOLDERS BE LIABLE FOR ANY CLAIM, DAMAGES OR OTHER LIABILITY, WHETHER IN AN ACTION 
OF CONTRACT, TORT OR OTHERWISE, ARISING FROM,OUT OF OR IN CONNECTION WITH THE 
SOFTWARE OR THE USE OR OTHER DEALINGS IN THE SOFTWARE.
******************************************************************************/

#include "LightMaterialGenerator.h"

#include "OgreStringConverter.h"
#include "OgreException.h"
#include "OgreMaterialManager.h"

#include "OgrePass.h"
#include "OgreTechnique.h"

#include "OgreGpuProgramManager.h"
#include "OgreHighLevelGpuProgram.h"
#include "OgreHighLevelGpuProgramManager.h"

#include "DLight.h"

using namespace Ogre;

//CG
class LightMaterialGeneratorCG : public MaterialGenerator::Impl
{
public:
	typedef MaterialGenerator::Perm Perm;
	LightMaterialGeneratorCG(const String &baseName):
	    mBaseName(baseName) 
	{

	}
	virtual ~LightMaterialGeneratorCG()
	{

	}

	virtual GpuProgramPtr generateVertexShader(Perm permutation)
	{
        String programName = "DeferredShading/post/";

		if (permutation & LightMaterialGenerator::MI_DIRECTIONAL)
		{
			programName += "vs";
		}
		else
		{
			programName += "LightMaterial_vs";
		}

		GpuProgramPtr ptr = HighLevelGpuProgramManager::getSingleton().getByName(programName);
		assert(!ptr.isNull());
		return ptr;
	}

	virtual GpuProgramPtr generateFragmentShader(Perm permutation)
	{
		/// Create shader
		if (mMasterSource.empty())
		{
			DataStreamPtr ptrMasterSource = ResourceGroupManager::getSingleton().openResource(
				 "DeferredShading/post/LightMaterial_ps.cg"
				, ResourceGroupManager::DEFAULT_RESOURCE_GROUP_NAME);
			assert(ptrMasterSource.isNull()==false);
			mMasterSource = ptrMasterSource->getAsString();
		}

		assert(mMasterSource.empty()==false);

		// Create name
		String name = mBaseName+StringConverter::toString(permutation)+"_ps";		

		// Create shader object
		HighLevelGpuProgramPtr ptrProgram = HighLevelGpuProgramManager::getSingleton().createProgram(
			name, ResourceGroupManager::DEFAULT_RESOURCE_GROUP_NAME,
			"cg", GPT_FRAGMENT_PROGRAM);
		ptrProgram->setSource(mMasterSource);
		ptrProgram->setParameter("entry_point","main");
	    ptrProgram->setParameter("profiles","ps_2_x arbfp1");
		// set up the preprocessor defines
		// Important to do this before any call to get parameters, i.e. before the program gets loaded
		ptrProgram->setParameter("compile_arguments", getPPDefines(permutation));

		setUpBaseParameters(ptrProgram->getDefaultParameters());

		return GpuProgramPtr(ptrProgram);
	}

	virtual MaterialPtr generateTemplateMaterial(Perm permutation)
	{
		String materialName = mBaseName;
	
        if(permutation & LightMaterialGenerator::MI_DIRECTIONAL)
		{   
			materialName += "Quad";
		}
		else
		{
			materialName += "Geometry";
		}

		if(permutation & LightMaterialGenerator::MI_SHADOW_CASTER)
		{
			materialName += "Shadow";
		}
		return MaterialManager::getSingleton().getByName(materialName);
	}

	protected:
		String mBaseName;
        String mMasterSource;
		// Utility method
		String getPPDefines(Perm permutation)
		{
			String strPPD;

			//Get the type of light
			String lightType;
			if (permutation & LightMaterialGenerator::MI_POINT)
			{
				lightType = "POINT";
			}
			else if (permutation & LightMaterialGenerator::MI_SPOTLIGHT)
			{
				lightType = "SPOT";
			}
			else if (permutation & LightMaterialGenerator::MI_DIRECTIONAL)
			{
				lightType = "DIRECTIONAL";
			}
			else
			{
				assert(false && "Permutation must have a light type");
			}
			strPPD += "-DLIGHT_TYPE=LIGHT_" + lightType + " ";

			//Optional parameters
            if (permutation & LightMaterialGenerator::MI_SPECULAR)
			{
				strPPD += "-DIS_SPECULAR ";
			}
			if (permutation & LightMaterialGenerator::MI_ATTENUATED)
			{
				strPPD += "-DIS_ATTENUATED ";
			}
			if (permutation & LightMaterialGenerator::MI_SHADOW_CASTER)
			{
				strPPD += "-DIS_SHADOW_CASTER ";
			}
			return strPPD;
		}

		void setUpBaseParameters(const GpuProgramParametersSharedPtr& params)
		{
			assert(params.isNull()==false);

			struct AutoParamPair { String name; GpuProgramParameters::AutoConstantType type; };	

			//A list of auto params that might be present in the shaders generated
			static const AutoParamPair AUTO_PARAMS[] = {
				{ "vpWidth",			GpuProgramParameters::ACT_VIEWPORT_WIDTH },
				{ "vpHeight",			GpuProgramParameters::ACT_VIEWPORT_HEIGHT },
				{ "worldView",			GpuProgramParameters::ACT_WORLDVIEW_MATRIX },
				{ "invProj",			GpuProgramParameters::ACT_INVERSE_PROJECTION_MATRIX },
				{ "invView",			GpuProgramParameters::ACT_INVERSE_VIEW_MATRIX },
				{ "flip",				GpuProgramParameters::ACT_RENDER_TARGET_FLIPPING },
				{ "lightDiffuseColor",	GpuProgramParameters::ACT_LIGHT_DIFFUSE_COLOUR },
				{ "lightSpecularColor", GpuProgramParameters::ACT_LIGHT_SPECULAR_COLOUR },
				{ "lightFalloff",		GpuProgramParameters::ACT_LIGHT_ATTENUATION },
				{ "lightPos",			GpuProgramParameters::ACT_LIGHT_POSITION_VIEW_SPACE },
				{ "lightDir",			GpuProgramParameters::ACT_LIGHT_DIRECTION_VIEW_SPACE },
				{ "spotParams",			GpuProgramParameters::ACT_SPOTLIGHT_PARAMS },
				{ "farClipDistance",	GpuProgramParameters::ACT_FAR_CLIP_DISTANCE },
				{ "shadowViewProjMat",	GpuProgramParameters::ACT_TEXTURE_VIEWPROJ_MATRIX }
			};
			int numParams = sizeof(AUTO_PARAMS) / sizeof(AutoParamPair);

			for (int i=0; i<numParams; i++)
			{
				if (params->_findNamedConstantDefinition(AUTO_PARAMS[i].name))
				{
					params->setNamedAutoConstant(AUTO_PARAMS[i].name, AUTO_PARAMS[i].type);
				}
			}
		}
};

//GLSL
class LightMaterialGeneratorGLSL : public MaterialGenerator::Impl
{
public:
	typedef MaterialGenerator::Perm Perm;
	LightMaterialGeneratorGLSL(const String &baseName):
    mBaseName(baseName)
	{

	}
	virtual ~LightMaterialGeneratorGLSL()
	{

	}

	virtual GpuProgramPtr generateVertexShader(Perm permutation)
	{
        String programName = "DeferredShading/post/";

		if (permutation & LightMaterialGenerator::MI_DIRECTIONAL)
		{
			programName += "vs";
		}
		else
		{
			programName += "LightMaterial_vs";
		}

		GpuProgramPtr ptr = HighLevelGpuProgramManager::getSingleton().getByName(programName);
		assert(!ptr.isNull());
		return ptr;
	}

	virtual GpuProgramPtr generateFragmentShader(Perm permutation)
	{
		/// Create shader
		if (mMasterSource.empty())
		{
			DataStreamPtr ptrMasterSource;
            if(GpuProgramManager::getSingleton().isSyntaxSupported("glsles"))
                ptrMasterSource = ResourceGroupManager::getSingleton().openResource("DeferredShading/post/LightMaterial_ps.glsles",
                                                                                    ResourceGroupManager::DEFAULT_RESOURCE_GROUP_NAME);
            else
                ptrMasterSource = ResourceGroupManager::getSingleton().openResource("DeferredShading/post/LightMaterial_ps.glsl",
                                                                                    ResourceGroupManager::DEFAULT_RESOURCE_GROUP_NAME);

			assert(ptrMasterSource.isNull()==false);
			mMasterSource = ptrMasterSource->getAsString();
		}

		assert(mMasterSource.empty()==false);

		// Create name
		String name = mBaseName+StringConverter::toString(permutation)+"_ps";

		// Create shader object
		HighLevelGpuProgramPtr ptrProgram;
        if(GpuProgramManager::getSingleton().isSyntaxSupported("glsles"))
        {
            ptrProgram = HighLevelGpuProgramManager::getSingleton().createProgram(name, ResourceGroupManager::DEFAULT_RESOURCE_GROUP_NAME,
                                                                                  "glsles", GPT_FRAGMENT_PROGRAM);
            ptrProgram->setParameter("profiles", "glsles");
        }
        else
        {
            ptrProgram = HighLevelGpuProgramManager::getSingleton().createProgram(name, ResourceGroupManager::DEFAULT_RESOURCE_GROUP_NAME,
                                                                                  "glsl", GPT_FRAGMENT_PROGRAM);
            ptrProgram->setParameter("profiles", "glsl150");
        }
        ptrProgram->setSource(mMasterSource);
		// set up the preprocessor defines
		// Important to do this before any call to get parameters, i.e. before the program gets loaded
		ptrProgram->setParameter("preprocessor_defines", getPPDefines(permutation));

		setUpBaseParameters(ptrProgram->getDefaultParameters());

        // Bind samplers
		GpuProgramParametersSharedPtr params = ptrProgram->getDefaultParameters();
        int numSamplers = 0;
        params->setNamedConstant("Tex0", (int)numSamplers++);
        params->setNamedConstant("Tex1", (int)numSamplers++);

        if(permutation & LightMaterialGenerator::MI_SHADOW_CASTER)
            params->setNamedConstant("ShadowTex", (int)numSamplers++);

		return GpuProgramPtr(ptrProgram);
	}

	virtual MaterialPtr generateTemplateMaterial(Perm permutation)
	{
		String materialName = mBaseName;

        if(permutation & LightMaterialGenerator::MI_DIRECTIONAL)
		{
			materialName += "Quad";
		}
		else
		{
			materialName += "Geometry";
		}

		if(permutation & LightMaterialGenerator::MI_SHADOW_CASTER)
		{
			materialName += "Shadow";
		}
		return MaterialManager::getSingleton().getByName(materialName);
	}

protected:
    String mBaseName;
    String mMasterSource;
    // Utility method
    String getPPDefines(Perm permutation)
    {
        String strPPD;

        //Get the type of light
<<<<<<< HEAD
        Ogre::uint lightType;
=======
        Ogre::uint lightType = 0;
>>>>>>> c40cd09d
        if (permutation & LightMaterialGenerator::MI_POINT)
        {
            lightType = 1;
        }
        else if (permutation & LightMaterialGenerator::MI_SPOTLIGHT)
        {
            lightType = 2;
        }
        else if (permutation & LightMaterialGenerator::MI_DIRECTIONAL)
        {
            lightType = 3;
        }
        else
        {
            assert(false && "Permutation must have a light type");
        }
        strPPD += "LIGHT_TYPE=" + StringConverter::toString(lightType);

        //Optional parameters
        if (permutation & LightMaterialGenerator::MI_SPECULAR)
        {
            strPPD += ",IS_SPECULAR=1";
        }
        if (permutation & LightMaterialGenerator::MI_ATTENUATED)
        {
            strPPD += ",IS_ATTENUATED=1";
        }
        if (permutation & LightMaterialGenerator::MI_SHADOW_CASTER)
        {
            strPPD += ",IS_SHADOW_CASTER=1";
        }
        return strPPD;
    }

    void setUpBaseParameters(const GpuProgramParametersSharedPtr& params)
    {
        assert(params.isNull()==false);

        struct AutoParamPair { String name; GpuProgramParameters::AutoConstantType type; };

        //A list of auto params that might be present in the shaders generated
        static const AutoParamPair AUTO_PARAMS[] = {
            { "vpWidth",            GpuProgramParameters::ACT_VIEWPORT_WIDTH },
            { "vpHeight",           GpuProgramParameters::ACT_VIEWPORT_HEIGHT },
            { "worldView",          GpuProgramParameters::ACT_WORLDVIEW_MATRIX },
            { "invProj",            GpuProgramParameters::ACT_INVERSE_PROJECTION_MATRIX },
            { "invView",            GpuProgramParameters::ACT_INVERSE_VIEW_MATRIX },
            { "flip",               GpuProgramParameters::ACT_RENDER_TARGET_FLIPPING },
            { "lightDiffuseColor",  GpuProgramParameters::ACT_LIGHT_DIFFUSE_COLOUR },
            { "lightSpecularColor", GpuProgramParameters::ACT_LIGHT_SPECULAR_COLOUR },
            { "lightFalloff",       GpuProgramParameters::ACT_LIGHT_ATTENUATION },
            { "lightPos",           GpuProgramParameters::ACT_LIGHT_POSITION_VIEW_SPACE },
            { "lightDir",           GpuProgramParameters::ACT_LIGHT_DIRECTION_VIEW_SPACE },
            { "spotParams",         GpuProgramParameters::ACT_SPOTLIGHT_PARAMS },
            { "farClipDistance",    GpuProgramParameters::ACT_FAR_CLIP_DISTANCE },
            { "shadowViewProjMat",  GpuProgramParameters::ACT_TEXTURE_VIEWPROJ_MATRIX }
        };
        int numParams = sizeof(AUTO_PARAMS) / sizeof(AutoParamPair);
        
        for (int i=0; i<numParams; i++)
        {
            if (params->_findNamedConstantDefinition(AUTO_PARAMS[i].name))
            {
                params->setNamedAutoConstant(AUTO_PARAMS[i].name, AUTO_PARAMS[i].type);
            }
        }
    }
};

LightMaterialGenerator::LightMaterialGenerator()
{
	vsMask = 0x00000004;
	fsMask = 0x0000003F;
	matMask =	LightMaterialGenerator::MI_DIRECTIONAL | 
				LightMaterialGenerator::MI_SHADOW_CASTER;
	
	materialBaseName = "DeferredShading/LightMaterial/";
    if ((GpuProgramManager::getSingleton().isSyntaxSupported("glsl") || GpuProgramManager::getSingleton().isSyntaxSupported("glsles")) &&
        !(GpuProgramManager::getSingleton().isSyntaxSupported("ps_2_x") ||GpuProgramManager::getSingleton().isSyntaxSupported("arbfp1")))
        mImpl = new LightMaterialGeneratorGLSL("DeferredShading/LightMaterial/");
    else
        mImpl = new LightMaterialGeneratorCG("DeferredShading/LightMaterial/");
}

LightMaterialGenerator::~LightMaterialGenerator()
{

}<|MERGE_RESOLUTION|>--- conflicted
+++ resolved
@@ -318,11 +318,7 @@
         String strPPD;
 
         //Get the type of light
-<<<<<<< HEAD
-        Ogre::uint lightType;
-=======
         Ogre::uint lightType = 0;
->>>>>>> c40cd09d
         if (permutation & LightMaterialGenerator::MI_POINT)
         {
             lightType = 1;
