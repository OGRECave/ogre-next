/*
  -----------------------------------------------------------------------------
  This source file is part of OGRE
  (Object-oriented Graphics Rendering Engine)
  For the latest info, see http://www.ogre3d.org/

  Copyright (c) 2000-2013 Torus Knot Software Ltd
  Also see acknowledgements in Readme.html

  You may use this sample code for anything you like, it is not covered by the
  same license as the rest of the engine.
  -----------------------------------------------------------------------------
*/
#ifndef __Grass_H__
#define __Grass_H__

#include "SdkSample.h"

using namespace Ogre;
using namespace OgreBites;

class _OgreSampleClassExport Sample_Grass : public SdkSample
{
 public:

 Sample_Grass() : GRASS_WIDTH(40), GRASS_HEIGHT(40)
    {
        mInfo["Title"] = "Grass";
        mInfo["Description"] = "Demonstrates how to use the StaticGeometry class to create 'baked' "
            "instances of many meshes, to create effects like grass efficiently.";
        mInfo["Thumbnail"] = "thumb_grass.png";
        mInfo["Category"] = "Environment";
        mInfo["Help"] = "Press B to toggle bounding boxes.";
    }

    bool frameRenderingQueued(const FrameEvent& evt)
    {
        mLightAnimState->addTime(evt.timeSinceLastFrame);   // move the light around
        waveGrass(evt.timeSinceLastFrame);                  // wave the grass around slowly to simulate wind
        return SdkSample::frameRenderingQueued(evt);        // don't forget the parent class updates!
    }

    bool keyPressed(const OIS::KeyEvent& evt)
    {
        // toggle bounding boxes with B key unless the help dialog is visible
        if (evt.key == OIS::KC_B && !mTrayMgr->isDialogVisible())
            mSceneMgr->showBoundingBoxes(!mSceneMgr->getShowBoundingBoxes());
        return SdkSample::keyPressed(evt);
    }

 protected:

    /*=============================================================================
    // This class will be used to pulsate the light and billboard.
    =============================================================================*/
    class LightPulse : public ControllerValue<Real>
 {
 public:

     LightPulse(Light* light, Billboard* billboard, const ColourValue& maxColour, Real maxSize)
     {
         mLight = light;
         mBillboard = billboard;
         mMaxColour = maxColour;
         mMaxSize = maxSize;
     }

     Real getValue () const
     {
         return mIntensity;
     }

     void setValue (Real value)
     {
         mIntensity = value;

         // calculate new colour and apply it to the light and billboard
         ColourValue newColour = mMaxColour * mIntensity;
         mLight->setDiffuseColour(newColour);
         mBillboard->setColour(newColour);

         // calculate new billboard size and apply it
         Real newSize = mMaxSize * mIntensity;
         mBillboard->setDimensions(newSize, newSize);
     }

 protected:

     Light* mLight;
     Billboard* mBillboard;
     ColourValue mMaxColour;
     Real mMaxSize;
     Real mIntensity;
 };

#if OGRE_COMPILER == OGRE_COMPILER_MSVC
#       pragma pack(push, 1)
#endif
 struct GrassVertex
 {
     float x, y, z;
     float nx, ny, nz;
     float u, v;
 };
#if OGRE_COMPILER == OGRE_COMPILER_MSVC
#       pragma pack(pop)
#endif

<<<<<<< HEAD
	void setupContent()
	{
		mSceneMgr->setSkyBox(true, "Examples/SpaceSkyBox");

		// create a mesh for our ground
		MeshManager::getSingleton().createPlane("ground", ResourceGroupManager::DEFAULT_RESOURCE_GROUP_NAME,
			Plane(Vector3::UNIT_Y, 0), 1000, 1000, 20, 20, true, 1, 6, 6, Vector3::UNIT_Z);
		
		// create a ground entity from our mesh and attach it to the origin
		Entity* ground = mSceneMgr->createEntity("Ground", "ground");
		ground->setMaterialName("Examples/GrassFloor");
		ground->setCastShadows(false);
		mSceneMgr->getRootSceneNode()->attachObject(ground);

		// create our grass mesh, and create a grass entity from it
		createGrassMesh();
		Entity* grass = mSceneMgr->createEntity("Grass", "grass");

		// create a static geometry field, which we will populate with grass
		mField = mSceneMgr->createStaticGeometry("Field");
		mField->setRegionDimensions(Vector3(140, 140, 140));
		mField->setOrigin(Vector3(70, 70, 70));

		// add grass uniformly throughout the field, with some random variations
		for (int x = -280; x < 280; x += 20)
		{
			for (int z = -280; z < 280; z += 20)
			{
				Vector3 pos(x + Math::RangeRandom(-7, 7), 0, z + Math::RangeRandom(-7, 7));
				Quaternion ori(Degree(Math::RangeRandom(0, 359)), Vector3::UNIT_Y);
				Vector3 scale(1, Math::RangeRandom(0.85, 1.15), 1);

				mField->addEntity(grass, pos, ori, scale);
			}
		}

		mField->build();  // build our static geometry (bake the grass into it)

		// build tangent vectors for the ogre head mesh
		MeshPtr headMesh = MeshManager::getSingleton().load("ogrehead.mesh", ResourceGroupManager::DEFAULT_RESOURCE_GROUP_NAME);
		unsigned short src, dest;
		if (!headMesh->suggestTangentVectorBuildParams(VES_TANGENT, src, dest))
			headMesh->buildTangentVectors(VES_TANGENT, src, dest);

		// put an ogre head in the middle of the field
		Entity* head = mSceneMgr->createEntity("Head", "ogrehead.mesh");
		head->setMaterialName("Examples/OffsetMapping/Specular");
#if defined(INCLUDE_RTSHADER_SYSTEM)
        MaterialPtr headMat = MaterialManager::getSingleton().getByName("Examples/OffsetMapping/Specular");
        headMat->getBestTechnique()->setSchemeName(Ogre::RTShader::ShaderGenerator::DEFAULT_SCHEME_NAME);
=======
 void setupContent()
 {
     mSceneMgr->setSkyBox(true, "Examples/SpaceSkyBox");

     // create a mesh for our ground
     MeshManager::getSingleton().createPlane("ground", ResourceGroupManager::DEFAULT_RESOURCE_GROUP_NAME,
                                             Plane(Vector3::UNIT_Y, 0), 1000, 1000, 20, 20, true, 1, 6, 6, Vector3::UNIT_Z);

     // create a ground entity from our mesh and attach it to the origin
     Entity* ground = mSceneMgr->createEntity("Ground", "ground");
     ground->setMaterialName("Examples/GrassFloor");
     ground->setCastShadows(false);
     mSceneMgr->getRootSceneNode()->attachObject(ground);

     // create our grass mesh, and create a grass entity from it
     createGrassMesh();
     Entity* grass = mSceneMgr->createEntity("Grass", "grass");

     // create a static geometry field, which we will populate with grass
     mField = mSceneMgr->createStaticGeometry("Field");
     mField->setRegionDimensions(Vector3(140, 140, 140));
     mField->setOrigin(Vector3(70, 70, 70));

     // add grass uniformly throughout the field, with some random variations
     for (int x = -280; x < 280; x += 20)
     {
         for (int z = -280; z < 280; z += 20)
         {
             Vector3 pos(x + Math::RangeRandom(-7, 7), 0, z + Math::RangeRandom(-7, 7));
             Quaternion ori(Degree(Math::RangeRandom(0, 359)), Vector3::UNIT_Y);
             Vector3 scale(1, Math::RangeRandom(0.85, 1.15), 1);

             mField->addEntity(grass, pos, ori, scale);
         }
     }

     mField->build();  // build our static geometry (bake the grass into it)

     // build tangent vectors for the ogre head mesh
     MeshPtr headMesh = MeshManager::getSingleton().load("ogrehead.mesh", ResourceGroupManager::DEFAULT_RESOURCE_GROUP_NAME);
     unsigned short src, dest;
     if (!headMesh->suggestTangentVectorBuildParams(VES_TANGENT, src, dest))
         headMesh->buildTangentVectors(VES_TANGENT, src, dest);

     // put an ogre head in the middle of the field
     Entity* head = mSceneMgr->createEntity("Head", "ogrehead.mesh");
     head->setMaterialName("Examples/OffsetMapping/Specular");
#if defined(USE_RTSHADER_SYSTEM)
     MaterialPtr headMat = MaterialManager::getSingleton().getByName("Examples/OffsetMapping/Specular").staticCast<Material>();
     headMat->getBestTechnique()->setSchemeName(Ogre::RTShader::ShaderGenerator::DEFAULT_SCHEME_NAME);
>>>>>>> aa68758b
#endif
     mSceneMgr->getRootSceneNode()->createChildSceneNode(Vector3(0, 30, 0))->attachObject(head);

     setupLighting();

     // set initial camera position and speed
     mCamera->setPosition(0, 50, 100);
 }

 void createGrassMesh()
 {
     MeshPtr mesh = MeshManager::getSingleton().createManual("grass", ResourceGroupManager::DEFAULT_RESOURCE_GROUP_NAME);

     // create a submesh with the grass material
     SubMesh* sm = mesh->createSubMesh();
     sm->setMaterialName("Examples/GrassBlades");
     sm->useSharedVertices = false;
     sm->vertexData = OGRE_NEW VertexData();
     sm->vertexData->vertexStart = 0;
     sm->vertexData->vertexCount = 12;
     sm->indexData->indexCount = 18;

<<<<<<< HEAD
#if defined(INCLUDE_RTSHADER_SYSTEM)
        MaterialPtr grassMat = MaterialManager::getSingleton().getByName("Examples/GrassBlades");
        grassMat->getTechnique(0)->setSchemeName(Ogre::RTShader::ShaderGenerator::DEFAULT_SCHEME_NAME);
=======
#if defined(USE_RTSHADER_SYSTEM)
     MaterialPtr grassMat = MaterialManager::getSingleton().getByName("Examples/GrassBlades").staticCast<Material>();
     grassMat->getTechnique(0)->setSchemeName(Ogre::RTShader::ShaderGenerator::DEFAULT_SCHEME_NAME);
>>>>>>> aa68758b
#endif

     // specify a vertex format declaration for our mesh: 3 floats for position, 3 floats for normal, 2 floats for UV
     VertexDeclaration* decl = sm->vertexData->vertexDeclaration;
     decl->addElement(0, 0, VET_FLOAT3, VES_POSITION);
     decl->addElement(0, sizeof(float) * 3, VET_FLOAT3, VES_NORMAL);
     decl->addElement(0, sizeof(float) * 6, VET_FLOAT2, VES_TEXTURE_COORDINATES, 0);

     // create a vertex buffer
     HardwareVertexBufferSharedPtr vb = HardwareBufferManager::getSingleton().createVertexBuffer
         (decl->getVertexSize(0), sm->vertexData->vertexCount, HardwareBuffer::HBU_STATIC_WRITE_ONLY);

     GrassVertex* verts = (GrassVertex*)vb->lock(HardwareBuffer::HBL_DISCARD);  // start filling in vertex data

     for (unsigned int i = 0; i < 3; i++)  // each grass mesh consists of 3 planes
     {
         // planes intersect along the Y axis with 60 degrees between them
         Real x = Math::Cos(Degree(i * 60)) * GRASS_WIDTH / 2;
         Real z = Math::Sin(Degree(i * 60)) * GRASS_WIDTH / 2;

         for (unsigned int j = 0; j < 4; j++)  // each plane has 4 vertices
         {
             GrassVertex& vert = verts[i * 4 + j];

             vert.x = j < 2 ? -x : x;
             vert.y = j % 2 ? 0 : GRASS_HEIGHT;
             vert.z = j < 2 ? -z : z;

             // all normals point straight up
             vert.nx = 0;
             vert.ny = 1;
             vert.nz = 0;

             vert.u = j < 2 ? 0 : 1;
             vert.v = j % 2;
         }
     }

     vb->unlock();  // commit vertex changes

     sm->vertexData->vertexBufferBinding->setBinding(0, vb);  // bind vertex buffer to our submesh

     // create an index buffer
     sm->indexData->indexBuffer = HardwareBufferManager::getSingleton().createIndexBuffer
         (HardwareIndexBuffer::IT_16BIT, sm->indexData->indexCount, HardwareBuffer::HBU_STATIC_WRITE_ONLY);

     // start filling in index data
     Ogre::uint16* indices = (Ogre::uint16*)sm->indexData->indexBuffer->lock(HardwareBuffer::HBL_DISCARD);

     for (unsigned int i = 0; i < 3; i++)  // each grass mesh consists of 3 planes
     {
         unsigned int off = i * 4;  // each plane consists of 2 triangles

         *indices++ = 0 + off;
         *indices++ = 3 + off;
         *indices++ = 1 + off;

         *indices++ = 0 + off;
         *indices++ = 2 + off;
         *indices++ = 3 + off;
     }

     sm->indexData->indexBuffer->unlock();  // commit index changes
 }

 void setupLighting()
 {
     mSceneMgr->setAmbientLight(ColourValue::Black);  // turn off ambient light

     ColourValue lightColour(1, 1, 0.3);

     // create a light
     Light* light = mSceneMgr->createLight();
     light->setDiffuseColour(lightColour);
     light->setSpecularColour(1, 1, 0.3);
     light->setAttenuation(1500, 1, 0.0005, 0);

     // create a flare
     BillboardSet* bbs = mSceneMgr->createBillboardSet(1);
     bbs->setMaterialName("Examples/Flare");
     Billboard* bb = bbs->createBillboard(0, 0, 0, lightColour);

     // create a controller for the light intensity, using our LightPulsator class
     ControllerFunctionRealPtr func(OGRE_NEW WaveformControllerFunction(Ogre::WFT_SINE, 0.5, 0.5, 0, 0.5));
     ControllerValueRealPtr dest(OGRE_NEW LightPulse(light, bb, lightColour, 15));
     ControllerManager& cm = ControllerManager::getSingleton();
     mLightController = cm.createController(cm.getFrameTimeSource(), dest, func);

     // create a light node and attach the light and flare to it
     SceneNode* lightNode = mSceneMgr->getRootSceneNode()->createChildSceneNode();
     lightNode->attachObject(light);
     lightNode->attachObject(bbs);

     // set up a 20 second animation for our light, using spline interpolation for nice curves
     Animation* anim = mSceneMgr->createAnimation("LightTrack", 20);
     anim->setInterpolationMode(Animation::IM_SPLINE);

     // create a track to animate the camera's node
     NodeAnimationTrack* track = anim->createNodeTrack(0, lightNode);

     // create keyframes for our track
     track->createNodeKeyFrame(0)->setTranslate(Vector3(42, 77, -42));
     track->createNodeKeyFrame(2)->setTranslate(Vector3(21, 84, -35));
     track->createNodeKeyFrame(4)->setTranslate(Vector3(-21, 91, -14));
     track->createNodeKeyFrame(6)->setTranslate(Vector3(-56, 70, -28));
     track->createNodeKeyFrame(8)->setTranslate(Vector3(-28, 70, -56));
     track->createNodeKeyFrame(10)->setTranslate(Vector3(-14, 63, -28));
     track->createNodeKeyFrame(12)->setTranslate(Vector3(-14, 56, 28));
     track->createNodeKeyFrame(14)->setTranslate(Vector3(0, 35, 84));
     track->createNodeKeyFrame(16)->setTranslate(Vector3(14, 35, 14));
     track->createNodeKeyFrame(18)->setTranslate(Vector3(35, 84, 0));
     track->createNodeKeyFrame(20)->setTranslate(Vector3(42, 77, -42));

     lightNode->setPosition(track->getNodeKeyFrame(0)->getTranslate());

     // create a new animation state to track this
     mLightAnimState = mSceneMgr->createAnimationState("LightTrack");
     mLightAnimState->setEnabled(true);
 }

 void waveGrass(Real timeElapsed)
 {
     static Real xinc = Math::PI * 0.3;
     static Real zinc = Math::PI * 0.44;
     static Real xpos = Math::RangeRandom(-Math::PI, Math::PI);
     static Real zpos = Math::RangeRandom(-Math::PI, Math::PI);
     static Vector4 offset(0, 0, 0, 0);

     xpos += xinc * timeElapsed;
     zpos += zinc * timeElapsed;

     // update vertex program parameters by binding a value to each renderable
     StaticGeometry::RegionIterator regs =  mField->getRegionIterator();
     while (regs.hasMoreElements())
     {
         StaticGeometry::Region* reg = regs.getNext();

         // a little randomness
         xpos += reg->getCentre().x * 0.001;
         zpos += reg->getCentre().z * 0.001;
         offset.x = Math::Sin(xpos) * 4;
         offset.z = Math::Sin(zpos) * 4;

         StaticGeometry::Region::LODIterator lods = reg->getLODIterator();
         while (lods.hasMoreElements())
         {
             StaticGeometry::LODBucket::MaterialIterator mats = lods.getNext()->getMaterialIterator();
             while (mats.hasMoreElements())
             {
                 StaticGeometry::MaterialBucket::GeometryIterator geoms = mats.getNext()->getGeometryIterator();
                 while (geoms.hasMoreElements()) geoms.getNext()->setCustomParameter(999, offset);
             }
         }
     }
 }

 void cleanupContent()
 {
     ControllerManager::getSingleton().destroyController(mLightController);
     MeshManager::getSingleton().remove("ground");
     MeshManager::getSingleton().remove("grass");
 }

 const Real GRASS_WIDTH;
 const Real GRASS_HEIGHT;
 StaticGeometry* mField;
 AnimationState* mLightAnimState;
 Controller<Real>* mLightController;
};

#endif<|MERGE_RESOLUTION|>--- conflicted
+++ resolved
@@ -106,58 +106,6 @@
 #       pragma pack(pop)
 #endif
 
-<<<<<<< HEAD
-	void setupContent()
-	{
-		mSceneMgr->setSkyBox(true, "Examples/SpaceSkyBox");
-
-		// create a mesh for our ground
-		MeshManager::getSingleton().createPlane("ground", ResourceGroupManager::DEFAULT_RESOURCE_GROUP_NAME,
-			Plane(Vector3::UNIT_Y, 0), 1000, 1000, 20, 20, true, 1, 6, 6, Vector3::UNIT_Z);
-		
-		// create a ground entity from our mesh and attach it to the origin
-		Entity* ground = mSceneMgr->createEntity("Ground", "ground");
-		ground->setMaterialName("Examples/GrassFloor");
-		ground->setCastShadows(false);
-		mSceneMgr->getRootSceneNode()->attachObject(ground);
-
-		// create our grass mesh, and create a grass entity from it
-		createGrassMesh();
-		Entity* grass = mSceneMgr->createEntity("Grass", "grass");
-
-		// create a static geometry field, which we will populate with grass
-		mField = mSceneMgr->createStaticGeometry("Field");
-		mField->setRegionDimensions(Vector3(140, 140, 140));
-		mField->setOrigin(Vector3(70, 70, 70));
-
-		// add grass uniformly throughout the field, with some random variations
-		for (int x = -280; x < 280; x += 20)
-		{
-			for (int z = -280; z < 280; z += 20)
-			{
-				Vector3 pos(x + Math::RangeRandom(-7, 7), 0, z + Math::RangeRandom(-7, 7));
-				Quaternion ori(Degree(Math::RangeRandom(0, 359)), Vector3::UNIT_Y);
-				Vector3 scale(1, Math::RangeRandom(0.85, 1.15), 1);
-
-				mField->addEntity(grass, pos, ori, scale);
-			}
-		}
-
-		mField->build();  // build our static geometry (bake the grass into it)
-
-		// build tangent vectors for the ogre head mesh
-		MeshPtr headMesh = MeshManager::getSingleton().load("ogrehead.mesh", ResourceGroupManager::DEFAULT_RESOURCE_GROUP_NAME);
-		unsigned short src, dest;
-		if (!headMesh->suggestTangentVectorBuildParams(VES_TANGENT, src, dest))
-			headMesh->buildTangentVectors(VES_TANGENT, src, dest);
-
-		// put an ogre head in the middle of the field
-		Entity* head = mSceneMgr->createEntity("Head", "ogrehead.mesh");
-		head->setMaterialName("Examples/OffsetMapping/Specular");
-#if defined(INCLUDE_RTSHADER_SYSTEM)
-        MaterialPtr headMat = MaterialManager::getSingleton().getByName("Examples/OffsetMapping/Specular");
-        headMat->getBestTechnique()->setSchemeName(Ogre::RTShader::ShaderGenerator::DEFAULT_SCHEME_NAME);
-=======
  void setupContent()
  {
      mSceneMgr->setSkyBox(true, "Examples/SpaceSkyBox");
@@ -205,10 +153,9 @@
      // put an ogre head in the middle of the field
      Entity* head = mSceneMgr->createEntity("Head", "ogrehead.mesh");
      head->setMaterialName("Examples/OffsetMapping/Specular");
-#if defined(USE_RTSHADER_SYSTEM)
-     MaterialPtr headMat = MaterialManager::getSingleton().getByName("Examples/OffsetMapping/Specular").staticCast<Material>();
+#if defined(INCLUDE_RTSHADER_SYSTEM)
+        MaterialPtr headMat = MaterialManager::getSingleton().getByName("Examples/OffsetMapping/Specular");
      headMat->getBestTechnique()->setSchemeName(Ogre::RTShader::ShaderGenerator::DEFAULT_SCHEME_NAME);
->>>>>>> aa68758b
 #endif
      mSceneMgr->getRootSceneNode()->createChildSceneNode(Vector3(0, 30, 0))->attachObject(head);
 
@@ -231,15 +178,9 @@
      sm->vertexData->vertexCount = 12;
      sm->indexData->indexCount = 18;
 
-<<<<<<< HEAD
 #if defined(INCLUDE_RTSHADER_SYSTEM)
         MaterialPtr grassMat = MaterialManager::getSingleton().getByName("Examples/GrassBlades");
-        grassMat->getTechnique(0)->setSchemeName(Ogre::RTShader::ShaderGenerator::DEFAULT_SCHEME_NAME);
-=======
-#if defined(USE_RTSHADER_SYSTEM)
-     MaterialPtr grassMat = MaterialManager::getSingleton().getByName("Examples/GrassBlades").staticCast<Material>();
      grassMat->getTechnique(0)->setSchemeName(Ogre::RTShader::ShaderGenerator::DEFAULT_SCHEME_NAME);
->>>>>>> aa68758b
 #endif
 
      // specify a vertex format declaration for our mesh: 3 floats for position, 3 floats for normal, 2 floats for UV
