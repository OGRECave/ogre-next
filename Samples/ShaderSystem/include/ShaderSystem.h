--- conflicted
+++ resolved
@@ -54,10 +54,7 @@
 	/** @see Sample::mousePressed. */
 	bool mousePressed(const OIS::MouseEvent& evt, OIS::MouseButtonID id);
 #endif
-<<<<<<< HEAD
-=======
 
->>>>>>> 97a6f655
 protected:
 
 	/** Set the current lighting model. */
