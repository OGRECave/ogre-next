﻿<?xml version="1.0" encoding="utf-8"?>
<Project ToolsVersion="4.0" xmlns="http://schemas.microsoft.com/developer/msbuild/2003">
  <ItemGroup>
    <Filter Include="Header Files">
      <UniqueIdentifier>{1853a8e4-8d91-46cf-88cc-07bb1b4465c7}</UniqueIdentifier>
    </Filter>
    <Filter Include="Source Files">
      <UniqueIdentifier>{ec1abab6-757c-48c5-85e7-285018528267}</UniqueIdentifier>
    </Filter>
    <Filter Include="Assets">
      <UniqueIdentifier>{ff3e7102-8adc-4871-a652-7c835dc5e3ae}</UniqueIdentifier>
    </Filter>
    <Filter Include="Assets\for WMAppManifest">
      <UniqueIdentifier>{56493045-ad0e-481c-a34a-e16b013294b4}</UniqueIdentifier>
    </Filter>
    <Filter Include="Assets\cfg">
      <UniqueIdentifier>{083f0635-6f9e-4cdc-b7c6-e1700d66c38f}</UniqueIdentifier>
    </Filter>
    <Filter Include="Assets\media">
      <UniqueIdentifier>{e257aff9-3c3e-4c1f-ac7f-35337988adb7}</UniqueIdentifier>
    </Filter>
    <Filter Include="d3dcompiler_dll">
      <UniqueIdentifier>{a5b83f18-a2aa-4ea9-95a2-3dd260d9c1d3}</UniqueIdentifier>
    </Filter>
    <Filter Include="d3dcompiler_dll\x64">
      <UniqueIdentifier>{cfaaaa6f-fae4-4ea7-aa64-46bee267d33e}</UniqueIdentifier>
    </Filter>
    <Filter Include="d3dcompiler_dll\arm">
      <UniqueIdentifier>{c87e05ca-fbb1-418f-af40-1a9ce6474553}</UniqueIdentifier>
    </Filter>
    <Filter Include="d3dcompiler_dll\win32">
      <UniqueIdentifier>{ddb3cee9-b99a-4fbc-abeb-1c3b9360f19d}</UniqueIdentifier>
    </Filter>
  </ItemGroup>
  <ItemGroup>
    <ClCompile Include="SampleBrowserWinRT.cpp">
      <Filter>Source Files</Filter>
    </ClCompile>
    <ClCompile Include="..\..\..\OgreMain\src\WIN32\OgreFileSystemLayer.cpp">
      <Filter>Source Files</Filter>
    </ClCompile>
  </ItemGroup>
  <ItemGroup>
    <ClInclude Include="..\..\Common\include\FileSystemLayer.h">
      <Filter>Header Files</Filter>
    </ClInclude>
    <ClInclude Include="..\..\Common\include\InputContext.h">
      <Filter>Header Files</Filter>
    </ClInclude>
    <ClInclude Include="..\..\Common\include\OgreStaticPluginLoader.h">
      <Filter>Header Files</Filter>
    </ClInclude>
    <ClInclude Include="..\..\Common\include\Sample.h">
      <Filter>Header Files</Filter>
    </ClInclude>
    <ClInclude Include="..\..\Common\include\SampleContext.h">
      <Filter>Header Files</Filter>
    </ClInclude>
    <ClInclude Include="..\..\Common\include\SamplePlugin.h">
      <Filter>Header Files</Filter>
    </ClInclude>
    <ClInclude Include="..\..\Common\include\SdkCameraMan.h">
      <Filter>Header Files</Filter>
    </ClInclude>
    <ClInclude Include="..\..\Common\include\SdkSample.h">
      <Filter>Header Files</Filter>
    </ClInclude>
    <ClInclude Include="..\..\Common\include\SdkTrays.h">
      <Filter>Header Files</Filter>
    </ClInclude>
    <ClInclude Include="..\include\FileSystemLayerImpl.h">
      <Filter>Header Files</Filter>
    </ClInclude>
    <ClInclude Include="..\include\SampleBrowser.h">
      <Filter>Header Files</Filter>
    </ClInclude>
    <ClInclude Include="..\include\InputManagerWinRT.h">
      <Filter>Header Files</Filter>
    </ClInclude>
    <ClInclude Include="SampleBrowserWinRT.h">
      <Filter>Header Files</Filter>
    </ClInclude>
    <ClInclude Include="BasicTimer.h">
      <Filter>Header Files</Filter>
    </ClInclude>
  </ItemGroup>
  <ItemGroup>
    <None Include="SampleBrowserWinRT_2012_08_31_18_35_59.sap" />
    <None Include="OGRE.CFG">
      <Filter>Assets\cfg</Filter>
    </None>
    <None Include="OGRE_D.CFG">
      <Filter>Assets\cfg</Filter>
    </None>
    <None Include="PLUGINS.CFG">
      <Filter>Assets\cfg</Filter>
    </None>
    <None Include="PLUGINS_D.CFG">
      <Filter>Assets\cfg</Filter>
    </None>
    <None Include="RESOURCES.CFG">
      <Filter>Assets\cfg</Filter>
    </None>
    <None Include="RESOURCES_D.CFG">
      <Filter>Assets\cfg</Filter>
    </None>
    <None Include="SAMPLES.CFG">
      <Filter>Assets\cfg</Filter>
    </None>
    <None Include="SAMPLES_D.CFG">
      <Filter>Assets\cfg</Filter>
    </None>
    <None Include="..\..\Media\PCZAppMedia\ROOM_NZ.mesh">
      <Filter>Assets\media</Filter>
    </None>
    <None Include="..\..\Media\PCZAppMedia\ROOM_PX.mesh">
      <Filter>Assets\media</Filter>
    </None>
    <None Include="..\..\Media\PCZAppMedia\ROOM_PY.mesh">
      <Filter>Assets\media</Filter>
    </None>
    <None Include="..\..\Media\PCZAppMedia\ROOM_PZ.mesh">
      <Filter>Assets\media</Filter>
    </None>
    <None Include="..\..\Media\DeferredShadingMedia\ShadowCaster.cg">
      <Filter>Assets\media</Filter>
    </None>
    <None Include="..\..\Media\DeferredShadingMedia\ShadowCaster.material">
      <Filter>Assets\media</Filter>
    </None>
    <None Include="..\..\Media\DeferredShadingMedia\DeferredShading\post\ShowColour_ps.cg">
      <Filter>Assets\media</Filter>
    </None>
    <None Include="..\..\Media\DeferredShadingMedia\DeferredShading\post\ShowDS_ps.cg">
      <Filter>Assets\media</Filter>
    </None>
    <None Include="..\..\Media\DeferredShadingMedia\DeferredShading\post\ShowNormal_ps.cg">
      <Filter>Assets\media</Filter>
    </None>
    <None Include="..\..\Media\DeferredShadingMedia\ssao.cg">
      <Filter>Assets\media</Filter>
    </None>
    <None Include="..\..\Media\DeferredShadingMedia\DeferredShading\post\vs.cg">
<<<<<<< HEAD
      <Filter>Assets\media</Filter>
    </None>
    <None Include="..\..\Media\materials\scripts\ASCII.material">
      <Filter>Assets\media</Filter>
    </None>
    <None Include="..\..\Media\materials\scripts\BlackAndWhite.material">
      <Filter>Assets\media</Filter>
    </None>
    <None Include="..\..\Media\materials\scripts\Bloom.material">
      <Filter>Assets\media</Filter>
    </None>
    <None Include="..\..\Media\materials\scripts\Bloom2.material">
      <Filter>Assets\media</Filter>
    </None>
    <None Include="..\..\Media\materials\scripts\SSAO\CreaseShading.material">
      <Filter>Assets\media</Filter>
    </None>
    <None Include="..\..\Media\materials\scripts\SSAO\Crytek.material">
      <Filter>Assets\media</Filter>
    </None>
    <None Include="..\..\Media\materials\scripts\Dither.material">
      <Filter>Assets\media</Filter>
    </None>
    <None Include="..\..\Media\materials\scripts\DOF.material">
      <Filter>Assets\media</Filter>
    </None>
    <None Include="..\..\Media\materials\scripts\DualQuaternion.program">
      <Filter>Assets\media</Filter>
    </None>
    <None Include="..\..\Media\materials\scripts\Embossed.material">
      <Filter>Assets\media</Filter>
    </None>
    <None Include="..\..\Media\materials\programs\HLSL\Example_FresnelPS.asm">
      <Filter>Assets\media</Filter>
    </None>
    <None Include="..\..\Media\materials\programs\HLSL\Example_TextureArrayPS.asm">
      <Filter>Assets\media</Filter>
    </None>
    <None Include="..\..\Media\materials\programs\HLSL\Example_TextureArrayPS.hlsl4">
      <Filter>Assets\media</Filter>
    </None>
    <None Include="..\..\Media\materials\scripts\Examples.material">
      <Filter>Assets\media</Filter>
    </None>
    <None Include="..\..\Media\materials\scripts\Examples.program">
      <Filter>Assets\media</Filter>
    </None>
    <None Include="..\..\Media\materials\scripts\Examples-Advanced.material">
      <Filter>Assets\media</Filter>
    </None>
    <None Include="..\..\Media\materials\scripts\SSAO\GBuffer.cg">
      <Filter>Assets\media</Filter>
    </None>
    <None Include="..\..\Media\materials\scripts\SSAO\GBuffer.material">
      <Filter>Assets\media</Filter>
    </None>
    <None Include="..\..\Media\materials\scripts\SSAO\GBufferFP.glsl">
      <Filter>Assets\media</Filter>
    </None>
    <None Include="..\..\Media\materials\scripts\Glass.material">
      <Filter>Assets\media</Filter>
    </None>
    <None Include="..\..\Media\materials\scripts\Halftone.material">
      <Filter>Assets\media</Filter>
    </None>
    <None Include="..\..\Media\materials\scripts\hdr.material">
      <Filter>Assets\media</Filter>
    </None>
    <None Include="..\..\Media\materials\scripts\HeatVision.material">
      <Filter>Assets\media</Filter>
    </None>
    <None Include="..\..\Media\materials\scripts\SSAO\HemisphereMC.material">
      <Filter>Assets\media</Filter>
    </None>
    <None Include="..\..\Media\materials\scripts\SSAO\HorizonBased.material">
      <Filter>Assets\media</Filter>
    </None>
    <None Include="..\..\Media\materials\scripts\instancing.material">
      <Filter>Assets\media</Filter>
    </None>
    <None Include="..\..\Media\materials\scripts\Instancing.program">
      <Filter>Assets\media</Filter>
    </None>
    <None Include="..\..\Media\materials\scripts\Invert.material">
      <Filter>Assets\media</Filter>
    </None>
    <None Include="..\..\Media\materials\scripts\IsoSurf.material">
      <Filter>Assets\media</Filter>
    </None>
    <None Include="..\..\Media\materials\scripts\Laplace.material">
      <Filter>Assets\media</Filter>
    </None>
    <None Include="..\..\Media\materials\scripts\SSAO\Modulate.cg">
      <Filter>Assets\media</Filter>
    </None>
    <None Include="..\..\Media\materials\scripts\SSAO\Modulate.material">
      <Filter>Assets\media</Filter>
    </None>
    <None Include="..\..\Media\materials\scripts\SSAO\ModulateFP.glsl">
      <Filter>Assets\media</Filter>
    </None>
    <None Include="..\..\Media\materials\scripts\MotionBlur.material">
      <Filter>Assets\media</Filter>
    </None>
    <None Include="..\..\Media\materials\scripts\MRTtest.material">
      <Filter>Assets\media</Filter>
    </None>
    <None Include="..\..\Media\materials\scripts\NightVision.material">
      <Filter>Assets\media</Filter>
    </None>
    <None Include="..\..\Media\materials\scripts\Ocean.material">
      <Filter>Assets\media</Filter>
    </None>
    <None Include="..\..\Media\materials\scripts\OffsetMapping.material">
      <Filter>Assets\media</Filter>
    </None>
    <None Include="..\..\Media\materials\programs\HLSL\OffsetMapping_specular.asm">
      <Filter>Assets\media</Filter>
    </None>
    <None Include="..\..\Media\materials\scripts\Ogre.material">
      <Filter>Assets\media</Filter>
    </None>
    <None Include="..\..\Media\materials\scripts\OldMovie.material">
      <Filter>Assets\media</Filter>
    </None>
    <None Include="..\..\Media\materials\scripts\OldTV.material">
      <Filter>Assets\media</Filter>
    </None>
    <None Include="..\..\Media\materials\scripts\ParticleGS.material">
      <Filter>Assets\media</Filter>
    </None>
    <None Include="..\..\Media\materials\scripts\Posterize.material">
      <Filter>Assets\media</Filter>
    </None>
    <None Include="..\..\Media\materials\scripts\pssm.material">
      <Filter>Assets\media</Filter>
    </None>
    <None Include="..\..\Media\materials\scripts\RadialBlur.material">
      <Filter>Assets\media</Filter>
    </None>
    <None Include="..\..\Media\materials\scripts\RasterizationOrder.material">
      <Filter>Assets\media</Filter>
    </None>
    <None Include="..\..\Media\materials\scripts\shadows.material">
      <Filter>Assets\media</Filter>
    </None>
    <None Include="..\..\Media\materials\scripts\SharpenEdges.material">
      <Filter>Assets\media</Filter>
    </None>
    <None Include="..\..\Media\materials\scripts\SSAO\ShowDepth.material">
      <Filter>Assets\media</Filter>
    </None>
    <None Include="..\..\Media\materials\scripts\SSAO\ShowNormals.material">
      <Filter>Assets\media</Filter>
    </None>
    <None Include="..\..\Media\materials\scripts\SSAO\ShowViewPos.material">
      <Filter>Assets\media</Filter>
    </None>
    <None Include="..\..\Media\materials\scripts\SSAO\SSAO.compositor">
      <Filter>Assets\media</Filter>
    </None>
    <None Include="..\..\Media\materials\scripts\SSAO\SSAOPost.compositor">
      <Filter>Assets\media</Filter>
    </None>
    <None Include="..\..\Media\materials\scripts\SSAO\SSAOPost.material">
      <Filter>Assets\media</Filter>
    </None>
    <None Include="..\..\Media\materials\scripts\StdQuad_vp.program">
      <Filter>Assets\media</Filter>
    </None>
    <None Include="..\..\Media\materials\programs\HLSL\Swizzle.gp">
      <Filter>Assets\media</Filter>
    </None>
    <None Include="..\..\Media\materials\scripts\Tesselation.material">
      <Filter>Assets\media</Filter>
    </None>
    <None Include="..\..\Media\materials\scripts\Tiling.material">
      <Filter>Assets\media</Filter>
    </None>
    <None Include="..\..\Media\volumeTerrain\triplanarReference.material">
      <Filter>Assets\media</Filter>
    </None>
    <None Include="..\..\Media\volumeTerrain\triplanarReference.program">
      <Filter>Assets\media</Filter>
    </None>
    <None Include="..\..\Media\volumeTerrain\triplanarReferencePS.cg">
      <Filter>Assets\media</Filter>
    </None>
    <None Include="..\..\Media\volumeTerrain\triplanarReferencePS.glsl">
      <Filter>Assets\media</Filter>
    </None>
    <None Include="..\..\Media\volumeTerrain\triplanarReferenceVS.cg">
      <Filter>Assets\media</Filter>
    </None>
    <None Include="..\..\Media\volumeTerrain\triplanarReferenceVS.glsl">
      <Filter>Assets\media</Filter>
    </None>
    <None Include="..\..\Media\materials\scripts\SSAO\UnsharpMask.cg">
      <Filter>Assets\media</Filter>
    </None>
    <None Include="..\..\Media\materials\scripts\SSAO\UnsharpMask.material">
      <Filter>Assets\media</Filter>
    </None>
    <None Include="..\..\Media\materials\scripts\SSAO\UnsharpMaskFP.glsl">
      <Filter>Assets\media</Filter>
    </None>
    <None Include="..\..\Media\volumeTerrain\volumeTerrain.cfg">
      <Filter>Assets\media</Filter>
    </None>
    <None Include="..\..\Media\materials\scripts\SSAO\Volumetric.material">
      <Filter>Assets\media</Filter>
    </None>
    <None Include="..\..\Media\materials\programs\Cg\depthshadowobject.cg">
      <Filter>Assets\media</Filter>
    </None>
    <None Include="..\..\Media\materials\programs\Cg\Grass.cg">
      <Filter>Assets\media</Filter>
    </None>
    <None Include="..\..\Media\materials\programs\Cg\GrayScale.cg">
      <Filter>Assets\media</Filter>
    </None>
    <None Include="..\..\Media\materials\programs\Cg\HalftoneFP.cg">
      <Filter>Assets\media</Filter>
    </None>
    <None Include="..\..\Media\materials\programs\Cg\hdr.cg">
      <Filter>Assets\media</Filter>
    </None>
    <None Include="..\..\Media\materials\programs\Cg\HeatVision.cg">
      <Filter>Assets\media</Filter>
    </None>
    <None Include="..\..\Media\materials\programs\Cg\HW_VTFInstancing.cg">
      <Filter>Assets\media</Filter>
    </None>
    <None Include="..\..\Media\materials\programs\Cg\HWBasicInstancing.cg">
      <Filter>Assets\media</Filter>
    </None>
    <None Include="..\..\Media\materials\programs\Cg\instancing.cg">
      <Filter>Assets\media</Filter>
    </None>
    <None Include="..\..\Media\materials\programs\Cg\Instancing_ps.cg">
      <Filter>Assets\media</Filter>
    </None>
    <None Include="..\..\Media\materials\programs\Cg\InstancingMisc.cg">
      <Filter>Assets\media</Filter>
    </None>
    <None Include="..\..\Media\materials\programs\Cg\InstancingVertexInterpolators.cg">
      <Filter>Assets\media</Filter>
    </None>
    <None Include="..\..\Media\materials\programs\Cg\InvertFP.cg">
      <Filter>Assets\media</Filter>
    </None>
    <None Include="..\..\Media\materials\programs\Cg\isosurf.cg">
      <Filter>Assets\media</Filter>
    </None>
    <None Include="..\..\Media\materials\programs\Cg\LaplaceFP.cg">
      <Filter>Assets\media</Filter>
    </None>
    <None Include="..\..\Media\materials\programs\Cg\NightVisionFP.cg">
      <Filter>Assets\media</Filter>
    </None>
    <None Include="..\..\Media\materials\programs\Cg\Ocean2HLSL_Cg.frag">
      <Filter>Assets\media</Filter>
    </None>
    <None Include="..\..\Media\materials\programs\Cg\Ocean2HLSL_Cg.vert">
      <Filter>Assets\media</Filter>
    </None>
    <None Include="..\..\Media\materials\programs\Cg\oceanHLSL_Cg.frag">
      <Filter>Assets\media</Filter>
    </None>
    <None Include="..\..\Media\materials\programs\Cg\oceanHLSL_Cg.vert">
      <Filter>Assets\media</Filter>
    </None>
    <None Include="..\..\Media\materials\programs\Cg\OffsetMapping.cg">
      <Filter>Assets\media</Filter>
    </None>
    <None Include="..\..\Media\materials\programs\Cg\OldMovieFP.cg">
      <Filter>Assets\media</Filter>
    </None>
    <None Include="..\..\Media\materials\programs\Cg\OldTV.cg">
      <Filter>Assets\media</Filter>
    </None>
    <None Include="..\..\Media\materials\programs\Cg\ParticleGS.cg">
      <Filter>Assets\media</Filter>
    </None>
    <None Include="..\..\Media\materials\programs\Cg\PassthroughFP.cg">
      <Filter>Assets\media</Filter>
    </None>
    <None Include="..\..\Media\materials\programs\Cg\PassthroughFP_sm4.cg">
      <Filter>Assets\media</Filter>
    </None>
    <None Include="..\..\Media\materials\programs\Cg\PosterizeFP.cg">
      <Filter>Assets\media</Filter>
    </None>
    <None Include="..\..\Media\materials\programs\Cg\pssm.cg">
      <Filter>Assets\media</Filter>
    </None>
    <None Include="..\..\Media\materials\programs\Cg\Radial_Blur_FP.cg">
      <Filter>Assets\media</Filter>
    </None>
    <None Include="..\..\Media\materials\programs\Cg\ShaderInstancing.cg">
      <Filter>Assets\media</Filter>
    </None>
    <None Include="..\..\Media\materials\programs\Cg\shadows.cg">
      <Filter>Assets\media</Filter>
    </None>
    <None Include="..\..\Media\materials\programs\Cg\SharpenEdgesFP.cg">
      <Filter>Assets\media</Filter>
    </None>
    <None Include="..\..\Media\materials\programs\Cg\StdQuad_vp.cg">
      <Filter>Assets\media</Filter>
    </None>
    <None Include="..\..\Media\materials\programs\Cg\SwizzleGP.cg">
      <Filter>Assets\media</Filter>
    </None>
    <None Include="..\..\Media\materials\programs\Cg\TilingFP.cg">
      <Filter>Assets\media</Filter>
    </None>
    <None Include="..\..\Media\materials\programs\Cg\varianceshadowcasterfp.cg">
      <Filter>Assets\media</Filter>
    </None>
    <None Include="..\..\Media\materials\programs\Cg\varianceshadowcastervp.cg">
      <Filter>Assets\media</Filter>
    </None>
    <None Include="..\..\Media\materials\programs\Cg\varianceshadowreceiverfp.cg">
      <Filter>Assets\media</Filter>
    </None>
    <None Include="..\..\Media\materials\programs\Cg\varianceshadowreceivervp.cg">
      <Filter>Assets\media</Filter>
    </None>
    <None Include="..\..\Media\materials\programs\Cg\VTFInstancing.cg">
      <Filter>Assets\media</Filter>
    </None>
    <None Include="..\..\Media\materials\programs\Cg\ASCIIFP.cg">
      <Filter>Assets\media</Filter>
    </None>
    <None Include="..\..\Media\materials\programs\Cg\Combine_fp.cg">
      <Filter>Assets\media</Filter>
    </None>
    <None Include="..\..\Media\materials\programs\Cg\Common.cg">
      <Filter>Assets\media</Filter>
    </None>
    <None Include="..\..\Media\materials\programs\Cg\DitherFP.cg">
      <Filter>Assets\media</Filter>
    </None>
    <None Include="..\..\Media\materials\programs\Cg\DOF_ps.cg">
      <Filter>Assets\media</Filter>
    </None>
    <None Include="..\..\Media\materials\programs\Cg\DualQuaternion.cg">
      <Filter>Assets\media</Filter>
    </None>
    <None Include="..\..\Media\materials\programs\Cg\DualQuaternion_Common.cg">
      <Filter>Assets\media</Filter>
    </None>
    <None Include="..\..\Media\RTShaderLib\GLSL\DualQuaternion_Common.glsl">
      <Filter>Assets\media</Filter>
    </None>
    <None Include="..\..\Media\RTShaderLib\Cg\DualQuaternionSkinning_Shadow.cg">
      <Filter>Assets\media</Filter>
    </None>
    <None Include="..\..\Media\RTShaderLib\GLSL\DualQuaternionSkinning_ShadowCasterTwoPhaseTwoWeights.glsl">
      <Filter>Assets\media</Filter>
    </None>
    <None Include="..\..\Media\RTShaderLib\GLSL\DualQuaternionSkinning_ShadowFourWeights.glsl">
      <Filter>Assets\media</Filter>
    </None>
    <None Include="..\..\Media\RTShaderLib\GLSL\DualQuaternionSkinning_ShadowOneWeight.glsl">
      <Filter>Assets\media</Filter>
    </None>
    <None Include="..\..\Media\RTShaderLib\GLSL\DualQuaternionSkinning_ShadowPassThrough_ps.glsl">
      <Filter>Assets\media</Filter>
    </None>
    <None Include="..\..\Media\RTShaderLib\GLSL\DualQuaternionSkinning_ShadowPassThrough_vs.glsl">
      <Filter>Assets\media</Filter>
    </None>
    <None Include="..\..\Media\RTShaderLib\GLSL\DualQuaternionSkinning_ShadowThreeWeights.glsl">
      <Filter>Assets\media</Filter>
    </None>
    <None Include="..\..\Media\RTShaderLib\GLSL\DualQuaternionSkinning_ShadowTwoWeights.glsl">
      <Filter>Assets\media</Filter>
    </None>
    <None Include="..\..\Media\materials\programs\Cg\Example_Basic.cg">
      <Filter>Assets\media</Filter>
    </None>
    <None Include="..\..\Media\materials\programs\Cg\Example_Basic_sm4.cg">
      <Filter>Assets\media</Filter>
    </None>
    <None Include="..\..\Media\materials\programs\Cg\Example_BumpMapping.cg">
      <Filter>Assets\media</Filter>
    </None>
    <None Include="..\..\Media\materials\programs\Cg\Example_CelShading.cg">
      <Filter>Assets\media</Filter>
    </None>
    <None Include="..\..\Media\materials\programs\Cg\Example_Fresnel.cg">
      <Filter>Assets\media</Filter>
    </None>
    <None Include="..\..\Media\materials\programs\Cg\Example_Projection.cg">
      <Filter>Assets\media</Filter>
    </None>
    <None Include="..\..\Media\materials\programs\Cg\Example_TextureArrayVS.cg">
      <Filter>Assets\media</Filter>
    </None>
    <None Include="..\..\Media\materials\programs\Cg\GlassFP.cg">
      <Filter>Assets\media</Filter>
    </None>
    <None Include="..\..\Media\RTShaderLib\Cg\HardwareSkinningShadow.cg">
      <Filter>Assets\media</Filter>
    </None>
    <None Include="..\..\Media\RTShaderLib\GLSL\HardwareSkinningShadow_Fragment.glsl">
      <Filter>Assets\media</Filter>
    </None>
    <None Include="..\..\Media\RTShaderLib\GLSL\HardwareSkinningShadow_TwoWeights.glsl">
      <Filter>Assets\media</Filter>
    </None>
    <None Include="..\..\Media\DeferredShadingMedia\ssao_blury_ps.glsl">
      <Filter>Assets\media</Filter>
    </None>
    <None Include="..\..\Media\DeferredShadingMedia\ssao_ps.glsl">
      <Filter>Assets\media</Filter>
    </None>
    <None Include="..\..\Media\DeferredShadingMedia\ssao_vs.glsl">
      <Filter>Assets\media</Filter>
    </None>
    <None Include="..\..\Media\RTShaderLib\materials\TriplanarTexturing.material">
      <Filter>Assets\media</Filter>
    </None>
    <None Include="..\..\Media\DeferredShadingMedia\DeferredShading\post\Ambient_ps.glsl">
      <Filter>Assets\media</Filter>
    </None>
    <None Include="..\..\Media\DeferredShadingMedia\deferred_post.program">
      <Filter>Assets\media</Filter>
    </None>
    <None Include="..\..\Media\DeferredShadingMedia\DeferredShading\post\LightMaterial_ps.glsl">
      <Filter>Assets\media</Filter>
    </None>
    <None Include="..\..\Media\DeferredShadingMedia\DeferredShading\post\LightMaterial_vs.glsl">
      <Filter>Assets\media</Filter>
    </None>
    <None Include="..\..\Media\DeferredShadingMedia\ShadowCaster.program">
      <Filter>Assets\media</Filter>
    </None>
    <None Include="..\..\Media\DeferredShadingMedia\ShadowCaster_fp.glsl">
      <Filter>Assets\media</Filter>
    </None>
    <None Include="..\..\Media\DeferredShadingMedia\ShadowCaster_vp.glsl">
      <Filter>Assets\media</Filter>
    </None>
    <None Include="..\..\Media\DeferredShadingMedia\DeferredShading\post\ShowColour_ps.glsl">
      <Filter>Assets\media</Filter>
    </None>
    <None Include="..\..\Media\DeferredShadingMedia\DeferredShading\post\ShowDS_ps.glsl">
      <Filter>Assets\media</Filter>
    </None>
    <None Include="..\..\Media\DeferredShadingMedia\DeferredShading\post\ShowNormal_ps.glsl">
      <Filter>Assets\media</Filter>
    </None>
    <None Include="..\..\Media\DeferredShadingMedia\ssao.material">
      <Filter>Assets\media</Filter>
    </None>
    <None Include="..\..\Media\DeferredShadingMedia\ssao_blurx_ps.glsl">
      <Filter>Assets\media</Filter>
    </None>
    <None Include="..\..\Media\DeferredShadingMedia\DeferredShading\post\vs.glsl">
      <Filter>Assets\media</Filter>
    </None>
    <None Include="..\..\Media\volumeTerrain\volumeTerrainBig.zip">
      <Filter>Assets\media</Filter>
    </None>
    <None Include="..\..\Media\DeferredShadingMedia\DeferredShading\post\Ambient_ps_sm4.cg">
      <Filter>Assets\media</Filter>
    </None>
    <None Include="..\..\Media\materials\scripts\SSAO\BoxFilterFP.glsl">
      <Filter>Assets\media</Filter>
    </None>
    <None Include="..\..\Media\materials\scripts\SSAO\CreaseShadingFP.glsl">
      <Filter>Assets\media</Filter>
    </None>
    <None Include="..\..\Media\materials\scripts\SSAO\CrossBilateralFilterXFP.glsl">
      <Filter>Assets\media</Filter>
    </None>
    <None Include="..\..\Media\materials\scripts\SSAO\CrossBilateralFilterYFP.glsl">
      <Filter>Assets\media</Filter>
    </None>
    <None Include="..\..\Media\materials\scripts\SSAO\CrytekFP.glsl">
      <Filter>Assets\media</Filter>
    </None>
    <None Include="..\..\Media\materials\scripts\SSAO\GaussianBlurXFP.glsl">
      <Filter>Assets\media</Filter>
    </None>
    <None Include="..\..\Media\materials\scripts\SSAO\GaussianBlurYFP.glsl">
      <Filter>Assets\media</Filter>
    </None>
=======
      <Filter>Assets\media</Filter>
    </None>
    <None Include="..\..\Media\materials\scripts\ASCII.material">
      <Filter>Assets\media</Filter>
    </None>
    <None Include="..\..\Media\materials\scripts\BlackAndWhite.material">
      <Filter>Assets\media</Filter>
    </None>
    <None Include="..\..\Media\materials\scripts\Bloom.material">
      <Filter>Assets\media</Filter>
    </None>
    <None Include="..\..\Media\materials\scripts\Bloom2.material">
      <Filter>Assets\media</Filter>
    </None>
    <None Include="..\..\Media\materials\scripts\SSAO\CreaseShading.material">
      <Filter>Assets\media</Filter>
    </None>
    <None Include="..\..\Media\materials\scripts\SSAO\Crytek.material">
      <Filter>Assets\media</Filter>
    </None>
    <None Include="..\..\Media\materials\scripts\Dither.material">
      <Filter>Assets\media</Filter>
    </None>
    <None Include="..\..\Media\materials\scripts\DOF.material">
      <Filter>Assets\media</Filter>
    </None>
    <None Include="..\..\Media\materials\scripts\DualQuaternion.program">
      <Filter>Assets\media</Filter>
    </None>
    <None Include="..\..\Media\materials\scripts\Embossed.material">
      <Filter>Assets\media</Filter>
    </None>
    <None Include="..\..\Media\materials\programs\HLSL\Example_FresnelPS.asm">
      <Filter>Assets\media</Filter>
    </None>
    <None Include="..\..\Media\materials\programs\HLSL\Example_TextureArrayPS.asm">
      <Filter>Assets\media</Filter>
    </None>
    <None Include="..\..\Media\materials\programs\HLSL\Example_TextureArrayPS.hlsl4">
      <Filter>Assets\media</Filter>
    </None>
    <None Include="..\..\Media\materials\scripts\Examples.material">
      <Filter>Assets\media</Filter>
    </None>
    <None Include="..\..\Media\materials\scripts\Examples.program">
      <Filter>Assets\media</Filter>
    </None>
    <None Include="..\..\Media\materials\scripts\Examples-Advanced.material">
      <Filter>Assets\media</Filter>
    </None>
    <None Include="..\..\Media\materials\scripts\SSAO\GBuffer.cg">
      <Filter>Assets\media</Filter>
    </None>
    <None Include="..\..\Media\materials\scripts\SSAO\GBuffer.material">
      <Filter>Assets\media</Filter>
    </None>
    <None Include="..\..\Media\materials\scripts\SSAO\GBufferFP.glsl">
      <Filter>Assets\media</Filter>
    </None>
    <None Include="..\..\Media\materials\scripts\Glass.material">
      <Filter>Assets\media</Filter>
    </None>
    <None Include="..\..\Media\materials\scripts\Halftone.material">
      <Filter>Assets\media</Filter>
    </None>
    <None Include="..\..\Media\materials\scripts\hdr.material">
      <Filter>Assets\media</Filter>
    </None>
    <None Include="..\..\Media\materials\scripts\HeatVision.material">
      <Filter>Assets\media</Filter>
    </None>
    <None Include="..\..\Media\materials\scripts\SSAO\HemisphereMC.material">
      <Filter>Assets\media</Filter>
    </None>
    <None Include="..\..\Media\materials\scripts\SSAO\HorizonBased.material">
      <Filter>Assets\media</Filter>
    </None>
    <None Include="..\..\Media\materials\scripts\instancing.material">
      <Filter>Assets\media</Filter>
    </None>
    <None Include="..\..\Media\materials\scripts\Instancing.program">
      <Filter>Assets\media</Filter>
    </None>
    <None Include="..\..\Media\materials\scripts\Invert.material">
      <Filter>Assets\media</Filter>
    </None>
    <None Include="..\..\Media\materials\scripts\IsoSurf.material">
      <Filter>Assets\media</Filter>
    </None>
    <None Include="..\..\Media\materials\scripts\Laplace.material">
      <Filter>Assets\media</Filter>
    </None>
    <None Include="..\..\Media\materials\scripts\SSAO\Modulate.cg">
      <Filter>Assets\media</Filter>
    </None>
    <None Include="..\..\Media\materials\scripts\SSAO\Modulate.material">
      <Filter>Assets\media</Filter>
    </None>
    <None Include="..\..\Media\materials\scripts\SSAO\ModulateFP.glsl">
      <Filter>Assets\media</Filter>
    </None>
    <None Include="..\..\Media\materials\scripts\MotionBlur.material">
      <Filter>Assets\media</Filter>
    </None>
    <None Include="..\..\Media\materials\scripts\MRTtest.material">
      <Filter>Assets\media</Filter>
    </None>
    <None Include="..\..\Media\materials\scripts\NightVision.material">
      <Filter>Assets\media</Filter>
    </None>
    <None Include="..\..\Media\materials\scripts\Ocean.material">
      <Filter>Assets\media</Filter>
    </None>
    <None Include="..\..\Media\materials\scripts\OffsetMapping.material">
      <Filter>Assets\media</Filter>
    </None>
    <None Include="..\..\Media\materials\programs\HLSL\OffsetMapping_specular.asm">
      <Filter>Assets\media</Filter>
    </None>
    <None Include="..\..\Media\materials\scripts\Ogre.material">
      <Filter>Assets\media</Filter>
    </None>
    <None Include="..\..\Media\materials\scripts\OldMovie.material">
      <Filter>Assets\media</Filter>
    </None>
    <None Include="..\..\Media\materials\scripts\OldTV.material">
      <Filter>Assets\media</Filter>
    </None>
    <None Include="..\..\Media\materials\scripts\ParticleGS.material">
      <Filter>Assets\media</Filter>
    </None>
    <None Include="..\..\Media\materials\scripts\Posterize.material">
      <Filter>Assets\media</Filter>
    </None>
    <None Include="..\..\Media\materials\scripts\pssm.material">
      <Filter>Assets\media</Filter>
    </None>
    <None Include="..\..\Media\materials\scripts\RadialBlur.material">
      <Filter>Assets\media</Filter>
    </None>
    <None Include="..\..\Media\materials\scripts\RasterizationOrder.material">
      <Filter>Assets\media</Filter>
    </None>
    <None Include="..\..\Media\materials\scripts\shadows.material">
      <Filter>Assets\media</Filter>
    </None>
    <None Include="..\..\Media\materials\scripts\SharpenEdges.material">
      <Filter>Assets\media</Filter>
    </None>
    <None Include="..\..\Media\materials\scripts\SSAO\ShowDepth.material">
      <Filter>Assets\media</Filter>
    </None>
    <None Include="..\..\Media\materials\scripts\SSAO\ShowNormals.material">
      <Filter>Assets\media</Filter>
    </None>
    <None Include="..\..\Media\materials\scripts\SSAO\ShowViewPos.material">
      <Filter>Assets\media</Filter>
    </None>
    <None Include="..\..\Media\materials\scripts\SSAO\SSAO.compositor">
      <Filter>Assets\media</Filter>
    </None>
    <None Include="..\..\Media\materials\scripts\SSAO\SSAOPost.compositor">
      <Filter>Assets\media</Filter>
    </None>
    <None Include="..\..\Media\materials\scripts\SSAO\SSAOPost.material">
      <Filter>Assets\media</Filter>
    </None>
    <None Include="..\..\Media\materials\scripts\StdQuad_vp.program">
      <Filter>Assets\media</Filter>
    </None>
    <None Include="..\..\Media\materials\programs\HLSL\Swizzle.gp">
      <Filter>Assets\media</Filter>
    </None>
    <None Include="..\..\Media\materials\scripts\Tesselation.material">
      <Filter>Assets\media</Filter>
    </None>
    <None Include="..\..\Media\materials\scripts\Tiling.material">
      <Filter>Assets\media</Filter>
    </None>
    <None Include="..\..\Media\volumeTerrain\triplanarReference.material">
      <Filter>Assets\media</Filter>
    </None>
    <None Include="..\..\Media\volumeTerrain\triplanarReference.program">
      <Filter>Assets\media</Filter>
    </None>
    <None Include="..\..\Media\volumeTerrain\triplanarReferencePS.cg">
      <Filter>Assets\media</Filter>
    </None>
    <None Include="..\..\Media\volumeTerrain\triplanarReferencePS.glsl">
      <Filter>Assets\media</Filter>
    </None>
    <None Include="..\..\Media\volumeTerrain\triplanarReferenceVS.cg">
      <Filter>Assets\media</Filter>
    </None>
    <None Include="..\..\Media\volumeTerrain\triplanarReferenceVS.glsl">
      <Filter>Assets\media</Filter>
    </None>
    <None Include="..\..\Media\materials\scripts\SSAO\UnsharpMask.cg">
      <Filter>Assets\media</Filter>
    </None>
    <None Include="..\..\Media\materials\scripts\SSAO\UnsharpMask.material">
      <Filter>Assets\media</Filter>
    </None>
    <None Include="..\..\Media\materials\scripts\SSAO\UnsharpMaskFP.glsl">
      <Filter>Assets\media</Filter>
    </None>
    <None Include="..\..\Media\volumeTerrain\volumeTerrain.cfg">
      <Filter>Assets\media</Filter>
    </None>
    <None Include="..\..\Media\materials\scripts\SSAO\Volumetric.material">
      <Filter>Assets\media</Filter>
    </None>
    <None Include="..\..\Media\materials\programs\Cg\depthshadowobject.cg">
      <Filter>Assets\media</Filter>
    </None>
    <None Include="..\..\Media\materials\programs\Cg\Grass.cg">
      <Filter>Assets\media</Filter>
    </None>
    <None Include="..\..\Media\materials\programs\Cg\GrayScale.cg">
      <Filter>Assets\media</Filter>
    </None>
    <None Include="..\..\Media\materials\programs\Cg\HalftoneFP.cg">
      <Filter>Assets\media</Filter>
    </None>
    <None Include="..\..\Media\materials\programs\Cg\hdr.cg">
      <Filter>Assets\media</Filter>
    </None>
    <None Include="..\..\Media\materials\programs\Cg\HeatVision.cg">
      <Filter>Assets\media</Filter>
    </None>
    <None Include="..\..\Media\materials\programs\Cg\HW_VTFInstancing.cg">
      <Filter>Assets\media</Filter>
    </None>
    <None Include="..\..\Media\materials\programs\Cg\HWBasicInstancing.cg">
      <Filter>Assets\media</Filter>
    </None>
    <None Include="..\..\Media\materials\programs\Cg\instancing.cg">
      <Filter>Assets\media</Filter>
    </None>
    <None Include="..\..\Media\materials\programs\Cg\Instancing_ps.cg">
      <Filter>Assets\media</Filter>
    </None>
    <None Include="..\..\Media\materials\programs\Cg\InstancingMisc.cg">
      <Filter>Assets\media</Filter>
    </None>
    <None Include="..\..\Media\materials\programs\Cg\InstancingVertexInterpolators.cg">
      <Filter>Assets\media</Filter>
    </None>
    <None Include="..\..\Media\materials\programs\Cg\InvertFP.cg">
      <Filter>Assets\media</Filter>
    </None>
    <None Include="..\..\Media\materials\programs\Cg\isosurf.cg">
      <Filter>Assets\media</Filter>
    </None>
    <None Include="..\..\Media\materials\programs\Cg\LaplaceFP.cg">
      <Filter>Assets\media</Filter>
    </None>
    <None Include="..\..\Media\materials\programs\Cg\NightVisionFP.cg">
      <Filter>Assets\media</Filter>
    </None>
    <None Include="..\..\Media\materials\programs\Cg\Ocean2HLSL_Cg.frag">
      <Filter>Assets\media</Filter>
    </None>
    <None Include="..\..\Media\materials\programs\Cg\Ocean2HLSL_Cg.vert">
      <Filter>Assets\media</Filter>
    </None>
    <None Include="..\..\Media\materials\programs\Cg\oceanHLSL_Cg.frag">
      <Filter>Assets\media</Filter>
    </None>
    <None Include="..\..\Media\materials\programs\Cg\oceanHLSL_Cg.vert">
      <Filter>Assets\media</Filter>
    </None>
    <None Include="..\..\Media\materials\programs\Cg\OffsetMapping.cg">
      <Filter>Assets\media</Filter>
    </None>
    <None Include="..\..\Media\materials\programs\Cg\OldMovieFP.cg">
      <Filter>Assets\media</Filter>
    </None>
    <None Include="..\..\Media\materials\programs\Cg\OldTV.cg">
      <Filter>Assets\media</Filter>
    </None>
    <None Include="..\..\Media\materials\programs\Cg\ParticleGS.cg">
      <Filter>Assets\media</Filter>
    </None>
    <None Include="..\..\Media\materials\programs\Cg\PassthroughFP.cg">
      <Filter>Assets\media</Filter>
    </None>
    <None Include="..\..\Media\materials\programs\Cg\PassthroughFP_sm4.cg">
      <Filter>Assets\media</Filter>
    </None>
    <None Include="..\..\Media\materials\programs\Cg\PosterizeFP.cg">
      <Filter>Assets\media</Filter>
    </None>
    <None Include="..\..\Media\materials\programs\Cg\pssm.cg">
      <Filter>Assets\media</Filter>
    </None>
    <None Include="..\..\Media\materials\programs\Cg\Radial_Blur_FP.cg">
      <Filter>Assets\media</Filter>
    </None>
    <None Include="..\..\Media\materials\programs\Cg\ShaderInstancing.cg">
      <Filter>Assets\media</Filter>
    </None>
    <None Include="..\..\Media\materials\programs\Cg\shadows.cg">
      <Filter>Assets\media</Filter>
    </None>
    <None Include="..\..\Media\materials\programs\Cg\SharpenEdgesFP.cg">
      <Filter>Assets\media</Filter>
    </None>
    <None Include="..\..\Media\materials\programs\Cg\StdQuad_vp.cg">
      <Filter>Assets\media</Filter>
    </None>
    <None Include="..\..\Media\materials\programs\Cg\SwizzleGP.cg">
      <Filter>Assets\media</Filter>
    </None>
    <None Include="..\..\Media\materials\programs\Cg\TilingFP.cg">
      <Filter>Assets\media</Filter>
    </None>
    <None Include="..\..\Media\materials\programs\Cg\varianceshadowcasterfp.cg">
      <Filter>Assets\media</Filter>
    </None>
    <None Include="..\..\Media\materials\programs\Cg\varianceshadowcastervp.cg">
      <Filter>Assets\media</Filter>
    </None>
    <None Include="..\..\Media\materials\programs\Cg\varianceshadowreceiverfp.cg">
      <Filter>Assets\media</Filter>
    </None>
    <None Include="..\..\Media\materials\programs\Cg\varianceshadowreceivervp.cg">
      <Filter>Assets\media</Filter>
    </None>
    <None Include="..\..\Media\materials\programs\Cg\VTFInstancing.cg">
      <Filter>Assets\media</Filter>
    </None>
    <None Include="..\..\Media\materials\programs\Cg\ASCIIFP.cg">
      <Filter>Assets\media</Filter>
    </None>
    <None Include="..\..\Media\materials\programs\Cg\Combine_fp.cg">
      <Filter>Assets\media</Filter>
    </None>
    <None Include="..\..\Media\materials\programs\Cg\Common.cg">
      <Filter>Assets\media</Filter>
    </None>
    <None Include="..\..\Media\materials\programs\Cg\DitherFP.cg">
      <Filter>Assets\media</Filter>
    </None>
    <None Include="..\..\Media\materials\programs\Cg\DOF_ps.cg">
      <Filter>Assets\media</Filter>
    </None>
    <None Include="..\..\Media\materials\programs\Cg\DualQuaternion.cg">
      <Filter>Assets\media</Filter>
    </None>
    <None Include="..\..\Media\materials\programs\Cg\DualQuaternion_Common.cg">
      <Filter>Assets\media</Filter>
    </None>
    <None Include="..\..\Media\RTShaderLib\GLSL\DualQuaternion_Common.glsl">
      <Filter>Assets\media</Filter>
    </None>
    <None Include="..\..\Media\RTShaderLib\Cg\DualQuaternionSkinning_Shadow.cg">
      <Filter>Assets\media</Filter>
    </None>
    <None Include="..\..\Media\RTShaderLib\GLSL\DualQuaternionSkinning_ShadowCasterTwoPhaseTwoWeights.glsl">
      <Filter>Assets\media</Filter>
    </None>
    <None Include="..\..\Media\RTShaderLib\GLSL\DualQuaternionSkinning_ShadowFourWeights.glsl">
      <Filter>Assets\media</Filter>
    </None>
    <None Include="..\..\Media\RTShaderLib\GLSL\DualQuaternionSkinning_ShadowOneWeight.glsl">
      <Filter>Assets\media</Filter>
    </None>
    <None Include="..\..\Media\RTShaderLib\GLSL\DualQuaternionSkinning_ShadowPassThrough_ps.glsl">
      <Filter>Assets\media</Filter>
    </None>
    <None Include="..\..\Media\RTShaderLib\GLSL\DualQuaternionSkinning_ShadowPassThrough_vs.glsl">
      <Filter>Assets\media</Filter>
    </None>
    <None Include="..\..\Media\RTShaderLib\GLSL\DualQuaternionSkinning_ShadowThreeWeights.glsl">
      <Filter>Assets\media</Filter>
    </None>
    <None Include="..\..\Media\RTShaderLib\GLSL\DualQuaternionSkinning_ShadowTwoWeights.glsl">
      <Filter>Assets\media</Filter>
    </None>
    <None Include="..\..\Media\materials\programs\Cg\Example_Basic.cg">
      <Filter>Assets\media</Filter>
    </None>
    <None Include="..\..\Media\materials\programs\Cg\Example_Basic_sm4.cg">
      <Filter>Assets\media</Filter>
    </None>
    <None Include="..\..\Media\materials\programs\Cg\Example_BumpMapping.cg">
      <Filter>Assets\media</Filter>
    </None>
    <None Include="..\..\Media\materials\programs\Cg\Example_CelShading.cg">
      <Filter>Assets\media</Filter>
    </None>
    <None Include="..\..\Media\materials\programs\Cg\Example_Fresnel.cg">
      <Filter>Assets\media</Filter>
    </None>
    <None Include="..\..\Media\materials\programs\Cg\Example_Projection.cg">
      <Filter>Assets\media</Filter>
    </None>
    <None Include="..\..\Media\materials\programs\Cg\Example_TextureArrayVS.cg">
      <Filter>Assets\media</Filter>
    </None>
    <None Include="..\..\Media\materials\programs\Cg\GlassFP.cg">
      <Filter>Assets\media</Filter>
    </None>
    <None Include="..\..\Media\RTShaderLib\Cg\HardwareSkinningShadow.cg">
      <Filter>Assets\media</Filter>
    </None>
    <None Include="..\..\Media\RTShaderLib\GLSL\HardwareSkinningShadow_Fragment.glsl">
      <Filter>Assets\media</Filter>
    </None>
    <None Include="..\..\Media\RTShaderLib\GLSL\HardwareSkinningShadow_TwoWeights.glsl">
      <Filter>Assets\media</Filter>
    </None>
    <None Include="..\..\Media\DeferredShadingMedia\ssao_blury_ps.glsl">
      <Filter>Assets\media</Filter>
    </None>
    <None Include="..\..\Media\DeferredShadingMedia\ssao_ps.glsl">
      <Filter>Assets\media</Filter>
    </None>
    <None Include="..\..\Media\DeferredShadingMedia\ssao_vs.glsl">
      <Filter>Assets\media</Filter>
    </None>
    <None Include="..\..\Media\RTShaderLib\materials\TriplanarTexturing.material">
      <Filter>Assets\media</Filter>
    </None>
    <None Include="..\..\Media\DeferredShadingMedia\DeferredShading\post\Ambient_ps.glsl">
      <Filter>Assets\media</Filter>
    </None>
    <None Include="..\..\Media\DeferredShadingMedia\deferred_post.program">
      <Filter>Assets\media</Filter>
    </None>
    <None Include="..\..\Media\DeferredShadingMedia\DeferredShading\post\LightMaterial_ps.glsl">
      <Filter>Assets\media</Filter>
    </None>
    <None Include="..\..\Media\DeferredShadingMedia\DeferredShading\post\LightMaterial_vs.glsl">
      <Filter>Assets\media</Filter>
    </None>
    <None Include="..\..\Media\DeferredShadingMedia\ShadowCaster.program">
      <Filter>Assets\media</Filter>
    </None>
    <None Include="..\..\Media\DeferredShadingMedia\ShadowCaster_fp.glsl">
      <Filter>Assets\media</Filter>
    </None>
    <None Include="..\..\Media\DeferredShadingMedia\ShadowCaster_vp.glsl">
      <Filter>Assets\media</Filter>
    </None>
    <None Include="..\..\Media\DeferredShadingMedia\DeferredShading\post\ShowColour_ps.glsl">
      <Filter>Assets\media</Filter>
    </None>
    <None Include="..\..\Media\DeferredShadingMedia\DeferredShading\post\ShowDS_ps.glsl">
      <Filter>Assets\media</Filter>
    </None>
    <None Include="..\..\Media\DeferredShadingMedia\DeferredShading\post\ShowNormal_ps.glsl">
      <Filter>Assets\media</Filter>
    </None>
    <None Include="..\..\Media\DeferredShadingMedia\ssao.material">
      <Filter>Assets\media</Filter>
    </None>
    <None Include="..\..\Media\DeferredShadingMedia\ssao_blurx_ps.glsl">
      <Filter>Assets\media</Filter>
    </None>
    <None Include="..\..\Media\DeferredShadingMedia\DeferredShading\post\vs.glsl">
      <Filter>Assets\media</Filter>
    </None>
    <None Include="..\..\Media\volumeTerrain\volumeTerrainBig.zip">
      <Filter>Assets\media</Filter>
    </None>
    <None Include="..\..\Media\DeferredShadingMedia\DeferredShading\post\Ambient_ps_sm4.cg">
      <Filter>Assets\media</Filter>
    </None>
    <None Include="..\..\Media\materials\scripts\SSAO\BoxFilterFP.glsl">
      <Filter>Assets\media</Filter>
    </None>
    <None Include="..\..\Media\materials\scripts\SSAO\CreaseShadingFP.glsl">
      <Filter>Assets\media</Filter>
    </None>
    <None Include="..\..\Media\materials\scripts\SSAO\CrossBilateralFilterXFP.glsl">
      <Filter>Assets\media</Filter>
    </None>
    <None Include="..\..\Media\materials\scripts\SSAO\CrossBilateralFilterYFP.glsl">
      <Filter>Assets\media</Filter>
    </None>
    <None Include="..\..\Media\materials\scripts\SSAO\CrytekFP.glsl">
      <Filter>Assets\media</Filter>
    </None>
    <None Include="..\..\Media\materials\scripts\SSAO\GaussianBlurXFP.glsl">
      <Filter>Assets\media</Filter>
    </None>
    <None Include="..\..\Media\materials\scripts\SSAO\GaussianBlurYFP.glsl">
      <Filter>Assets\media</Filter>
    </None>
>>>>>>> c40cd09d
    <None Include="..\..\Media\materials\scripts\SSAO\GBuffer.program">
      <Filter>Assets\media</Filter>
    </None>
    <None Include="..\..\Media\materials\scripts\SSAO\GBufferVP.glsl">
      <Filter>Assets\media</Filter>
    </None>
    <None Include="..\..\Media\materials\scripts\SSAO\HemisphereMCFP.glsl">
      <Filter>Assets\media</Filter>
    </None>
    <None Include="..\..\Media\materials\scripts\SSAO\HorizonBasedFP.glsl">
      <Filter>Assets\media</Filter>
    </None>
    <None Include="..\..\Media\DeferredShadingMedia\DeferredShading\post\LightMaterial_ps_sm4.cg">
      <Filter>Assets\media</Filter>
    </None>
    <None Include="..\..\Media\DeferredShadingMedia\DeferredShading\post\LightMaterial_vs_sm4.cg">
      <Filter>Assets\media</Filter>
    </None>
    <None Include="..\..\Media\materials\scripts\SSAO\NoFilterFP.glsl">
      <Filter>Assets\media</Filter>
    </None>
    <None Include="..\..\Media\DeferredShadingMedia\ShadowCaster_sm4.cg">
      <Filter>Assets\media</Filter>
    </None>
    <None Include="..\..\Media\DeferredShadingMedia\DeferredShading\post\ShowColour_ps_sm4.cg">
      <Filter>Assets\media</Filter>
    </None>
    <None Include="..\..\Media\materials\scripts\SSAO\ShowDepthFP.glsl">
      <Filter>Assets\media</Filter>
    </None>
    <None Include="..\..\Media\DeferredShadingMedia\DeferredShading\post\ShowDS_ps_sm4.cg">
      <Filter>Assets\media</Filter>
    </None>
    <None Include="..\..\Media\DeferredShadingMedia\DeferredShading\post\ShowNormal_ps_sm4.cg">
      <Filter>Assets\media</Filter>
    </None>
    <None Include="..\..\Media\materials\scripts\SSAO\ShowNormalsFP.glsl">
      <Filter>Assets\media</Filter>
    </None>
    <None Include="..\..\Media\materials\scripts\SSAO\ShowViewPosFP.glsl">
      <Filter>Assets\media</Filter>
    </None>
    <None Include="..\..\Media\materials\scripts\SSAO\SmartBoxFilterFP.glsl">
      <Filter>Assets\media</Filter>
    </None>
    <None Include="..\..\Media\DeferredShadingMedia\ssao_sm4.cg">
      <Filter>Assets\media</Filter>
    </None>
    <None Include="..\..\Media\materials\scripts\SSAO\VolumetricFP.glsl">
      <Filter>Assets\media</Filter>
    </None>
    <None Include="..\..\Media\DeferredShadingMedia\DeferredShading\post\vs_sm4.cg">
      <Filter>Assets\media</Filter>
    </None>
    <None Include="..\..\Media\packs\cubemap.zip">
      <Filter>Assets\media</Filter>
    </None>
    <None Include="..\..\Media\packs\cubemapsJS.zip">
      <Filter>Assets\media</Filter>
    </None>
    <None Include="..\..\Media\packs\dragon.zip">
      <Filter>Assets\media</Filter>
    </None>
    <None Include="..\..\Media\particle\emitted_emitter.particle">
      <Filter>Assets\media</Filter>
    </None>
    <None Include="..\..\Media\particle\Examples.particle">
      <Filter>Assets\media</Filter>
    </None>
    <None Include="..\..\Media\particle\Examples-Water.particle">
      <Filter>Assets\media</Filter>
    </None>
    <None Include="..\..\Media\packs\fresneldemo.zip">
      <Filter>Assets\media</Filter>
    </None>
    <None Include="..\..\Media\packs\ogredance.zip">
      <Filter>Assets\media</Filter>
    </None>
    <None Include="..\..\Media\packs\ogretestmap.zip">
      <Filter>Assets\media</Filter>
    </None>
    <None Include="..\..\Media\packs\profiler.zip">
      <Filter>Assets\media</Filter>
    </None>
    <None Include="..\..\Media\packs\skybox.zip">
      <Filter>Assets\media</Filter>
    </None>
    <None Include="..\..\Media\particle\smoke.particle">
      <Filter>Assets\media</Filter>
    </None>
    <None Include="..\..\Media\terrain.cfg">
      <Filter>Assets\media</Filter>
    </None>
    <None Include="..\..\Media\models\athene.mesh">
      <Filter>Assets\media</Filter>
    </None>
    <None Include="..\..\Media\models\Barrel.mesh">
      <Filter>Assets\media</Filter>
    </None>
    <None Include="..\..\Media\packs\chiropteraDM.pk3">
      <Filter>Assets\media</Filter>
    </None>
    <None Include="..\..\Media\models\column.mesh">
      <Filter>Assets\media</Filter>
    </None>
    <None Include="..\..\Media\models\cornell.mesh">
      <Filter>Assets\media</Filter>
    </None>
    <None Include="..\..\Media\models\cube.mesh">
      <Filter>Assets\media</Filter>
    </None>
    <None Include="..\..\Media\models\facial.mesh">
      <Filter>Assets\media</Filter>
    </None>
    <None Include="..\..\Media\models\fish.mesh">
      <Filter>Assets\media</Filter>
    </None>
    <None Include="..\..\Media\models\fish.skeleton">
      <Filter>Assets\media</Filter>
    </None>
    <None Include="..\..\Media\models\geosphere4500.mesh">
      <Filter>Assets\media</Filter>
    </None>
    <None Include="..\..\Media\models\geosphere8000.mesh">
      <Filter>Assets\media</Filter>
    </None>
    <None Include="..\..\Media\models\jaiqua.mesh">
      <Filter>Assets\media</Filter>
    </None>
    <None Include="..\..\Media\models\jaiqua.skeleton">
      <Filter>Assets\media</Filter>
    </None>
    <None Include="..\..\Media\models\knot.mesh">
      <Filter>Assets\media</Filter>
    </None>
    <None Include="..\..\Media\models\ninja.mesh">
      <Filter>Assets\media</Filter>
    </None>
    <None Include="..\..\Media\models\ninja.skeleton">
      <Filter>Assets\media</Filter>
    </None>
    <None Include="..\..\Media\models\ogrehead.mesh">
      <Filter>Assets\media</Filter>
    </None>
    <None Include="..\..\Media\models\penguin.mesh">
      <Filter>Assets\media</Filter>
    </None>
    <None Include="..\..\Media\models\penguin.skeleton">
      <Filter>Assets\media</Filter>
    </None>
    <None Include="..\..\Media\models\razor.mesh">
      <Filter>Assets\media</Filter>
    </None>
    <None Include="..\..\Media\models\robot.mesh">
      <Filter>Assets\media</Filter>
    </None>
    <None Include="..\..\Media\models\robot.skeleton">
      <Filter>Assets\media</Filter>
    </None>
    <None Include="..\..\Media\models\RZR-002.mesh">
      <Filter>Assets\media</Filter>
    </None>
    <None Include="..\..\Media\packs\SdkTrays.zip">
      <Filter>Assets\media</Filter>
    </None>
    <None Include="..\..\Media\models\ShaderSystem.mesh">
      <Filter>Assets\media</Filter>
    </None>
    <None Include="..\..\Media\models\sibenik.mesh">
      <Filter>Assets\media</Filter>
    </None>
    <None Include="..\..\Media\packs\Sinbad.zip">
      <Filter>Assets\media</Filter>
    </None>
    <None Include="..\..\Media\models\sphere.mesh">
      <Filter>Assets\media</Filter>
    </None>
    <None Include="..\..\Media\models\spine.mesh">
      <Filter>Assets\media</Filter>
    </None>
    <None Include="..\..\Media\models\spine.mesh.skeleton">
      <Filter>Assets\media</Filter>
    </None>
    <None Include="..\..\Media\models\tudorhouse.mesh">
      <Filter>Assets\media</Filter>
    </None>
    <None Include="..\..\Media\models\WoodPallet.mesh">
      <Filter>Assets\media</Filter>
    </None>
    <None Include="..\..\Media\materials\textures\ogregui.tga">
      <Filter>Assets\media</Filter>
    </None>
    <None Include="..\..\Media\materials\textures\rockwall.tga">
      <Filter>Assets\media</Filter>
    </None>
    <None Include="..\..\Media\materials\textures\rockwall_NH.tga">
      <Filter>Assets\media</Filter>
    </None>
    <None Include="..\..\Media\materials\scripts\facial.material">
      <Filter>Assets\media</Filter>
    </None>
    <None Include="..\..\Media\materials\textures\grassWalpha.tga">
      <Filter>Assets\media</Filter>
    </None>
    <None Include="..\..\Media\materials\textures\HeatLookup.tga">
      <Filter>Assets\media</Filter>
    </None>
    <None Include="..\..\Media\materials\textures\HeatNoise.tga">
      <Filter>Assets\media</Filter>
    </None>
    <None Include="..\..\Media\materials\textures\NPRMetallic.tga">
      <Filter>Assets\media</Filter>
    </None>
    <None Include="..\..\Media\materials\textures\Sepia1D.tga">
      <Filter>Assets\media</Filter>
    </None>
    <None Include="..\..\Media\materials\scripts\ShaderInstancing.material">
      <Filter>Assets\media</Filter>
    </None>
    <None Include="..\..\Media\materials\scripts\ShaderSystem.material">
      <Filter>Assets\media</Filter>
    </None>
    <None Include="..\..\Media\materials\scripts\sibenik.material">
      <Filter>Assets\media</Filter>
    </None>
    <None Include="..\..\Media\materials\scripts\smoke.material">
      <Filter>Assets\media</Filter>
    </None>
    <None Include="..\..\Media\materials\scripts\TextureAtlasSampleOrg.tai">
      <Filter>Assets\media</Filter>
    </None>
    <None Include="..\..\Media\materials\scripts\TextureAtlasSampleWrap.tai">
      <Filter>Assets\media</Filter>
    </None>
    <None Include="..\..\Media\materials\scripts\VarianceShadowmap.material">
      <Filter>Assets\media</Filter>
    </None>
    <None Include="..\..\Media\materials\scripts\SSAO\Volumetric.cg">
      <Filter>Assets\media</Filter>
    </None>
    <None Include="..\..\Media\materials\scripts\VTFInstancing.material">
      <Filter>Assets\media</Filter>
    </None>
    <None Include="..\..\Media\materials\textures\WaterNormal1.tga">
      <Filter>Assets\media</Filter>
    </None>
    <None Include="..\..\Media\materials\textures\WaterNormal2.tga">
      <Filter>Assets\media</Filter>
    </None>
    <None Include="..\..\Media\materials\scripts\ASMSwizzle.material">
      <Filter>Assets\media</Filter>
    </None>
    <None Include="..\..\Media\materials\scripts\CGSwizzle.material">
      <Filter>Assets\media</Filter>
    </None>
    <None Include="..\..\Media\materials\scripts\CompositorDemo.material">
      <Filter>Assets\media</Filter>
    </None>
    <None Include="..\..\Media\materials\scripts\SSAO\CreaseShading.cg">
      <Filter>Assets\media</Filter>
    </None>
    <None Include="..\..\Media\materials\scripts\SSAO\Crytek.cg">
      <Filter>Assets\media</Filter>
    </None>
    <None Include="..\..\Media\materials\scripts\DepthShadowmap.material">
      <Filter>Assets\media</Filter>
    </None>
    <None Include="..\..\Media\materials\scripts\DualQuaternion.material">
      <Filter>Assets\media</Filter>
    </None>
    <None Include="..\..\Media\materials\scripts\Examples.compositor">
      <Filter>Assets\media</Filter>
    </None>
    <None Include="..\..\Media\materials\scripts\Examples-DynTex.material">
      <Filter>Assets\media</Filter>
    </None>
    <None Include="..\..\Media\materials\scripts\Examples-Water.material">
      <Filter>Assets\media</Filter>
    </None>
    <None Include="..\..\Media\materials\scripts\Example-Water.material">
      <Filter>Assets\media</Filter>
    </None>
    <None Include="..\..\Media\materials\scripts\GLSLSwizzle.material">
      <Filter>Assets\media</Filter>
    </None>
    <None Include="..\..\Media\materials\scripts\SSAO\HemisphereMC.cg">
      <Filter>Assets\media</Filter>
    </None>
    <None Include="..\..\Media\materials\scripts\SSAO\HorizonBased.cg">
      <Filter>Assets\media</Filter>
    </None>
    <None Include="..\..\Media\materials\scripts\Hurt.material">
      <Filter>Assets\media</Filter>
    </None>
    <None Include="..\..\Media\materials\scripts\HW_VTF_LUTInstancing.material">
      <Filter>Assets\media</Filter>
    </None>
    <None Include="..\..\Media\materials\scripts\HW_VTFInstancing.material">
      <Filter>Assets\media</Filter>
    </None>
    <None Include="..\..\Media\materials\scripts\HWInstancing.material">
      <Filter>Assets\media</Filter>
    </None>
    <None Include="..\..\Media\materials\scripts\InstancingMisc.material">
      <Filter>Assets\media</Filter>
    </None>
    <None Include="..\..\Media\materials\scripts\Ocean.controls">
      <Filter>Assets\media</Filter>
    </None>
    <None Include="..\..\Media\materials\scripts\Penguin.material">
      <Filter>Assets\media</Filter>
    </None>
    <None Include="..\..\Media\materials\scripts\RZR-002.material">
      <Filter>Assets\media</Filter>
    </None>
    <None Include="..\..\Media\materials\scripts\SSAO\ShowDepth.cg">
      <Filter>Assets\media</Filter>
    </None>
    <None Include="..\..\Media\materials\scripts\SSAO\ShowNormals.cg">
      <Filter>Assets\media</Filter>
    </None>
    <None Include="..\..\Media\materials\scripts\SSAO\ShowViewPos.cg">
      <Filter>Assets\media</Filter>
    </None>
    <None Include="..\..\Media\materials\scripts\SSAO\SSAOPost.cg">
      <Filter>Assets\media</Filter>
    </None>
    <None Include="..\..\Media\RTShaderLib\materials\DualQuaternionSkinning_Shadow.material">
      <Filter>Assets\media</Filter>
    </None>
    <None Include="..\..\Media\RTShaderLib\materials\HardwareSkinningShadow.material">
      <Filter>Assets\media</Filter>
    </None>
    <None Include="..\..\Media\PCZAppMedia\room_nzpz.mesh">
      <Filter>Assets\media</Filter>
    </None>
    <None Include="..\..\Media\PCZAppMedia\room_pxnynz.mesh">
      <Filter>Assets\media</Filter>
    </None>
    <None Include="..\..\Media\PCZAppMedia\room_pxpynz.mesh">
      <Filter>Assets\media</Filter>
    </None>
    <None Include="..\..\Media\PCZAppMedia\room_pxpz.mesh">
      <Filter>Assets\media</Filter>
    </None>
    <None Include="..\..\Media\RTShaderLib\materials\RTShaderSystem.material">
      <Filter>Assets\media</Filter>
    </None>
    <None Include="..\..\Media\PCZAppMedia\terrain2.cfg">
      <Filter>Assets\media</Filter>
    </None>
    <None Include="..\..\Media\DeferredShadingMedia\DeferredShading\post\Ambient_ps.cg">
      <Filter>Assets\media</Filter>
    </None>
    <None Include="..\..\Media\PCZAppMedia\building_exterior.mesh">
      <Filter>Assets\media</Filter>
    </None>
    <None Include="..\..\Media\DeferredShadingMedia\COPYING">
      <Filter>Assets\media</Filter>
    </None>
    <None Include="..\..\Media\DeferredShadingMedia\deferred.compositor">
      <Filter>Assets\media</Filter>
    </None>
    <None Include="..\..\Media\DeferredShadingMedia\deferred_post.material">
      <Filter>Assets\media</Filter>
    </None>
    <None Include="..\..\Media\DeferredShadingMedia\deferred_post_minilight.material">
      <Filter>Assets\media</Filter>
    </None>
    <None Include="..\..\Media\DeferredShadingMedia\deferreddemo.material">
      <Filter>Assets\media</Filter>
    </None>
    <None Include="..\..\Media\DeferredShadingMedia\DeferredShading\post\LightMaterial_ps.cg">
      <Filter>Assets\media</Filter>
    </None>
    <None Include="..\..\Media\DeferredShadingMedia\DeferredShading\post\LightMaterial_vs.cg">
      <Filter>Assets\media</Filter>
    </None>
    <None Include="..\..\Media\PCZAppMedia\ROOM.material">
      <Filter>Assets\media</Filter>
    </None>
    <None Include="..\..\Media\PCZAppMedia\ROOM_NX.mesh">
      <Filter>Assets\media</Filter>
    </None>
    <None Include="..\..\Media\PCZAppMedia\room_nxnynz.mesh">
      <Filter>Assets\media</Filter>
    </None>
    <None Include="..\..\Media\PCZAppMedia\room_nxpx.mesh">
      <Filter>Assets\media</Filter>
    </None>
    <None Include="..\..\Media\PCZAppMedia\room_nxpxnypynzpz.mesh">
      <Filter>Assets\media</Filter>
    </None>
    <None Include="..\..\Media\PCZAppMedia\room_nxpxnz.mesh">
      <Filter>Assets\media</Filter>
    </None>
    <None Include="..\..\Media\PCZAppMedia\room_nxpxnzpz.mesh">
      <Filter>Assets\media</Filter>
    </None>
    <None Include="..\..\Media\PCZAppMedia\room_nxpxpz.mesh">
      <Filter>Assets\media</Filter>
    </None>
    <None Include="..\..\Media\PCZAppMedia\room_nxpynz.mesh">
      <Filter>Assets\media</Filter>
    </None>
    <None Include="..\..\Media\PCZAppMedia\room_nxpz.mesh">
      <Filter>Assets\media</Filter>
    </None>
    <None Include="..\..\Media\PCZAppMedia\ROOM_NY.mesh">
      <Filter>Assets\media</Filter>
    </None>
    <None Include="..\..\Media\PCZAppMedia\room_nypy.mesh">
      <Filter>Assets\media</Filter>
    </None>
    <None Include="..\..\Media\PCZAppMedia\room_nypy_4y.mesh">
      <Filter>Assets\media</Filter>
    </None>
    <None Include="..\..\Media\materials\textures\10points.png">
      <Filter>Assets\media</Filter>
    </None>
    <None Include="..\..\Media\materials\textures\1d_debug.png">
      <Filter>Assets\media</Filter>
    </None>
    <None Include="..\..\Media\materials\textures\1D_Noise.png">
      <Filter>Assets\media</Filter>
    </None>
    <None Include="..\..\Media\materials\textures\1D_Noise2.png">
      <Filter>Assets\media</Filter>
    </None>
    <None Include="..\..\Media\materials\textures\1d_SPIRAL.png">
      <Filter>Assets\media</Filter>
    </None>
    <None Include="..\..\Media\materials\textures\SSAO\4InterleavedKMeansDisk8x4.png">
      <Filter>Assets\media</Filter>
    </None>
    <None Include="..\..\Media\materials\textures\8x8PagesSplotches2.png">
      <Filter>Assets\media</Filter>
    </None>
    <None Include="..\..\Media\materials\textures\ASCII.dds">
      <Filter>Assets\media</Filter>
    </None>
    <None Include="..\..\Media\materials\textures\atheneNormalMap.png">
      <Filter>Assets\media</Filter>
    </None>
    <None Include="..\..\Media\materials\textures\aureola.png">
      <Filter>Assets\media</Filter>
    </None>
    <None Include="..\..\Media\materials\textures\basic_droplet.png">
      <Filter>Assets\media</Filter>
    </None>
    <None Include="..\..\Media\materials\textures\BeachStones.jpg">
      <Filter>Assets\media</Filter>
    </None>
    <None Include="..\..\Media\materials\programs\HLSL\Bloom2_ps20.hlsl">
      <Filter>Assets\media</Filter>
    </None>
    <None Include="..\..\Media\materials\programs\HLSL\Bloom2_ps40.hlsl">
      <Filter>Assets\media</Filter>
    </None>
    <None Include="..\..\Media\materials\programs\HLSL\Bloom_ps20.hlsl">
      <Filter>Assets\media</Filter>
    </None>
    <None Include="..\..\Media\materials\programs\HLSL\Bloom_vs11.hlsl">
      <Filter>Assets\media</Filter>
    </None>
    <None Include="..\..\Media\materials\textures\blue_jaiqua.jpg">
      <Filter>Assets\media</Filter>
    </None>
    <None Include="..\..\Media\materials\programs\HLSL\Blur0_ps20.hlsl">
      <Filter>Assets\media</Filter>
    </None>
    <None Include="..\..\Media\materials\programs\HLSL\Blur0_vs11.hlsl">
      <Filter>Assets\media</Filter>
    </None>
    <None Include="..\..\Media\materials\programs\HLSL\Blur1_ps20.hlsl">
      <Filter>Assets\media</Filter>
    </None>
    <None Include="..\..\Media\materials\programs\HLSL\Blur1_vs11.hlsl">
      <Filter>Assets\media</Filter>
    </None>
    <None Include="..\..\Media\materials\programs\HLSL\Blur_vs11.hlsl">
      <Filter>Assets\media</Filter>
    </None>
    <None Include="..\..\Media\materials\programs\HLSL\Blur_vs40.hlsl">
      <Filter>Assets\media</Filter>
    </None>
    <None Include="..\..\Media\materials\programs\HLSL\BlurH_ps20.hlsl">
      <Filter>Assets\media</Filter>
    </None>
    <None Include="..\..\Media\materials\programs\HLSL\BlurH_ps40.hlsl">
      <Filter>Assets\media</Filter>
    </None>
    <None Include="..\..\Media\materials\programs\HLSL\BlurV_ps20.hlsl">
      <Filter>Assets\media</Filter>
    </None>
    <None Include="..\..\Media\materials\programs\HLSL\BlurV_ps40.hlsl">
      <Filter>Assets\media</Filter>
    </None>
    <None Include="..\..\Media\materials\programs\HLSL\BrightBloom2_ps20.hlsl">
      <Filter>Assets\media</Filter>
    </None>
    <None Include="..\..\Media\materials\programs\HLSL\BrightBloom2_ps40.hlsl">
      <Filter>Assets\media</Filter>
    </None>
    <None Include="..\..\Media\materials\textures\BumpyMetal.jpg">
      <Filter>Assets\media</Filter>
    </None>
    <None Include="..\..\Media\PCZAppMedia\Carpet_Diamond_Olive.jpg">
      <Filter>Assets\media</Filter>
    </None>
    <None Include="..\..\Media\materials\textures\cel_shading_diffuse.png">
      <Filter>Assets\media</Filter>
    </None>
    <None Include="..\..\Media\materials\textures\cel_shading_edge.png">
      <Filter>Assets\media</Filter>
    </None>
    <None Include="..\..\Media\materials\textures\cel_shading_specular.png">
      <Filter>Assets\media</Filter>
    </None>
    <None Include="..\..\Media\materials\textures\checker.png">
      <Filter>Assets\media</Filter>
    </None>
    <None Include="..\..\Media\packs\chiropteraDM.txt">
      <Filter>Assets\media</Filter>
    </None>
    <None Include="..\..\Media\materials\textures\Chrome.jpg">
      <Filter>Assets\media</Filter>
    </None>
    <None Include="..\..\Media\materials\textures\circuit.dds">
      <Filter>Assets\media</Filter>
    </None>
    <None Include="..\..\Media\materials\textures\clouds.jpg">
      <Filter>Assets\media</Filter>
    </None>
    <None Include="..\..\Media\CMakeLists.txt">
      <Filter>Assets\media</Filter>
    </None>
    <None Include="..\..\Media\materials\textures\cursor.png">
      <Filter>Assets\media</Filter>
    </None>
    <None Include="..\..\Media\materials\textures\dark_grid.png">
      <Filter>Assets\media</Filter>
    </None>
    <None Include="..\..\Media\materials\programs\HLSL\DepthShadowmap.hlsl">
      <Filter>Assets\media</Filter>
    </None>
    <None Include="..\..\Media\materials\textures\Dirt.jpg">
      <Filter>Assets\media</Filter>
    </None>
    <None Include="..\..\Media\materials\textures\dirt01.jpg">
      <Filter>Assets\media</Filter>
    </None>
    <None Include="..\..\Media\materials\textures\nvidia\dirt_grayrocky_diffusespecular.dds">
      <Filter>Assets\media</Filter>
    </None>
    <None Include="..\..\Media\materials\textures\nvidia\dirt_grayrocky_normalheight.dds">
      <Filter>Assets\media</Filter>
    </None>
    <None Include="..\..\Media\materials\textures\dkyellow.png">
      <Filter>Assets\media</Filter>
    </None>
    <None Include="..\..\Media\materials\textures\Dr_Bunsen_Head.jpg">
      <Filter>Assets\media</Filter>
    </None>
    <None Include="..\..\Media\materials\textures\droplet.png">
      <Filter>Assets\media</Filter>
    </None>
    <None Include="..\..\Media\RTShaderLib\cache\dummy.txt">
      <Filter>Assets\media</Filter>
    </None>
    <None Include="..\..\Media\materials\textures\egyptrockyfull.jpg">
      <Filter>Assets\media</Filter>
    </None>
    <None Include="..\..\Media\materials\programs\HLSL\Example_Basic.hlsl">
      <Filter>Assets\media</Filter>
    </None>
    <None Include="..\..\Media\RTShaderLib\HLSL\FFPLib_Common.hlsl">
      <Filter>Assets\media</Filter>
    </None>
    <None Include="..\..\Media\RTShaderLib\HLSL\FFPLib_Fog.hlsl">
      <Filter>Assets\media</Filter>
    </None>
    <None Include="..\..\Media\RTShaderLib\HLSL\FFPLib_Lighting.hlsl">
      <Filter>Assets\media</Filter>
    </None>
    <None Include="..\..\Media\RTShaderLib\HLSL\FFPLib_Texturing.hlsl">
      <Filter>Assets\media</Filter>
    </None>
    <None Include="..\..\Media\RTShaderLib\HLSL\FFPLib_Transform.hlsl">
      <Filter>Assets\media</Filter>
    </None>
    <None Include="..\..\Media\materials\textures\flare.png">
      <Filter>Assets\media</Filter>
    </None>
    <None Include="..\..\Media\materials\textures\flare_alpha.dds">
      <Filter>Assets\media</Filter>
    </None>
    <None Include="..\..\Media\materials\textures\flaretrail.png">
      <Filter>Assets\media</Filter>
    </None>
    <None Include="..\..\Media\materials\textures\frost.png">
      <Filter>Assets\media</Filter>
    </None>
    <None Include="..\..\Media\materials\textures\fw12b.jpg">
      <Filter>Assets\media</Filter>
    </None>
    <None Include="..\..\Media\materials\textures\GLX_icon.png">
      <Filter>Assets\media</Filter>
    </None>
    <None Include="..\..\Media\materials\textures\gras_02.png">
      <Filter>Assets\media</Filter>
    </None>
    <None Include="..\..\Media\materials\textures\grass_1024.jpg">
      <Filter>Assets\media</Filter>
    </None>
    <None Include="..\..\Media\materials\textures\nvidia\grass_green-01_diffusespecular.dds">
      <Filter>Assets\media</Filter>
    </None>
    <None Include="..\..\Media\materials\textures\nvidia\grass_green-01_normalheight.dds">
      <Filter>Assets\media</Filter>
    </None>
    <None Include="..\..\Media\materials\textures\SSAO\gray256.png">
      <Filter>Assets\media</Filter>
    </None>
    <None Include="..\..\Media\materials\textures\GreenSkin.jpg">
      <Filter>Assets\media</Filter>
    </None>
    <None Include="..\..\Media\materials\textures\nvidia\growth_weirdfungus-03_diffusespecular.dds">
      <Filter>Assets\media</Filter>
    </None>
    <None Include="..\..\Media\materials\textures\nvidia\growth_weirdfungus-03_normalheight.dds">
      <Filter>Assets\media</Filter>
    </None>
    <None Include="..\..\Media\materials\programs\HLSL\hdr.hlsl">
      <Filter>Assets\media</Filter>
    </None>
    <None Include="..\..\Media\materials\programs\HLSL\hdrutils.hlsl">
      <Filter>Assets\media</Filter>
    </None>
    <None Include="..\..\Media\materials\textures\img1.png">
      <Filter>Assets\media</Filter>
    </None>
    <None Include="..\..\Media\materials\textures\img2.png">
      <Filter>Assets\media</Filter>
    </None>
    <None Include="..\..\Media\materials\textures\SSAO\importance4InterleavedSphereHemisphere8x4.png">
      <Filter>Assets\media</Filter>
    </None>
    <None Include="..\..\Media\materials\programs\HLSL\isosurf.hlsl">
      <Filter>Assets\media</Filter>
    </None>
    <None Include="..\..\Media\materials\textures\KAMEN-stup.jpg">
      <Filter>Assets\media</Filter>
    </None>
    <None Include="..\..\Media\materials\textures\KAMEN320x240-bump.jpg">
      <Filter>Assets\media</Filter>
    </None>
    <None Include="..\..\Media\materials\textures\KAMEN320x240.jpg">
      <Filter>Assets\media</Filter>
    </None>
    <None Include="..\..\Media\materials\textures\leaf.png">
      <Filter>Assets\media</Filter>
    </None>
    <None Include="..\..\Media\materials\textures\LowRes.png">
      <Filter>Assets\media</Filter>
    </None>
    <None Include="..\..\Media\PCZAppMedia\Metal_Brass_Ceiling.jpg">
      <Filter>Assets\media</Filter>
    </None>
    <None Include="..\..\Media\PCZAppMedia\Metal_Embossed.jpg">
      <Filter>Assets\media</Filter>
    </None>
    <None Include="..\..\Media\PCZAppMedia\Metal_Rusted.jpg">
      <Filter>Assets\media</Filter>
    </None>
    <None Include="..\..\Media\PCZAppMedia\Metal_Rusted1.jpg">
      <Filter>Assets\media</Filter>
    </None>
    <None Include="..\..\Media\PCZAppMedia\Metal_Steel_Textured.jpg">
      <Filter>Assets\media</Filter>
    </None>
    <None Include="..\..\Media\PCZAppMedia\Metal_Steel_Textured_White.jpg">
      <Filter>Assets\media</Filter>
    </None>
    <None Include="..\..\Media\materials\textures\MRAMOR-bump.jpg">
      <Filter>Assets\media</Filter>
    </None>
    <None Include="..\..\Media\materials\textures\MRAMOR6X6.jpg">
      <Filter>Assets\media</Filter>
    </None>
    <None Include="..\..\Media\materials\programs\HLSL\mrttestfp.hlsl">
      <Filter>Assets\media</Filter>
    </None>
    <None Include="..\..\Media\materials\textures\MtlPlat2.jpg">
      <Filter>Assets\media</Filter>
    </None>
    <None Include="..\..\Media\materials\textures\nm_bk.png">
      <Filter>Assets\media</Filter>
    </None>
    <None Include="..\..\Media\materials\textures\nm_dn.png">
      <Filter>Assets\media</Filter>
    </None>
    <None Include="..\..\Media\materials\textures\nm_fr.png">
      <Filter>Assets\media</Filter>
    </None>
    <None Include="..\..\Media\materials\textures\nm_lf.png">
      <Filter>Assets\media</Filter>
    </None>
    <None Include="..\..\Media\materials\textures\nm_rt.png">
      <Filter>Assets\media</Filter>
    </None>
    <None Include="..\..\Media\materials\textures\nm_up.png">
      <Filter>Assets\media</Filter>
    </None>
    <None Include="..\..\Media\materials\textures\NMBalls.png">
      <Filter>Assets\media</Filter>
    </None>
    <None Include="..\..\Media\materials\textures\NMBumpsOut.png">
      <Filter>Assets\media</Filter>
    </None>
    <None Include="..\..\Media\materials\textures\NMHollyBumps.png">
      <Filter>Assets\media</Filter>
    </None>
    <None Include="..\..\Media\materials\textures\NMStripes.png">
      <Filter>Assets\media</Filter>
    </None>
    <None Include="..\..\Media\materials\textures\NoiseVolume.dds">
      <Filter>Assets\media</Filter>
    </None>
    <None Include="..\..\Media\materials\textures\normalNoiseColor.png">
      <Filter>Assets\media</Filter>
    </None>
    <None Include="..\..\Media\materials\textures\nskingr.jpg">
      <Filter>Assets\media</Filter>
    </None>
    <None Include="..\..\Media\materials\programs\HLSL\OffsetMapping.hlsl">
      <Filter>Assets\media</Filter>
    </None>
    <None Include="..\..\Media\materials\textures\ogreborder.png">
      <Filter>Assets\media</Filter>
    </None>
    <None Include="..\..\Media\materials\textures\ogrebordercenter.png">
      <Filter>Assets\media</Filter>
    </None>
    <None Include="..\..\Media\materials\textures\ogreborderUp.png">
      <Filter>Assets\media</Filter>
    </None>
    <None Include="..\..\Media\materials\textures\ogrelogo-small.jpg">
      <Filter>Assets\media</Filter>
    </None>
    <None Include="..\..\Media\materials\textures\ogrelogo.png">
      <Filter>Assets\media</Filter>
    </None>
    <None Include="..\..\Media\materials\textures\Panels_Diffuse.png">
      <Filter>Assets\media</Filter>
    </None>
    <None Include="..\..\Media\materials\textures\Panels_Normal_Obj.png">
      <Filter>Assets\media</Filter>
    </None>
    <None Include="..\..\Media\materials\textures\Panels_Normal_Tangent.png">
      <Filter>Assets\media</Filter>
    </None>
    <None Include="..\..\Media\materials\textures\Panels_reflection.png">
      <Filter>Assets\media</Filter>
    </None>
    <None Include="..\..\Media\materials\textures\Panels_refmask.png">
      <Filter>Assets\media</Filter>
    </None>
    <None Include="..\..\Media\materials\textures\particle.dds">
      <Filter>Assets\media</Filter>
    </None>
    <None Include="..\..\Media\materials\programs\HLSL\ParticleGS.hlsl">
      <Filter>Assets\media</Filter>
    </None>
    <None Include="..\..\Media\materials\programs\HLSL\particlesgs.fx">
      <Filter>Assets\media</Filter>
    </None>
    <None Include="..\..\Media\materials\textures\penguin.jpg">
      <Filter>Assets\media</Filter>
    </None>
    <None Include="..\..\Media\materials\textures\perlinvolume.dds">
      <Filter>Assets\media</Filter>
    </None>
    <None Include="..\..\Media\materials\programs\HLSL\pssm.hlsl">
      <Filter>Assets\media</Filter>
    </None>
    <None Include="..\..\Media\materials\textures\r2skin.jpg">
      <Filter>Assets\media</Filter>
    </None>
    <None Include="..\..\Media\materials\textures\radial.png">
      <Filter>Assets\media</Filter>
    </None>
    <None Include="..\..\Media\materials\programs\HLSL\Radial_Blur_FP.hlsl">
      <Filter>Assets\media</Filter>
    </None>
    <None Include="..\..\Media\materials\textures\SSAO\rand1x32.png">
      <Filter>Assets\media</Filter>
    </None>
    <None Include="..\..\Media\materials\textures\SSAO\randCosSinJitter4x4.png">
      <Filter>Assets\media</Filter>
    </None>
    <None Include="..\..\Media\materials\textures\random.png">
      <Filter>Assets\media</Filter>
    </None>
    <None Include="..\..\Media\materials\textures\Random3D.dds">
      <Filter>Assets\media</Filter>
    </None>
    <None Include="..\..\Media\materials\textures\SSAO\regularSphereJittered4.png">
      <Filter>Assets\media</Filter>
    </None>
    <None Include="..\..\Media\materials\textures\ribbonband.png">
      <Filter>Assets\media</Filter>
    </None>
    <None Include="..\..\Media\PCZAppMedia\Roofing_Tile_Spanish.jpg">
      <Filter>Assets\media</Filter>
    </None>
    <None Include="..\..\Media\materials\textures\RustedMetal.jpg">
      <Filter>Assets\media</Filter>
    </None>
    <None Include="..\..\Media\materials\textures\RustyBarrel.png">
      <Filter>Assets\media</Filter>
    </None>
    <None Include="..\..\Media\materials\textures\RustySteel.jpg">
      <Filter>Assets\media</Filter>
    </None>
    <None Include="..\..\Media\materials\textures\RZR-002.png">
      <Filter>Assets\media</Filter>
    </None>
    <None Include="..\..\Media\RTShaderLib\HLSL\SampleLib_InstancedViewports.hlsl">
      <Filter>Assets\media</Filter>
    </None>
    <None Include="..\..\Media\RTShaderLib\HLSL\SampleLib_ReflectionMap.hlsl">
      <Filter>Assets\media</Filter>
    </None>
    <None Include="..\..\Media\materials\textures\scr-back.png">
      <Filter>Assets\media</Filter>
    </None>
    <None Include="..\..\Media\materials\textures\scr-down-p.png">
      <Filter>Assets\media</Filter>
    </None>
    <None Include="..\..\Media\materials\textures\scr-down.png">
      <Filter>Assets\media</Filter>
    </None>
    <None Include="..\..\Media\materials\textures\scr-thumb.png">
      <Filter>Assets\media</Filter>
    </None>
    <None Include="..\..\Media\materials\textures\scr-up-p.png">
      <Filter>Assets\media</Filter>
    </None>
    <None Include="..\..\Media\materials\textures\scr-up.png">
      <Filter>Assets\media</Filter>
    </None>
    <None Include="..\..\Media\RTShaderLib\HLSL\SegmentedPerPixelLighting.hlsl">
      <Filter>Assets\media</Filter>
    </None>
    <None Include="..\..\Media\RTShaderLib\HLSL\SGXLib_IntegratedPSSM.hlsl">
      <Filter>Assets\media</Filter>
    </None>
    <None Include="..\..\Media\RTShaderLib\HLSL\SGXLib_LayeredBlending.hlsl">
      <Filter>Assets\media</Filter>
    </None>
    <None Include="..\..\Media\RTShaderLib\HLSL\SGXLib_NormalMapLighting.hlsl">
      <Filter>Assets\media</Filter>
    </None>
    <None Include="..\..\Media\RTShaderLib\HLSL\SGXLib_PerPixelLighting.hlsl">
      <Filter>Assets\media</Filter>
    </None>
    <None Include="..\..\Media\RTShaderLib\HLSL\SGXLib_TextureAtlas.hlsl">
      <Filter>Assets\media</Filter>
    </None>
    <None Include="..\..\Media\RTShaderLib\HLSL\SGXLib_TriplanarTexturing.hlsl">
      <Filter>Assets\media</Filter>
    </None>
    <None Include="..\..\Media\materials\textures\SmallLeaf_BP.png">
      <Filter>Assets\media</Filter>
    </None>
    <None Include="..\..\Media\materials\textures\smoke.png">
      <Filter>Assets\media</Filter>
    </None>
    <None Include="..\..\Media\materials\textures\smokecolors.png">
      <Filter>Assets\media</Filter>
    </None>
    <None Include="..\..\Media\materials\textures\snow_1024.jpg">
      <Filter>Assets\media</Filter>
    </None>
    <None Include="..\..\Media\materials\textures\spacesky.jpg">
      <Filter>Assets\media</Filter>
    </None>
    <None Include="..\..\Media\materials\textures\spheremap.png">
      <Filter>Assets\media</Filter>
    </None>
    <None Include="..\..\Media\materials\textures\spine_strips.dds">
      <Filter>Assets\media</Filter>
    </None>
    <None Include="..\..\Media\materials\textures\spotlight_image.png">
      <Filter>Assets\media</Filter>
    </None>
    <None Include="..\..\Media\materials\programs\HLSL\StdQuad_vp.hlsl">
      <Filter>Assets\media</Filter>
    </None>
    <None Include="..\..\Media\materials\textures\steelhead.png">
      <Filter>Assets\media</Filter>
    </None>
    <None Include="..\..\Media\materials\textures\strugotine.jpg">
      <Filter>Assets\media</Filter>
    </None>
    <None Include="..\..\Media\materials\textures\terr_dirt-grass.jpg">
      <Filter>Assets\media</Filter>
    </None>
    <None Include="..\..\Media\materials\textures\terr_rock-dirt.jpg">
      <Filter>Assets\media</Filter>
    </None>
    <None Include="..\..\Media\materials\textures\terr_rock6.jpg">
      <Filter>Assets\media</Filter>
    </None>
    <None Include="..\..\Media\materials\textures\terrain.png">
      <Filter>Assets\media</Filter>
    </None>
    <None Include="..\..\Media\PCZAppMedia\terrain2.png">
      <Filter>Assets\media</Filter>
    </None>
    <None Include="..\..\Media\materials\textures\terrain_detail.jpg">
      <Filter>Assets\media</Filter>
    </None>
    <None Include="..\..\Media\materials\textures\terrain_texture.jpg">
      <Filter>Assets\media</Filter>
    </None>
    <None Include="..\..\Media\materials\programs\HLSL\Tesselation.hlsl">
      <Filter>Assets\media</Filter>
    </None>
    <None Include="..\..\Media\materials\textures\texmap2.jpg">
      <Filter>Assets\media</Filter>
    </None>
    <None Include="..\..\Media\materials\textures\TextureAtlasSampleOrg0.png">
      <Filter>Assets\media</Filter>
    </None>
    <None Include="..\..\Media\materials\textures\TextureAtlasSampleWrap0.png">
      <Filter>Assets\media</Filter>
    </None>
    <None Include="..\..\Media\materials\textures\nvidia\TextureUsageAgreement.txt">
      <Filter>Assets\media</Filter>
    </None>
    <None Include="..\..\Media\thumbnails\thumb_bezier.png">
      <Filter>Assets\media</Filter>
    </None>
    <None Include="..\..\Media\thumbnails\thumb_bsp.png">
      <Filter>Assets\media</Filter>
    </None>
    <None Include="..\..\Media\thumbnails\thumb_bump.png">
      <Filter>Assets\media</Filter>
    </None>
    <None Include="..\..\Media\thumbnails\thumb_camtrack.png">
      <Filter>Assets\media</Filter>
    </None>
    <None Include="..\..\Media\thumbnails\thumb_cel.png">
      <Filter>Assets\media</Filter>
    </None>
    <None Include="..\..\Media\thumbnails\thumb_char.png">
      <Filter>Assets\media</Filter>
    </None>
    <None Include="..\..\Media\thumbnails\thumb_comp.png">
      <Filter>Assets\media</Filter>
    </None>
    <None Include="..\..\Media\thumbnails\thumb_cubemap.png">
      <Filter>Assets\media</Filter>
    </None>
    <None Include="..\..\Media\thumbnails\thumb_deferred.png">
      <Filter>Assets\media</Filter>
    </None>
    <None Include="..\..\Media\thumbnails\thumb_dualquaternionskinning.png">
      <Filter>Assets\media</Filter>
    </None>
    <None Include="..\..\Media\thumbnails\thumb_dyntex.png">
      <Filter>Assets\media</Filter>
    </None>
    <None Include="..\..\Media\thumbnails\thumb_error.png">
      <Filter>Assets\media</Filter>
    </None>
    <None Include="..\..\Media\thumbnails\thumb_facial.png">
      <Filter>Assets\media</Filter>
    </None>
    <None Include="..\..\Media\thumbnails\thumb_fresnel.png">
      <Filter>Assets\media</Filter>
    </None>
    <None Include="..\..\Media\thumbnails\thumb_grass.png">
      <Filter>Assets\media</Filter>
    </None>
    <None Include="..\..\Media\thumbnails\thumb_instancing.png">
      <Filter>Assets\media</Filter>
    </None>
    <None Include="..\..\Media\thumbnails\thumb_isosurf.png">
      <Filter>Assets\media</Filter>
    </None>
    <None Include="..\..\Media\thumbnails\thumb_lighting.png">
      <Filter>Assets\media</Filter>
    </None>
    <None Include="..\..\Media\thumbnails\thumb_meshlod.png">
      <Filter>Assets\media</Filter>
    </None>
    <None Include="..\..\Media\thumbnails\thumb_newinstancing.png">
      <Filter>Assets\media</Filter>
    </None>
    <None Include="..\..\Media\thumbnails\thumb_ocean.png">
      <Filter>Assets\media</Filter>
    </None>
    <None Include="..\..\Media\thumbnails\thumb_particlegs.png">
      <Filter>Assets\media</Filter>
    </None>
    <None Include="..\..\Media\thumbnails\thumb_particles.png">
      <Filter>Assets\media</Filter>
    </None>
    <None Include="..\..\Media\thumbnails\thumb_playpen.png">
      <Filter>Assets\media</Filter>
    </None>
    <None Include="..\..\Media\thumbnails\thumb_shadersystem.png">
      <Filter>Assets\media</Filter>
    </None>
    <None Include="..\..\Media\thumbnails\thumb_shadersystemmultilight.png">
      <Filter>Assets\media</Filter>
    </None>
    <None Include="..\..\Media\thumbnails\thumb_shadows.png">
      <Filter>Assets\media</Filter>
    </None>
    <None Include="..\..\Media\thumbnails\thumb_skelanim.png">
      <Filter>Assets\media</Filter>
    </None>
    <None Include="..\..\Media\thumbnails\thumb_skybox.png">
      <Filter>Assets\media</Filter>
    </None>
    <None Include="..\..\Media\thumbnails\thumb_skydome.png">
      <Filter>Assets\media</Filter>
    </None>
    <None Include="..\..\Media\thumbnails\thumb_skyplane.png">
      <Filter>Assets\media</Filter>
    </None>
    <None Include="..\..\Media\thumbnails\thumb_smoke.png">
      <Filter>Assets\media</Filter>
    </None>
    <None Include="..\..\Media\thumbnails\thumb_spheremap.png">
      <Filter>Assets\media</Filter>
    </None>
    <None Include="..\..\Media\thumbnails\thumb_ssao.png">
      <Filter>Assets\media</Filter>
    </None>
    <None Include="..\..\Media\thumbnails\thumb_terrain.png">
      <Filter>Assets\media</Filter>
    </None>
    <None Include="..\..\Media\thumbnails\thumb_tesselation.png">
      <Filter>Assets\media</Filter>
    </None>
    <None Include="..\..\Media\thumbnails\thumb_texarray.png">
      <Filter>Assets\media</Filter>
    </None>
    <None Include="..\..\Media\thumbnails\thumb_texfx.png">
      <Filter>Assets\media</Filter>
    </None>
    <None Include="..\..\Media\thumbnails\thumb_texturedfog.png">
      <Filter>Assets\media</Filter>
    </None>
    <None Include="..\..\Media\thumbnails\thumb_trans.png">
      <Filter>Assets\media</Filter>
    </None>
    <None Include="..\..\Media\thumbnails\thumb_visual_tests.png">
      <Filter>Assets\media</Filter>
    </None>
    <None Include="..\..\Media\thumbnails\thumb_voltex.png">
      <Filter>Assets\media</Filter>
    </None>
    <None Include="..\..\Media\thumbnails\thumb_volumecsg.png">
      <Filter>Assets\media</Filter>
    </None>
    <None Include="..\..\Media\thumbnails\thumb_volumeterrain.png">
      <Filter>Assets\media</Filter>
    </None>
    <None Include="..\..\Media\thumbnails\thumb_water.png">
      <Filter>Assets\media</Filter>
    </None>
    <None Include="..\..\Media\PCZAppMedia\Translucent_Glass_Tinted.jpg">
      <Filter>Assets\media</Filter>
    </None>
    <None Include="..\..\Media\PCZAppMedia\Translucent_Glass_Tinted1.jpg">
      <Filter>Assets\media</Filter>
    </None>
    <None Include="..\..\Media\materials\textures\tusk.jpg">
      <Filter>Assets\media</Filter>
    </None>
    <None Include="..\..\Media\materials\textures\Water01.jpg">
      <Filter>Assets\media</Filter>
    </None>
    <None Include="..\..\Media\materials\textures\Water02.jpg">
      <Filter>Assets\media</Filter>
    </None>
    <None Include="..\..\Media\materials\textures\waveNM.png">
      <Filter>Assets\media</Filter>
    </None>
    <None Include="..\..\Media\materials\textures\waves2.dds">
      <Filter>Assets\media</Filter>
    </None>
    <None Include="..\..\Media\materials\textures\white.bmp">
      <Filter>Assets\media</Filter>
    </None>
    <None Include="..\..\Media\PCZAppMedia\Wood_Floor.jpg">
      <Filter>Assets\media</Filter>
    </None>
    <None Include="..\..\Media\materials\textures\WoodPallet.png">
      <Filter>Assets\media</Filter>
    </None>
    <None Include="cache_d.bin">
      <Filter>Assets</Filter>
    </None>
    <None Include="..\..\..\..\..\Program Files (x86)\Windows Kits\8.0\Redist\D3D\x86\d3dcompiler_46.dll">
      <Filter>d3dcompiler_dll\win32</Filter>
    </None>
    <None Include="..\..\..\..\..\Program Files (x86)\Windows Kits\8.0\Redist\D3D\x64\d3dcompiler_46.dll">
      <Filter>d3dcompiler_dll\x64</Filter>
    </None>
    <None Include="..\..\..\..\..\Program Files (x86)\Windows Kits\8.0\Redist\D3D\arm\d3dcompiler_46.dll">
      <Filter>d3dcompiler_dll\arm</Filter>
    </None>
    <None Include="cache.bin">
      <Filter>Assets</Filter>
    </None>
  </ItemGroup>
  <ItemGroup>
    <Xml Include="WMAppManifest.xml" />
  </ItemGroup>
  <ItemGroup>
    <AppxManifest Include="Package.appxmanifest" />
  </ItemGroup>
  <ItemGroup>
    <Image Include="Assets\Logo.png">
      <Filter>Assets\for WMAppManifest</Filter>
    </Image>
    <Image Include="Assets\SmallLogo.png">
      <Filter>Assets\for WMAppManifest</Filter>
    </Image>
    <Image Include="Assets\StoreLogo.png">
      <Filter>Assets\for WMAppManifest</Filter>
    </Image>
    <Image Include="Assets\SplashScreen.png">
      <Filter>Assets\for WMAppManifest</Filter>
    </Image>
  </ItemGroup>
</Project><|MERGE_RESOLUTION|>--- conflicted
+++ resolved
@@ -141,7 +141,6 @@
       <Filter>Assets\media</Filter>
     </None>
     <None Include="..\..\Media\DeferredShadingMedia\DeferredShading\post\vs.cg">
-<<<<<<< HEAD
       <Filter>Assets\media</Filter>
     </None>
     <None Include="..\..\Media\materials\scripts\ASCII.material">
@@ -633,499 +632,6 @@
     <None Include="..\..\Media\materials\scripts\SSAO\GaussianBlurYFP.glsl">
       <Filter>Assets\media</Filter>
     </None>
-=======
-      <Filter>Assets\media</Filter>
-    </None>
-    <None Include="..\..\Media\materials\scripts\ASCII.material">
-      <Filter>Assets\media</Filter>
-    </None>
-    <None Include="..\..\Media\materials\scripts\BlackAndWhite.material">
-      <Filter>Assets\media</Filter>
-    </None>
-    <None Include="..\..\Media\materials\scripts\Bloom.material">
-      <Filter>Assets\media</Filter>
-    </None>
-    <None Include="..\..\Media\materials\scripts\Bloom2.material">
-      <Filter>Assets\media</Filter>
-    </None>
-    <None Include="..\..\Media\materials\scripts\SSAO\CreaseShading.material">
-      <Filter>Assets\media</Filter>
-    </None>
-    <None Include="..\..\Media\materials\scripts\SSAO\Crytek.material">
-      <Filter>Assets\media</Filter>
-    </None>
-    <None Include="..\..\Media\materials\scripts\Dither.material">
-      <Filter>Assets\media</Filter>
-    </None>
-    <None Include="..\..\Media\materials\scripts\DOF.material">
-      <Filter>Assets\media</Filter>
-    </None>
-    <None Include="..\..\Media\materials\scripts\DualQuaternion.program">
-      <Filter>Assets\media</Filter>
-    </None>
-    <None Include="..\..\Media\materials\scripts\Embossed.material">
-      <Filter>Assets\media</Filter>
-    </None>
-    <None Include="..\..\Media\materials\programs\HLSL\Example_FresnelPS.asm">
-      <Filter>Assets\media</Filter>
-    </None>
-    <None Include="..\..\Media\materials\programs\HLSL\Example_TextureArrayPS.asm">
-      <Filter>Assets\media</Filter>
-    </None>
-    <None Include="..\..\Media\materials\programs\HLSL\Example_TextureArrayPS.hlsl4">
-      <Filter>Assets\media</Filter>
-    </None>
-    <None Include="..\..\Media\materials\scripts\Examples.material">
-      <Filter>Assets\media</Filter>
-    </None>
-    <None Include="..\..\Media\materials\scripts\Examples.program">
-      <Filter>Assets\media</Filter>
-    </None>
-    <None Include="..\..\Media\materials\scripts\Examples-Advanced.material">
-      <Filter>Assets\media</Filter>
-    </None>
-    <None Include="..\..\Media\materials\scripts\SSAO\GBuffer.cg">
-      <Filter>Assets\media</Filter>
-    </None>
-    <None Include="..\..\Media\materials\scripts\SSAO\GBuffer.material">
-      <Filter>Assets\media</Filter>
-    </None>
-    <None Include="..\..\Media\materials\scripts\SSAO\GBufferFP.glsl">
-      <Filter>Assets\media</Filter>
-    </None>
-    <None Include="..\..\Media\materials\scripts\Glass.material">
-      <Filter>Assets\media</Filter>
-    </None>
-    <None Include="..\..\Media\materials\scripts\Halftone.material">
-      <Filter>Assets\media</Filter>
-    </None>
-    <None Include="..\..\Media\materials\scripts\hdr.material">
-      <Filter>Assets\media</Filter>
-    </None>
-    <None Include="..\..\Media\materials\scripts\HeatVision.material">
-      <Filter>Assets\media</Filter>
-    </None>
-    <None Include="..\..\Media\materials\scripts\SSAO\HemisphereMC.material">
-      <Filter>Assets\media</Filter>
-    </None>
-    <None Include="..\..\Media\materials\scripts\SSAO\HorizonBased.material">
-      <Filter>Assets\media</Filter>
-    </None>
-    <None Include="..\..\Media\materials\scripts\instancing.material">
-      <Filter>Assets\media</Filter>
-    </None>
-    <None Include="..\..\Media\materials\scripts\Instancing.program">
-      <Filter>Assets\media</Filter>
-    </None>
-    <None Include="..\..\Media\materials\scripts\Invert.material">
-      <Filter>Assets\media</Filter>
-    </None>
-    <None Include="..\..\Media\materials\scripts\IsoSurf.material">
-      <Filter>Assets\media</Filter>
-    </None>
-    <None Include="..\..\Media\materials\scripts\Laplace.material">
-      <Filter>Assets\media</Filter>
-    </None>
-    <None Include="..\..\Media\materials\scripts\SSAO\Modulate.cg">
-      <Filter>Assets\media</Filter>
-    </None>
-    <None Include="..\..\Media\materials\scripts\SSAO\Modulate.material">
-      <Filter>Assets\media</Filter>
-    </None>
-    <None Include="..\..\Media\materials\scripts\SSAO\ModulateFP.glsl">
-      <Filter>Assets\media</Filter>
-    </None>
-    <None Include="..\..\Media\materials\scripts\MotionBlur.material">
-      <Filter>Assets\media</Filter>
-    </None>
-    <None Include="..\..\Media\materials\scripts\MRTtest.material">
-      <Filter>Assets\media</Filter>
-    </None>
-    <None Include="..\..\Media\materials\scripts\NightVision.material">
-      <Filter>Assets\media</Filter>
-    </None>
-    <None Include="..\..\Media\materials\scripts\Ocean.material">
-      <Filter>Assets\media</Filter>
-    </None>
-    <None Include="..\..\Media\materials\scripts\OffsetMapping.material">
-      <Filter>Assets\media</Filter>
-    </None>
-    <None Include="..\..\Media\materials\programs\HLSL\OffsetMapping_specular.asm">
-      <Filter>Assets\media</Filter>
-    </None>
-    <None Include="..\..\Media\materials\scripts\Ogre.material">
-      <Filter>Assets\media</Filter>
-    </None>
-    <None Include="..\..\Media\materials\scripts\OldMovie.material">
-      <Filter>Assets\media</Filter>
-    </None>
-    <None Include="..\..\Media\materials\scripts\OldTV.material">
-      <Filter>Assets\media</Filter>
-    </None>
-    <None Include="..\..\Media\materials\scripts\ParticleGS.material">
-      <Filter>Assets\media</Filter>
-    </None>
-    <None Include="..\..\Media\materials\scripts\Posterize.material">
-      <Filter>Assets\media</Filter>
-    </None>
-    <None Include="..\..\Media\materials\scripts\pssm.material">
-      <Filter>Assets\media</Filter>
-    </None>
-    <None Include="..\..\Media\materials\scripts\RadialBlur.material">
-      <Filter>Assets\media</Filter>
-    </None>
-    <None Include="..\..\Media\materials\scripts\RasterizationOrder.material">
-      <Filter>Assets\media</Filter>
-    </None>
-    <None Include="..\..\Media\materials\scripts\shadows.material">
-      <Filter>Assets\media</Filter>
-    </None>
-    <None Include="..\..\Media\materials\scripts\SharpenEdges.material">
-      <Filter>Assets\media</Filter>
-    </None>
-    <None Include="..\..\Media\materials\scripts\SSAO\ShowDepth.material">
-      <Filter>Assets\media</Filter>
-    </None>
-    <None Include="..\..\Media\materials\scripts\SSAO\ShowNormals.material">
-      <Filter>Assets\media</Filter>
-    </None>
-    <None Include="..\..\Media\materials\scripts\SSAO\ShowViewPos.material">
-      <Filter>Assets\media</Filter>
-    </None>
-    <None Include="..\..\Media\materials\scripts\SSAO\SSAO.compositor">
-      <Filter>Assets\media</Filter>
-    </None>
-    <None Include="..\..\Media\materials\scripts\SSAO\SSAOPost.compositor">
-      <Filter>Assets\media</Filter>
-    </None>
-    <None Include="..\..\Media\materials\scripts\SSAO\SSAOPost.material">
-      <Filter>Assets\media</Filter>
-    </None>
-    <None Include="..\..\Media\materials\scripts\StdQuad_vp.program">
-      <Filter>Assets\media</Filter>
-    </None>
-    <None Include="..\..\Media\materials\programs\HLSL\Swizzle.gp">
-      <Filter>Assets\media</Filter>
-    </None>
-    <None Include="..\..\Media\materials\scripts\Tesselation.material">
-      <Filter>Assets\media</Filter>
-    </None>
-    <None Include="..\..\Media\materials\scripts\Tiling.material">
-      <Filter>Assets\media</Filter>
-    </None>
-    <None Include="..\..\Media\volumeTerrain\triplanarReference.material">
-      <Filter>Assets\media</Filter>
-    </None>
-    <None Include="..\..\Media\volumeTerrain\triplanarReference.program">
-      <Filter>Assets\media</Filter>
-    </None>
-    <None Include="..\..\Media\volumeTerrain\triplanarReferencePS.cg">
-      <Filter>Assets\media</Filter>
-    </None>
-    <None Include="..\..\Media\volumeTerrain\triplanarReferencePS.glsl">
-      <Filter>Assets\media</Filter>
-    </None>
-    <None Include="..\..\Media\volumeTerrain\triplanarReferenceVS.cg">
-      <Filter>Assets\media</Filter>
-    </None>
-    <None Include="..\..\Media\volumeTerrain\triplanarReferenceVS.glsl">
-      <Filter>Assets\media</Filter>
-    </None>
-    <None Include="..\..\Media\materials\scripts\SSAO\UnsharpMask.cg">
-      <Filter>Assets\media</Filter>
-    </None>
-    <None Include="..\..\Media\materials\scripts\SSAO\UnsharpMask.material">
-      <Filter>Assets\media</Filter>
-    </None>
-    <None Include="..\..\Media\materials\scripts\SSAO\UnsharpMaskFP.glsl">
-      <Filter>Assets\media</Filter>
-    </None>
-    <None Include="..\..\Media\volumeTerrain\volumeTerrain.cfg">
-      <Filter>Assets\media</Filter>
-    </None>
-    <None Include="..\..\Media\materials\scripts\SSAO\Volumetric.material">
-      <Filter>Assets\media</Filter>
-    </None>
-    <None Include="..\..\Media\materials\programs\Cg\depthshadowobject.cg">
-      <Filter>Assets\media</Filter>
-    </None>
-    <None Include="..\..\Media\materials\programs\Cg\Grass.cg">
-      <Filter>Assets\media</Filter>
-    </None>
-    <None Include="..\..\Media\materials\programs\Cg\GrayScale.cg">
-      <Filter>Assets\media</Filter>
-    </None>
-    <None Include="..\..\Media\materials\programs\Cg\HalftoneFP.cg">
-      <Filter>Assets\media</Filter>
-    </None>
-    <None Include="..\..\Media\materials\programs\Cg\hdr.cg">
-      <Filter>Assets\media</Filter>
-    </None>
-    <None Include="..\..\Media\materials\programs\Cg\HeatVision.cg">
-      <Filter>Assets\media</Filter>
-    </None>
-    <None Include="..\..\Media\materials\programs\Cg\HW_VTFInstancing.cg">
-      <Filter>Assets\media</Filter>
-    </None>
-    <None Include="..\..\Media\materials\programs\Cg\HWBasicInstancing.cg">
-      <Filter>Assets\media</Filter>
-    </None>
-    <None Include="..\..\Media\materials\programs\Cg\instancing.cg">
-      <Filter>Assets\media</Filter>
-    </None>
-    <None Include="..\..\Media\materials\programs\Cg\Instancing_ps.cg">
-      <Filter>Assets\media</Filter>
-    </None>
-    <None Include="..\..\Media\materials\programs\Cg\InstancingMisc.cg">
-      <Filter>Assets\media</Filter>
-    </None>
-    <None Include="..\..\Media\materials\programs\Cg\InstancingVertexInterpolators.cg">
-      <Filter>Assets\media</Filter>
-    </None>
-    <None Include="..\..\Media\materials\programs\Cg\InvertFP.cg">
-      <Filter>Assets\media</Filter>
-    </None>
-    <None Include="..\..\Media\materials\programs\Cg\isosurf.cg">
-      <Filter>Assets\media</Filter>
-    </None>
-    <None Include="..\..\Media\materials\programs\Cg\LaplaceFP.cg">
-      <Filter>Assets\media</Filter>
-    </None>
-    <None Include="..\..\Media\materials\programs\Cg\NightVisionFP.cg">
-      <Filter>Assets\media</Filter>
-    </None>
-    <None Include="..\..\Media\materials\programs\Cg\Ocean2HLSL_Cg.frag">
-      <Filter>Assets\media</Filter>
-    </None>
-    <None Include="..\..\Media\materials\programs\Cg\Ocean2HLSL_Cg.vert">
-      <Filter>Assets\media</Filter>
-    </None>
-    <None Include="..\..\Media\materials\programs\Cg\oceanHLSL_Cg.frag">
-      <Filter>Assets\media</Filter>
-    </None>
-    <None Include="..\..\Media\materials\programs\Cg\oceanHLSL_Cg.vert">
-      <Filter>Assets\media</Filter>
-    </None>
-    <None Include="..\..\Media\materials\programs\Cg\OffsetMapping.cg">
-      <Filter>Assets\media</Filter>
-    </None>
-    <None Include="..\..\Media\materials\programs\Cg\OldMovieFP.cg">
-      <Filter>Assets\media</Filter>
-    </None>
-    <None Include="..\..\Media\materials\programs\Cg\OldTV.cg">
-      <Filter>Assets\media</Filter>
-    </None>
-    <None Include="..\..\Media\materials\programs\Cg\ParticleGS.cg">
-      <Filter>Assets\media</Filter>
-    </None>
-    <None Include="..\..\Media\materials\programs\Cg\PassthroughFP.cg">
-      <Filter>Assets\media</Filter>
-    </None>
-    <None Include="..\..\Media\materials\programs\Cg\PassthroughFP_sm4.cg">
-      <Filter>Assets\media</Filter>
-    </None>
-    <None Include="..\..\Media\materials\programs\Cg\PosterizeFP.cg">
-      <Filter>Assets\media</Filter>
-    </None>
-    <None Include="..\..\Media\materials\programs\Cg\pssm.cg">
-      <Filter>Assets\media</Filter>
-    </None>
-    <None Include="..\..\Media\materials\programs\Cg\Radial_Blur_FP.cg">
-      <Filter>Assets\media</Filter>
-    </None>
-    <None Include="..\..\Media\materials\programs\Cg\ShaderInstancing.cg">
-      <Filter>Assets\media</Filter>
-    </None>
-    <None Include="..\..\Media\materials\programs\Cg\shadows.cg">
-      <Filter>Assets\media</Filter>
-    </None>
-    <None Include="..\..\Media\materials\programs\Cg\SharpenEdgesFP.cg">
-      <Filter>Assets\media</Filter>
-    </None>
-    <None Include="..\..\Media\materials\programs\Cg\StdQuad_vp.cg">
-      <Filter>Assets\media</Filter>
-    </None>
-    <None Include="..\..\Media\materials\programs\Cg\SwizzleGP.cg">
-      <Filter>Assets\media</Filter>
-    </None>
-    <None Include="..\..\Media\materials\programs\Cg\TilingFP.cg">
-      <Filter>Assets\media</Filter>
-    </None>
-    <None Include="..\..\Media\materials\programs\Cg\varianceshadowcasterfp.cg">
-      <Filter>Assets\media</Filter>
-    </None>
-    <None Include="..\..\Media\materials\programs\Cg\varianceshadowcastervp.cg">
-      <Filter>Assets\media</Filter>
-    </None>
-    <None Include="..\..\Media\materials\programs\Cg\varianceshadowreceiverfp.cg">
-      <Filter>Assets\media</Filter>
-    </None>
-    <None Include="..\..\Media\materials\programs\Cg\varianceshadowreceivervp.cg">
-      <Filter>Assets\media</Filter>
-    </None>
-    <None Include="..\..\Media\materials\programs\Cg\VTFInstancing.cg">
-      <Filter>Assets\media</Filter>
-    </None>
-    <None Include="..\..\Media\materials\programs\Cg\ASCIIFP.cg">
-      <Filter>Assets\media</Filter>
-    </None>
-    <None Include="..\..\Media\materials\programs\Cg\Combine_fp.cg">
-      <Filter>Assets\media</Filter>
-    </None>
-    <None Include="..\..\Media\materials\programs\Cg\Common.cg">
-      <Filter>Assets\media</Filter>
-    </None>
-    <None Include="..\..\Media\materials\programs\Cg\DitherFP.cg">
-      <Filter>Assets\media</Filter>
-    </None>
-    <None Include="..\..\Media\materials\programs\Cg\DOF_ps.cg">
-      <Filter>Assets\media</Filter>
-    </None>
-    <None Include="..\..\Media\materials\programs\Cg\DualQuaternion.cg">
-      <Filter>Assets\media</Filter>
-    </None>
-    <None Include="..\..\Media\materials\programs\Cg\DualQuaternion_Common.cg">
-      <Filter>Assets\media</Filter>
-    </None>
-    <None Include="..\..\Media\RTShaderLib\GLSL\DualQuaternion_Common.glsl">
-      <Filter>Assets\media</Filter>
-    </None>
-    <None Include="..\..\Media\RTShaderLib\Cg\DualQuaternionSkinning_Shadow.cg">
-      <Filter>Assets\media</Filter>
-    </None>
-    <None Include="..\..\Media\RTShaderLib\GLSL\DualQuaternionSkinning_ShadowCasterTwoPhaseTwoWeights.glsl">
-      <Filter>Assets\media</Filter>
-    </None>
-    <None Include="..\..\Media\RTShaderLib\GLSL\DualQuaternionSkinning_ShadowFourWeights.glsl">
-      <Filter>Assets\media</Filter>
-    </None>
-    <None Include="..\..\Media\RTShaderLib\GLSL\DualQuaternionSkinning_ShadowOneWeight.glsl">
-      <Filter>Assets\media</Filter>
-    </None>
-    <None Include="..\..\Media\RTShaderLib\GLSL\DualQuaternionSkinning_ShadowPassThrough_ps.glsl">
-      <Filter>Assets\media</Filter>
-    </None>
-    <None Include="..\..\Media\RTShaderLib\GLSL\DualQuaternionSkinning_ShadowPassThrough_vs.glsl">
-      <Filter>Assets\media</Filter>
-    </None>
-    <None Include="..\..\Media\RTShaderLib\GLSL\DualQuaternionSkinning_ShadowThreeWeights.glsl">
-      <Filter>Assets\media</Filter>
-    </None>
-    <None Include="..\..\Media\RTShaderLib\GLSL\DualQuaternionSkinning_ShadowTwoWeights.glsl">
-      <Filter>Assets\media</Filter>
-    </None>
-    <None Include="..\..\Media\materials\programs\Cg\Example_Basic.cg">
-      <Filter>Assets\media</Filter>
-    </None>
-    <None Include="..\..\Media\materials\programs\Cg\Example_Basic_sm4.cg">
-      <Filter>Assets\media</Filter>
-    </None>
-    <None Include="..\..\Media\materials\programs\Cg\Example_BumpMapping.cg">
-      <Filter>Assets\media</Filter>
-    </None>
-    <None Include="..\..\Media\materials\programs\Cg\Example_CelShading.cg">
-      <Filter>Assets\media</Filter>
-    </None>
-    <None Include="..\..\Media\materials\programs\Cg\Example_Fresnel.cg">
-      <Filter>Assets\media</Filter>
-    </None>
-    <None Include="..\..\Media\materials\programs\Cg\Example_Projection.cg">
-      <Filter>Assets\media</Filter>
-    </None>
-    <None Include="..\..\Media\materials\programs\Cg\Example_TextureArrayVS.cg">
-      <Filter>Assets\media</Filter>
-    </None>
-    <None Include="..\..\Media\materials\programs\Cg\GlassFP.cg">
-      <Filter>Assets\media</Filter>
-    </None>
-    <None Include="..\..\Media\RTShaderLib\Cg\HardwareSkinningShadow.cg">
-      <Filter>Assets\media</Filter>
-    </None>
-    <None Include="..\..\Media\RTShaderLib\GLSL\HardwareSkinningShadow_Fragment.glsl">
-      <Filter>Assets\media</Filter>
-    </None>
-    <None Include="..\..\Media\RTShaderLib\GLSL\HardwareSkinningShadow_TwoWeights.glsl">
-      <Filter>Assets\media</Filter>
-    </None>
-    <None Include="..\..\Media\DeferredShadingMedia\ssao_blury_ps.glsl">
-      <Filter>Assets\media</Filter>
-    </None>
-    <None Include="..\..\Media\DeferredShadingMedia\ssao_ps.glsl">
-      <Filter>Assets\media</Filter>
-    </None>
-    <None Include="..\..\Media\DeferredShadingMedia\ssao_vs.glsl">
-      <Filter>Assets\media</Filter>
-    </None>
-    <None Include="..\..\Media\RTShaderLib\materials\TriplanarTexturing.material">
-      <Filter>Assets\media</Filter>
-    </None>
-    <None Include="..\..\Media\DeferredShadingMedia\DeferredShading\post\Ambient_ps.glsl">
-      <Filter>Assets\media</Filter>
-    </None>
-    <None Include="..\..\Media\DeferredShadingMedia\deferred_post.program">
-      <Filter>Assets\media</Filter>
-    </None>
-    <None Include="..\..\Media\DeferredShadingMedia\DeferredShading\post\LightMaterial_ps.glsl">
-      <Filter>Assets\media</Filter>
-    </None>
-    <None Include="..\..\Media\DeferredShadingMedia\DeferredShading\post\LightMaterial_vs.glsl">
-      <Filter>Assets\media</Filter>
-    </None>
-    <None Include="..\..\Media\DeferredShadingMedia\ShadowCaster.program">
-      <Filter>Assets\media</Filter>
-    </None>
-    <None Include="..\..\Media\DeferredShadingMedia\ShadowCaster_fp.glsl">
-      <Filter>Assets\media</Filter>
-    </None>
-    <None Include="..\..\Media\DeferredShadingMedia\ShadowCaster_vp.glsl">
-      <Filter>Assets\media</Filter>
-    </None>
-    <None Include="..\..\Media\DeferredShadingMedia\DeferredShading\post\ShowColour_ps.glsl">
-      <Filter>Assets\media</Filter>
-    </None>
-    <None Include="..\..\Media\DeferredShadingMedia\DeferredShading\post\ShowDS_ps.glsl">
-      <Filter>Assets\media</Filter>
-    </None>
-    <None Include="..\..\Media\DeferredShadingMedia\DeferredShading\post\ShowNormal_ps.glsl">
-      <Filter>Assets\media</Filter>
-    </None>
-    <None Include="..\..\Media\DeferredShadingMedia\ssao.material">
-      <Filter>Assets\media</Filter>
-    </None>
-    <None Include="..\..\Media\DeferredShadingMedia\ssao_blurx_ps.glsl">
-      <Filter>Assets\media</Filter>
-    </None>
-    <None Include="..\..\Media\DeferredShadingMedia\DeferredShading\post\vs.glsl">
-      <Filter>Assets\media</Filter>
-    </None>
-    <None Include="..\..\Media\volumeTerrain\volumeTerrainBig.zip">
-      <Filter>Assets\media</Filter>
-    </None>
-    <None Include="..\..\Media\DeferredShadingMedia\DeferredShading\post\Ambient_ps_sm4.cg">
-      <Filter>Assets\media</Filter>
-    </None>
-    <None Include="..\..\Media\materials\scripts\SSAO\BoxFilterFP.glsl">
-      <Filter>Assets\media</Filter>
-    </None>
-    <None Include="..\..\Media\materials\scripts\SSAO\CreaseShadingFP.glsl">
-      <Filter>Assets\media</Filter>
-    </None>
-    <None Include="..\..\Media\materials\scripts\SSAO\CrossBilateralFilterXFP.glsl">
-      <Filter>Assets\media</Filter>
-    </None>
-    <None Include="..\..\Media\materials\scripts\SSAO\CrossBilateralFilterYFP.glsl">
-      <Filter>Assets\media</Filter>
-    </None>
-    <None Include="..\..\Media\materials\scripts\SSAO\CrytekFP.glsl">
-      <Filter>Assets\media</Filter>
-    </None>
-    <None Include="..\..\Media\materials\scripts\SSAO\GaussianBlurXFP.glsl">
-      <Filter>Assets\media</Filter>
-    </None>
-    <None Include="..\..\Media\materials\scripts\SSAO\GaussianBlurYFP.glsl">
-      <Filter>Assets\media</Filter>
-    </None>
->>>>>>> c40cd09d
     <None Include="..\..\Media\materials\scripts\SSAO\GBuffer.program">
       <Filter>Assets\media</Filter>
     </None>
