/*
 -----------------------------------------------------------------------------
 This source file is part of OGRE
 (Object-oriented Graphics Rendering Engine)
 For the latest info, see http://www.ogre3d.org/
 
 Copyright (c) 2000-2014 Torus Knot Software Ltd
 
 Permission is hereby granted, free of charge, to any person obtaining a copy
 of this software and associated documentation files (the "Software"), to deal
 in the Software without restriction, including without limitation the rights
 to use, copy, modify, merge, publish, distribute, sublicense, and/or sell
 copies of the Software, and to permit persons to whom the Software is
 furnished to do so, subject to the following conditions:
 
 The above copyright notice and this permission notice shall be included in
 all copies or substantial portions of the Software.
 
 THE SOFTWARE IS PROVIDED "AS IS", WITHOUT WARRANTY OF ANY KIND, EXPRESS OR
 IMPLIED, INCLUDING BUT NOT LIMITED TO THE WARRANTIES OF MERCHANTABILITY,
 FITNESS FOR A PARTICULAR PURPOSE AND NONINFRINGEMENT. IN NO EVENT SHALL THE
 AUTHORS OR COPYRIGHT HOLDERS BE LIABLE FOR ANY CLAIM, DAMAGES OR OTHER
 LIABILITY, WHETHER IN AN ACTION OF CONTRACT, TORT OR OTHERWISE, ARISING FROM,
 OUT OF OR IN CONNECTION WITH THE SOFTWARE OR THE USE OR OTHER DEALINGS IN
 THE SOFTWARE.
 -----------------------------------------------------------------------------
 */
#ifndef __SampleBrowser_H__
#define __SampleBrowser_H__

#include "Ogre.h"
#include "SampleContext.h"
#include "SamplePlugin.h"
#include "SdkTrays.h"

#if OGRE_PLATFORM == OGRE_PLATFORM_APPLE || OGRE_PLATFORM == OGRE_PLATFORM_APPLE_IOS
#include "macUtils.h"
#endif

#if OGRE_PLATFORM == OGRE_PLATFORM_WINRT
// For WinRT we only support running from the cache file.
#       define ENABLE_SHADERS_CACHE_LOAD 1
#endif

#define ENABLE_SHADERS_CACHE_SAVE 0
#define ENABLE_SHADERS_CACHE_LOAD 0

#if OGRE_PLATFORM == OGRE_PLATFORM_ANDROID
#include <android_native_app_glue.h>
#include "Android/OgreAPKFileSystemArchive.h"
#include "Android/OgreAPKZipArchive.h"
#endif

#ifdef OGRE_STATIC_LIB
#   ifdef OGRE_BUILD_PLUGIN_BSP
#       include "BSP.h"
#   endif
#   ifdef INCLUDE_RTSHADER_SYSTEM
#       include "ShaderSystem.h"
#   endif
#   include "DualQuaternion.h"
#   include "DeferredShadingDemo.h"
#   include "Instancing.h"
#   include "NewInstancing.h"
#   include "TextureArray.h"
#   include "SSAO.h"
#   include "OceanDemo.h"
#   ifdef OGRE_BUILD_COMPONENT_VOLUME
#       include "VolumeCSG.h"
#       include "VolumeTerrain.h"
#   endif
#   ifdef OGRE_BUILD_COMPONENT_TERRAIN
#       include "EndlessWorld.h"
#       include "Terrain.h"
#   endif
#   include "CelShading.h"
#   include "Compositor.h"
#   include "CubeMapping.h"
#   include "Dot3Bump.h"
#   include "Fresnel.h"
#   include "Water.h"
#   include "AtomicCounters.h"
#   include "BezierPatch.h"
#   include "CameraTrack.h"
#   include "CharacterSample.h"
#   include "DynTex.h"
#   include "FacialAnimation.h"
#   include "Grass.h"
#   include "Hair.h"
#   include "Island.h"
#   include "Lighting.h"
#   include "MeshLod.h"
#   include "ParticleFX.h"
#   include "PNTrianglesTessellation.h"
#   include "Shadows.h"
#   include "SkeletalAnimation.h"
#   include "SkyBox.h"
#   include "SkyDome.h"
#   include "SkyPlane.h"
#   include "Smoke.h"
#   include "SphereMapping.h"
#   include "Tessellation.h"
#   include "TerrainTessellation.h"
#   include "TextureFX.h"
#   include "Transparency.h"
#   if SAMPLES_INCLUDE_PLAYPEN
#    include "PlayPen.h"
#    include "PlayPenTestPlugin.h"
    PlayPenPlugin* playPenPlugin = 0;
    PlaypenTestPlugin* playPenTestPlugin = 0;
#   endif
#   ifdef INCLUDE_RTSHADER_SYSTEM
#       include "OgreRTShaderSystem.h"
#   endif // INCLUDE_RTSHADER_SYSTEM
typedef std::map<String, OgreBites::SdkSample *> PluginMap;
#endif // OGRE_STATIC_LIB

#ifdef INCLUDE_RTSHADER_SYSTEM
// Remove the comment below in order to make the RTSS use valid path for writing down the generated shaders.
// If cache path is not set - all shaders are generated to system memory.
//#define _RTSS_WRITE_SHADERS_TO_DISK
#endif // INCLUDE_RTSHADER_SYSTEM   

#if OGRE_PLATFORM == OGRE_PLATFORM_APPLE_IOS
#   ifdef __OBJC__
#       import <UIKit/UIKit.h>
#   endif

namespace OgreBites
{
    class SampleBrowser;
}

@interface SampleBrowserGestureView : UIView
{
    OgreBites::SampleBrowser *mBrowser;
}
@property (assign) OgreBites::SampleBrowser *mBrowser;

                   @end
#endif

                   namespace OgreBites
{
#ifdef INCLUDE_RTSHADER_SYSTEM

    /** This class demonstrates basic usage of the RTShader system.
        It sub class the material manager listener class and when a target scheme callback
        is invoked with the shader generator scheme it tries to create an equivalent shader
        based technique based on the default technique of the given material.
    */
    class ShaderGeneratorTechniqueResolverListener : public Ogre::MaterialManager::Listener
    {
    public:

        ShaderGeneratorTechniqueResolverListener(Ogre::RTShader::ShaderGenerator* pShaderGenerator)
        {
            mShaderGenerator = pShaderGenerator;
        }

        /** This is the hook point where shader based technique will be created.
            It will be called whenever the material manager won't find appropriate technique
            that satisfy the target scheme name. If the scheme name is out target RT Shader System
            scheme name we will try to create shader generated technique for it.
        */
        virtual Ogre::Technique* handleSchemeNotFound(unsigned short schemeIndex,
                                                      const Ogre::String& schemeName, Ogre::Material* originalMaterial, unsigned short lodIndex,
                                                      const Ogre::Renderable* rend)
        {
            Ogre::Technique* generatedTech = NULL;

            // Case this is the default shader generator scheme.
            if (schemeName == Ogre::RTShader::ShaderGenerator::DEFAULT_SCHEME_NAME)
            {
                bool techniqueCreated;

                // Create shader generated technique for this material.
                techniqueCreated = mShaderGenerator->createShaderBasedTechnique(
                    originalMaterial->getName(),
                    Ogre::MaterialManager::DEFAULT_SCHEME_NAME,
                    schemeName);

                // Case technique registration succeeded.
                if (techniqueCreated)
                {
                    // Force creating the shaders for the generated technique.
                    mShaderGenerator->validateMaterial(schemeName, originalMaterial->getName());

                    // Grab the generated technique.
                    Ogre::Material::TechniqueIterator itTech = originalMaterial->getTechniqueIterator();

                    while (itTech.hasMoreElements())
                    {
                        Ogre::Technique* curTech = itTech.getNext();

                        if (curTech->getSchemeName() == schemeName)
                        {
                            generatedTech = curTech;
                            break;
                        }
                    }
                }
            }

            return generatedTech;
        }

	virtual bool afterIlluminationPassesCreated(Ogre::Technique* tech)
	{
		if(tech->getSchemeName() == Ogre::RTShader::ShaderGenerator::DEFAULT_SCHEME_NAME)
		{
			Ogre::Material* mat = tech->getParent();
			mShaderGenerator->validateMaterialIlluminationPasses(tech->getSchemeName(), mat->getName(), mat->getGroup());
			return true;
		}
		return false;
	}

	virtual bool beforeIlluminationPassesCleared(Ogre::Technique* tech)
	{
		if(tech->getSchemeName() == Ogre::RTShader::ShaderGenerator::DEFAULT_SCHEME_NAME)
		{
			Ogre::Material* mat = tech->getParent();
			mShaderGenerator->invalidateMaterialIlluminationPasses(tech->getSchemeName(), mat->getName(), mat->getGroup());
			return true;
		}
		return false;
	}

    protected:
        Ogre::RTShader::ShaderGenerator*        mShaderGenerator;                       // The shader generator instance.
    };
#endif // INCLUDE_RTSHADER_SYSTEM


    /*=============================================================================
      | The OGRE Sample Browser. Features a menu accessible from all samples,
      | dynamic configuration, resource reloading, node labeling, and more.
      =============================================================================*/
    class SampleBrowser : public SampleContext, public SdkTrayListener
    {
    public:

    SampleBrowser(bool nograb = false, int startSampleIndex = -1) : SampleContext()
        {
            mIsShuttingDown = false;
            mNoGrabInput = nograb;
            mTrayMgr = 0;
            mLastViewCategory = 0;
            mLastViewTitle = 0;
            mLastSampleIndex = -1;
            mStartSampleIndex = startSampleIndex;
            mCategoryMenu = 0;
            mSampleMenu = 0;
            mSampleSlider = 0;
            mTitleLabel = 0;
            mDescBox = 0;
            mRendererMenu = 0;
            mCarouselPlace = 0.0f;
#if OGRE_PLATFORM == OGRE_PLATFORM_NACL
            mNaClInstance = 0;
            mNaClSwapCallback = 0;
            mOisFactory = 0;
            mInitWidth = 0;
            mInitHeight = 0;
#endif

#if OGRE_PLATFORM == OGRE_PLATFORM_APPLE_IOS
            mGestureView = 0;
#endif
#ifdef INCLUDE_RTSHADER_SYSTEM
            mShaderGenerator     = NULL;
            mMaterialMgrListener = NULL;
#endif // INCLUDE_RTSHADER_SYSTEM
        }

        /*-----------------------------------------------------------------------------
          | init data members needed only by WinRT
          -----------------------------------------------------------------------------*/
#if (OGRE_PLATFORM == OGRE_PLATFORM_WINRT)
        void initAppForWinRT( Windows::UI::Core::CoreWindow^ nativeWindow, InputContext inputContext)
        {
            mNativeWindow = nativeWindow;
#   if (OGRE_WINRT_TARGET_TYPE == DESKTOP_APP)
            mNativeControl = nullptr;
#       endif // (OGRE_WINRT_TARGET_TYPE == DESKTOP_APP)
            mInputContext = inputContext;
        }
#       if (OGRE_WINRT_TARGET_TYPE == DESKTOP_APP)
        void initAppForWinRT( Windows::UI::Xaml::Shapes::Rectangle ^ nativeControl, InputContext inputContext)
        {
            mNativeWindow = nullptr;
            mNativeControl = nativeControl;
            mInputContext = inputContext;
        }
#       endif // (OGRE_WINRT_TARGET_TYPE == DESKTOP_APP)
#endif // (OGRE_PLATFORM == OGRE_PLATFORM_WINRT)
        /*-----------------------------------------------------------------------------
          | init data members needed only by NaCl
          -----------------------------------------------------------------------------*/
#if OGRE_PLATFORM == OGRE_PLATFORM_NACL
        void initAppForNaCl( pp::Instance* naClInstance, pp::CompletionCallback* naClSwapCallback, OIS::FactoryCreator * oisFactory, Ogre::uint32 initWidth, Ogre::uint32 initHeight )
        {
            mNaClInstance = naClInstance;
            mNaClSwapCallback = naClSwapCallback;
            mOisFactory = oisFactory;
            mInitWidth = initWidth;
            mInitHeight = initHeight;
        }

        void createInputDevices()
        {
            mInputMgr->addFactoryCreator(mOisFactory);
            SampleContext::createInputDevices();
        }
#endif

        /*-----------------------------------------------------------------------------
          | init pre-created window for android
          -----------------------------------------------------------------------------*/
#if OGRE_PLATFORM == OGRE_PLATFORM_ANDROID
        void initAppForAndroid(Ogre::RenderWindow *window, struct android_app* app, OIS::MultiTouch *mouse, OIS::Keyboard *keyboard)
        {
            mWindow = window;
            mInputContext.mMultiTouch = mouse;
            mInputContext.mKeyboard = keyboard;

            if(app != NULL)
            {
                mAssetMgr = app->activity->assetManager;
                Ogre::ArchiveManager::getSingleton().addArchiveFactory( new Ogre::APKFileSystemArchiveFactory(app->activity->assetManager) );
                Ogre::ArchiveManager::getSingleton().addArchiveFactory( new Ogre::APKZipArchiveFactory(app->activity->assetManager) );
            }
        }
#endif

        virtual void loadStartUpSample()
        {
            if (mStartSampleIndex != -1)
            {
                runSampleByIndex(mStartSampleIndex);
                mStartSampleIndex = -1;
            }
        }

        virtual void runSampleByIndex(int idx)
        {
            runSample(Ogre::any_cast<Sample*>(mThumbs[idx]->getUserAny()));
        }

        /*-----------------------------------------------------------------------------
          | Extends runSample to handle creation and destruction of dummy scene.
          -----------------------------------------------------------------------------*/
        virtual void runSample(Sample* s)
        {
            if (mCurrentSample)  // sample quitting
            {
#ifdef INCLUDE_RTSHADER_SYSTEM
                mShaderGenerator->removeAllShaderBasedTechniques(); // clear techniques from the RTSS
#endif
                mCurrentSample->_shutdown();
                mCurrentSample = 0;
                mSamplePaused = false;     // don't pause next sample

#ifdef INCLUDE_RTSHADER_SYSTEM
                if(mRoot->getRenderSystem()->getCapabilities()->hasCapability(Ogre::RSC_FIXED_FUNCTION))
                {
                    destroyDummyScene();
                    destroyRTShaderSystem();
                }
#endif

                // create dummy scene and modify controls
                createDummyScene();
                mTrayMgr->showBackdrop("SdkTrays/Bands");
                mTrayMgr->showAll();
                ((Button*)mTrayMgr->getWidget("StartStop"))->setCaption("Start Sample");
            }

            if (s)  // sample starting
            {
                // destroy dummy scene and modify controls
                ((Button*)mTrayMgr->getWidget("StartStop"))->setCaption("Stop Sample");
                mTrayMgr->showBackdrop("SdkTrays/Shade");
                mTrayMgr->hideAll();
                destroyDummyScene();

                try
                {
#ifdef INCLUDE_RTSHADER_SYSTEM
                    if(mRoot->getRenderSystem()->getCapabilities()->hasCapability(Ogre::RSC_FIXED_FUNCTION))
                    {
                        createDummyScene();
                    }

                    s->setShaderGenerator(mShaderGenerator);
#endif
                    SampleContext::runSample(s);
                }
                catch (Ogre::Exception e)   // if failed to start, show error and fall back to menu
                {
                    destroyDummyScene();

                    s->_shutdown();

                    createDummyScene();
                    mTrayMgr->showBackdrop("SdkTrays/Bands");
                    mTrayMgr->showAll();
                    ((Button*)mTrayMgr->getWidget("StartStop"))->setCaption("Start Sample");

                    mTrayMgr->showOkDialog("Error!", e.getDescription() + "\nSource: " + e.getSource());
                }
            }
        }

        /*-----------------------------------------------------------------------------
          | Extends frameRenderingQueued to update tray manager and carousel.
          -----------------------------------------------------------------------------*/
        bool frameRenderingQueued(const Ogre::FrameEvent& evt)
        {
            // don't do all these calculations when sample's running or when in configuration screen or when no samples loaded
            if (!mLoadedSamples.empty() && mTitleLabel->getTrayLocation() != TL_NONE && (!mCurrentSample || mSamplePaused))
            {
                // makes the carousel spin smoothly toward its right position
                Ogre::Real carouselOffset = mSampleMenu->getSelectionIndex() - mCarouselPlace;
                if ((carouselOffset <= 0.001) && (carouselOffset >= -0.001)) mCarouselPlace = mSampleMenu->getSelectionIndex();
                else mCarouselPlace += carouselOffset * Ogre::Math::Clamp<Ogre::Real>(evt.timeSinceLastFrame * 15.0, -1.0, 1.0);

                // update the thumbnail positions based on carousel state
                for (int i = 0; i < (int)mThumbs.size(); i++)
                {
                    Ogre::Real thumbOffset = mCarouselPlace - i;
                    Ogre::Real phase = (thumbOffset / 2.0) - 2.8;

                    if (thumbOffset < -5 || thumbOffset > 4)    // prevent thumbnails from wrapping around in a circle
                    {
                        mThumbs[i]->hide();
                        continue;
                    }
                    else mThumbs[i]->show();

                    Ogre::Real left = Ogre::Math::Cos(phase) * 200.0;
                    Ogre::Real top = Ogre::Math::Sin(phase) * 200.0;
                    Ogre::Real scale = 1.0 / Ogre::Math::Pow((Ogre::Math::Abs(thumbOffset) + 1.0), 0.75);

                    Ogre::BorderPanelOverlayElement* frame =
                        (Ogre::BorderPanelOverlayElement*)mThumbs[i]->getChildIterator().getNext();

                    mThumbs[i]->setDimensions(128.0 * scale, 96.0 * scale);
                    frame->setDimensions(mThumbs[i]->getWidth() + 16.0, mThumbs[i]->getHeight() + 16.0);
                    mThumbs[i]->setPosition((int)(left - 80.0 - (mThumbs[i]->getWidth() / 2.0)),
                                            (int)(top - 5.0 - (mThumbs[i]->getHeight() / 2.0)));

                    if (i == mSampleMenu->getSelectionIndex()) frame->setBorderMaterialName("SdkTrays/Frame/Over");
                    else frame->setBorderMaterialName("SdkTrays/Frame");
                }
            }

            mTrayMgr->frameRenderingQueued(evt);

            try
            {
                return SampleContext::frameRenderingQueued(evt);
            }
            catch (Ogre::Exception e)   // show error and fall back to menu
            {
                runSample(0);
                mTrayMgr->showOkDialog("Error!", e.getDescription() + "\nSource: " + e.getSource());
            }

            return true;
        }

        /*-----------------------------------------------------------------------------
          | Handles confirmation dialog responses.
          -----------------------------------------------------------------------------*/
        virtual void yesNoDialogClosed(const Ogre::DisplayString& question, bool yesHit)
        {
            if (question.substr(0, 14) == "This will stop" && yesHit)   // confirm unloading of samples
            {
                runSample(0);
                buttonHit((Button*)mTrayMgr->getWidget("UnloadReload"));
            }
        }

        /*-----------------------------------------------------------------------------
          | Handles button widget events.
          -----------------------------------------------------------------------------*/
        virtual void buttonHit(Button* b)
        {
            if (b->getName() == "StartStop")   // start or stop sample
            {
                if (b->getCaption() == "Start Sample")
                {
                    if (mLoadedSamples.empty()) mTrayMgr->showOkDialog("Error!", "No sample selected!");
                    // use the sample pointer we stored inside the thumbnail
                    else runSample(Ogre::any_cast<Sample*>(mThumbs[mSampleMenu->getSelectionIndex()]->getUserAny()));
                }
                else runSample(0);
            }
            else if (b->getName() == "UnloadReload")   // unload or reload sample plugins and update controls
            {
                if (b->getCaption() == "Unload Samples")
                {
                    if (mCurrentSample) mTrayMgr->showYesNoDialog("Warning!", "This will stop the current sample. Unload anyway?");
                    else
                    {
                        // save off current view and try to restore it on the next reload
                        mLastViewTitle = mSampleMenu->getSelectionIndex();
                        mLastViewCategory = mCategoryMenu->getSelectionIndex();

                        unloadSamples();
                        populateSampleMenus();
                        b->setCaption("Reload Samples");
                    }
                }
                else
                {
                    loadSamples();
                    populateSampleMenus();
                    if (!mLoadedSamples.empty()) b->setCaption("Unload Samples");

                    try  // attempt to restore the last view before unloading samples
                    {
                        mCategoryMenu->selectItem(mLastViewCategory);
                        mSampleMenu->selectItem(mLastViewTitle);
                    }
                    catch (Ogre::Exception e) {}
                }
            }
            else if (b->getName() == "Configure")   // enter configuration screen
            {
                mTrayMgr->removeWidgetFromTray("StartStop");
                mTrayMgr->removeWidgetFromTray("UnloadReload");
                mTrayMgr->removeWidgetFromTray("Configure");
                mTrayMgr->removeWidgetFromTray("Quit");
                mTrayMgr->moveWidgetToTray("Apply", TL_RIGHT);
                mTrayMgr->moveWidgetToTray("Back", TL_RIGHT);

                for (unsigned int i = 0; i < mThumbs.size(); i++)
                {
                    mThumbs[i]->hide();
                }

                while (mTrayMgr->getTrayContainer(TL_CENTER)->isVisible())
                {
                    mTrayMgr->removeWidgetFromTray(TL_CENTER, 0);
                }

                while (mTrayMgr->getTrayContainer(TL_LEFT)->isVisible())
                {
                    mTrayMgr->removeWidgetFromTray(TL_LEFT, 0);
                }

                mTrayMgr->moveWidgetToTray("ConfigLabel", TL_LEFT);
                mTrayMgr->moveWidgetToTray(mRendererMenu, TL_LEFT);
                mTrayMgr->moveWidgetToTray("ConfigSeparator", TL_LEFT);

                mRendererMenu->selectItem(mRoot->getRenderSystem()->getName());

                windowResized(mWindow);
            }
            else if (b->getName() == "Back")   // leave configuration screen
            {
                while (mTrayMgr->getNumWidgets(mRendererMenu->getTrayLocation()) > 3)
                {
                    mTrayMgr->destroyWidget(mRendererMenu->getTrayLocation(), 3);
                }

                while (mTrayMgr->getNumWidgets(TL_NONE) != 0)
                {
                    mTrayMgr->moveWidgetToTray(TL_NONE, 0, TL_LEFT);
                }

                mTrayMgr->removeWidgetFromTray("Apply");
                mTrayMgr->removeWidgetFromTray("Back");
                mTrayMgr->removeWidgetFromTray("ConfigLabel");
                mTrayMgr->removeWidgetFromTray(mRendererMenu);
                mTrayMgr->removeWidgetFromTray("ConfigSeparator");

                mTrayMgr->moveWidgetToTray("StartStop", TL_RIGHT);
                mTrayMgr->moveWidgetToTray("UnloadReload", TL_RIGHT);
                mTrayMgr->moveWidgetToTray("Configure", TL_RIGHT);
                mTrayMgr->moveWidgetToTray("Quit", TL_RIGHT);

                windowResized(mWindow);
            }
            else if (b->getName() == "Apply")   // apply any changes made in the configuration screen
            {
                bool reset = false;

                Ogre::ConfigOptionMap& options =
                    mRoot->getRenderSystemByName(mRendererMenu->getSelectedItem())->getConfigOptions();

                Ogre::NameValuePairList newOptions;

                // collect new settings and decide if a reset is needed

                if (mRendererMenu->getSelectedItem() != mRoot->getRenderSystem()->getName()) {
                    reset = true;
                }

                for (unsigned int i = 3; i < mTrayMgr->getNumWidgets(mRendererMenu->getTrayLocation()); i++)
                {
                    SelectMenu* menu = (SelectMenu*)mTrayMgr->getWidget(mRendererMenu->getTrayLocation(), i);
                    if (menu->getSelectedItem() != options[menu->getCaption()].currentValue) reset = true;
                    newOptions[menu->getCaption()] = menu->getSelectedItem();
                }

                // reset with new settings if necessary
                if (reset) reconfigure(mRendererMenu->getSelectedItem(), newOptions);
            }
            else
            {
                mRoot->queueEndRendering();   // exit browser

#if (OGRE_PLATFORM == OGRE_PLATFORM_APPLE) && __LP64__
                // Set the shutting down flag and sleep a bit so the displaylink thread can shut itself down
                // Note: It is essential that you yield to the CVDisplayLink thread. Otherwise it will
                // continue to run which will result in either a crash or kernel panic.
                mIsShuttingDown = true;
                struct timespec ts;
                ts.tv_sec = 0;
                ts.tv_nsec = 1000;
                nanosleep(&ts, NULL);

                mRoot->saveConfig();
                shutdown();
                if (mRoot)
                {
                    OGRE_DELETE mOverlaySystem;
                    OGRE_DELETE mRoot;
                }
#endif
            }
        }

        /*-----------------------------------------------------------------------------
          | Handles menu item selection changes.
          -----------------------------------------------------------------------------*/
        virtual void itemSelected(SelectMenu* menu)
        {
            if (menu == mCategoryMenu)      // category changed, so update the sample menu, carousel, and slider
            {
                for (unsigned int i = 0; i < mThumbs.size(); i++)    // destroy all thumbnails in carousel
                {
                    Ogre::MaterialManager::getSingleton().remove(mThumbs[i]->getName());
                    Widget::nukeOverlayElement(mThumbs[i]);
                }
                mThumbs.clear();

                Ogre::OverlayManager& om = Ogre::OverlayManager::getSingleton();
                Ogre::String selectedCategory;

                if (menu->getSelectionIndex() != -1) selectedCategory = menu->getSelectedItem();
                else
                {
                    mTitleLabel->setCaption("");
                    mDescBox->setText("");
                }

                bool all = selectedCategory == "All";
                Ogre::StringVector sampleTitles;
                Ogre::MaterialPtr templateMat = Ogre::MaterialManager::getSingleton().getByName("SdkTrays/SampleThumbnail");

                // populate the sample menu and carousel with filtered samples
                for (SampleSet::iterator i = mLoadedSamples.begin(); i != mLoadedSamples.end(); i++)
                {
                    Ogre::NameValuePairList& info = (*i)->getInfo();

                    if (all || info["Category"] == selectedCategory)
                    {
                        Ogre::String name = "SdkTrays/SampleThumb" + Ogre::StringConverter::toString(sampleTitles.size() + 1);

                        // clone a new material for sample thumbnail
                        Ogre::MaterialPtr newMat = templateMat->clone(name);

                        Ogre::TextureUnitState* tus = newMat->getTechnique(0)->getPass(0)->getTextureUnitState(0);
                        if (Ogre::ResourceGroupManager::getSingleton().resourceExists("Essential", info["Thumbnail"]))
                            tus->setTextureName(info["Thumbnail"]);
                        else
                            tus->setTextureName("thumb_error.png");

                        // create sample thumbnail overlay
                        Ogre::BorderPanelOverlayElement* bp = (Ogre::BorderPanelOverlayElement*)
                            om.createOverlayElementFromTemplate("SdkTrays/Picture", "BorderPanel", name);
                        bp->setHorizontalAlignment(Ogre::GHA_RIGHT);
                        bp->setVerticalAlignment(Ogre::GVA_CENTER);
                        bp->setMaterialName(name);
                        bp->setUserAny(Ogre::Any(*i));
                        mTrayMgr->getTraysLayer()->add2D(bp);

                        // add sample thumbnail and title
                        mThumbs.push_back(bp);
                        sampleTitles.push_back((*i)->getInfo()["Title"]);
                    }
                }

                mCarouselPlace = 0;  // reset carousel

                mSampleMenu->setItems(sampleTitles);
                if (mSampleMenu->getNumItems() != 0) itemSelected(mSampleMenu);

                mSampleSlider->setRange(1, static_cast<Ogre::Real>(sampleTitles.size()), static_cast<Ogre::Real>(sampleTitles.size()));
            }
            else if (menu == mSampleMenu)    // sample changed, so update slider, label and description
            {
                if (mSampleSlider->getValue() != menu->getSelectionIndex() + 1)
                    mSampleSlider->setValue(menu->getSelectionIndex() + 1);

                Sample* s = Ogre::any_cast<Sample*>(mThumbs[menu->getSelectionIndex()]->getUserAny());
                mTitleLabel->setCaption(menu->getSelectedItem());
                mDescBox->setText("Category: " + s->getInfo()["Category"] + "\nDescription: " + s->getInfo()["Description"]);

                if (mCurrentSample != s) ((Button*)mTrayMgr->getWidget("StartStop"))->setCaption("Start Sample");
                else ((Button*)mTrayMgr->getWidget("StartStop"))->setCaption("Stop Sample");
            }
            else if (menu == mRendererMenu)    // renderer selected, so update all settings
            {
                while (mTrayMgr->getNumWidgets(mRendererMenu->getTrayLocation()) > 3)
                {
                    mTrayMgr->destroyWidget(mRendererMenu->getTrayLocation(), 3);
                }

                Ogre::ConfigOptionMap& options = mRoot->getRenderSystemByName(menu->getSelectedItem())->getConfigOptions();

                unsigned int i = 0;

                // create all the config option select menus
                for (Ogre::ConfigOptionMap::iterator it = options.begin(); it != options.end(); it++)
                {
                    i++;
                    SelectMenu* optionMenu = mTrayMgr->createLongSelectMenu
                        (TL_LEFT, "ConfigOption" + Ogre::StringConverter::toString(i), it->first, 450, 240, 10);
                    optionMenu->setItems(it->second.possibleValues);

                    // if the current config value is not in the menu, add it
                    if(optionMenu->containsItem(it->second.currentValue) == false)
                    {
                        optionMenu->addItem(it->second.currentValue);
                    }

                    optionMenu->selectItem(it->second.currentValue);
                }

                windowResized(mWindow);
            }
        }

        /*-----------------------------------------------------------------------------
          | Handles sample slider changes.
          -----------------------------------------------------------------------------*/
        virtual void sliderMoved(Slider* slider)
        {
            // format the caption to be fraction style
            Ogre::String denom = "/" + Ogre::StringConverter::toString(mSampleMenu->getNumItems());
            slider->setValueCaption(slider->getValueCaption() + denom);

            // tell the sample menu to change if it hasn't already
            if (mSampleMenu->getSelectionIndex() != -1 && mSampleMenu->getSelectionIndex() != slider->getValue() - 1)
                mSampleMenu->selectItem(slider->getValue() - 1);
        }

        /*-----------------------------------------------------------------------------
          | Handles keypresses.
          -----------------------------------------------------------------------------*/
        virtual bool keyPressed(const OIS::KeyEvent& evt)
        {
            if (mTrayMgr->isDialogVisible()) return true;  // ignore keypresses when dialog is showing

            if (evt.key == OIS::KC_ESCAPE)
            {
#if (OGRE_PLATFORM == OGRE_PLATFORM_WINRT) && (OGRE_WINRT_TARGET_TYPE == PHONE)
                // If there is a quit button, assume that we intended to press it via 'ESC'.
                if (mTrayMgr->areTraysVisible())
                {
                    Widget *pWidget = mTrayMgr->getWidget("Quit");
                    if (pWidget)
                    {
                        buttonHit((Button*)pWidget);  // on phone, quit entirely.
                        return false;  // now act as if we didn't handle the button to get AppModel to exit.
                    }
                }
#endif // (OGRE_PLATFORM == OGRE_PLATFORM_WINRT) && (OGRE_WINRT_TARGET_TYPE == PHONE)
                if (mTitleLabel->getTrayLocation() != TL_NONE)
                {
                    // if we're in the main screen and a sample's running, toggle sample pause state
                    if (mCurrentSample)
                    {
                        if (mSamplePaused)
                        {
                            mTrayMgr->hideAll();
                            unpauseCurrentSample();
                        }
                        else
                        {
                            pauseCurrentSample();
                            mTrayMgr->showAll();
                        }
                    }
                }
                else buttonHit((Button*)mTrayMgr->getWidget("Back"));  // if we're in config, just go back
            }
            else if ((evt.key == OIS::KC_UP || evt.key == OIS::KC_DOWN) && mTitleLabel->getTrayLocation() != TL_NONE)
            {
                // if we're in the main screen, use the up and down arrow keys to cycle through samples
                int newIndex = mSampleMenu->getSelectionIndex() + (evt.key == OIS::KC_UP ? -1 : 1);
                mSampleMenu->selectItem(Ogre::Math::Clamp<int>(newIndex, 0, mSampleMenu->getNumItems() - 1));
            }
            else if (evt.key == OIS::KC_RETURN)   // start or stop sample
            {
                if (!mLoadedSamples.empty() && (mSamplePaused || mCurrentSample == 0))
                {
                    Sample* newSample = Ogre::any_cast<Sample*>(mThumbs[mSampleMenu->getSelectionIndex()]->getUserAny());
                    runSample(newSample == mCurrentSample ? 0 : newSample);
                }
            }
#if OGRE_NO_VIEWPORT_ORIENTATIONMODE == 0
            else if (evt.key == OIS::KC_M)   // change orientation mode
            {
                unsigned int orientationMode = (unsigned int)mWindow->getViewport(0)->getOrientationMode();
                orientationMode++;
                if (orientationMode >= 4)
                    orientationMode = 0;
                mWindow->getViewport(0)->setOrientationMode((Ogre::OrientationMode)orientationMode);
            }
#endif
            else if(evt.key == OIS::KC_F9)   // toggle full screen
            {
                // Make sure we use the window size as originally requested, NOT the
                // current window size (which may have altered to fit desktop)
                const Ogre::ConfigOptionMap::iterator opti =
                    mRoot->getRenderSystem()->getConfigOptions().find("Video Mode");
                Ogre::StringVector vmopts = Ogre::StringUtil::split(opti->second.currentValue, " x");
                unsigned int w = Ogre::StringConverter::parseUnsignedInt(vmopts[0]);
                unsigned int h = Ogre::StringConverter::parseUnsignedInt(vmopts[1]);
                mWindow->setFullscreen(!mWindow->isFullScreen(), w, h);
            }
            else if(evt.key == OIS::KC_F11 || evt.key == OIS::KC_F12) // Decrease and increase FSAA level on the fly
            {
                // current FSAA                0  1  2  3  4  5  6  7  8  9 10 11 12 13 14 15 16
                unsigned decreasedFSAA[17] = { 0, 0, 1, 2, 2, 4, 4, 4, 4, 8, 8, 8, 8, 8, 8, 8, 8 };
                unsigned increasedFSAA[17] = { 2, 2, 4, 4, 8, 8, 8, 8,16,16,16,16,16,16,16,16, 0, };
                unsigned FSAA = std::min(mWindow->getFSAA(), 16U);
                unsigned newFSAA = (evt.key == OIS::KC_F12) ? increasedFSAA[FSAA] : decreasedFSAA[FSAA];
                if(newFSAA != 0)
                    mWindow->setFSAA(newFSAA, mWindow->getFSAAHint());
            }

            try
            {
                return SampleContext::keyPressed(evt);
            }
            catch (Ogre::Exception e)   // show error and fall back to menu
            {
                runSample(0);
                mTrayMgr->showOkDialog("Error!", e.getDescription() + "\nSource: " + e.getSource());
            }

            return true;
        }

#if OGRE_PLATFORM == OGRE_PLATFORM_APPLE_IOS
        void motionBegan( void )
        {
        }

        void motionEnded( void )
        {
            if (mTrayMgr->isDialogVisible()) return;  // ignore keypresses when dialog is showing

            if (mTitleLabel->getTrayLocation() != TL_NONE)
            {
                // if we're in the main screen and a sample's running, toggle sample pause state
                if (mCurrentSample)
                {
                    if (mSamplePaused)
                    {
                        mTrayMgr->hideAll();
                        unpauseCurrentSample();
                    }
                    else
                    {
                        pauseCurrentSample();
                        mTrayMgr->showAll();
                    }
                }
            }
            else buttonHit((Button*)mTrayMgr->getWidget("Back"));  // if we're in config, just go back

        }

        void motionCancelled( void )
        {
        }
#endif

        /*-----------------------------------------------------------------------------
          | Extends mousePressed to inject mouse press into tray manager, and to check
          | for thumbnail clicks, just because we can.
          -----------------------------------------------------------------------------*/
#if (OGRE_PLATFORM == OGRE_PLATFORM_APPLE_IOS) || (OGRE_PLATFORM == OGRE_PLATFORM_ANDROID)
        virtual bool touchPressed(const OIS::MultiTouchEvent& evt)
#else
            virtual bool mousePressed(const OIS::MouseEvent& evt, OIS::MouseButtonID id)
#endif
        {
#if (OGRE_PLATFORM == OGRE_PLATFORM_APPLE_IOS) || (OGRE_PLATFORM == OGRE_PLATFORM_ANDROID)
            OIS::MultiTouchState state = evt.state;
#if (OGRE_NO_VIEWPORT_ORIENTATIONMODE == 0) || (OGRE_PLATFORM == OGRE_PLATFORM_APPLE_IOS)
            transformInputState(state);
#endif
            OIS::MultiTouchEvent orientedEvt((OIS::Object*)evt.device, state);
#else
            OIS::MouseState state = evt.state;
#if OGRE_NO_VIEWPORT_ORIENTATIONMODE == 0
            transformInputState(state);
#endif
            OIS::MouseEvent orientedEvt((OIS::Object*)evt.device, state);
#endif

#if (OGRE_PLATFORM == OGRE_PLATFORM_APPLE_IOS) || (OGRE_PLATFORM == OGRE_PLATFORM_ANDROID)
            if (mTrayMgr->injectMouseDown(orientedEvt)) return true;
#else
            if (mTrayMgr->injectMouseDown(orientedEvt, id)) return true;
#endif

            if (mTitleLabel->getTrayLocation() != TL_NONE)
            {
                for (unsigned int i = 0; i < mThumbs.size(); i++)
                {
                    if (mThumbs[i]->isVisible() && Widget::isCursorOver(mThumbs[i],
                                                                        Ogre::Vector2(mTrayMgr->getCursorContainer()->getLeft(),
                                                                                      mTrayMgr->getCursorContainer()->getTop()), 0))
                    {
                        mSampleMenu->selectItem(i);
                        break;
                    }
                }
            }

            try
            {
#if (OGRE_PLATFORM == OGRE_PLATFORM_APPLE_IOS) || (OGRE_PLATFORM == OGRE_PLATFORM_ANDROID)
                return SampleContext::touchPressed(orientedEvt);
#else
                return SampleContext::mousePressed(orientedEvt, id);
#endif
            }
            catch (Ogre::Exception e)   // show error and fall back to menu
            {
                runSample(0);
                mTrayMgr->showOkDialog("Error!", e.getDescription() + "\nSource: " + e.getSource());
            }

            return true;
        }

        /*-----------------------------------------------------------------------------
          | Extends mouseReleased to inject mouse release into tray manager.
          -----------------------------------------------------------------------------*/
#if (OGRE_PLATFORM == OGRE_PLATFORM_APPLE_IOS) || (OGRE_PLATFORM == OGRE_PLATFORM_ANDROID)
        virtual bool touchReleased(const OIS::MultiTouchEvent& evt)
#else
            virtual bool mouseReleased(const OIS::MouseEvent& evt, OIS::MouseButtonID id)
#endif
        {
#if (OGRE_PLATFORM == OGRE_PLATFORM_APPLE_IOS) || (OGRE_PLATFORM == OGRE_PLATFORM_ANDROID)
            OIS::MultiTouchState state = evt.state;
#if (OGRE_NO_VIEWPORT_ORIENTATIONMODE == 0) || (OGRE_PLATFORM == OGRE_PLATFORM_APPLE_IOS)
            transformInputState(state);
#endif
            OIS::MultiTouchEvent orientedEvt((OIS::Object*)evt.device, state);
#else
            OIS::MouseState state = evt.state;
#if OGRE_NO_VIEWPORT_ORIENTATIONMODE == 0
            transformInputState(state);
#endif
            OIS::MouseEvent orientedEvt((OIS::Object*)evt.device, state);
#endif

#if (OGRE_PLATFORM == OGRE_PLATFORM_APPLE_IOS) || (OGRE_PLATFORM == OGRE_PLATFORM_ANDROID)
            if (mTrayMgr->injectMouseUp(orientedEvt)) return true;
#else
            if (mTrayMgr->injectMouseUp(orientedEvt, id)) return true;
#endif

            try
            {
#if (OGRE_PLATFORM == OGRE_PLATFORM_APPLE_IOS) || (OGRE_PLATFORM == OGRE_PLATFORM_ANDROID)
                return SampleContext::touchReleased(orientedEvt);
#else
                return SampleContext::mouseReleased(orientedEvt, id);
#endif
            }
            catch (Ogre::Exception e)   // show error and fall back to menu
            {
                runSample(0);
                mTrayMgr->showOkDialog("Error!", e.getDescription() + "\nSource: " + e.getSource());
            }

            return true;
        }

        /*-----------------------------------------------------------------------------
          | Extends mouseMoved to inject mouse position into tray manager, and checks
          | for mouse wheel movements to slide the carousel, because we can.
          -----------------------------------------------------------------------------*/
#if (OGRE_PLATFORM == OGRE_PLATFORM_APPLE_IOS) || (OGRE_PLATFORM == OGRE_PLATFORM_ANDROID)
        virtual bool touchMoved(const OIS::MultiTouchEvent& evt)
#else
            virtual bool mouseMoved(const OIS::MouseEvent& evt)
#endif
        {
#if (OGRE_PLATFORM == OGRE_PLATFORM_APPLE_IOS) || (OGRE_PLATFORM == OGRE_PLATFORM_ANDROID)
            OIS::MultiTouchState state = evt.state;
#if (OGRE_NO_VIEWPORT_ORIENTATIONMODE == 0) || (OGRE_PLATFORM == OGRE_PLATFORM_APPLE_IOS)
            transformInputState(state);
#endif
            OIS::MultiTouchEvent orientedEvt((OIS::Object*)evt.device, state);
#else
            OIS::MouseState state = evt.state;
#if OGRE_NO_VIEWPORT_ORIENTATIONMODE == 0
            transformInputState(state);
#endif
            OIS::MouseEvent orientedEvt((OIS::Object*)evt.device, state);
#endif

            if (mTrayMgr->injectMouseMove(orientedEvt)) return true;

            if (!(mCurrentSample && !mSamplePaused) && mTitleLabel->getTrayLocation() != TL_NONE &&
                orientedEvt.state.Z.rel != 0 && mSampleMenu->getNumItems() != 0)
            {
                int newIndex = mSampleMenu->getSelectionIndex() - orientedEvt.state.Z.rel / Ogre::Math::Abs(orientedEvt.state.Z.rel);
                mSampleMenu->selectItem(Ogre::Math::Clamp<int>(newIndex, 0, mSampleMenu->getNumItems() - 1));
            }

            try
            {
#if (OGRE_PLATFORM == OGRE_PLATFORM_APPLE_IOS) || (OGRE_PLATFORM == OGRE_PLATFORM_ANDROID)
                return SampleContext::touchMoved(orientedEvt);
#else
                return SampleContext::mouseMoved(orientedEvt);
#endif
            }
            catch (Ogre::Exception e)   // show error and fall back to menu
            {
                runSample(0);
                mTrayMgr->showOkDialog("Error!", e.getDescription() + "\nSource: " + e.getSource());
            }

            return true;
        }

#if (OGRE_PLATFORM == OGRE_PLATFORM_APPLE_IOS) || (OGRE_PLATFORM == OGRE_PLATFORM_ANDROID)
        /*-----------------------------------------------------------------------------
          | Extends touchCancelled to inject an event that a touch was cancelled.
          -----------------------------------------------------------------------------*/
        virtual bool touchCancelled(const OIS::MultiTouchEvent& evt)
        {
            return true;
        }
#endif
        /*-----------------------------------------------------------------------------
          | Extends windowResized to best fit menus on screen. We basically move the
          | menu tray to the left for higher resolutions and move it to the center
          | for lower resolutions.
          -----------------------------------------------------------------------------*/
        virtual void windowResized(Ogre::RenderWindow* rw)
        {
            if (!mTrayMgr) return;

            Ogre::OverlayContainer* center = mTrayMgr->getTrayContainer(TL_CENTER);
            Ogre::OverlayContainer* left = mTrayMgr->getTrayContainer(TL_LEFT);

            if (center->isVisible() && rw->getWidth() < 1280 - center->getWidth())
            {
                while (center->isVisible())
                {
                    mTrayMgr->moveWidgetToTray(mTrayMgr->getWidget(TL_CENTER, 0), TL_LEFT);
                }
            }
            else if (left->isVisible() && rw->getWidth() >= 1280 - left->getWidth())
            {
                while (left->isVisible())
                {
                    mTrayMgr->moveWidgetToTray(mTrayMgr->getWidget(TL_LEFT, 0), TL_CENTER);
                }
            }

            SampleContext::windowResized(rw);
        }

        /*-----------------------------------------------------------------------------
          | Extends setup to create dummy scene and tray interface.
          -----------------------------------------------------------------------------*/
        virtual void setup()
        {
            if(mWindow == NULL)
                mWindow = createWindow();

            setupInput(mNoGrabInput);
            locateResources();

#ifdef OGRE_STATIC_LIB
            // Check if the render system supports any shader profiles.
            // Don't load samples that require shaders if we don't have any shader support, GL ES 1.x for example.
            const RenderSystemCapabilities* caps = mRoot->getRenderSystem()->getCapabilities();
            RenderSystemCapabilities::ShaderProfiles profiles = caps->getSupportedShaderProfiles();
#if defined(INCLUDE_RTSHADER_SYSTEM)
            bool hasProgrammableGPU = (!profiles.empty());
#endif

            //            mPluginNameMap["Sample_AtomicCounters"]     = (OgreBites::SdkSample *) OGRE_NEW Sample_AtomicCounters();
            mPluginNameMap["Sample_BezierPatch"]        = (OgreBites::SdkSample *) OGRE_NEW Sample_BezierPatch();
            mPluginNameMap["Sample_CameraTrack"]        = (OgreBites::SdkSample *) OGRE_NEW Sample_CameraTrack();
            mPluginNameMap["Sample_Character"]          = (OgreBites::SdkSample *) OGRE_NEW Sample_Character();
#   if OGRE_PLATFORM != OGRE_PLATFORM_WINRT
            mPluginNameMap["Sample_DynTex"]             = (OgreBites::SdkSample *) OGRE_NEW Sample_DynTex();
            mPluginNameMap["Sample_FacialAnimation"]    = (OgreBites::SdkSample *) OGRE_NEW Sample_FacialAnimation();
            mPluginNameMap["Sample_Grass"]              = (OgreBites::SdkSample *) OGRE_NEW Sample_Grass();
            
            mPluginNameMap["Sample_DualQuaternion"]     = (OgreBites::SdkSample *) OGRE_NEW Sample_DualQuaternion();
            mPluginNameMap["Sample_Instancing"]                 = (OgreBites::SdkSample *) OGRE_NEW Sample_Instancing();
            mPluginNameMap["Sample_NewInstancing"]              = (OgreBites::SdkSample *) OGRE_NEW Sample_NewInstancing();
            mPluginNameMap["Sample_TextureArray"]       = (OgreBites::SdkSample *) OGRE_NEW Sample_TextureArray();
            mPluginNameMap["Sample_Tessellation"]       = (OgreBites::SdkSample *) OGRE_NEW Sample_Tessellation();
            mPluginNameMap["Sample_PNTriangles"]                = (OgreBites::SdkSample *) OGRE_NEW Sample_PNTriangles();
            mPluginNameMap["Sample_Hair"]               = (OgreBites::SdkSample *) OGRE_NEW Sample_Hair();
            mPluginNameMap["Sample_Island"]             = (OgreBites::SdkSample *) OGRE_NEW Sample_Island();
            mPluginNameMap["Sample_TerrainTessellation"]= (OgreBites::SdkSample *) OGRE_NEW Sample_TerrainTessellation();
#                       if defined(OGRE_BUILD_COMPONENT_VOLUME) && OGRE_PLATFORM != OGRE_PLATFORM_NACL
            mPluginNameMap["Sample_VolumeCSG"]          = (OgreBites::SdkSample *) OGRE_NEW Sample_VolumeCSG();
            mPluginNameMap["Sample_VolumeTerrain"]      = (OgreBites::SdkSample *) OGRE_NEW Sample_VolumeTerrain();
#                       endif
            mPluginNameMap["Sample_Shadows"]            = (OgreBites::SdkSample *) OGRE_NEW Sample_Shadows();
            mPluginNameMap["Sample_Lighting"]           = (OgreBites::SdkSample *) OGRE_NEW Sample_Lighting();
            mPluginNameMap["Sample_MeshLod"]            = (OgreBites::SdkSample *) OGRE_NEW Sample_MeshLod();
            mPluginNameMap["Sample_ParticleFX"]         = (OgreBites::SdkSample *) OGRE_NEW Sample_ParticleFX();
            mPluginNameMap["Sample_Smoke"]              = (OgreBites::SdkSample *) OGRE_NEW Sample_Smoke();
#       endif // OGRE_PLATFORM_WINRT
            mPluginNameMap["Sample_SkeletalAnimation"]  = (OgreBites::SdkSample *) OGRE_NEW Sample_SkeletalAnimation();
            mPluginNameMap["Sample_SkyBox"]             = (OgreBites::SdkSample *) OGRE_NEW Sample_SkyBox();
            mPluginNameMap["Sample_SkyDome"]            = (OgreBites::SdkSample *) OGRE_NEW Sample_SkyDome();
            mPluginNameMap["Sample_SkyPlane"]           = (OgreBites::SdkSample *) OGRE_NEW Sample_SkyPlane();
            mPluginNameMap["Sample_SphereMapping"]      = (OgreBites::SdkSample *) OGRE_NEW Sample_SphereMapping();
            mPluginNameMap["Sample_Tessellation"]       = (OgreBites::SdkSample *) OGRE_NEW Sample_Tessellation();
            mPluginNameMap["Sample_TextureFX"]          = (OgreBites::SdkSample *) OGRE_NEW Sample_TextureFX();
            mPluginNameMap["Sample_Transparency"]       = (OgreBites::SdkSample *) OGRE_NEW Sample_Transparency();

#if defined(INCLUDE_RTSHADER_SYSTEM) && OGRE_PLATFORM != OGRE_PLATFORM_WINRT
            if(hasProgrammableGPU)
            {
#   ifdef OGRE_BUILD_PLUGIN_BSP
                mPluginNameMap["Sample_BSP"]                = (OgreBites::SdkSample *) OGRE_NEW Sample_BSP();
#   endif
                mPluginNameMap["Sample_CelShading"]         = (OgreBites::SdkSample *) OGRE_NEW Sample_CelShading();
                mPluginNameMap["Sample_Compositor"]         = (OgreBites::SdkSample *) OGRE_NEW Sample_Compositor();
                mPluginNameMap["Sample_CubeMapping"]        = (OgreBites::SdkSample *) OGRE_NEW Sample_CubeMapping();

                mPluginNameMap["Sample_DeferredShading"]    = (OgreBites::SdkSample *) OGRE_NEW Sample_DeferredShading();
                mPluginNameMap["Sample_SSAO"]               = (OgreBites::SdkSample *) OGRE_NEW Sample_SSAO();
                mPluginNameMap["Sample_ShaderSystem"]       = (OgreBites::SdkSample *) OGRE_NEW Sample_ShaderSystem();
                mPluginNameMap["Sample_Ocean"]              = (OgreBites::SdkSample *) OGRE_NEW Sample_Ocean();
                mPluginNameMap["Sample_Water"]              = (OgreBites::SdkSample *) OGRE_NEW Sample_Water();
#       ifdef OGRE_BUILD_COMPONENT_TERRAIN
                mPluginNameMap["Sample_Terrain"]            = (OgreBites::SdkSample *) OGRE_NEW Sample_Terrain();
                mPluginNameMap["Sample_EndlessWorld"]       = (OgreBites::SdkSample *) OGRE_NEW Sample_EndlessWorld();
#       endif
                mPluginNameMap["Sample_Dot3Bump"]           = (OgreBites::SdkSample *) OGRE_NEW Sample_Dot3Bump();
                mPluginNameMap["Sample_Fresnel"]            = (OgreBites::SdkSample *) OGRE_NEW Sample_Fresnel();
            }
#endif
#endif

            Ogre::ResourceGroupManager::getSingleton().initialiseResourceGroup("Essential");
            mTrayMgr = new SdkTrayManager("BrowserControls", mWindow, mInputContext, this);
            mTrayMgr->showBackdrop("SdkTrays/Bands");
            mTrayMgr->getTrayContainer(TL_NONE)->hide();

#if ENABLE_SHADERS_CACHE_SAVE == 1
            if(Ogre::GpuProgramManager::getSingleton().canGetCompiledShaderBuffer())
                Ogre::GpuProgramManager::getSingleton().setSaveMicrocodesToCache(true);
#endif
#if ENABLE_SHADERS_CACHE_LOAD == 1
            // Load for a package version of the shaders.
            Ogre::String path = getShaderCacheFileName();
            FILE * inFile = NULL;
            inFile = fopen(path.c_str(), "rb");
            // If that does not exist, see if there is a version in the writable location.
            if (!inFile)
            {
                path = mFSLayer->getWritablePath(getShaderCacheFileName());
                inFile = fopen(path.c_str(), "rb");
            }
            if (inFile)
            {
                Ogre::LogManager::getSingleton().logMessage("Loading shader cache from ");
                Ogre::LogManager::getSingleton().logMessage(path.c_str());
                Ogre::DataStreamPtr istream(new Ogre::FileHandleDataStream(path.c_str(), inFile, Ogre::DataStream::READ));
                Ogre::GpuProgramManager::getSingleton().loadMicrocodeCache(istream);
            }
#endif

            createDummyScene();

#ifdef INCLUDE_RTSHADER_SYSTEM
            if(mRoot->getRenderSystem()->getCapabilities()->hasCapability(Ogre::RSC_FIXED_FUNCTION) == false)
            {
                Ogre::RTShader::ShaderGenerator::getSingletonPtr()->addSceneManager(mRoot->getSceneManager("DummyScene"));
            }
#endif // INCLUDE_RTSHADER_SYSTEM

            loadResources();


            Sample* startupSample = loadSamples();

            Ogre::TextureManager::getSingleton().setDefaultNumMipmaps(5);

            // adds context as listener to process context-level (above the sample level) events
            mRoot->addFrameListener(this);
            Ogre::WindowEventUtilities::addWindowEventListener(mWindow, this);

            // create template material for sample thumbnails
            Ogre::MaterialPtr thumbMat = Ogre::MaterialManager::getSingleton().create("SdkTrays/SampleThumbnail", "Essential");
            thumbMat->getTechnique(0)->getPass(0)->createTextureUnitState();

            setupWidgets();
            windowResized(mWindow);   // adjust menus for resolution

            // if this is our first time running, and there's a startup sample, run it
            if (startupSample && mFirstRun){
                runSample(startupSample);
            }
        }

        /*-----------------------------------------------------------------------------
          | Notify the window size changed or it was moved
          -----------------------------------------------------------------------------*/
        virtual void windowMovedOrResized()
        {
#if (OGRE_PLATFORM == OGRE_PLATFORM_WINRT) && (OGRE_WINRT_TARGET_TYPE == DESKTOP_APP)

            if(mNativeControl)
            {
                // in WinRT.Xaml case Ogre::RenderWindow is actually brush
                // applied to native control and we need resize this brush manually
                mWindow->resize(mNativeControl->ActualWidth, mNativeControl->ActualHeight);
            }
#endif // (OGRE_PLATFORM == OGRE_PLATFORM_WINRT) && (OGRE_WINRT_TARGET_TYPE == DESKTOP_APP)
            mWindow->windowMovedOrResized();    // notify window
            windowResized(mWindow);                             // notify window event listeners
        }

    protected:

        /*-----------------------------------------------------------------------------
          | Restores config instead of using a dialog to save time.
          | If that fails, the config dialog is shown.
          -----------------------------------------------------------------------------*/
        virtual bool oneTimeConfig()
        {
            if (!mRoot->restoreConfig()) return mRoot->showConfigDialog();
            return true;
        }

        /*-----------------------------------------------------------------------------
          | Overrides the default window title.
          -----------------------------------------------------------------------------*/
        virtual Ogre::RenderWindow* createWindow()
        {
#if OGRE_PLATFORM == OGRE_PLATFORM_NACL
            Ogre::RenderWindow* res = mRoot->initialise(false, "OGRE Sample Browser");
            Ogre::NameValuePairList miscParams;
            miscParams["pp::Instance"] = Ogre::StringConverter::toString((unsigned long)mNaClInstance);
            miscParams["SwapCallback"] = Ogre::StringConverter::toString((unsigned long)mNaClSwapCallback);
            // create 1x1 window - we will resize later
            return mRoot->createRenderWindow("OGRE Sample Browser Window", mInitWidth, mInitHeight, false, &miscParams);

#elif (OGRE_PLATFORM == OGRE_PLATFORM_WINRT)
            Ogre::RenderWindow* res = mRoot->initialise(false, "OGRE Sample Browser");
            Ogre::NameValuePairList miscParams;
            if(mNativeWindow.Get())
            {
                miscParams["externalWindowHandle"] = Ogre::StringConverter::toString((size_t)reinterpret_cast<void*>(mNativeWindow.Get()));
                res = mRoot->createRenderWindow("OGRE Sample Browser Window", mNativeWindow->Bounds.Width, mNativeWindow->Bounds.Height, false, &miscParams);
            }
#       if (OGRE_WINRT_TARGET_TYPE == DESKTOP_APP)
            else if(mNativeControl)
            {
                miscParams["windowType"] = "SurfaceImageSource";
                res = mRoot->createRenderWindow("OGRE Sample Browser Window", mNativeControl->ActualWidth, mNativeControl->ActualHeight, false, &miscParams);
                void* pUnk = NULL;
                res->getCustomAttribute("ImageBrush", &pUnk);
                mNativeControl->Fill = reinterpret_cast<Windows::UI::Xaml::Media::ImageBrush^>(pUnk);
            }
#       endif // (OGRE_WINRT_TARGET_TYPE == DESKTOP_APP)

            return res;

#elif OGRE_PLATFORM == OGRE_PLATFORM_ANDROID
            return NULL;
#else
            Ogre::RenderWindow* res = mRoot->initialise(true, "OGRE Sample Browser");


#if OGRE_PLATFORM == OGRE_PLATFORM_APPLE_IOS
            mGestureView = [[SampleBrowserGestureView alloc] init];
            mGestureView.mBrowser = this;

            [[[UIApplication sharedApplication] keyWindow] addSubview:mGestureView];
#endif

            return res;
#endif
        }

        /*-----------------------------------------------------------------------------
          | Initialises only the browser's resources and those most commonly used
          | by samples. This way, additional special content can be initialised by
          | the samples that use them, so startup time is unaffected.
          -----------------------------------------------------------------------------*/
        virtual void loadResources()
        {
#if OGRE_PLATFORM != OGRE_PLATFORM_NACL
            mTrayMgr->showLoadingBar(1, 0);
#endif
            Ogre::ResourceGroupManager::getSingleton().initialiseResourceGroup("Popular");
#if OGRE_PLATFORM != OGRE_PLATFORM_NACL
            mTrayMgr->hideLoadingBar();
#endif
        }

        /*-----------------------------------------------------------------------------
          | Creates dummy scene to allow rendering GUI in viewport.
          -----------------------------------------------------------------------------*/
        virtual void createDummyScene()
        {
            mWindow->removeAllViewports();
            Ogre::SceneManager* sm = mRoot->createSceneManager(Ogre::ST_GENERIC, "DummyScene");
            sm->addRenderQueueListener(mOverlaySystem);
            Ogre::Camera* cam = sm->createCamera("DummyCamera");
            mWindow->addViewport(cam);
#ifdef INCLUDE_RTSHADER_SYSTEM
            // Initialize shader generator.
            // Must be before resource loading in order to allow parsing extended material attributes.
            bool success = initialiseRTShaderSystem(sm);
            if (!success)
            {
                OGRE_EXCEPT(Ogre::Exception::ERR_FILE_NOT_FOUND,
                            "Shader Generator Initialization failed - Core shader libs path not found",
                            "SampleBrowser::createDummyScene");
            }
            if(mRoot->getRenderSystem()->getCapabilities()->hasCapability(Ogre::RSC_FIXED_FUNCTION) == false)
            {
                //newViewport->setMaterialScheme(Ogre::RTShader::ShaderGenerator::DEFAULT_SCHEME_NAME);

                // creates shaders for base material BaseWhite using the RTSS
                Ogre::MaterialPtr baseWhite = Ogre::MaterialManager::getSingleton().getByName("BaseWhite", Ogre::ResourceGroupManager::INTERNAL_RESOURCE_GROUP_NAME);
                baseWhite->setLightingEnabled(false);
                mShaderGenerator->createShaderBasedTechnique(
                    "BaseWhite",
                    Ogre::MaterialManager::DEFAULT_SCHEME_NAME,
                    Ogre::RTShader::ShaderGenerator::DEFAULT_SCHEME_NAME);
                mShaderGenerator->validateMaterial(Ogre::RTShader::ShaderGenerator::DEFAULT_SCHEME_NAME,
                                                   "BaseWhite");
                if(baseWhite->getNumTechniques() > 1)
                {
                    baseWhite->getTechnique(0)->getPass(0)->setVertexProgram(
                        baseWhite->getTechnique(1)->getPass(0)->getVertexProgram()->getName());
                    baseWhite->getTechnique(0)->getPass(0)->setFragmentProgram(
                        baseWhite->getTechnique(1)->getPass(0)->getFragmentProgram()->getName());
                }

<<<<<<< HEAD
                // creates shaders for base material BaseWhiteNoLighting using the RTSS
                mShaderGenerator->createShaderBasedTechnique(
                    "BaseWhiteNoLighting",
                    Ogre::MaterialManager::DEFAULT_SCHEME_NAME,
                    Ogre::RTShader::ShaderGenerator::DEFAULT_SCHEME_NAME);
                mShaderGenerator->validateMaterial(Ogre::RTShader::ShaderGenerator::DEFAULT_SCHEME_NAME,
                                                   "BaseWhiteNoLighting");
                Ogre::MaterialPtr baseWhiteNoLighting = Ogre::MaterialManager::getSingleton().getByName("BaseWhiteNoLighting", Ogre::ResourceGroupManager::INTERNAL_RESOURCE_GROUP_NAME);
                if(baseWhite->getNumTechniques() > 1)
=======
				// creates shaders for base material BaseWhiteNoLighting using the RTSS
				mShaderGenerator->createShaderBasedTechnique(
					"BaseWhiteNoLighting", 
					Ogre::MaterialManager::DEFAULT_SCHEME_NAME, 
					Ogre::RTShader::ShaderGenerator::DEFAULT_SCHEME_NAME);	
			    mShaderGenerator->validateMaterial(Ogre::RTShader::ShaderGenerator::DEFAULT_SCHEME_NAME, 
					"BaseWhiteNoLighting");
				Ogre::MaterialPtr baseWhiteNoLighting = Ogre::MaterialManager::getSingleton().getByName("BaseWhiteNoLighting", Ogre::ResourceGroupManager::INTERNAL_RESOURCE_GROUP_NAME);
                if(baseWhiteNoLighting->getNumTechniques() > 1)
>>>>>>> 053554ee
                {
                    baseWhiteNoLighting->getTechnique(0)->getPass(0)->setVertexProgram(
                        baseWhiteNoLighting->getTechnique(1)->getPass(0)->getVertexProgram()->getName());
                    baseWhiteNoLighting->getTechnique(0)->getPass(0)->setFragmentProgram(
                        baseWhiteNoLighting->getTechnique(1)->getPass(0)->getFragmentProgram()->getName());
                }
            }
#endif // INCLUDE_RTSHADER_SYSTEM
        }

        /*-----------------------------------------------------------------------------
          | Loads sample plugins from a configuration file.
          -----------------------------------------------------------------------------*/
        virtual Sample* loadSamples()
        {
            Sample* startupSample = 0;

            Ogre::StringVector unloadedSamplePlugins;

#if OGRE_PLATFORM == OGRE_PLATFORM_NACL
            Ogre::String startupSampleTitle = "";
            Ogre::String sampleDir = "";
            Ogre::StringVector sampleList;
            sampleList.push_back("Sample_BezierPatch");
            sampleList.push_back("Sample_CameraTrack");
            sampleList.push_back("Sample_CelShading");
            sampleList.push_back("Sample_Character");
            sampleList.push_back("Sample_Compositor");
            sampleList.push_back("Sample_CubeMapping");
            sampleList.push_back("Sample_Dot3Bump");
            sampleList.push_back("Sample_DynTex");
            sampleList.push_back("Sample_FacialAnimation");
            sampleList.push_back("Sample_Fresnel");
            sampleList.push_back("Sample_ParticleFX");
#   ifdef INCLUDE_RTSHADER_SYSTEM
            sampleList.push_back("Sample_ShaderSystem");
#       endif
            sampleList.push_back("Sample_Lighting");
            sampleList.push_back("Sample_MeshLod");
            sampleList.push_back("Sample_SkyBox");
            sampleList.push_back("Sample_SkyDome");
            sampleList.push_back("Sample_SkyPlane");
            sampleList.push_back("Sample_Smoke");
            sampleList.push_back("Sample_Water");
            sampleList.push_back("Sample_PNTriangles");
            sampleList.push_back("Sample_Tessellation");
            sampleList.push_back("Sample_Hair");
            sampleList.push_back("Sample_Island");
            sampleList.push_back("Sample_TerrainTessellation");
            sampleList.push_back("Sample_Transparency");
            sampleList.push_back("Sample_TextureFX");
#else
            Ogre::ConfigFile cfg;
#if OGRE_PLATFORM == OGRE_PLATFORM_ANDROID
            cfg.load(openAPKFile(mFSLayer->getConfigFilePath("samples.cfg")));
#else
            cfg.load(mFSLayer->getConfigFilePath("samples.cfg"));
#endif

            Ogre::String sampleDir = cfg.getSetting("SampleFolder");        // Mac OS X just uses Resources/ directory
            Ogre::StringVector sampleList = cfg.getMultiSetting("SamplePlugin");
            Ogre::String startupSampleTitle = cfg.getSetting("StartupSample");

#if OGRE_PLATFORM != OGRE_PLATFORM_APPLE && OGRE_PLATFORM != OGRE_PLATFORM_APPLE_IOS
            if (sampleDir.empty()) sampleDir = ".";   // user didn't specify plugins folder, try current one
#endif

            // add slash or backslash based on platform
            char lastChar = sampleDir[sampleDir.length() - 1];
            if (lastChar != '/' && lastChar != '\\')
            {
#if OGRE_PLATFORM == OGRE_PLATFORM_WIN32 || (OGRE_PLATFORM == OGRE_PLATFORM_WINRT)
                sampleDir += "\\";
#elif OGRE_PLATFORM == OGRE_PLATFORM_LINUX
                sampleDir += "/";
#endif
            }
#endif

#ifdef SAMPLES_INCLUDE_PLAYPEN
#  ifdef OGRE_STATIC_LIB
            playPenPlugin = OGRE_NEW PlayPenPlugin();
            mRoot->installPlugin(playPenPlugin);
            SampleSet newSamples = playPenPlugin->getSamples();
            for (SampleSet::iterator j = newSamples.begin(); j != newSamples.end(); j++)
            {
                Ogre::NameValuePairList& info = (*j)->getInfo();   // acquire custom sample info
                Ogre::NameValuePairList::iterator k;

                // give sample default title and category if none found
                k= info.find("Title");
                if (k == info.end() || k->second.empty()) info["Title"] = "Untitled";
                k = info.find("Category");
                if (k == info.end() || k->second.empty()) info["Category"] = "Unsorted";
                k = info.find("Thumbnail");
                if (k == info.end() || k->second.empty()) info["Thumbnail"] = "thumb_error.png";
                mSampleCategories.insert(info["Category"]);   // add sample category
                if (info["Title"] == startupSampleTitle) startupSample = *j;   // we found the startup sample
                sampleList.push_back(info["Title"]);
                mPluginNameMap[info["Title"]] = (OgreBites::SdkSample *)(*j);
            }

            playPenTestPlugin = OGRE_NEW PlaypenTestPlugin();
            mRoot->installPlugin(playPenTestPlugin);
            newSamples = playPenTestPlugin->getSamples();
            for (SampleSet::iterator j = newSamples.begin(); j != newSamples.end(); j++)
            {
                Ogre::NameValuePairList& info = (*j)->getInfo();   // acquire custom sample info
                Ogre::NameValuePairList::iterator k;

                // give sample default title and category if none found
                k= info.find("Title");
                if (k == info.end() || k->second.empty()) info["Title"] = "Untitled";
                k = info.find("Category");
                if (k == info.end() || k->second.empty()) info["Category"] = "Unsorted";
                k = info.find("Thumbnail");
                if (k == info.end() || k->second.empty()) info["Thumbnail"] = "thumb_error.png";
                mSampleCategories.insert(info["Category"]);   // add sample category
                if (info["Title"] == startupSampleTitle) startupSample = *j;   // we found the startup sample
                sampleList.push_back(info["Title"]);
                mPluginNameMap[info["Title"]] = (OgreBites::SdkSample *)(*j);
            }
#  else
#    if OGRE_DEBUG_MODE && !(OGRE_PLATFORM == OGRE_PLATFORM_APPLE || OGRE_PLATFORM == OGRE_PLATFORM_APPLE_IOS)
            sampleList.push_back("PlayPen_d");
#    else
            sampleList.push_back("PlayPen");
            sampleList.push_back("PlayPenTests");
#    endif
#  endif
#endif

            // loop through all sample plugins...
            for (Ogre::StringVector::iterator i = sampleList.begin(); i != sampleList.end(); i++)
            {
                try   // try to load the plugin
                {
#ifdef OGRE_STATIC_LIB
                    String sampleName = *i;
                    // in debug, remove any suffix
                    if(StringUtil::endsWith(sampleName, "_d"))
                        sampleName = sampleName.substr(0, sampleName.length()-2);

                    OgreBites::SdkSample *pluginInstance = (OgreBites::SdkSample *) mPluginNameMap[sampleName];
                    if(pluginInstance)
                    {
                        OgreBites::SamplePlugin* sp = OGRE_NEW SamplePlugin(pluginInstance->getInfo()["Title"] + " Sample");

                        sp->addSample(pluginInstance);
                        mRoot->installPlugin(sp);
                    }
#else
                    mRoot->loadPlugin(sampleDir + *i);
#endif
                }
                catch (Ogre::Exception e)   // plugin couldn't be loaded
                {
                    unloadedSamplePlugins.push_back(sampleDir + *i);
                    continue;
                }

                Ogre::Plugin* p = mRoot->getInstalledPlugins().back();   // acquire plugin instance
                SamplePlugin* sp = dynamic_cast<SamplePlugin*>(p);

                if (!sp)  // this is not a SamplePlugin, so unload it
                {
                    //unloadedSamplePlugins.push_back(sampleDir + *i);
#ifdef OGRE_STATIC_LIB
                    //mRoot->uninstallPlugin(p);
#else
                    //mRoot->unloadPlugin(sampleDir + *i);
#endif
                    continue;
                }

                mLoadedSamplePlugins.push_back(sampleDir + *i);   // add to records

                // go through every sample in the plugin...
                SampleSet newSamples = sp->getSamples();
                for (SampleSet::iterator j = newSamples.begin(); j != newSamples.end(); j++)
                {
                    Ogre::NameValuePairList& info = (*j)->getInfo();   // acquire custom sample info
                    Ogre::NameValuePairList::iterator k;

                    // give sample default title and category if none found
                    k= info.find("Title");
                    if (k == info.end() || k->second.empty()) info["Title"] = "Untitled";
                    k = info.find("Category");
                    if (k == info.end() || k->second.empty()) info["Category"] = "Unsorted";
                    k = info.find("Thumbnail");
                    if (k == info.end() || k->second.empty()) info["Thumbnail"] = "thumb_error.png";

                    mLoadedSamples.insert(*j);                    // add sample only after ensuring title for sorting
                    mSampleCategories.insert(info["Category"]);   // add sample category

                    if (info["Title"] == startupSampleTitle) startupSample = *j;   // we found the startup sample
                }
            }

            if (!mLoadedSamples.empty()) mSampleCategories.insert("All");   // insert a category for all samples

            if (!unloadedSamplePlugins.empty())   // show error message summarising missing or invalid plugins
            {
                Ogre::String message = "These requested sample plugins were either missing, corrupt or invalid:";

                for (unsigned int i = 0; i < unloadedSamplePlugins.size(); i++)
                {
                    message += "\n- " + unloadedSamplePlugins[i];
                }

                mTrayMgr->showOkDialog("Error!", message);
            }

            return startupSample;
        }

        /*-----------------------------------------------------------------------------
          | Unloads any loaded sample plugins.
          -----------------------------------------------------------------------------*/
        virtual void unloadSamples()
        {
#ifdef INCLUDE_RTSHADER_SYSTEM
            mShaderGenerator->removeAllShaderBasedTechniques(); // clear techniques from the RTSS
#endif
#ifdef OGRE_STATIC_LIB
            const Ogre::Root::PluginInstanceList pluginList = mRoot->getInstalledPlugins();
            for(unsigned int i = 0; i < pluginList.size(); i++)
            {
                SamplePlugin* sp = dynamic_cast<SamplePlugin*>(pluginList[i]);

                // This is a sample plugin so we can unload it
                if(sp)
                    mRoot->uninstallPlugin(pluginList[i]);
            }
#  ifdef SAMPLES_INCLUDE_PLAYPEN
            mRoot->uninstallPlugin(playPenPlugin);
            delete playPenPlugin;
            mRoot->uninstallPlugin(playPenTestPlugin);
            delete playPenTestPlugin;
#  endif
#else
            for (unsigned int i = 0; i < mLoadedSamplePlugins.size(); i++)
            {
                mRoot->unloadPlugin(mLoadedSamplePlugins[i]);
            }
#endif

            mLoadedSamples.clear();
            mLoadedSamplePlugins.clear();
            mSampleCategories.clear();
        }

        /*-----------------------------------------------------------------------------
          | Sets up main page for browsing samples.
          -----------------------------------------------------------------------------*/
        virtual void setupWidgets()
        {
            mTrayMgr->destroyAllWidgets();

            // create main navigation tray
            mTrayMgr->showLogo(TL_RIGHT);
            mTrayMgr->createSeparator(TL_RIGHT, "LogoSep");
            mTrayMgr->createButton(TL_RIGHT, "StartStop", "Start Sample", 120);
#if OGRE_PLATFORM != OGRE_PLATFORM_NACL
#       if      OGRE_PLATFORM != OGRE_PLATFORM_WINRT
            mTrayMgr->createButton(TL_RIGHT, "UnloadReload", mLoadedSamples.empty() ? "Reload Samples" : "Unload Samples");
            mTrayMgr->createButton(TL_RIGHT, "Configure", "Configure");
#       endif // OGRE_PLATFORM_WINRT
            mTrayMgr->createButton(TL_RIGHT, "Quit", "Quit");
#endif // OGRE_PLATFORM_NACL

            // create sample viewing controls
            mTitleLabel = mTrayMgr->createLabel(TL_LEFT, "SampleTitle", "");
#if (OGRE_PLATFORM == OGRE_PLATFORM_APPLE_IOS) || (OGRE_PLATFORM == OGRE_PLATFORM_ANDROID)
            mDescBox = mTrayMgr->createTextBox(TL_LEFT, "SampleInfo", "Sample Info", 120, 100);
            mCategoryMenu = mTrayMgr->createThickSelectMenu(TL_LEFT, "CategoryMenu", "Select Category", 120, 10);
            mSampleMenu = mTrayMgr->createThickSelectMenu(TL_LEFT, "SampleMenu", "Select Sample", 120, 10);
            mSampleSlider = mTrayMgr->createThickSlider(TL_LEFT, "SampleSlider", "Slide Samples", 120, 42, 0, 0, 0);
#else
            mDescBox = mTrayMgr->createTextBox(TL_LEFT, "SampleInfo", "Sample Info", 250, 208);
            mCategoryMenu = mTrayMgr->createThickSelectMenu(TL_LEFT, "CategoryMenu", "Select Category", 250, 10);
            mSampleMenu = mTrayMgr->createThickSelectMenu(TL_LEFT, "SampleMenu", "Select Sample", 250, 10);
            mSampleSlider = mTrayMgr->createThickSlider(TL_LEFT, "SampleSlider", "Slide Samples", 250, 80, 0, 0, 0);
#endif
            /* Sliders do not notify their listeners on creation, so we manually call the callback here
               to format the slider value correctly. */
            sliderMoved(mSampleSlider);

            // create configuration screen button tray
            mTrayMgr->createButton(TL_NONE, "Apply", "Apply Changes");
            mTrayMgr->createButton(TL_NONE, "Back", "Go Back");

            // create configuration screen label and renderer menu
            mTrayMgr->createLabel(TL_NONE, "ConfigLabel", "Configuration");
#if (OGRE_PLATFORM == OGRE_PLATFORM_APPLE_IOS) || (OGRE_PLATFORM == OGRE_PLATFORM_ANDROID) || (OGRE_PLATFORM == OGRE_PLATFORM_WINRT)
            mRendererMenu = mTrayMgr->createLongSelectMenu(TL_NONE, "RendererMenu", "Render System", 216, 115, 10);
#else
            mRendererMenu = mTrayMgr->createLongSelectMenu(TL_NONE, "RendererMenu", "Render System", 450, 240, 10);
#endif
            mTrayMgr->createSeparator(TL_NONE, "ConfigSeparator");

            // populate render system names
            Ogre::StringVector rsNames;
            Ogre::RenderSystemList rsList = mRoot->getAvailableRenderers();
            for (unsigned int i = 0; i < rsList.size(); i++)
            {
                rsNames.push_back(rsList[i]->getName());
            }
            mRendererMenu->setItems(rsNames);

            populateSampleMenus();
        }

        /*-----------------------------------------------------------------------------
          | Populates home menus with loaded samples.
          -----------------------------------------------------------------------------*/
        virtual void populateSampleMenus()
        {
            Ogre::StringVector categories;
            for (std::set<Ogre::String>::iterator i = mSampleCategories.begin(); i != mSampleCategories.end(); i++)
                categories.push_back(*i);

            mCategoryMenu->setItems(categories);
            if (mCategoryMenu->getNumItems() != 0)
                mCategoryMenu->selectItem(0);
            else
                itemSelected(mCategoryMenu);   // if there are no items, we can't select one, so manually invoke callback
        }

        /*-----------------------------------------------------------------------------
          | Overrides to recover by last sample's index instead.
          -----------------------------------------------------------------------------*/
        virtual void recoverLastSample()
        {
            // restore the view while we're at it too
            mCategoryMenu->selectItem(mLastViewCategory);
            mSampleMenu->selectItem(mLastViewTitle);

            if (mLastSampleIndex != -1)
            {
                int index = -1;
                for (SampleSet::iterator i = mLoadedSamples.begin(); i != mLoadedSamples.end(); i++)
                {
                    index++;
                    if (index == mLastSampleIndex)
                    {
                        runSample(*i);
                        (*i)->restoreState(mLastSampleState);
                        mLastSample = 0;
                        mLastSampleIndex = -1;
                        mLastSampleState.clear();
                    }
                }

                pauseCurrentSample();
                mTrayMgr->showAll();
            }

            buttonHit((Button*)mTrayMgr->getWidget("Configure"));
        }

        /*-----------------------------------------------------------------------------
          | Extends reconfigure to save the view and the index of last sample run.
          -----------------------------------------------------------------------------*/
        virtual void reconfigure(const Ogre::String& renderer, Ogre::NameValuePairList& options)
        {
            mLastViewCategory = mCategoryMenu->getSelectionIndex();
            mLastViewTitle = mSampleMenu->getSelectionIndex();

            mLastSampleIndex = -1;
            unsigned int index = -1;
            for (SampleSet::iterator i = mLoadedSamples.begin(); i != mLoadedSamples.end(); i++)
            {
                index++;
                if (*i == mCurrentSample)
                {
                    mLastSampleIndex = index;
                    break;
                }
            }

            SampleContext::reconfigure(renderer, options);
        }
    public:
        /*-----------------------------------------------------------------------------
          | Extends shutdown to destroy dummy scene and tray interface.
          -----------------------------------------------------------------------------*/
        virtual void shutdown()
        {
#if ENABLE_SHADERS_CACHE_SAVE == 1
            if (Ogre::GpuProgramManager::getSingleton().isCacheDirty())
            {
                Ogre::String path = mFSLayer->getWritablePath(getShaderCacheFileName());
                FILE * outFile = fopen(path.c_str(), "wb");
                if (outFile)
                {
                    Ogre::LogManager::getSingleton().logMessage("Writing shader cache to ");
                    Ogre::LogManager::getSingleton().logMessage(path.c_str());
                    Ogre::DataStreamPtr ostream(new Ogre::FileHandleDataStream(path.c_str(), outFile, Ogre::DataStream::WRITE));
                    Ogre::GpuProgramManager::getSingleton().saveMicrocodeCache(ostream);
                    ostream->close();
                }
            }
#endif

#if OGRE_PLATFORM == OGRE_PLATFORM_APPLE_IOS
            [mGestureView release];
#endif
            if (mTrayMgr)
            {
                delete mTrayMgr;
                mTrayMgr = 0;
            }

            if (!mCurrentSample && mRoot->getRenderSystem() != NULL) destroyDummyScene();

            mCategoryMenu = 0;
            mSampleMenu = 0;
            mSampleSlider = 0;
            mTitleLabel = 0;
            mDescBox = 0;
            mRendererMenu = 0;
            mHiddenOverlays.clear();
            mThumbs.clear();
            mCarouselPlace = 0;
            mWindow = 0;

            SampleContext::shutdown();

            unloadSamples();

#ifdef INCLUDE_RTSHADER_SYSTEM
            // Destroy the RT Shader System.
            destroyRTShaderSystem();
#endif // INCLUDE_RTSHADER_SYSTEM

        }
    protected:
        /*-----------------------------------------------------------------------------
          | Destroys dummy scene.
          -----------------------------------------------------------------------------*/
        virtual void destroyDummyScene()
        {
            if(!mRoot->hasSceneManager("DummyScene"))
                return;

            Ogre::SceneManager*  dummyScene = mRoot->getSceneManager("DummyScene");
#ifdef INCLUDE_RTSHADER_SYSTEM
            mShaderGenerator->removeSceneManager(dummyScene);
#endif
            dummyScene->removeRenderQueueListener(mOverlaySystem);
            mWindow->removeAllViewports();
            mRoot->destroySceneManager(dummyScene);
        }

        /*-----------------------------------------------------------------------------
          | Extend to temporarily hide a sample's overlays while in the pause menu.
          -----------------------------------------------------------------------------*/
        virtual void pauseCurrentSample()
        {
            SampleContext::pauseCurrentSample();

            Ogre::OverlayManager::OverlayMapIterator it = Ogre::OverlayManager::getSingleton().getOverlayIterator();
            mHiddenOverlays.clear();

            while (it.hasMoreElements())
            {
                Ogre::Overlay* o = it.getNext();
                if (o->isVisible())                  // later, we don't want to unhide the initially hidden overlays
                {
                    mHiddenOverlays.push_back(o);    // save off hidden overlays so we can unhide them later
                    o->hide();
                }
            }
        }

        /*-----------------------------------------------------------------------------
        | Extend to unhide all of sample's temporarily hidden overlays.
          -----------------------------------------------------------------------------*/
        virtual void unpauseCurrentSample()
        {
            SampleContext::unpauseCurrentSample();

            for (std::vector<Ogre::Overlay*>::iterator i = mHiddenOverlays.begin(); i != mHiddenOverlays.end(); i++)
            {
                (*i)->show();
            }

            mHiddenOverlays.clear();
        }

        /*-----------------------------------------------------------------------------
        | Get the name of the RTSS shader cache file
          -----------------------------------------------------------------------------*/
        virtual Ogre::String getShaderCacheFileName()
        {
#if OGRE_DEBUG_MODE
            return "cache_d.bin";
#else
            return "cache.bin";
#endif
        }

#ifdef INCLUDE_RTSHADER_SYSTEM

        /*-----------------------------------------------------------------------------
          | Initialize the RT Shader system.
          -----------------------------------------------------------------------------*/
        virtual bool initialiseRTShaderSystem(Ogre::SceneManager* sceneMgr)
        {
            if (Ogre::RTShader::ShaderGenerator::initialize())
            {
                mShaderGenerator = Ogre::RTShader::ShaderGenerator::getSingletonPtr();

                mShaderGenerator->addSceneManager(sceneMgr);

#if OGRE_PLATFORM != OGRE_PLATFORM_ANDROID && OGRE_PLATFORM != OGRE_PLATFORM_NACL && OGRE_PLATFORM != OGRE_PLATFORM_WINRT
                // Setup core libraries and shader cache path.
                Ogre::StringVector groupVector = Ogre::ResourceGroupManager::getSingleton().getResourceGroups();
                Ogre::StringVector::iterator itGroup = groupVector.begin();
                Ogre::StringVector::iterator itGroupEnd = groupVector.end();
                Ogre::String shaderCoreLibsPath;
                Ogre::String shaderCachePath;

                for (; itGroup != itGroupEnd; ++itGroup)
                {
                    Ogre::ResourceGroupManager::LocationList resLocationsList = Ogre::ResourceGroupManager::getSingleton().getResourceLocationList(*itGroup);
                    Ogre::ResourceGroupManager::LocationList::iterator it = resLocationsList.begin();
                    Ogre::ResourceGroupManager::LocationList::iterator itEnd = resLocationsList.end();
                    bool coreLibsFound = false;

                    // Try to find the location of the core shader lib functions and use it
                    // as shader cache path as well - this will reduce the number of generated files
                    // when running from different directories.
                    for (; it != itEnd; ++it)
                    {
                        if ((*it)->archive->getName().find("RTShaderLib") != Ogre::String::npos)
                        {
                            shaderCoreLibsPath = (*it)->archive->getName() + "/cache/";
                            shaderCachePath = shaderCoreLibsPath;
                            coreLibsFound = true;
                            break;
                        }
                    }
                    // Core libs path found in the current group.
                    if (coreLibsFound)
                        break;
                }

                // Core shader libs not found -> shader generating will fail.
                if (shaderCoreLibsPath.empty())
                    return false;

#ifdef _RTSS_WRITE_SHADERS_TO_DISK
                // Set shader cache path.
#if OGRE_PLATFORM == OGRE_PLATFORM_APPLE_IOS
                shaderCachePath = Ogre::macCachePath();
#elif OGRE_PLATFORM == OGRE_PLATFORM_APPLE
                shaderCachePath = Ogre::macCachePath() + "/org.ogre3d.RTShaderCache";
#endif
                mShaderGenerator->setShaderCachePath(shaderCachePath);
#endif
#endif
                // Create and register the material manager listener if it doesn't exist yet.
                if (mMaterialMgrListener == NULL) {
                    mMaterialMgrListener = new ShaderGeneratorTechniqueResolverListener(mShaderGenerator);
                    Ogre::MaterialManager::getSingleton().addListener(mMaterialMgrListener);
                }
            }

            return true;
        }

        /*-----------------------------------------------------------------------------
        | Destroy the RT Shader system.
          -----------------------------------------------------------------------------*/
        virtual void destroyRTShaderSystem()
        {
            // Restore default scheme.
            Ogre::MaterialManager::getSingleton().setActiveScheme(Ogre::MaterialManager::DEFAULT_SCHEME_NAME);

            // Unregister the material manager listener.
            if (mMaterialMgrListener != NULL)
            {
                Ogre::MaterialManager::getSingleton().removeListener(mMaterialMgrListener);
                delete mMaterialMgrListener;
                mMaterialMgrListener = NULL;
            }

            // Destroy RTShader system.
            if (mShaderGenerator != NULL)
            {
                Ogre::RTShader::ShaderGenerator::destroy();
                mShaderGenerator = NULL;
            }
        }
#endif // INCLUDE_RTSHADER_SYSTEM

        bool mNoGrabInput;                             // don't grab input devices
        SdkTrayManager* mTrayMgr;                      // SDK tray interface
#ifdef OGRE_STATIC_LIB
        PluginMap mPluginNameMap;                      // A structure to map plugin names to class types
#endif
        Ogre::StringVector mLoadedSamplePlugins;       // loaded sample plugins
        std::set<Ogre::String> mSampleCategories;      // sample categories
        SampleSet mLoadedSamples;                      // loaded samples
        SelectMenu* mCategoryMenu;                     // sample category select menu
        SelectMenu* mSampleMenu;                       // sample select menu
        Slider* mSampleSlider;                         // sample slider bar
        Label* mTitleLabel;                            // sample title label
        TextBox* mDescBox;                             // sample description box
        SelectMenu* mRendererMenu;                     // render system selection menu
        std::vector<Ogre::Overlay*> mHiddenOverlays;   // sample overlays hidden for pausing
        std::vector<Ogre::OverlayContainer*> mThumbs;  // sample thumbnails
        Ogre::Real mCarouselPlace;                     // current state of carousel
        int mLastViewTitle;                            // last sample title viewed
        int mLastViewCategory;                         // last sample category viewed
        int mLastSampleIndex;                          // index of last sample running
        int mStartSampleIndex;                         // directly starts the sample with the given index
#if (OGRE_PLATFORM == OGRE_PLATFORM_WINRT)
        Platform::Agile<Windows::UI::Core::CoreWindow> mNativeWindow;
#       if (OGRE_WINRT_TARGET_TYPE == DESKTOP_APP)
        Windows::UI::Xaml::Shapes::Rectangle^ mNativeControl;
#       endif // (OGRE_WINRT_TARGET_TYPE == DESKTOP_APP)
#endif // (OGRE_PLATFORM == OGRE_PLATFORM_WINRT)
#if OGRE_PLATFORM == OGRE_PLATFORM_NACL
        pp::Instance* mNaClInstance;
        pp::CompletionCallback* mNaClSwapCallback;
        OIS::FactoryCreator * mOisFactory;
        Ogre::uint32 mInitWidth;
        Ogre::uint32 mInitHeight;
#endif
#ifdef INCLUDE_RTSHADER_SYSTEM
        Ogre::RTShader::ShaderGenerator*                        mShaderGenerator;                       // The Shader generator instance.
        ShaderGeneratorTechniqueResolverListener*       mMaterialMgrListener;           // Shader generator material manager listener.
#endif // INCLUDE_RTSHADER_SYSTEM
    public:
#if OGRE_PLATFORM == OGRE_PLATFORM_APPLE_IOS
        SampleBrowserGestureView *mGestureView;
#endif
        bool mIsShuttingDown;
    };
}

#if OGRE_PLATFORM == OGRE_PLATFORM_APPLE_IOS

@implementation SampleBrowserGestureView

@synthesize mBrowser;

- (BOOL)canBecomeFirstResponder
{
    return YES;
}

- (void)dealloc {
    [super dealloc];
}

- (void)motionBegan:(UIEventSubtype)motion withEvent:(UIEvent *)event {
    if(mBrowser && event.type == UIEventTypeMotion && event.subtype == UIEventSubtypeMotionShake)
        mBrowser->motionBegan();

    if ([super respondsToSelector:@selector(motionBegan:withEvent:)]) {
        [super motionBegan:motion withEvent:event];
    }
}

- (void)motionEnded:(UIEventSubtype)motion withEvent:(UIEvent *)event {
    if(mBrowser && event.type == UIEventTypeMotion && event.subtype == UIEventSubtypeMotionShake)
        mBrowser->motionEnded();

    if ([super respondsToSelector:@selector(motionEnded:withEvent:)]) {
        [super motionEnded:motion withEvent:event];
    }
}

- (void)motionCancelled:(UIEventSubtype)motion withEvent:(UIEvent *)event {
    if(mBrowser && event.type == UIEventTypeMotion && event.subtype == UIEventSubtypeMotionShake)
        mBrowser->motionCancelled();

    if ([super respondsToSelector:@selector(motionCancelled:withEvent:)]) {
        [super motionCancelled:motion withEvent:event];
    }
}
@end

#endif

#endif<|MERGE_RESOLUTION|>--- conflicted
+++ resolved
@@ -1373,7 +1373,6 @@
                         baseWhite->getTechnique(1)->getPass(0)->getFragmentProgram()->getName());
                 }
 
-<<<<<<< HEAD
                 // creates shaders for base material BaseWhiteNoLighting using the RTSS
                 mShaderGenerator->createShaderBasedTechnique(
                     "BaseWhiteNoLighting",
@@ -1382,18 +1381,7 @@
                 mShaderGenerator->validateMaterial(Ogre::RTShader::ShaderGenerator::DEFAULT_SCHEME_NAME,
                                                    "BaseWhiteNoLighting");
                 Ogre::MaterialPtr baseWhiteNoLighting = Ogre::MaterialManager::getSingleton().getByName("BaseWhiteNoLighting", Ogre::ResourceGroupManager::INTERNAL_RESOURCE_GROUP_NAME);
-                if(baseWhite->getNumTechniques() > 1)
-=======
-				// creates shaders for base material BaseWhiteNoLighting using the RTSS
-				mShaderGenerator->createShaderBasedTechnique(
-					"BaseWhiteNoLighting", 
-					Ogre::MaterialManager::DEFAULT_SCHEME_NAME, 
-					Ogre::RTShader::ShaderGenerator::DEFAULT_SCHEME_NAME);	
-			    mShaderGenerator->validateMaterial(Ogre::RTShader::ShaderGenerator::DEFAULT_SCHEME_NAME, 
-					"BaseWhiteNoLighting");
-				Ogre::MaterialPtr baseWhiteNoLighting = Ogre::MaterialManager::getSingleton().getByName("BaseWhiteNoLighting", Ogre::ResourceGroupManager::INTERNAL_RESOURCE_GROUP_NAME);
                 if(baseWhiteNoLighting->getNumTechniques() > 1)
->>>>>>> 053554ee
                 {
                     baseWhiteNoLighting->getTechnique(0)->getPass(0)->setVertexProgram(
                         baseWhiteNoLighting->getTechnique(1)->getPass(0)->getVertexProgram()->getName());
