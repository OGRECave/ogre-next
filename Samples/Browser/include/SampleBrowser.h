/*
-----------------------------------------------------------------------------
This source file is part of OGRE
(Object-oriented Graphics Rendering Engine)
For the latest info, see http://www.ogre3d.org/

Copyright (c) 2000-2013 Torus Knot Software Ltd

Permission is hereby granted, free of charge, to any person obtaining a copy
of this software and associated documentation files (the "Software"), to deal
in the Software without restriction, including without limitation the rights
to use, copy, modify, merge, publish, distribute, sublicense, and/or sell
copies of the Software, and to permit persons to whom the Software is
furnished to do so, subject to the following conditions:

The above copyright notice and this permission notice shall be included in
all copies or substantial portions of the Software.

THE SOFTWARE IS PROVIDED "AS IS", WITHOUT WARRANTY OF ANY KIND, EXPRESS OR
IMPLIED, INCLUDING BUT NOT LIMITED TO THE WARRANTIES OF MERCHANTABILITY,
FITNESS FOR A PARTICULAR PURPOSE AND NONINFRINGEMENT. IN NO EVENT SHALL THE
AUTHORS OR COPYRIGHT HOLDERS BE LIABLE FOR ANY CLAIM, DAMAGES OR OTHER
LIABILITY, WHETHER IN AN ACTION OF CONTRACT, TORT OR OTHERWISE, ARISING FROM,
OUT OF OR IN CONNECTION WITH THE SOFTWARE OR THE USE OR OTHER DEALINGS IN
THE SOFTWARE.
-----------------------------------------------------------------------------
*/
#ifndef __SampleBrowser_H__
#define __SampleBrowser_H__

#include "SampleContext.h"
#include "SamplePlugin.h"
#include "SdkTrays.h"

#if OGRE_PLATFORM == OGRE_PLATFORM_APPLE || OGRE_PLATFORM == OGRE_PLATFORM_APPLE_IOS
#include "macUtils.h"
#endif

#if OGRE_PLATFORM == OGRE_PLATFORM_WINRT
// For WinRT we only support running from the cache file.
#       define ENABLE_SHADERS_CACHE_LOAD 1
#endif

#define ENABLE_SHADERS_CACHE_SAVE 0
#define ENABLE_SHADERS_CACHE_LOAD 0

#if OGRE_PLATFORM == OGRE_PLATFORM_ANDROID
#include <android_native_app_glue.h>
#include "Android/OgreAPKFileSystemArchive.h"
#include "Android/OgreAPKZipArchive.h"
#endif

#ifdef OGRE_STATIC_LIB
#   ifdef OGRE_BUILD_PLUGIN_BSP
#       include "BSP.h"
#   endif
#   ifdef INCLUDE_RTSHADER_SYSTEM
#       include "ShaderSystem.h"
#   endif
#	include "DualQuaternion.h"
#   include "DeferredShadingDemo.h"
#   include "Instancing.h"
#   include "NewInstancing.h"
#   include "TextureArray.h"
#   include "SSAO.h"
#   include "OceanDemo.h"
#	ifdef OGRE_BUILD_COMPONENT_VOLUME
#		include "VolumeCSG.h"
#		include "VolumeTerrain.h"
#	endif
#   ifdef OGRE_BUILD_COMPONENT_TERRAIN
#       include "EndlessWorld.h"
#       include "Terrain.h"
#   endif
#   include "CelShading.h"
#   include "Compositor.h"
#   include "CubeMapping.h"
#   include "Dot3Bump.h"
#   include "Fresnel.h"
#   include "Water.h"
#   include "AtomicCounters.h"
#   include "BezierPatch.h"
#   include "CameraTrack.h"
#   include "CharacterSample.h"
#   include "DynTex.h"
#   include "FacialAnimation.h"
#   include "Grass.h"
#   include "Lighting.h"
#   include "MeshLod.h"
#   include "ParticleFX.h"
#       include "PNTrianglesTessellation.h"
#   include "Shadows.h"
#   include "SkeletalAnimation.h"
#   include "SkyBox.h"
#   include "SkyDome.h"
#   include "SkyPlane.h"
#   include "Smoke.h"
#   include "SphereMapping.h"
#	include "Tessellation.h"
#   include "TextureFX.h"
#   include "Transparency.h"
#   if SAMPLES_INCLUDE_PLAYPEN
#    include "PlayPen.h"
#    include "PlayPenTestPlugin.h"
	PlayPenPlugin* playPenPlugin = 0;
    PlaypenTestPlugin* playPenTestPlugin = 0;
#   endif
#   ifdef INCLUDE_RTSHADER_SYSTEM
#       include "OgreRTShaderSystem.h"
#   endif // INCLUDE_RTSHADER_SYSTEM
typedef std::map<String, OgreBites::SdkSample *> PluginMap;
#endif // OGRE_STATIC_LIB

#ifdef INCLUDE_RTSHADER_SYSTEM
// Remove the comment below in order to make the RTSS use valid path for writing down the generated shaders.
// If cache path is not set - all shaders are generated to system memory.
//#define _RTSS_WRITE_SHADERS_TO_DISK
#endif // INCLUDE_RTSHADER_SYSTEM   

#if OGRE_PLATFORM == OGRE_PLATFORM_APPLE_IOS
#   ifdef __OBJC__
#       import <UIKit/UIKit.h>
#   endif

namespace OgreBites
{
    class SampleBrowser;
}

@interface SampleBrowserGestureView : UIView
{
    OgreBites::SampleBrowser *mBrowser;
}
@property (assign) OgreBites::SampleBrowser *mBrowser;

                   @end
#endif

                   namespace OgreBites
{
#ifdef INCLUDE_RTSHADER_SYSTEM

    /** This class demonstrates basic usage of the RTShader system.
        It sub class the material manager listener class and when a target scheme callback
        is invoked with the shader generator scheme it tries to create an equivalent shader
        based technique based on the default technique of the given material.
    */
    class ShaderGeneratorTechniqueResolverListener : public Ogre::MaterialManager::Listener
    {
    public:

        ShaderGeneratorTechniqueResolverListener(Ogre::RTShader::ShaderGenerator* pShaderGenerator)
        {
            mShaderGenerator = pShaderGenerator;
        }

        /** This is the hook point where shader based technique will be created.
            It will be called whenever the material manager won't find appropriate technique
            that satisfy the target scheme name. If the scheme name is out target RT Shader System
            scheme name we will try to create shader generated technique for it.
        */
        virtual Ogre::Technique* handleSchemeNotFound(unsigned short schemeIndex,
                                                      const Ogre::String& schemeName, Ogre::Material* originalMaterial, unsigned short lodIndex,
                                                      const Ogre::Renderable* rend)
        {
            Ogre::Technique* generatedTech = NULL;

            // Case this is the default shader generator scheme.
            if (schemeName == Ogre::RTShader::ShaderGenerator::DEFAULT_SCHEME_NAME)
            {
                bool techniqueCreated;

                // Create shader generated technique for this material.
                techniqueCreated = mShaderGenerator->createShaderBasedTechnique(
                    originalMaterial->getName(),
                    Ogre::MaterialManager::DEFAULT_SCHEME_NAME,
                    schemeName);

                // Case technique registration succeeded.
                if (techniqueCreated)
                {
                    // Force creating the shaders for the generated technique.
                    mShaderGenerator->validateMaterial(schemeName, originalMaterial->getName());

                    // Grab the generated technique.
                    Ogre::Material::TechniqueIterator itTech = originalMaterial->getTechniqueIterator();

                    while (itTech.hasMoreElements())
                    {
                        Ogre::Technique* curTech = itTech.getNext();

                        if (curTech->getSchemeName() == schemeName)
                        {
                            generatedTech = curTech;
                            break;
                        }
                    }
                }
            }

            return generatedTech;
        }

    protected:
        Ogre::RTShader::ShaderGenerator*        mShaderGenerator;                       // The shader generator instance.
    };
#endif // INCLUDE_RTSHADER_SYSTEM


    /*=============================================================================
      | The OGRE Sample Browser. Features a menu accessible from all samples,
      | dynamic configuration, resource reloading, node labeling, and more.
      =============================================================================*/
    class SampleBrowser : public SampleContext, public SdkTrayListener
    {
    public:

    SampleBrowser(bool nograb = false, int startSampleIndex = -1) : SampleContext()
        {
            mIsShuttingDown = false;
            mNoGrabInput = nograb;
            mTrayMgr = 0;
            mLastViewCategory = 0;
            mLastViewTitle = 0;
            mLastSampleIndex = -1;
            mStartSampleIndex = startSampleIndex;
            mCategoryMenu = 0;
            mSampleMenu = 0;
            mSampleSlider = 0;
            mTitleLabel = 0;
            mDescBox = 0;
            mRendererMenu = 0;
            mCarouselPlace = 0.0f;
#if OGRE_PLATFORM == OGRE_PLATFORM_NACL
            mNaClInstance = 0;
            mNaClSwapCallback = 0;
            mOisFactory = 0;
            mInitWidth = 0;
            mInitHeight = 0;
#endif

#if OGRE_PLATFORM == OGRE_PLATFORM_APPLE_IOS
            mGestureView = 0;
#endif
#ifdef INCLUDE_RTSHADER_SYSTEM
            mShaderGenerator     = NULL;
            mMaterialMgrListener = NULL;
#endif // INCLUDE_RTSHADER_SYSTEM
        }

        /*-----------------------------------------------------------------------------
          | init data members needed only by WinRT
          -----------------------------------------------------------------------------*/
#if (OGRE_PLATFORM == OGRE_PLATFORM_WINRT)
        void initAppForWinRT( Windows::UI::Core::CoreWindow^ nativeWindow, InputContext inputContext)
        {
            mNativeWindow = nativeWindow;
#   if (OGRE_WINRT_TARGET_TYPE == DESKTOP_APP)
            mNativeControl = nullptr;
#       endif // (OGRE_WINRT_TARGET_TYPE == DESKTOP_APP)
            mInputContext = inputContext;
        }
#       if (OGRE_WINRT_TARGET_TYPE == DESKTOP_APP)
        void initAppForWinRT( Windows::UI::Xaml::Shapes::Rectangle ^ nativeControl, InputContext inputContext)
        {
            mNativeWindow = nullptr;
            mNativeControl = nativeControl;
            mInputContext = inputContext;
        }
#       endif // (OGRE_WINRT_TARGET_TYPE == DESKTOP_APP)
#endif // (OGRE_PLATFORM == OGRE_PLATFORM_WINRT)
        /*-----------------------------------------------------------------------------
          | init data members needed only by NaCl
          -----------------------------------------------------------------------------*/
#if OGRE_PLATFORM == OGRE_PLATFORM_NACL
        void initAppForNaCl( pp::Instance* naClInstance, pp::CompletionCallback* naClSwapCallback, OIS::FactoryCreator * oisFactory, Ogre::uint32 initWidth, Ogre::uint32 initHeight )
        {
            mNaClInstance = naClInstance;
            mNaClSwapCallback = naClSwapCallback;
            mOisFactory = oisFactory;
            mInitWidth = initWidth;
            mInitHeight = initHeight;
        }

        void createInputDevices()
        {
            mInputMgr->addFactoryCreator(mOisFactory);
            SampleContext::createInputDevices();
        }
#endif

        /*-----------------------------------------------------------------------------
          | init pre-created window for android
          -----------------------------------------------------------------------------*/
#if OGRE_PLATFORM == OGRE_PLATFORM_ANDROID
        void initAppForAndroid(Ogre::RenderWindow *window, struct android_app* app, OIS::MultiTouch *mouse, OIS::Keyboard *keyboard)
        {
            mWindow = window;
            mInputContext.mMultiTouch = mouse;
            mInputContext.mKeyboard = keyboard;

            if(app != NULL)
            {
                mAssetMgr = app->activity->assetManager;
                Ogre::ArchiveManager::getSingleton().addArchiveFactory( new Ogre::APKFileSystemArchiveFactory(app->activity->assetManager) );
                Ogre::ArchiveManager::getSingleton().addArchiveFactory( new Ogre::APKZipArchiveFactory(app->activity->assetManager) );
            }
        }
#endif

        virtual void loadStartUpSample()
        {
            if (mStartSampleIndex != -1)
            {
                runSampleByIndex(mStartSampleIndex);
                mStartSampleIndex = -1;
            }
        }

        virtual void runSampleByIndex(int idx)
        {
            runSample(Ogre::any_cast<Sample*>(mThumbs[idx]->getUserAny()));
        }

        /*-----------------------------------------------------------------------------
          | Extends runSample to handle creation and destruction of dummy scene.
          -----------------------------------------------------------------------------*/
        virtual void runSample(Sample* s)
        {
            if (mCurrentSample)  // sample quitting
            {
#ifdef INCLUDE_RTSHADER_SYSTEM
                mShaderGenerator->removeAllShaderBasedTechniques(); // clear techniques from the RTSS
#endif
                mCurrentSample->_shutdown();
                mCurrentSample = 0;
                mSamplePaused = false;     // don't pause next sample

#ifdef INCLUDE_RTSHADER_SYSTEM
                if(mRoot->getRenderSystem()->getCapabilities()->hasCapability(Ogre::RSC_FIXED_FUNCTION))
                {
                    destroyDummyScene();
                    destroyRTShaderSystem();
                }
#endif

                // create dummy scene and modify controls
                createDummyScene();
                mTrayMgr->showBackdrop("SdkTrays/Bands");
                mTrayMgr->showAll();
                ((Button*)mTrayMgr->getWidget("StartStop"))->setCaption("Start Sample");
            }

            if (s)  // sample starting
            {
                // destroy dummy scene and modify controls
                ((Button*)mTrayMgr->getWidget("StartStop"))->setCaption("Stop Sample");
                mTrayMgr->showBackdrop("SdkTrays/Shade");
                mTrayMgr->hideAll();
                destroyDummyScene();

                try
                {
#ifdef INCLUDE_RTSHADER_SYSTEM
                    if(mRoot->getRenderSystem()->getCapabilities()->hasCapability(Ogre::RSC_FIXED_FUNCTION))
                    {
                        createDummyScene();
                    }

                    s->setShaderGenerator(mShaderGenerator);
#endif
                    SampleContext::runSample(s);
                }
                catch (Ogre::Exception e)   // if failed to start, show error and fall back to menu
                {
                    destroyDummyScene();

                    s->_shutdown();

                    createDummyScene();
                    mTrayMgr->showBackdrop("SdkTrays/Bands");
                    mTrayMgr->showAll();
                    ((Button*)mTrayMgr->getWidget("StartStop"))->setCaption("Start Sample");

                    mTrayMgr->showOkDialog("Error!", e.getDescription() + "\nSource: " + e.getSource());
                }
            }
        }

        /*-----------------------------------------------------------------------------
          | Extends frameRenderingQueued to update tray manager and carousel.
          -----------------------------------------------------------------------------*/
        bool frameRenderingQueued(const Ogre::FrameEvent& evt)
        {
            // don't do all these calculations when sample's running or when in configuration screen or when no samples loaded
            if (!mLoadedSamples.empty() && mTitleLabel->getTrayLocation() != TL_NONE && (!mCurrentSample || mSamplePaused))
            {
                // makes the carousel spin smoothly toward its right position
                Ogre::Real carouselOffset = mSampleMenu->getSelectionIndex() - mCarouselPlace;
                if ((carouselOffset <= 0.001) && (carouselOffset >= -0.001)) mCarouselPlace = mSampleMenu->getSelectionIndex();
                else mCarouselPlace += carouselOffset * Ogre::Math::Clamp<Ogre::Real>(evt.timeSinceLastFrame * 15.0, -1.0, 1.0);

                // update the thumbnail positions based on carousel state
                for (int i = 0; i < (int)mThumbs.size(); i++)
                {
                    Ogre::Real thumbOffset = mCarouselPlace - i;
                    Ogre::Real phase = (thumbOffset / 2.0) - 2.8;

                    if (thumbOffset < -5 || thumbOffset > 4)    // prevent thumbnails from wrapping around in a circle
                    {
                        mThumbs[i]->hide();
                        continue;
                    }
                    else mThumbs[i]->show();

                    Ogre::Real left = Ogre::Math::Cos(phase) * 200.0;
                    Ogre::Real top = Ogre::Math::Sin(phase) * 200.0;
                    Ogre::Real scale = 1.0 / Ogre::Math::Pow((Ogre::Math::Abs(thumbOffset) + 1.0), 0.75);

                    Ogre::BorderPanelOverlayElement* frame =
                        (Ogre::BorderPanelOverlayElement*)mThumbs[i]->getChildIterator().getNext();

                    mThumbs[i]->setDimensions(128.0 * scale, 96.0 * scale);
                    frame->setDimensions(mThumbs[i]->getWidth() + 16.0, mThumbs[i]->getHeight() + 16.0);
                    mThumbs[i]->setPosition((int)(left - 80.0 - (mThumbs[i]->getWidth() / 2.0)),
                                            (int)(top - 5.0 - (mThumbs[i]->getHeight() / 2.0)));

                    if (i == mSampleMenu->getSelectionIndex()) frame->setBorderMaterialName("SdkTrays/Frame/Over");
                    else frame->setBorderMaterialName("SdkTrays/Frame");
                }
            }

            mTrayMgr->frameRenderingQueued(evt);

            try
            {
                return SampleContext::frameRenderingQueued(evt);
            }
            catch (Ogre::Exception e)   // show error and fall back to menu
            {
                runSample(0);
                mTrayMgr->showOkDialog("Error!", e.getDescription() + "\nSource: " + e.getSource());
            }

            return true;
        }

        /*-----------------------------------------------------------------------------
          | Handles confirmation dialog responses.
          -----------------------------------------------------------------------------*/
        virtual void yesNoDialogClosed(const Ogre::DisplayString& question, bool yesHit)
        {
            if (question.substr(0, 14) == "This will stop" && yesHit)   // confirm unloading of samples
            {
                runSample(0);
                buttonHit((Button*)mTrayMgr->getWidget("UnloadReload"));
            }
        }

        /*-----------------------------------------------------------------------------
          | Handles button widget events.
          -----------------------------------------------------------------------------*/
        virtual void buttonHit(Button* b)
        {
            if (b->getName() == "StartStop")   // start or stop sample
            {
                if (b->getCaption() == "Start Sample")
                {
                    if (mLoadedSamples.empty()) mTrayMgr->showOkDialog("Error!", "No sample selected!");
                    // use the sample pointer we stored inside the thumbnail
                    else runSample(Ogre::any_cast<Sample*>(mThumbs[mSampleMenu->getSelectionIndex()]->getUserAny()));
                }
                else runSample(0);
            }
            else if (b->getName() == "UnloadReload")   // unload or reload sample plugins and update controls
            {
                if (b->getCaption() == "Unload Samples")
                {
                    if (mCurrentSample) mTrayMgr->showYesNoDialog("Warning!", "This will stop the current sample. Unload anyway?");
                    else
                    {
                        // save off current view and try to restore it on the next reload
                        mLastViewTitle = mSampleMenu->getSelectionIndex();
                        mLastViewCategory = mCategoryMenu->getSelectionIndex();

                        unloadSamples();
                        populateSampleMenus();
                        b->setCaption("Reload Samples");
                    }
                }
                else
                {
                    loadSamples();
                    populateSampleMenus();
                    if (!mLoadedSamples.empty()) b->setCaption("Unload Samples");

                    try  // attempt to restore the last view before unloading samples
                    {
                        mCategoryMenu->selectItem(mLastViewCategory);
                        mSampleMenu->selectItem(mLastViewTitle);
                    }
                    catch (Ogre::Exception e) {}
                }
            }
            else if (b->getName() == "Configure")   // enter configuration screen
            {
                mTrayMgr->removeWidgetFromTray("StartStop");
                mTrayMgr->removeWidgetFromTray("UnloadReload");
                mTrayMgr->removeWidgetFromTray("Configure");
                mTrayMgr->removeWidgetFromTray("Quit");
                mTrayMgr->moveWidgetToTray("Apply", TL_RIGHT);
                mTrayMgr->moveWidgetToTray("Back", TL_RIGHT);

                for (unsigned int i = 0; i < mThumbs.size(); i++)
                {
                    mThumbs[i]->hide();
                }

                while (mTrayMgr->getTrayContainer(TL_CENTER)->isVisible())
                {
                    mTrayMgr->removeWidgetFromTray(TL_CENTER, 0);
                }

                while (mTrayMgr->getTrayContainer(TL_LEFT)->isVisible())
                {
                    mTrayMgr->removeWidgetFromTray(TL_LEFT, 0);
                }

                mTrayMgr->moveWidgetToTray("ConfigLabel", TL_LEFT);
                mTrayMgr->moveWidgetToTray(mRendererMenu, TL_LEFT);
                mTrayMgr->moveWidgetToTray("ConfigSeparator", TL_LEFT);

                mRendererMenu->selectItem(mRoot->getRenderSystem()->getName());

                windowResized(mWindow);
            }
            else if (b->getName() == "Back")   // leave configuration screen
            {
                while (mTrayMgr->getNumWidgets(mRendererMenu->getTrayLocation()) > 3)
                {
                    mTrayMgr->destroyWidget(mRendererMenu->getTrayLocation(), 3);
                }

                while (mTrayMgr->getNumWidgets(TL_NONE) != 0)
                {
                    mTrayMgr->moveWidgetToTray(TL_NONE, 0, TL_LEFT);
                }

                mTrayMgr->removeWidgetFromTray("Apply");
                mTrayMgr->removeWidgetFromTray("Back");
                mTrayMgr->removeWidgetFromTray("ConfigLabel");
                mTrayMgr->removeWidgetFromTray(mRendererMenu);
                mTrayMgr->removeWidgetFromTray("ConfigSeparator");

                mTrayMgr->moveWidgetToTray("StartStop", TL_RIGHT);
                mTrayMgr->moveWidgetToTray("UnloadReload", TL_RIGHT);
                mTrayMgr->moveWidgetToTray("Configure", TL_RIGHT);
                mTrayMgr->moveWidgetToTray("Quit", TL_RIGHT);

                windowResized(mWindow);
            }
            else if (b->getName() == "Apply")   // apply any changes made in the configuration screen
            {
                bool reset = false;

                Ogre::ConfigOptionMap& options =
                    mRoot->getRenderSystemByName(mRendererMenu->getSelectedItem())->getConfigOptions();

                Ogre::NameValuePairList newOptions;

                // collect new settings and decide if a reset is needed

                if (mRendererMenu->getSelectedItem() != mRoot->getRenderSystem()->getName()) {
                    reset = true;
                }

                for (unsigned int i = 3; i < mTrayMgr->getNumWidgets(mRendererMenu->getTrayLocation()); i++)
                {
                    SelectMenu* menu = (SelectMenu*)mTrayMgr->getWidget(mRendererMenu->getTrayLocation(), i);
                    if (menu->getSelectedItem() != options[menu->getCaption()].currentValue) reset = true;
                    newOptions[menu->getCaption()] = menu->getSelectedItem();
                }

                // reset with new settings if necessary
                if (reset) reconfigure(mRendererMenu->getSelectedItem(), newOptions);
            }
            else
            {
                mRoot->queueEndRendering();   // exit browser

#if (OGRE_PLATFORM == OGRE_PLATFORM_APPLE) && __LP64__
                // Set the shutting down flag and sleep a bit so the displaylink thread can shut itself down
                // Note: It is essential that you yield to the CVDisplayLink thread. Otherwise it will
                // continue to run which will result in either a crash or kernel panic.
                mIsShuttingDown = true;
                struct timespec ts;
                ts.tv_sec = 0;
                ts.tv_nsec = 1000;
                nanosleep(&ts, NULL);

                mRoot->saveConfig();
                shutdown();
                if (mRoot)
                {
                    OGRE_DELETE mOverlaySystem;
                    OGRE_DELETE mRoot;
                }
#endif
            }
        }

        /*-----------------------------------------------------------------------------
          | Handles menu item selection changes.
          -----------------------------------------------------------------------------*/
        virtual void itemSelected(SelectMenu* menu)
        {
            if (menu == mCategoryMenu)      // category changed, so update the sample menu, carousel, and slider
            {
                for (unsigned int i = 0; i < mThumbs.size(); i++)    // destroy all thumbnails in carousel
                {
                    Ogre::MaterialManager::getSingleton().remove(mThumbs[i]->getName());
                    Widget::nukeOverlayElement(mThumbs[i]);
                }
                mThumbs.clear();

                Ogre::OverlayManager& om = Ogre::OverlayManager::getSingleton();
                Ogre::String selectedCategory;

                if (menu->getSelectionIndex() != -1) selectedCategory = menu->getSelectedItem();
                else
                {
                    mTitleLabel->setCaption("");
                    mDescBox->setText("");
                }

                bool all = selectedCategory == "All";
                Ogre::StringVector sampleTitles;
				Ogre::MaterialPtr templateMat = Ogre::MaterialManager::getSingleton().getByName("SdkTrays/SampleThumbnail");

                // populate the sample menu and carousel with filtered samples
                for (SampleSet::iterator i = mLoadedSamples.begin(); i != mLoadedSamples.end(); i++)
                {
                    Ogre::NameValuePairList& info = (*i)->getInfo();

                    if (all || info["Category"] == selectedCategory)
                    {
                        Ogre::String name = "SdkTrays/SampleThumb" + Ogre::StringConverter::toString(sampleTitles.size() + 1);

                        // clone a new material for sample thumbnail
                        Ogre::MaterialPtr newMat = templateMat->clone(name);

                        Ogre::TextureUnitState* tus = newMat->getTechnique(0)->getPass(0)->getTextureUnitState(0);
                        if (Ogre::ResourceGroupManager::getSingleton().resourceExists("Essential", info["Thumbnail"]))
                            tus->setTextureName(info["Thumbnail"]);
                        else
                            tus->setTextureName("thumb_error.png");

<<<<<<< HEAD
                        // create sample thumbnail overlay
                        Ogre::BorderPanelOverlayElement* bp = (Ogre::BorderPanelOverlayElement*)
                            om.createOverlayElementFromTemplate("SdkTrays/Picture", "BorderPanel", name);
                        bp->setHorizontalAlignment(Ogre::GHA_RIGHT);
                        bp->setVerticalAlignment(Ogre::GVA_CENTER);
                        bp->setMaterialName(name);
                        bp->setUserAny(Ogre::Any(*i));
                        mTrayMgr->getTraysLayer()->add2D(bp);

                        // add sample thumbnail and title
                        mThumbs.push_back(bp);
                        sampleTitles.push_back((*i)->getInfo()["Title"]);
                    }
                }

                mCarouselPlace = 0;  // reset carousel

                mSampleMenu->setItems(sampleTitles);
                if (mSampleMenu->getNumItems() != 0) itemSelected(mSampleMenu);

                mSampleSlider->setRange(1, sampleTitles.size(), sampleTitles.size());
            }
            else if (menu == mSampleMenu)    // sample changed, so update slider, label and description
            {
                if (mSampleSlider->getValue() != menu->getSelectionIndex() + 1)
                    mSampleSlider->setValue(menu->getSelectionIndex() + 1);

                Sample* s = Ogre::any_cast<Sample*>(mThumbs[menu->getSelectionIndex()]->getUserAny());
                mTitleLabel->setCaption(menu->getSelectedItem());
                mDescBox->setText("Category: " + s->getInfo()["Category"] + "\nDescription: " + s->getInfo()["Description"]);

                if (mCurrentSample != s) ((Button*)mTrayMgr->getWidget("StartStop"))->setCaption("Start Sample");
                else ((Button*)mTrayMgr->getWidget("StartStop"))->setCaption("Stop Sample");
            }
            else if (menu == mRendererMenu)    // renderer selected, so update all settings
            {
                while (mTrayMgr->getNumWidgets(mRendererMenu->getTrayLocation()) > 3)
                {
                    mTrayMgr->destroyWidget(mRendererMenu->getTrayLocation(), 3);
                }

                Ogre::ConfigOptionMap& options = mRoot->getRenderSystemByName(menu->getSelectedItem())->getConfigOptions();

                unsigned int i = 0;

                // create all the config option select menus
                for (Ogre::ConfigOptionMap::iterator it = options.begin(); it != options.end(); it++)
                {
                    i++;
                    SelectMenu* optionMenu = mTrayMgr->createLongSelectMenu
                        (TL_LEFT, "ConfigOption" + Ogre::StringConverter::toString(i), it->first, 450, 240, 10);
                    optionMenu->setItems(it->second.possibleValues);

                    // if the current config value is not in the menu, add it
                    try
                    {
                        optionMenu->selectItem(it->second.currentValue);
                    }
                    catch (Ogre::Exception e)
                    {
                        optionMenu->addItem(it->second.currentValue);
                        optionMenu->selectItem(it->second.currentValue);
                    }
                }

                windowResized(mWindow);
            }
        }

        /*-----------------------------------------------------------------------------
          | Handles sample slider changes.
          -----------------------------------------------------------------------------*/
        virtual void sliderMoved(Slider* slider)
        {
            // format the caption to be fraction style
            Ogre::String denom = "/" + Ogre::StringConverter::toString(mSampleMenu->getNumItems());
            slider->setValueCaption(slider->getValueCaption() + denom);

            // tell the sample menu to change if it hasn't already
            if (mSampleMenu->getSelectionIndex() != -1 && mSampleMenu->getSelectionIndex() != slider->getValue() - 1)
                mSampleMenu->selectItem(slider->getValue() - 1);
        }

        /*-----------------------------------------------------------------------------
          | Handles keypresses.
          -----------------------------------------------------------------------------*/
        virtual bool keyPressed(const OIS::KeyEvent& evt)
        {
            if (mTrayMgr->isDialogVisible()) return true;  // ignore keypresses when dialog is showing

            if (evt.key == OIS::KC_ESCAPE)
            {
=======
						// create sample thumbnail overlay
						Ogre::BorderPanelOverlayElement* bp = (Ogre::BorderPanelOverlayElement*)
							om.createOverlayElementFromTemplate("SdkTrays/Picture", "BorderPanel", name);
						bp->setHorizontalAlignment(Ogre::GHA_RIGHT);
						bp->setVerticalAlignment(Ogre::GVA_CENTER);
						bp->setMaterialName(name);
						bp->setUserAny(Ogre::Any(*i));
						mTrayMgr->getTraysLayer()->add2D(bp);

						// add sample thumbnail and title
						mThumbs.push_back(bp);
						sampleTitles.push_back((*i)->getInfo()["Title"]);
					}
				}

				mCarouselPlace = 0;  // reset carousel

				mSampleMenu->setItems(sampleTitles);
				if (mSampleMenu->getNumItems() != 0) itemSelected(mSampleMenu);

				mSampleSlider->setRange(1, static_cast<Ogre::Real>(sampleTitles.size()), static_cast<Ogre::Real>(sampleTitles.size()));
			}
			else if (menu == mSampleMenu)    // sample changed, so update slider, label and description
			{
				if (mSampleSlider->getValue() != menu->getSelectionIndex() + 1)
					mSampleSlider->setValue(menu->getSelectionIndex() + 1); 

				Sample* s = Ogre::any_cast<Sample*>(mThumbs[menu->getSelectionIndex()]->getUserAny());
				mTitleLabel->setCaption(menu->getSelectedItem()); 
				mDescBox->setText("Category: " + s->getInfo()["Category"] + "\nDescription: " + s->getInfo()["Description"]);

				if (mCurrentSample != s) ((Button*)mTrayMgr->getWidget("StartStop"))->setCaption("Start Sample");
				else ((Button*)mTrayMgr->getWidget("StartStop"))->setCaption("Stop Sample");
			}
			else if (menu == mRendererMenu)    // renderer selected, so update all settings
			{
				while (mTrayMgr->getNumWidgets(mRendererMenu->getTrayLocation()) > 3)
				{
					mTrayMgr->destroyWidget(mRendererMenu->getTrayLocation(), 3);
				}

				Ogre::ConfigOptionMap& options = mRoot->getRenderSystemByName(menu->getSelectedItem())->getConfigOptions();

				unsigned int i = 0;

				// create all the config option select menus
				for (Ogre::ConfigOptionMap::iterator it = options.begin(); it != options.end(); it++)
				{
					i++;
					SelectMenu* optionMenu = mTrayMgr->createLongSelectMenu
						(TL_LEFT, "ConfigOption" + Ogre::StringConverter::toString(i), it->first, 450, 240, 10);
					optionMenu->setItems(it->second.possibleValues);
					
					// if the current config value is not in the menu, add it
					try
					{
						optionMenu->selectItem(it->second.currentValue);
					}
					catch (Ogre::Exception e)
					{
						optionMenu->addItem(it->second.currentValue);
						optionMenu->selectItem(it->second.currentValue);
					}
				}

				windowResized(mWindow);
			}
		}

		/*-----------------------------------------------------------------------------
		| Handles sample slider changes.
		-----------------------------------------------------------------------------*/
		virtual void sliderMoved(Slider* slider)
		{
			// format the caption to be fraction style
			Ogre::String denom = "/" + Ogre::StringConverter::toString(mSampleMenu->getNumItems());
			slider->setValueCaption(slider->getValueCaption() + denom);

			// tell the sample menu to change if it hasn't already
			if (mSampleMenu->getSelectionIndex() != -1 && mSampleMenu->getSelectionIndex() != slider->getValue() - 1)
				mSampleMenu->selectItem(slider->getValue() - 1);
		}

		/*-----------------------------------------------------------------------------
		| Handles keypresses.
		-----------------------------------------------------------------------------*/
		virtual bool keyPressed(const OIS::KeyEvent& evt)
		{
			if (mTrayMgr->isDialogVisible()) return true;  // ignore keypresses when dialog is showing

			if (evt.key == OIS::KC_ESCAPE)
			{
>>>>>>> b87ada62
#if (OGRE_PLATFORM == OGRE_PLATFORM_WINRT) && (OGRE_WINRT_TARGET_TYPE == PHONE)
                // If there is a quit button, assume that we intended to press it via 'ESC'.
                if (mTrayMgr->areTraysVisible())
                {
                    Widget *pWidget = mTrayMgr->getWidget("Quit");
                    if (pWidget)
                    {
                        buttonHit((Button*)pWidget);  // on phone, quit entirely.
                        return false;  // now act as if we didn't handle the button to get AppModel to exit.
                    }
                }
#endif // (OGRE_PLATFORM == OGRE_PLATFORM_WINRT) && (OGRE_WINRT_TARGET_TYPE == PHONE)
                if (mTitleLabel->getTrayLocation() != TL_NONE)
                {
                    // if we're in the main screen and a sample's running, toggle sample pause state
                    if (mCurrentSample)
                    {
                        if (mSamplePaused)
                        {
                            mTrayMgr->hideAll();
                            unpauseCurrentSample();
                        }
                        else
                        {
                            pauseCurrentSample();
                            mTrayMgr->showAll();
                        }
                    }
                }
                else buttonHit((Button*)mTrayMgr->getWidget("Back"));  // if we're in config, just go back
            }
            else if ((evt.key == OIS::KC_UP || evt.key == OIS::KC_DOWN) && mTitleLabel->getTrayLocation() != TL_NONE)
            {
                // if we're in the main screen, use the up and down arrow keys to cycle through samples
                int newIndex = mSampleMenu->getSelectionIndex() + (evt.key == OIS::KC_UP ? -1 : 1);
                mSampleMenu->selectItem(Ogre::Math::Clamp<int>(newIndex, 0, mSampleMenu->getNumItems() - 1));
            }
            else if (evt.key == OIS::KC_RETURN)   // start or stop sample
            {
                if (!mLoadedSamples.empty() && (mSamplePaused || mCurrentSample == 0))
                {
                    Sample* newSample = Ogre::any_cast<Sample*>(mThumbs[mSampleMenu->getSelectionIndex()]->getUserAny());
                    runSample(newSample == mCurrentSample ? 0 : newSample);
                }
            }
#if OGRE_NO_VIEWPORT_ORIENTATIONMODE == 0
            else if (evt.key == OIS::KC_M)   // change orientation mode
            {
                unsigned int orientationMode = (unsigned int)mWindow->getViewport(0)->getOrientationMode();
                orientationMode++;
                if (orientationMode >= 4)
                    orientationMode = 0;
                mWindow->getViewport(0)->setOrientationMode((Ogre::OrientationMode)orientationMode);
            }
#endif
            else if(evt.key == OIS::KC_F9)   // toggle full screen
            {
                // Make sure we use the window size as originally requested, NOT the
                // current window size (which may have altered to fit desktop)
                const Ogre::ConfigOptionMap::iterator opti =
                    mRoot->getRenderSystem()->getConfigOptions().find("Video Mode");
                Ogre::StringVector vmopts = Ogre::StringUtil::split(opti->second.currentValue, " x");
                unsigned int w = Ogre::StringConverter::parseUnsignedInt(vmopts[0]);
                unsigned int h = Ogre::StringConverter::parseUnsignedInt(vmopts[1]);
                mWindow->setFullscreen(!mWindow->isFullScreen(), w, h);
            }

            try
            {
                return SampleContext::keyPressed(evt);
            }
            catch (Ogre::Exception e)   // show error and fall back to menu
            {
                runSample(0);
                mTrayMgr->showOkDialog("Error!", e.getDescription() + "\nSource: " + e.getSource());
            }

            return true;
        }

#if OGRE_PLATFORM == OGRE_PLATFORM_APPLE_IOS
        void motionBegan( void )
        {
        }

        void motionEnded( void )
        {
            if (mTrayMgr->isDialogVisible()) return;  // ignore keypresses when dialog is showing

            if (mTitleLabel->getTrayLocation() != TL_NONE)
            {
                // if we're in the main screen and a sample's running, toggle sample pause state
                if (mCurrentSample)
                {
                    if (mSamplePaused)
                    {
                        mTrayMgr->hideAll();
                        unpauseCurrentSample();
                    }
                    else
                    {
                        pauseCurrentSample();
                        mTrayMgr->showAll();
                    }
                }
            }
            else buttonHit((Button*)mTrayMgr->getWidget("Back"));  // if we're in config, just go back

        }

        void motionCancelled( void )
        {
        }
#endif

        /*-----------------------------------------------------------------------------
          | Extends mousePressed to inject mouse press into tray manager, and to check
          | for thumbnail clicks, just because we can.
          -----------------------------------------------------------------------------*/
#if (OGRE_PLATFORM == OGRE_PLATFORM_APPLE_IOS) || (OGRE_PLATFORM == OGRE_PLATFORM_ANDROID)
        virtual bool touchPressed(const OIS::MultiTouchEvent& evt)
#else
            virtual bool mousePressed(const OIS::MouseEvent& evt, OIS::MouseButtonID id)
#endif
        {
#if (OGRE_PLATFORM == OGRE_PLATFORM_APPLE_IOS) || (OGRE_PLATFORM == OGRE_PLATFORM_ANDROID)
            OIS::MultiTouchState state = evt.state;
#if (OGRE_NO_VIEWPORT_ORIENTATIONMODE == 0) || (OGRE_PLATFORM == OGRE_PLATFORM_APPLE_IOS)
            transformInputState(state);
#endif
            OIS::MultiTouchEvent orientedEvt((OIS::Object*)evt.device, state);
#else
            OIS::MouseState state = evt.state;
#if OGRE_NO_VIEWPORT_ORIENTATIONMODE == 0
            transformInputState(state);
#endif
            OIS::MouseEvent orientedEvt((OIS::Object*)evt.device, state);
#endif

#if (OGRE_PLATFORM == OGRE_PLATFORM_APPLE_IOS) || (OGRE_PLATFORM == OGRE_PLATFORM_ANDROID)
            if (mTrayMgr->injectMouseDown(orientedEvt)) return true;
#else
            if (mTrayMgr->injectMouseDown(orientedEvt, id)) return true;
#endif

            if (mTitleLabel->getTrayLocation() != TL_NONE)
            {
                for (unsigned int i = 0; i < mThumbs.size(); i++)
                {
                    if (mThumbs[i]->isVisible() && Widget::isCursorOver(mThumbs[i],
                                                                        Ogre::Vector2(mTrayMgr->getCursorContainer()->getLeft(),
                                                                                      mTrayMgr->getCursorContainer()->getTop()), 0))
                    {
                        mSampleMenu->selectItem(i);
                        break;
                    }
                }
            }

            try
            {
#if (OGRE_PLATFORM == OGRE_PLATFORM_APPLE_IOS) || (OGRE_PLATFORM == OGRE_PLATFORM_ANDROID)
                return SampleContext::touchPressed(orientedEvt);
#else
                return SampleContext::mousePressed(orientedEvt, id);
#endif
            }
            catch (Ogre::Exception e)   // show error and fall back to menu
            {
                runSample(0);
                mTrayMgr->showOkDialog("Error!", e.getDescription() + "\nSource: " + e.getSource());
            }

            return true;
        }

        /*-----------------------------------------------------------------------------
          | Extends mouseReleased to inject mouse release into tray manager.
          -----------------------------------------------------------------------------*/
#if (OGRE_PLATFORM == OGRE_PLATFORM_APPLE_IOS) || (OGRE_PLATFORM == OGRE_PLATFORM_ANDROID)
        virtual bool touchReleased(const OIS::MultiTouchEvent& evt)
#else
            virtual bool mouseReleased(const OIS::MouseEvent& evt, OIS::MouseButtonID id)
#endif
        {
#if (OGRE_PLATFORM == OGRE_PLATFORM_APPLE_IOS) || (OGRE_PLATFORM == OGRE_PLATFORM_ANDROID)
            OIS::MultiTouchState state = evt.state;
#if (OGRE_NO_VIEWPORT_ORIENTATIONMODE == 0) || (OGRE_PLATFORM == OGRE_PLATFORM_APPLE_IOS)
            transformInputState(state);
#endif
            OIS::MultiTouchEvent orientedEvt((OIS::Object*)evt.device, state);
#else
            OIS::MouseState state = evt.state;
#if OGRE_NO_VIEWPORT_ORIENTATIONMODE == 0
            transformInputState(state);
#endif
            OIS::MouseEvent orientedEvt((OIS::Object*)evt.device, state);
#endif

#if (OGRE_PLATFORM == OGRE_PLATFORM_APPLE_IOS) || (OGRE_PLATFORM == OGRE_PLATFORM_ANDROID)
            if (mTrayMgr->injectMouseUp(orientedEvt)) return true;
#else
            if (mTrayMgr->injectMouseUp(orientedEvt, id)) return true;
#endif

            try
            {
#if (OGRE_PLATFORM == OGRE_PLATFORM_APPLE_IOS) || (OGRE_PLATFORM == OGRE_PLATFORM_ANDROID)
                return SampleContext::touchReleased(orientedEvt);
#else
                return SampleContext::mouseReleased(orientedEvt, id);
#endif
            }
            catch (Ogre::Exception e)   // show error and fall back to menu
            {
                runSample(0);
                mTrayMgr->showOkDialog("Error!", e.getDescription() + "\nSource: " + e.getSource());
            }

            return true;
        }

        /*-----------------------------------------------------------------------------
          | Extends mouseMoved to inject mouse position into tray manager, and checks
          | for mouse wheel movements to slide the carousel, because we can.
          -----------------------------------------------------------------------------*/
#if (OGRE_PLATFORM == OGRE_PLATFORM_APPLE_IOS) || (OGRE_PLATFORM == OGRE_PLATFORM_ANDROID)
        virtual bool touchMoved(const OIS::MultiTouchEvent& evt)
#else
            virtual bool mouseMoved(const OIS::MouseEvent& evt)
#endif
        {
#if (OGRE_PLATFORM == OGRE_PLATFORM_APPLE_IOS) || (OGRE_PLATFORM == OGRE_PLATFORM_ANDROID)
            OIS::MultiTouchState state = evt.state;
#if (OGRE_NO_VIEWPORT_ORIENTATIONMODE == 0) || (OGRE_PLATFORM == OGRE_PLATFORM_APPLE_IOS)
            transformInputState(state);
#endif
            OIS::MultiTouchEvent orientedEvt((OIS::Object*)evt.device, state);
#else
            OIS::MouseState state = evt.state;
#if OGRE_NO_VIEWPORT_ORIENTATIONMODE == 0
            transformInputState(state);
#endif
            OIS::MouseEvent orientedEvt((OIS::Object*)evt.device, state);
#endif

            if (mTrayMgr->injectMouseMove(orientedEvt)) return true;

            if (!(mCurrentSample && !mSamplePaused) && mTitleLabel->getTrayLocation() != TL_NONE &&
                orientedEvt.state.Z.rel != 0 && mSampleMenu->getNumItems() != 0)
            {
                int newIndex = mSampleMenu->getSelectionIndex() - orientedEvt.state.Z.rel / Ogre::Math::Abs(orientedEvt.state.Z.rel);
                mSampleMenu->selectItem(Ogre::Math::Clamp<int>(newIndex, 0, mSampleMenu->getNumItems() - 1));
            }

            try
            {
#if (OGRE_PLATFORM == OGRE_PLATFORM_APPLE_IOS) || (OGRE_PLATFORM == OGRE_PLATFORM_ANDROID)
                return SampleContext::touchMoved(orientedEvt);
#else
                return SampleContext::mouseMoved(orientedEvt);
#endif
            }
            catch (Ogre::Exception e)   // show error and fall back to menu
            {
                runSample(0);
                mTrayMgr->showOkDialog("Error!", e.getDescription() + "\nSource: " + e.getSource());
            }

            return true;
        }

#if (OGRE_PLATFORM == OGRE_PLATFORM_APPLE_IOS) || (OGRE_PLATFORM == OGRE_PLATFORM_ANDROID)
        /*-----------------------------------------------------------------------------
          | Extends touchCancelled to inject an event that a touch was cancelled.
          -----------------------------------------------------------------------------*/
        virtual bool touchCancelled(const OIS::MultiTouchEvent& evt)
        {
            return true;
        }
#endif
        /*-----------------------------------------------------------------------------
          | Extends windowResized to best fit menus on screen. We basically move the
          | menu tray to the left for higher resolutions and move it to the center
          | for lower resolutions.
          -----------------------------------------------------------------------------*/
        virtual void windowResized(Ogre::RenderWindow* rw)
        {
            if (!mTrayMgr) return;

            Ogre::OverlayContainer* center = mTrayMgr->getTrayContainer(TL_CENTER);
            Ogre::OverlayContainer* left = mTrayMgr->getTrayContainer(TL_LEFT);

            if (center->isVisible() && rw->getWidth() < 1280 - center->getWidth())
            {
                while (center->isVisible())
                {
                    mTrayMgr->moveWidgetToTray(mTrayMgr->getWidget(TL_CENTER, 0), TL_LEFT);
                }
            }
            else if (left->isVisible() && rw->getWidth() >= 1280 - left->getWidth())
            {
                while (left->isVisible())
                {
                    mTrayMgr->moveWidgetToTray(mTrayMgr->getWidget(TL_LEFT, 0), TL_CENTER);
                }
            }

            SampleContext::windowResized(rw);
        }

        /*-----------------------------------------------------------------------------
          | Extends setup to create dummy scene and tray interface.
          -----------------------------------------------------------------------------*/
        virtual void setup()
        {
            if(mWindow == NULL)
                mWindow = createWindow();

            setupInput(mNoGrabInput);
            locateResources();

#ifdef OGRE_STATIC_LIB
            // Check if the render system supports any shader profiles.
            // Don't load samples that require shaders if we don't have any shader support, GL ES 1.x for example.
            const RenderSystemCapabilities* caps = mRoot->getRenderSystem()->getCapabilities();
            RenderSystemCapabilities::ShaderProfiles profiles = caps->getSupportedShaderProfiles();
#if defined(INCLUDE_RTSHADER_SYSTEM)
            bool hasProgrammableGPU = (!profiles.empty());
#endif

            //            mPluginNameMap["Sample_AtomicCounters"]     = (OgreBites::SdkSample *) OGRE_NEW Sample_AtomicCounters();
            mPluginNameMap["Sample_BezierPatch"]        = (OgreBites::SdkSample *) OGRE_NEW Sample_BezierPatch();
            mPluginNameMap["Sample_CameraTrack"]        = (OgreBites::SdkSample *) OGRE_NEW Sample_CameraTrack();
            mPluginNameMap["Sample_Character"]          = (OgreBites::SdkSample *) OGRE_NEW Sample_Character();
#   if OGRE_PLATFORM != OGRE_PLATFORM_WINRT
            mPluginNameMap["Sample_DynTex"]             = (OgreBites::SdkSample *) OGRE_NEW Sample_DynTex();
            mPluginNameMap["Sample_FacialAnimation"]    = (OgreBites::SdkSample *) OGRE_NEW Sample_FacialAnimation();
            mPluginNameMap["Sample_Grass"]              = (OgreBites::SdkSample *) OGRE_NEW Sample_Grass();
			
            mPluginNameMap["Sample_DualQuaternion"]     = (OgreBites::SdkSample *) OGRE_NEW Sample_DualQuaternion();
            mPluginNameMap["Sample_Instancing"]                 = (OgreBites::SdkSample *) OGRE_NEW Sample_Instancing();
            mPluginNameMap["Sample_NewInstancing"]              = (OgreBites::SdkSample *) OGRE_NEW Sample_NewInstancing();
            mPluginNameMap["Sample_TextureArray"]       = (OgreBites::SdkSample *) OGRE_NEW Sample_TextureArray();
			mPluginNameMap["Sample_Tessellation"]		= (OgreBites::SdkSample *) OGRE_NEW Sample_Tessellation();
            mPluginNameMap["Sample_PNTriangles"]                = (OgreBites::SdkSample *) OGRE_NEW Sample_PNTriangles();

#                       if defined(OGRE_BUILD_COMPONENT_VOLUME) && OGRE_PLATFORM != OGRE_PLATFORM_NACL
            mPluginNameMap["Sample_VolumeCSG"]          = (OgreBites::SdkSample *) OGRE_NEW Sample_VolumeCSG();
            mPluginNameMap["Sample_VolumeTerrain"]      = (OgreBites::SdkSample *) OGRE_NEW Sample_VolumeTerrain();
#                       endif
            mPluginNameMap["Sample_Shadows"]            = (OgreBites::SdkSample *) OGRE_NEW Sample_Shadows();
            mPluginNameMap["Sample_Lighting"]           = (OgreBites::SdkSample *) OGRE_NEW Sample_Lighting();
            mPluginNameMap["Sample_MeshLod"]            = (OgreBites::SdkSample *) OGRE_NEW Sample_MeshLod();
            mPluginNameMap["Sample_ParticleFX"]         = (OgreBites::SdkSample *) OGRE_NEW Sample_ParticleFX();
            mPluginNameMap["Sample_Smoke"]              = (OgreBites::SdkSample *) OGRE_NEW Sample_Smoke();
#       endif // OGRE_PLATFORM_WINRT
            mPluginNameMap["Sample_SkeletalAnimation"]  = (OgreBites::SdkSample *) OGRE_NEW Sample_SkeletalAnimation();
            mPluginNameMap["Sample_SkyBox"]             = (OgreBites::SdkSample *) OGRE_NEW Sample_SkyBox();
            mPluginNameMap["Sample_SkyDome"]            = (OgreBites::SdkSample *) OGRE_NEW Sample_SkyDome();
            mPluginNameMap["Sample_SkyPlane"]           = (OgreBites::SdkSample *) OGRE_NEW Sample_SkyPlane();
            mPluginNameMap["Sample_SphereMapping"]      = (OgreBites::SdkSample *) OGRE_NEW Sample_SphereMapping();
			mPluginNameMap["Sample_Tessellation"]		= (OgreBites::SdkSample *) OGRE_NEW Sample_Tessellation();
            mPluginNameMap["Sample_TextureFX"]          = (OgreBites::SdkSample *) OGRE_NEW Sample_TextureFX();
            mPluginNameMap["Sample_Transparency"]       = (OgreBites::SdkSample *) OGRE_NEW Sample_Transparency();

#if defined(INCLUDE_RTSHADER_SYSTEM) && OGRE_PLATFORM != OGRE_PLATFORM_WINRT
            if(hasProgrammableGPU)
            {
#   ifdef OGRE_BUILD_PLUGIN_BSP
                mPluginNameMap["Sample_BSP"]                = (OgreBites::SdkSample *) OGRE_NEW Sample_BSP();
#   endif
                mPluginNameMap["Sample_CelShading"]         = (OgreBites::SdkSample *) OGRE_NEW Sample_CelShading();
                mPluginNameMap["Sample_Compositor"]         = (OgreBites::SdkSample *) OGRE_NEW Sample_Compositor();
                mPluginNameMap["Sample_CubeMapping"]        = (OgreBites::SdkSample *) OGRE_NEW Sample_CubeMapping();

                mPluginNameMap["Sample_DeferredShading"]    = (OgreBites::SdkSample *) OGRE_NEW Sample_DeferredShading();
                mPluginNameMap["Sample_SSAO"]               = (OgreBites::SdkSample *) OGRE_NEW Sample_SSAO();
                mPluginNameMap["Sample_ShaderSystem"]       = (OgreBites::SdkSample *) OGRE_NEW Sample_ShaderSystem();
                mPluginNameMap["Sample_Ocean"]              = (OgreBites::SdkSample *) OGRE_NEW Sample_Ocean();
                mPluginNameMap["Sample_Water"]              = (OgreBites::SdkSample *) OGRE_NEW Sample_Water();
#       ifdef OGRE_BUILD_COMPONENT_TERRAIN
                mPluginNameMap["Sample_Terrain"]            = (OgreBites::SdkSample *) OGRE_NEW Sample_Terrain();
                mPluginNameMap["Sample_EndlessWorld"]       = (OgreBites::SdkSample *) OGRE_NEW Sample_EndlessWorld();
#       endif
                mPluginNameMap["Sample_Dot3Bump"]           = (OgreBites::SdkSample *) OGRE_NEW Sample_Dot3Bump();
                mPluginNameMap["Sample_Fresnel"]            = (OgreBites::SdkSample *) OGRE_NEW Sample_Fresnel();
            }
#endif
#endif

            Ogre::ResourceGroupManager::getSingleton().initialiseResourceGroup("Essential");
            mTrayMgr = new SdkTrayManager("BrowserControls", mWindow, mInputContext, this);
            mTrayMgr->showBackdrop("SdkTrays/Bands");
            mTrayMgr->getTrayContainer(TL_NONE)->hide();

#if ENABLE_SHADERS_CACHE_SAVE == 1
            if(Ogre::GpuProgramManager::getSingleton().canGetCompiledShaderBuffer())
                Ogre::GpuProgramManager::getSingleton().setSaveMicrocodesToCache(true);
#endif
#if	ENABLE_SHADERS_CACHE_LOAD == 1
            // Load for a package version of the shaders.
            Ogre::String path = getShaderCacheFileName();
            FILE * inFile = NULL;
            inFile = fopen(path.c_str(), "rb");
            // If that does not exist, see if there is a version in the writable location.
            if (!inFile)
            {
                path = mFSLayer->getWritablePath(getShaderCacheFileName());
                inFile = fopen(path.c_str(), "rb");
            }
            if (inFile)
            {
                Ogre::LogManager::getSingleton().logMessage("Loading shader cache from ");
                Ogre::LogManager::getSingleton().logMessage(path.c_str());
                Ogre::DataStreamPtr istream(new Ogre::FileHandleDataStream(path.c_str(), inFile, Ogre::DataStream::READ));
                Ogre::GpuProgramManager::getSingleton().loadMicrocodeCache(istream);
            }
#endif

            createDummyScene();

#ifdef INCLUDE_RTSHADER_SYSTEM
            if(mRoot->getRenderSystem()->getCapabilities()->hasCapability(Ogre::RSC_FIXED_FUNCTION) == false)
            {
                Ogre::RTShader::ShaderGenerator::getSingletonPtr()->addSceneManager(mRoot->getSceneManager("DummyScene"));
            }
#endif // INCLUDE_RTSHADER_SYSTEM

            loadResources();


            Sample* startupSample = loadSamples();

            Ogre::TextureManager::getSingleton().setDefaultNumMipmaps(5);

            // adds context as listener to process context-level (above the sample level) events
            mRoot->addFrameListener(this);
            Ogre::WindowEventUtilities::addWindowEventListener(mWindow, this);

            // create template material for sample thumbnails
			Ogre::MaterialPtr thumbMat = Ogre::MaterialManager::getSingleton().create("SdkTrays/SampleThumbnail", "Essential");
            thumbMat->getTechnique(0)->getPass(0)->createTextureUnitState();

            setupWidgets();
            windowResized(mWindow);   // adjust menus for resolution

            // if this is our first time running, and there's a startup sample, run it
            if (startupSample && mFirstRun){
                runSample(startupSample);
            }
        }

        /*-----------------------------------------------------------------------------
          | Notify the window size changed or it was moved
          -----------------------------------------------------------------------------*/
        virtual void windowMovedOrResized()
        {
#if (OGRE_PLATFORM == OGRE_PLATFORM_WINRT) && (OGRE_WINRT_TARGET_TYPE == DESKTOP_APP)

            if(mNativeControl)
            {
                // in WinRT.Xaml case Ogre::RenderWindow is actually brush
                // applied to native control and we need resize this brush manually
                mWindow->resize(mNativeControl->ActualWidth, mNativeControl->ActualHeight);
            }
#endif // (OGRE_PLATFORM == OGRE_PLATFORM_WINRT) && (OGRE_WINRT_TARGET_TYPE == DESKTOP_APP)
            mWindow->windowMovedOrResized();    // notify window
            windowResized(mWindow);                             // notify window event listeners
        }

    protected:

        /*-----------------------------------------------------------------------------
          | Restores config instead of using a dialog to save time.
          | If that fails, the config dialog is shown.
          -----------------------------------------------------------------------------*/
        virtual bool oneTimeConfig()
        {
            if (!mRoot->restoreConfig()) return mRoot->showConfigDialog();
            return true;
        }

        /*-----------------------------------------------------------------------------
          | Overrides the default window title.
          -----------------------------------------------------------------------------*/
        virtual Ogre::RenderWindow* createWindow()
        {
#if OGRE_PLATFORM == OGRE_PLATFORM_NACL
            Ogre::RenderWindow* res = mRoot->initialise(false, "OGRE Sample Browser");
            Ogre::NameValuePairList miscParams;
            miscParams["pp::Instance"] = Ogre::StringConverter::toString((unsigned long)mNaClInstance);
            miscParams["SwapCallback"] = Ogre::StringConverter::toString((unsigned long)mNaClSwapCallback);
            // create 1x1 window - we will resize later
            return mRoot->createRenderWindow("OGRE Sample Browser Window", mInitWidth, mInitHeight, false, &miscParams);

#elif (OGRE_PLATFORM == OGRE_PLATFORM_WINRT)
            Ogre::RenderWindow* res = mRoot->initialise(false, "OGRE Sample Browser");
            Ogre::NameValuePairList miscParams;
            if(mNativeWindow.Get())
            {
                miscParams["externalWindowHandle"] = Ogre::StringConverter::toString((size_t)reinterpret_cast<void*>(mNativeWindow.Get()));
                res = mRoot->createRenderWindow("OGRE Sample Browser Window", mNativeWindow->Bounds.Width, mNativeWindow->Bounds.Height, false, &miscParams);
            }
#       if (OGRE_WINRT_TARGET_TYPE == DESKTOP_APP)
            else if(mNativeControl)
            {
                miscParams["windowType"] = "SurfaceImageSource";
                res = mRoot->createRenderWindow("OGRE Sample Browser Window", mNativeControl->ActualWidth, mNativeControl->ActualHeight, false, &miscParams);
                void* pUnk = NULL;
                res->getCustomAttribute("ImageBrush", &pUnk);
                mNativeControl->Fill = reinterpret_cast<Windows::UI::Xaml::Media::ImageBrush^>(pUnk);
            }
#       endif // (OGRE_WINRT_TARGET_TYPE == DESKTOP_APP)

            return res;

#elif OGRE_PLATFORM == OGRE_PLATFORM_ANDROID
            return NULL;
#else
            Ogre::RenderWindow* res = mRoot->initialise(true, "OGRE Sample Browser");


#if OGRE_PLATFORM == OGRE_PLATFORM_APPLE_IOS
            mGestureView = [[SampleBrowserGestureView alloc] init];
            mGestureView.mBrowser = this;

            [[[UIApplication sharedApplication] keyWindow] addSubview:mGestureView];
#endif

            return res;
#endif
        }

        /*-----------------------------------------------------------------------------
          | Initialises only the browser's resources and those most commonly used
          | by samples. This way, additional special content can be initialised by
          | the samples that use them, so startup time is unaffected.
          -----------------------------------------------------------------------------*/
        virtual void loadResources()
        {
#if OGRE_PLATFORM != OGRE_PLATFORM_NACL
            mTrayMgr->showLoadingBar(1, 0);
#endif
            Ogre::ResourceGroupManager::getSingleton().initialiseResourceGroup("Popular");
#if OGRE_PLATFORM != OGRE_PLATFORM_NACL
            mTrayMgr->hideLoadingBar();
#endif
        }

        /*-----------------------------------------------------------------------------
          | Creates dummy scene to allow rendering GUI in viewport.
          -----------------------------------------------------------------------------*/
        virtual void createDummyScene()
        {
            mWindow->removeAllViewports();
            Ogre::SceneManager* sm = mRoot->createSceneManager(Ogre::ST_GENERIC, "DummyScene");
            sm->addRenderQueueListener(mOverlaySystem);
            Ogre::Camera* cam = sm->createCamera("DummyCamera");
            mWindow->addViewport(cam);
#ifdef INCLUDE_RTSHADER_SYSTEM
            // Initialize shader generator.
            // Must be before resource loading in order to allow parsing extended material attributes.
			bool success = initialiseRTShaderSystem(sm);
            if (!success)
            {
                OGRE_EXCEPT(Ogre::Exception::ERR_FILE_NOT_FOUND,
                            "Shader Generator Initialization failed - Core shader libs path not found",
                            "SampleBrowser::createDummyScene");
            }
            if(mRoot->getRenderSystem()->getCapabilities()->hasCapability(Ogre::RSC_FIXED_FUNCTION) == false)
            {
                //newViewport->setMaterialScheme(Ogre::RTShader::ShaderGenerator::DEFAULT_SCHEME_NAME);

                // creates shaders for base material BaseWhite using the RTSS
				Ogre::MaterialPtr baseWhite = Ogre::MaterialManager::getSingleton().getByName("BaseWhite", Ogre::ResourceGroupManager::INTERNAL_RESOURCE_GROUP_NAME);
                baseWhite->setLightingEnabled(false);
                mShaderGenerator->createShaderBasedTechnique(
                    "BaseWhite",
                    Ogre::MaterialManager::DEFAULT_SCHEME_NAME,
                    Ogre::RTShader::ShaderGenerator::DEFAULT_SCHEME_NAME);
                mShaderGenerator->validateMaterial(Ogre::RTShader::ShaderGenerator::DEFAULT_SCHEME_NAME,
                                                   "BaseWhite");
                if(baseWhite->getNumTechniques() > 1)
                {
                    baseWhite->getTechnique(0)->getPass(0)->setVertexProgram(
                        baseWhite->getTechnique(1)->getPass(0)->getVertexProgram()->getName());
                    baseWhite->getTechnique(0)->getPass(0)->setFragmentProgram(
                        baseWhite->getTechnique(1)->getPass(0)->getFragmentProgram()->getName());
                }

                // creates shaders for base material BaseWhiteNoLighting using the RTSS
                mShaderGenerator->createShaderBasedTechnique(
                    "BaseWhiteNoLighting",
                    Ogre::MaterialManager::DEFAULT_SCHEME_NAME,
                    Ogre::RTShader::ShaderGenerator::DEFAULT_SCHEME_NAME);
                mShaderGenerator->validateMaterial(Ogre::RTShader::ShaderGenerator::DEFAULT_SCHEME_NAME,
                                                   "BaseWhiteNoLighting");
				Ogre::MaterialPtr baseWhiteNoLighting = Ogre::MaterialManager::getSingleton().getByName("BaseWhiteNoLighting", Ogre::ResourceGroupManager::INTERNAL_RESOURCE_GROUP_NAME);
                if(baseWhite->getNumTechniques() > 1)
                {
                    baseWhiteNoLighting->getTechnique(0)->getPass(0)->setVertexProgram(
                        baseWhiteNoLighting->getTechnique(1)->getPass(0)->getVertexProgram()->getName());
                    baseWhiteNoLighting->getTechnique(0)->getPass(0)->setFragmentProgram(
                        baseWhiteNoLighting->getTechnique(1)->getPass(0)->getFragmentProgram()->getName());
                }
            }
#endif // INCLUDE_RTSHADER_SYSTEM
        }

        /*-----------------------------------------------------------------------------
          | Loads sample plugins from a configuration file.
          -----------------------------------------------------------------------------*/
        virtual Sample* loadSamples()
        {
            Sample* startupSample = 0;

            Ogre::StringVector unloadedSamplePlugins;

#if OGRE_PLATFORM == OGRE_PLATFORM_NACL
            Ogre::String startupSampleTitle = "";
            Ogre::String sampleDir = "";
            Ogre::StringVector sampleList;
            sampleList.push_back("Sample_BezierPatch");
            sampleList.push_back("Sample_CameraTrack");
            sampleList.push_back("Sample_CelShading");
            sampleList.push_back("Sample_Character");
            sampleList.push_back("Sample_Compositor");
            sampleList.push_back("Sample_CubeMapping");
            sampleList.push_back("Sample_Dot3Bump");
            sampleList.push_back("Sample_DynTex");
            sampleList.push_back("Sample_FacialAnimation");
            sampleList.push_back("Sample_Fresnel");
            sampleList.push_back("Sample_ParticleFX");
#   ifdef INCLUDE_RTSHADER_SYSTEM
            sampleList.push_back("Sample_ShaderSystem");
#       endif
            sampleList.push_back("Sample_Lighting");
            sampleList.push_back("Sample_MeshLod");
            sampleList.push_back("Sample_SkyBox");
            sampleList.push_back("Sample_SkyDome");
            sampleList.push_back("Sample_SkyPlane");
            sampleList.push_back("Sample_Smoke");
            sampleList.push_back("Sample_Water");
            sampleList.push_back("Sample_PNTriangles");
			sampleList.push_back("Sample_Tessellation");
            sampleList.push_back("Sample_Transparency");
            sampleList.push_back("Sample_TextureFX");
#else
            Ogre::ConfigFile cfg;
#if OGRE_PLATFORM == OGRE_PLATFORM_ANDROID
            cfg.load(openAPKFile(mFSLayer->getConfigFilePath("samples.cfg")));
#else
            cfg.load(mFSLayer->getConfigFilePath("samples.cfg"));
#endif

            Ogre::String sampleDir = cfg.getSetting("SampleFolder");        // Mac OS X just uses Resources/ directory
            Ogre::StringVector sampleList = cfg.getMultiSetting("SamplePlugin");
            Ogre::String startupSampleTitle = cfg.getSetting("StartupSample");

#if OGRE_PLATFORM != OGRE_PLATFORM_APPLE && OGRE_PLATFORM != OGRE_PLATFORM_APPLE_IOS
            if (sampleDir.empty()) sampleDir = ".";   // user didn't specify plugins folder, try current one
#endif

            // add slash or backslash based on platform
            char lastChar = sampleDir[sampleDir.length() - 1];
            if (lastChar != '/' && lastChar != '\\')
            {
#if OGRE_PLATFORM == OGRE_PLATFORM_WIN32 || (OGRE_PLATFORM == OGRE_PLATFORM_WINRT)
                sampleDir += "\\";
#elif OGRE_PLATFORM == OGRE_PLATFORM_LINUX
                sampleDir += "/";
#endif
            }
#endif

#ifdef SAMPLES_INCLUDE_PLAYPEN
#  ifdef OGRE_STATIC_LIB
            playPenPlugin = OGRE_NEW PlayPenPlugin();
            mRoot->installPlugin(playPenPlugin);
            SampleSet newSamples = playPenPlugin->getSamples();
            for (SampleSet::iterator j = newSamples.begin(); j != newSamples.end(); j++)
            {
                Ogre::NameValuePairList& info = (*j)->getInfo();   // acquire custom sample info
                Ogre::NameValuePairList::iterator k;

                // give sample default title and category if none found
                k= info.find("Title");
                if (k == info.end() || k->second.empty()) info["Title"] = "Untitled";
                k = info.find("Category");
                if (k == info.end() || k->second.empty()) info["Category"] = "Unsorted";
                k = info.find("Thumbnail");
                if (k == info.end() || k->second.empty()) info["Thumbnail"] = "thumb_error.png";
                mSampleCategories.insert(info["Category"]);   // add sample category
                if (info["Title"] == startupSampleTitle) startupSample = *j;   // we found the startup sample
                sampleList.push_back(info["Title"]);
                mPluginNameMap[info["Title"]] = (OgreBites::SdkSample *)(*j);
            }

            playPenTestPlugin = OGRE_NEW PlaypenTestPlugin();
            mRoot->installPlugin(playPenTestPlugin);
            newSamples = playPenTestPlugin->getSamples();
            for (SampleSet::iterator j = newSamples.begin(); j != newSamples.end(); j++)
            {
                Ogre::NameValuePairList& info = (*j)->getInfo();   // acquire custom sample info
                Ogre::NameValuePairList::iterator k;

                // give sample default title and category if none found
                k= info.find("Title");
                if (k == info.end() || k->second.empty()) info["Title"] = "Untitled";
                k = info.find("Category");
                if (k == info.end() || k->second.empty()) info["Category"] = "Unsorted";
                k = info.find("Thumbnail");
                if (k == info.end() || k->second.empty()) info["Thumbnail"] = "thumb_error.png";
                mSampleCategories.insert(info["Category"]);   // add sample category
                if (info["Title"] == startupSampleTitle) startupSample = *j;   // we found the startup sample
                sampleList.push_back(info["Title"]);
                mPluginNameMap[info["Title"]] = (OgreBites::SdkSample *)(*j);
            }
#  else
#    if OGRE_DEBUG_MODE && !(OGRE_PLATFORM == OGRE_PLATFORM_APPLE || OGRE_PLATFORM == OGRE_PLATFORM_APPLE_IOS)
            sampleList.push_back("PlayPen_d");
#    else
            sampleList.push_back("PlayPen");
            sampleList.push_back("PlayPenTests");
#    endif
#  endif
#endif

            // loop through all sample plugins...
            for (Ogre::StringVector::iterator i = sampleList.begin(); i != sampleList.end(); i++)
            {
                try   // try to load the plugin
                {
#ifdef OGRE_STATIC_LIB
                    String sampleName = *i;
                    // in debug, remove any suffix
                    if(StringUtil::endsWith(sampleName, "_d"))
                        sampleName = sampleName.substr(0, sampleName.length()-2);

                    OgreBites::SdkSample *pluginInstance = (OgreBites::SdkSample *) mPluginNameMap[sampleName];
                    if(pluginInstance)
                    {
                        OgreBites::SamplePlugin* sp = OGRE_NEW SamplePlugin(pluginInstance->getInfo()["Title"] + " Sample");

                        sp->addSample(pluginInstance);
                        mRoot->installPlugin(sp);
                    }
#else
                    mRoot->loadPlugin(sampleDir + *i);
#endif
                }
                catch (Ogre::Exception e)   // plugin couldn't be loaded
                {
                    unloadedSamplePlugins.push_back(sampleDir + *i);
                    continue;
                }

                Ogre::Plugin* p = mRoot->getInstalledPlugins().back();   // acquire plugin instance
                SamplePlugin* sp = dynamic_cast<SamplePlugin*>(p);

                if (!sp)  // this is not a SamplePlugin, so unload it
                {
                    //unloadedSamplePlugins.push_back(sampleDir + *i);
#ifdef OGRE_STATIC_LIB
                    //mRoot->uninstallPlugin(p);
#else
                    //mRoot->unloadPlugin(sampleDir + *i);
#endif
                    continue;
                }

                mLoadedSamplePlugins.push_back(sampleDir + *i);   // add to records

                // go through every sample in the plugin...
                SampleSet newSamples = sp->getSamples();
                for (SampleSet::iterator j = newSamples.begin(); j != newSamples.end(); j++)
                {
                    Ogre::NameValuePairList& info = (*j)->getInfo();   // acquire custom sample info
                    Ogre::NameValuePairList::iterator k;

                    // give sample default title and category if none found
                    k= info.find("Title");
                    if (k == info.end() || k->second.empty()) info["Title"] = "Untitled";
                    k = info.find("Category");
                    if (k == info.end() || k->second.empty()) info["Category"] = "Unsorted";
                    k = info.find("Thumbnail");
                    if (k == info.end() || k->second.empty()) info["Thumbnail"] = "thumb_error.png";

                    mLoadedSamples.insert(*j);                    // add sample only after ensuring title for sorting
                    mSampleCategories.insert(info["Category"]);   // add sample category

                    if (info["Title"] == startupSampleTitle) startupSample = *j;   // we found the startup sample
                }
            }

            if (!mLoadedSamples.empty()) mSampleCategories.insert("All");   // insert a category for all samples

            if (!unloadedSamplePlugins.empty())   // show error message summarising missing or invalid plugins
            {
                Ogre::String message = "These requested sample plugins were either missing, corrupt or invalid:";

                for (unsigned int i = 0; i < unloadedSamplePlugins.size(); i++)
                {
                    message += "\n- " + unloadedSamplePlugins[i];
                }

                mTrayMgr->showOkDialog("Error!", message);
            }

            return startupSample;
        }

        /*-----------------------------------------------------------------------------
          | Unloads any loaded sample plugins.
          -----------------------------------------------------------------------------*/
        virtual void unloadSamples()
        {
#ifdef INCLUDE_RTSHADER_SYSTEM
            mShaderGenerator->removeAllShaderBasedTechniques(); // clear techniques from the RTSS
#endif
#ifdef OGRE_STATIC_LIB
            const Ogre::Root::PluginInstanceList pluginList = mRoot->getInstalledPlugins();
            for(unsigned int i = 0; i < pluginList.size(); i++)
            {
                SamplePlugin* sp = dynamic_cast<SamplePlugin*>(pluginList[i]);

                // This is a sample plugin so we can unload it
                if(sp)
                    mRoot->uninstallPlugin(pluginList[i]);
            }
#  ifdef SAMPLES_INCLUDE_PLAYPEN
            mRoot->uninstallPlugin(playPenPlugin);
            delete playPenPlugin;
            mRoot->uninstallPlugin(playPenTestPlugin);
            delete playPenTestPlugin;
#  endif
#else
            for (unsigned int i = 0; i < mLoadedSamplePlugins.size(); i++)
            {
                mRoot->unloadPlugin(mLoadedSamplePlugins[i]);
            }
#endif

            mLoadedSamples.clear();
            mLoadedSamplePlugins.clear();
            mSampleCategories.clear();
        }

        /*-----------------------------------------------------------------------------
          | Sets up main page for browsing samples.
          -----------------------------------------------------------------------------*/
        virtual void setupWidgets()
        {
            mTrayMgr->destroyAllWidgets();

            // create main navigation tray
            mTrayMgr->showLogo(TL_RIGHT);
            mTrayMgr->createSeparator(TL_RIGHT, "LogoSep");
            mTrayMgr->createButton(TL_RIGHT, "StartStop", "Start Sample", 120);
#if OGRE_PLATFORM != OGRE_PLATFORM_NACL
#       if      OGRE_PLATFORM != OGRE_PLATFORM_WINRT
            mTrayMgr->createButton(TL_RIGHT, "UnloadReload", mLoadedSamples.empty() ? "Reload Samples" : "Unload Samples");
            mTrayMgr->createButton(TL_RIGHT, "Configure", "Configure");
#       endif // OGRE_PLATFORM_WINRT
            mTrayMgr->createButton(TL_RIGHT, "Quit", "Quit");
#endif // OGRE_PLATFORM_NACL

            // create sample viewing controls
            mTitleLabel = mTrayMgr->createLabel(TL_LEFT, "SampleTitle", "");
#if (OGRE_PLATFORM == OGRE_PLATFORM_APPLE_IOS) || (OGRE_PLATFORM == OGRE_PLATFORM_ANDROID)
            mDescBox = mTrayMgr->createTextBox(TL_LEFT, "SampleInfo", "Sample Info", 120, 100);
            mCategoryMenu = mTrayMgr->createThickSelectMenu(TL_LEFT, "CategoryMenu", "Select Category", 120, 10);
            mSampleMenu = mTrayMgr->createThickSelectMenu(TL_LEFT, "SampleMenu", "Select Sample", 120, 10);
            mSampleSlider = mTrayMgr->createThickSlider(TL_LEFT, "SampleSlider", "Slide Samples", 120, 42, 0, 0, 0);
#else
            mDescBox = mTrayMgr->createTextBox(TL_LEFT, "SampleInfo", "Sample Info", 250, 208);
            mCategoryMenu = mTrayMgr->createThickSelectMenu(TL_LEFT, "CategoryMenu", "Select Category", 250, 10);
            mSampleMenu = mTrayMgr->createThickSelectMenu(TL_LEFT, "SampleMenu", "Select Sample", 250, 10);
            mSampleSlider = mTrayMgr->createThickSlider(TL_LEFT, "SampleSlider", "Slide Samples", 250, 80, 0, 0, 0);
#endif
            /* Sliders do not notify their listeners on creation, so we manually call the callback here
               to format the slider value correctly. */
            sliderMoved(mSampleSlider);

            // create configuration screen button tray
            mTrayMgr->createButton(TL_NONE, "Apply", "Apply Changes");
            mTrayMgr->createButton(TL_NONE, "Back", "Go Back");

            // create configuration screen label and renderer menu
            mTrayMgr->createLabel(TL_NONE, "ConfigLabel", "Configuration");
#if (OGRE_PLATFORM == OGRE_PLATFORM_APPLE_IOS) || (OGRE_PLATFORM == OGRE_PLATFORM_ANDROID) || (OGRE_PLATFORM == OGRE_PLATFORM_WINRT)
            mRendererMenu = mTrayMgr->createLongSelectMenu(TL_NONE, "RendererMenu", "Render System", 216, 115, 10);
#else
            mRendererMenu = mTrayMgr->createLongSelectMenu(TL_NONE, "RendererMenu", "Render System", 450, 240, 10);
#endif
            mTrayMgr->createSeparator(TL_NONE, "ConfigSeparator");

            // populate render system names
            Ogre::StringVector rsNames;
            Ogre::RenderSystemList rsList = mRoot->getAvailableRenderers();
            for (unsigned int i = 0; i < rsList.size(); i++)
            {
                rsNames.push_back(rsList[i]->getName());
            }
            mRendererMenu->setItems(rsNames);

            populateSampleMenus();
        }

        /*-----------------------------------------------------------------------------
          | Populates home menus with loaded samples.
          -----------------------------------------------------------------------------*/
        virtual void populateSampleMenus()
        {
            Ogre::StringVector categories;
            for (std::set<Ogre::String>::iterator i = mSampleCategories.begin(); i != mSampleCategories.end(); i++)
                categories.push_back(*i);

            mCategoryMenu->setItems(categories);
            if (mCategoryMenu->getNumItems() != 0)
                mCategoryMenu->selectItem(0);
            else
                itemSelected(mCategoryMenu);   // if there are no items, we can't select one, so manually invoke callback
        }

        /*-----------------------------------------------------------------------------
          | Overrides to recover by last sample's index instead.
          -----------------------------------------------------------------------------*/
        virtual void recoverLastSample()
        {
            // restore the view while we're at it too
            mCategoryMenu->selectItem(mLastViewCategory);
            mSampleMenu->selectItem(mLastViewTitle);

            if (mLastSampleIndex != -1)
            {
                int index = -1;
                for (SampleSet::iterator i = mLoadedSamples.begin(); i != mLoadedSamples.end(); i++)
                {
                    index++;
                    if (index == mLastSampleIndex)
                    {
                        runSample(*i);
                        (*i)->restoreState(mLastSampleState);
                        mLastSample = 0;
                        mLastSampleIndex = -1;
                        mLastSampleState.clear();
                    }
                }

                pauseCurrentSample();
                mTrayMgr->showAll();
            }

            buttonHit((Button*)mTrayMgr->getWidget("Configure"));
        }

        /*-----------------------------------------------------------------------------
          | Extends reconfigure to save the view and the index of last sample run.
          -----------------------------------------------------------------------------*/
        virtual void reconfigure(const Ogre::String& renderer, Ogre::NameValuePairList& options)
        {
            mLastViewCategory = mCategoryMenu->getSelectionIndex();
            mLastViewTitle = mSampleMenu->getSelectionIndex();

            mLastSampleIndex = -1;
            unsigned int index = -1;
            for (SampleSet::iterator i = mLoadedSamples.begin(); i != mLoadedSamples.end(); i++)
            {
                index++;
                if (*i == mCurrentSample)
                {
                    mLastSampleIndex = index;
                    break;
                }
            }

            SampleContext::reconfigure(renderer, options);
        }
    public:
        /*-----------------------------------------------------------------------------
          | Extends shutdown to destroy dummy scene and tray interface.
          -----------------------------------------------------------------------------*/
        virtual void shutdown()
        {
#if ENABLE_SHADERS_CACHE_SAVE == 1
            if (Ogre::GpuProgramManager::getSingleton().isCacheDirty())
            {
                Ogre::String path = mFSLayer->getWritablePath(getShaderCacheFileName());
                FILE * outFile = fopen(path.c_str(), "wb");
                if (outFile)
                {
                    Ogre::LogManager::getSingleton().logMessage("Writing shader cache to ");
                    Ogre::LogManager::getSingleton().logMessage(path.c_str());
                    Ogre::DataStreamPtr ostream(new Ogre::FileHandleDataStream(path.c_str(), outFile, Ogre::DataStream::WRITE));
                    Ogre::GpuProgramManager::getSingleton().saveMicrocodeCache(ostream);
                    ostream->close();
                }
            }
#endif

#if OGRE_PLATFORM == OGRE_PLATFORM_APPLE_IOS
            [mGestureView release];
#endif
            if (mTrayMgr)
            {
                delete mTrayMgr;
                mTrayMgr = 0;
            }

            if (!mCurrentSample && mRoot->getRenderSystem() != NULL) destroyDummyScene();

            mCategoryMenu = 0;
            mSampleMenu = 0;
            mSampleSlider = 0;
            mTitleLabel = 0;
            mDescBox = 0;
            mRendererMenu = 0;
            mHiddenOverlays.clear();
            mThumbs.clear();
            mCarouselPlace = 0;
            mWindow = 0;

            SampleContext::shutdown();

            unloadSamples();

#ifdef INCLUDE_RTSHADER_SYSTEM
			// Destroy the RT Shader System.
			destroyRTShaderSystem();
#endif // INCLUDE_RTSHADER_SYSTEM

        }
    protected:
        /*-----------------------------------------------------------------------------
          | Destroys dummy scene.
          -----------------------------------------------------------------------------*/
        virtual void destroyDummyScene()
        {
            if(!mRoot->hasSceneManager("DummyScene"))
                return;

            Ogre::SceneManager*  dummyScene = mRoot->getSceneManager("DummyScene");
#ifdef INCLUDE_RTSHADER_SYSTEM
            mShaderGenerator->removeSceneManager(dummyScene);
#endif
            dummyScene->removeRenderQueueListener(mOverlaySystem);
            mWindow->removeAllViewports();
            mRoot->destroySceneManager(dummyScene);
        }

        /*-----------------------------------------------------------------------------
          | Extend to temporarily hide a sample's overlays while in the pause menu.
          -----------------------------------------------------------------------------*/
        virtual void pauseCurrentSample()
        {
            SampleContext::pauseCurrentSample();

            Ogre::OverlayManager::OverlayMapIterator it = Ogre::OverlayManager::getSingleton().getOverlayIterator();
            mHiddenOverlays.clear();

            while (it.hasMoreElements())
            {
                Ogre::Overlay* o = it.getNext();
                if (o->isVisible())                  // later, we don't want to unhide the initially hidden overlays
                {
                    mHiddenOverlays.push_back(o);    // save off hidden overlays so we can unhide them later
                    o->hide();
                }
            }
        }

        /*-----------------------------------------------------------------------------
		| Extend to unhide all of sample's temporarily hidden overlays.
          -----------------------------------------------------------------------------*/
        virtual void unpauseCurrentSample()
        {
            SampleContext::unpauseCurrentSample();

            for (std::vector<Ogre::Overlay*>::iterator i = mHiddenOverlays.begin(); i != mHiddenOverlays.end(); i++)
            {
                (*i)->show();
            }

            mHiddenOverlays.clear();
        }

        /*-----------------------------------------------------------------------------
		| Get the name of the RTSS shader cache file
          -----------------------------------------------------------------------------*/
        virtual Ogre::String getShaderCacheFileName()
        {
#if OGRE_DEBUG_MODE
            return "cache_d.bin";
#else
            return "cache.bin";
#endif
        }

#ifdef INCLUDE_RTSHADER_SYSTEM

        /*-----------------------------------------------------------------------------
          | Initialize the RT Shader system.
          -----------------------------------------------------------------------------*/
		virtual bool initialiseRTShaderSystem(Ogre::SceneManager* sceneMgr)
        {
            if (Ogre::RTShader::ShaderGenerator::initialize())
            {
                mShaderGenerator = Ogre::RTShader::ShaderGenerator::getSingletonPtr();

                mShaderGenerator->addSceneManager(sceneMgr);

#if OGRE_PLATFORM != OGRE_PLATFORM_ANDROID && OGRE_PLATFORM != OGRE_PLATFORM_NACL && OGRE_PLATFORM != OGRE_PLATFORM_WINRT
                // Setup core libraries and shader cache path.
                Ogre::StringVector groupVector = Ogre::ResourceGroupManager::getSingleton().getResourceGroups();
                Ogre::StringVector::iterator itGroup = groupVector.begin();
                Ogre::StringVector::iterator itGroupEnd = groupVector.end();
                Ogre::String shaderCoreLibsPath;
                Ogre::String shaderCachePath;

                for (; itGroup != itGroupEnd; ++itGroup)
                {
                    Ogre::ResourceGroupManager::LocationList resLocationsList = Ogre::ResourceGroupManager::getSingleton().getResourceLocationList(*itGroup);
                    Ogre::ResourceGroupManager::LocationList::iterator it = resLocationsList.begin();
                    Ogre::ResourceGroupManager::LocationList::iterator itEnd = resLocationsList.end();
                    bool coreLibsFound = false;

                    // Try to find the location of the core shader lib functions and use it
                    // as shader cache path as well - this will reduce the number of generated files
                    // when running from different directories.
                    for (; it != itEnd; ++it)
                    {
                        if ((*it)->archive->getName().find("RTShaderLib") != Ogre::String::npos)
                        {
                            shaderCoreLibsPath = (*it)->archive->getName() + "/cache/";
                            shaderCachePath = shaderCoreLibsPath;
                            coreLibsFound = true;
                            break;
                        }
                    }
                    // Core libs path found in the current group.
                    if (coreLibsFound)
                        break;
                }

                // Core shader libs not found -> shader generating will fail.
                if (shaderCoreLibsPath.empty())
                    return false;

#ifdef _RTSS_WRITE_SHADERS_TO_DISK
                // Set shader cache path.
#if OGRE_PLATFORM == OGRE_PLATFORM_APPLE_IOS
                shaderCachePath = Ogre::macCachePath();
#elif OGRE_PLATFORM == OGRE_PLATFORM_APPLE
                shaderCachePath = Ogre::macCachePath() + "/org.ogre3d.RTShaderCache";
#endif
                mShaderGenerator->setShaderCachePath(shaderCachePath);
#endif
#endif
                // Create and register the material manager listener if it doesn't exist yet.
                if (mMaterialMgrListener == NULL) {
                    mMaterialMgrListener = new ShaderGeneratorTechniqueResolverListener(mShaderGenerator);
                    Ogre::MaterialManager::getSingleton().addListener(mMaterialMgrListener);
                }
            }

            return true;
        }

        /*-----------------------------------------------------------------------------
		| Destroy the RT Shader system.
          -----------------------------------------------------------------------------*/
		virtual void destroyRTShaderSystem()
        {
            // Restore default scheme.
            Ogre::MaterialManager::getSingleton().setActiveScheme(Ogre::MaterialManager::DEFAULT_SCHEME_NAME);

            // Unregister the material manager listener.
            if (mMaterialMgrListener != NULL)
            {
                Ogre::MaterialManager::getSingleton().removeListener(mMaterialMgrListener);
                delete mMaterialMgrListener;
                mMaterialMgrListener = NULL;
            }

			// Destroy RTShader system.
            if (mShaderGenerator != NULL)
            {
				Ogre::RTShader::ShaderGenerator::destroy();
                mShaderGenerator = NULL;
            }
        }
#endif // INCLUDE_RTSHADER_SYSTEM

        bool mNoGrabInput;                             // don't grab input devices
        SdkTrayManager* mTrayMgr;                      // SDK tray interface
#ifdef OGRE_STATIC_LIB
        PluginMap mPluginNameMap;                      // A structure to map plugin names to class types
#endif
        Ogre::StringVector mLoadedSamplePlugins;       // loaded sample plugins
        std::set<Ogre::String> mSampleCategories;      // sample categories
        SampleSet mLoadedSamples;                      // loaded samples
        SelectMenu* mCategoryMenu;                     // sample category select menu
        SelectMenu* mSampleMenu;                       // sample select menu
        Slider* mSampleSlider;                         // sample slider bar
        Label* mTitleLabel;                            // sample title label
        TextBox* mDescBox;                             // sample description box
        SelectMenu* mRendererMenu;                     // render system selection menu
        std::vector<Ogre::Overlay*> mHiddenOverlays;   // sample overlays hidden for pausing
        std::vector<Ogre::OverlayContainer*> mThumbs;  // sample thumbnails
        Ogre::Real mCarouselPlace;                     // current state of carousel
        int mLastViewTitle;                            // last sample title viewed
        int mLastViewCategory;                         // last sample category viewed
        int mLastSampleIndex;                          // index of last sample running
        int mStartSampleIndex;                         // directly starts the sample with the given index
#if (OGRE_PLATFORM == OGRE_PLATFORM_WINRT)
        Platform::Agile<Windows::UI::Core::CoreWindow> mNativeWindow;
#       if (OGRE_WINRT_TARGET_TYPE == DESKTOP_APP)
        Windows::UI::Xaml::Shapes::Rectangle^ mNativeControl;
#       endif // (OGRE_WINRT_TARGET_TYPE == DESKTOP_APP)
#endif // (OGRE_PLATFORM == OGRE_PLATFORM_WINRT)
#if OGRE_PLATFORM == OGRE_PLATFORM_NACL
        pp::Instance* mNaClInstance;
        pp::CompletionCallback* mNaClSwapCallback;
        OIS::FactoryCreator * mOisFactory;
        Ogre::uint32 mInitWidth;
        Ogre::uint32 mInitHeight;
#endif
#ifdef INCLUDE_RTSHADER_SYSTEM
        Ogre::RTShader::ShaderGenerator*                        mShaderGenerator;                       // The Shader generator instance.
        ShaderGeneratorTechniqueResolverListener*       mMaterialMgrListener;           // Shader generator material manager listener.
#endif // INCLUDE_RTSHADER_SYSTEM
    public:
#if OGRE_PLATFORM == OGRE_PLATFORM_APPLE_IOS
        SampleBrowserGestureView *mGestureView;
#endif
        bool mIsShuttingDown;
    };
}

#if OGRE_PLATFORM == OGRE_PLATFORM_APPLE_IOS

@implementation SampleBrowserGestureView

@synthesize mBrowser;

- (BOOL)canBecomeFirstResponder
{
    return YES;
}

- (void)dealloc {
    [super dealloc];
}

- (void)motionBegan:(UIEventSubtype)motion withEvent:(UIEvent *)event {
    if(mBrowser && event.type == UIEventTypeMotion && event.subtype == UIEventSubtypeMotionShake)
        mBrowser->motionBegan();

    if ([super respondsToSelector:@selector(motionBegan:withEvent:)]) {
        [super motionBegan:motion withEvent:event];
    }
}

- (void)motionEnded:(UIEventSubtype)motion withEvent:(UIEvent *)event {
    if(mBrowser && event.type == UIEventTypeMotion && event.subtype == UIEventSubtypeMotionShake)
        mBrowser->motionEnded();

    if ([super respondsToSelector:@selector(motionEnded:withEvent:)]) {
        [super motionEnded:motion withEvent:event];
    }
}

- (void)motionCancelled:(UIEventSubtype)motion withEvent:(UIEvent *)event {
    if(mBrowser && event.type == UIEventTypeMotion && event.subtype == UIEventSubtypeMotionShake)
        mBrowser->motionCancelled();

    if ([super respondsToSelector:@selector(motionCancelled:withEvent:)]) {
        [super motionCancelled:motion withEvent:event];
    }
}
@end

#endif

#endif<|MERGE_RESOLUTION|>--- conflicted
+++ resolved
@@ -655,7 +655,6 @@
                         else
                             tus->setTextureName("thumb_error.png");
 
-<<<<<<< HEAD
                         // create sample thumbnail overlay
                         Ogre::BorderPanelOverlayElement* bp = (Ogre::BorderPanelOverlayElement*)
                             om.createOverlayElementFromTemplate("SdkTrays/Picture", "BorderPanel", name);
@@ -676,7 +675,7 @@
                 mSampleMenu->setItems(sampleTitles);
                 if (mSampleMenu->getNumItems() != 0) itemSelected(mSampleMenu);
 
-                mSampleSlider->setRange(1, sampleTitles.size(), sampleTitles.size());
+				mSampleSlider->setRange(1, static_cast<Ogre::Real>(sampleTitles.size()), static_cast<Ogre::Real>(sampleTitles.size()));
             }
             else if (menu == mSampleMenu)    // sample changed, so update slider, label and description
             {
@@ -748,100 +747,6 @@
 
             if (evt.key == OIS::KC_ESCAPE)
             {
-=======
-						// create sample thumbnail overlay
-						Ogre::BorderPanelOverlayElement* bp = (Ogre::BorderPanelOverlayElement*)
-							om.createOverlayElementFromTemplate("SdkTrays/Picture", "BorderPanel", name);
-						bp->setHorizontalAlignment(Ogre::GHA_RIGHT);
-						bp->setVerticalAlignment(Ogre::GVA_CENTER);
-						bp->setMaterialName(name);
-						bp->setUserAny(Ogre::Any(*i));
-						mTrayMgr->getTraysLayer()->add2D(bp);
-
-						// add sample thumbnail and title
-						mThumbs.push_back(bp);
-						sampleTitles.push_back((*i)->getInfo()["Title"]);
-					}
-				}
-
-				mCarouselPlace = 0;  // reset carousel
-
-				mSampleMenu->setItems(sampleTitles);
-				if (mSampleMenu->getNumItems() != 0) itemSelected(mSampleMenu);
-
-				mSampleSlider->setRange(1, static_cast<Ogre::Real>(sampleTitles.size()), static_cast<Ogre::Real>(sampleTitles.size()));
-			}
-			else if (menu == mSampleMenu)    // sample changed, so update slider, label and description
-			{
-				if (mSampleSlider->getValue() != menu->getSelectionIndex() + 1)
-					mSampleSlider->setValue(menu->getSelectionIndex() + 1); 
-
-				Sample* s = Ogre::any_cast<Sample*>(mThumbs[menu->getSelectionIndex()]->getUserAny());
-				mTitleLabel->setCaption(menu->getSelectedItem()); 
-				mDescBox->setText("Category: " + s->getInfo()["Category"] + "\nDescription: " + s->getInfo()["Description"]);
-
-				if (mCurrentSample != s) ((Button*)mTrayMgr->getWidget("StartStop"))->setCaption("Start Sample");
-				else ((Button*)mTrayMgr->getWidget("StartStop"))->setCaption("Stop Sample");
-			}
-			else if (menu == mRendererMenu)    // renderer selected, so update all settings
-			{
-				while (mTrayMgr->getNumWidgets(mRendererMenu->getTrayLocation()) > 3)
-				{
-					mTrayMgr->destroyWidget(mRendererMenu->getTrayLocation(), 3);
-				}
-
-				Ogre::ConfigOptionMap& options = mRoot->getRenderSystemByName(menu->getSelectedItem())->getConfigOptions();
-
-				unsigned int i = 0;
-
-				// create all the config option select menus
-				for (Ogre::ConfigOptionMap::iterator it = options.begin(); it != options.end(); it++)
-				{
-					i++;
-					SelectMenu* optionMenu = mTrayMgr->createLongSelectMenu
-						(TL_LEFT, "ConfigOption" + Ogre::StringConverter::toString(i), it->first, 450, 240, 10);
-					optionMenu->setItems(it->second.possibleValues);
-					
-					// if the current config value is not in the menu, add it
-					try
-					{
-						optionMenu->selectItem(it->second.currentValue);
-					}
-					catch (Ogre::Exception e)
-					{
-						optionMenu->addItem(it->second.currentValue);
-						optionMenu->selectItem(it->second.currentValue);
-					}
-				}
-
-				windowResized(mWindow);
-			}
-		}
-
-		/*-----------------------------------------------------------------------------
-		| Handles sample slider changes.
-		-----------------------------------------------------------------------------*/
-		virtual void sliderMoved(Slider* slider)
-		{
-			// format the caption to be fraction style
-			Ogre::String denom = "/" + Ogre::StringConverter::toString(mSampleMenu->getNumItems());
-			slider->setValueCaption(slider->getValueCaption() + denom);
-
-			// tell the sample menu to change if it hasn't already
-			if (mSampleMenu->getSelectionIndex() != -1 && mSampleMenu->getSelectionIndex() != slider->getValue() - 1)
-				mSampleMenu->selectItem(slider->getValue() - 1);
-		}
-
-		/*-----------------------------------------------------------------------------
-		| Handles keypresses.
-		-----------------------------------------------------------------------------*/
-		virtual bool keyPressed(const OIS::KeyEvent& evt)
-		{
-			if (mTrayMgr->isDialogVisible()) return true;  // ignore keypresses when dialog is showing
-
-			if (evt.key == OIS::KC_ESCAPE)
-			{
->>>>>>> b87ada62
 #if (OGRE_PLATFORM == OGRE_PLATFORM_WINRT) && (OGRE_WINRT_TARGET_TYPE == PHONE)
                 // If there is a quit button, assume that we intended to press it via 'ESC'.
                 if (mTrayMgr->areTraysVisible())
