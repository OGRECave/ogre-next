--- conflicted
+++ resolved
@@ -54,27 +54,6 @@
 #   ifdef OGRE_BUILD_PLUGIN_BSP
 #       include "BSP.h"
 #   endif
-<<<<<<< HEAD
-#   if OGRE_PLATFORM != OGRE_PLATFORM_ANDROID
-#       ifdef USE_RTSHADER_SYSTEM
-#           include "ShaderSystem.h"
-#       endif
-#		include "DualQuaternion.h"
-#       include "DeferredShadingDemo.h"
-#       include "Instancing.h"
-#       include "NewInstancing.h"
-#       include "TextureArray.h"
-#       include "SSAO.h"
-#       include "OceanDemo.h"
-#		ifdef OGRE_BUILD_COMPONENT_VOLUME
-#			include "VolumeCSG.h"
-#			include "VolumeTerrain.h"
-#		endif
-#       ifdef OGRE_BUILD_COMPONENT_TERRAIN
-#           include "EndlessWorld.h"
-#           include "Terrain.h"
-#       endif
-=======
 #   ifdef INCLUDE_RTSHADER_SYSTEM
 #       include "ShaderSystem.h"
 #   endif
@@ -92,7 +71,6 @@
 #   ifdef OGRE_BUILD_COMPONENT_TERRAIN
 #       include "EndlessWorld.h"
 #       include "Terrain.h"
->>>>>>> c40cd09d
 #   endif
 #   include "CelShading.h"
 #   include "Compositor.h"
@@ -348,11 +326,7 @@
 		{
 			if (mCurrentSample)  // sample quitting
 			{
-<<<<<<< HEAD
-#ifdef USE_RTSHADER_SYSTEM
-=======
 #ifdef INCLUDE_RTSHADER_SYSTEM
->>>>>>> c40cd09d
                 mShaderGenerator->removeAllShaderBasedTechniques(); // clear techniques from the RTSS
 #endif
 				mCurrentSample->_shutdown();
@@ -1114,12 +1088,8 @@
             mPluginNameMap["Sample_TextureArray"]       = (OgreBites::SdkSample *) OGRE_NEW Sample_TextureArray();
 			mPluginNameMap["Sample_Tesselation"]		= (OgreBites::SdkSample *) OGRE_NEW Sample_Tesselation();
 			mPluginNameMap["Sample_PNTriangles"]		= (OgreBites::SdkSample *) OGRE_NEW Sample_PNTriangles();
-<<<<<<< HEAD
+
 #                       if defined(OGRE_BUILD_COMPONENT_VOLUME) && OGRE_PLATFORM != OGRE_PLATFORM_NACL
-=======
-
-#			if defined(OGRE_BUILD_COMPONENT_VOLUME) && OGRE_PLATFORM != OGRE_PLATFORM_NACL
->>>>>>> c40cd09d
             mPluginNameMap["Sample_VolumeCSG"]          = (OgreBites::SdkSample *) OGRE_NEW Sample_VolumeCSG();
             mPluginNameMap["Sample_VolumeTerrain"]      = (OgreBites::SdkSample *) OGRE_NEW Sample_VolumeTerrain();
 #			endif
@@ -1152,16 +1122,9 @@
                 mPluginNameMap["Sample_ShaderSystem"]       = (OgreBites::SdkSample *) OGRE_NEW Sample_ShaderSystem();
                 mPluginNameMap["Sample_Ocean"]              = (OgreBites::SdkSample *) OGRE_NEW Sample_Ocean();
                 mPluginNameMap["Sample_Water"]              = (OgreBites::SdkSample *) OGRE_NEW Sample_Water();
-<<<<<<< HEAD
-#       ifdef OGRE_BUILD_COMPONENT_TERRAIN
-                 mPluginNameMap["Sample_Terrain"]            = (OgreBites::SdkSample *) OGRE_NEW Sample_Terrain();
-                mPluginNameMap["Sample_EndlessWorld"]       = (OgreBites::SdkSample *) OGRE_NEW Sample_EndlessWorld();
-#       endif
-=======
 #   ifdef OGRE_BUILD_COMPONENT_TERRAIN
                 mPluginNameMap["Sample_Terrain"]            = (OgreBites::SdkSample *) OGRE_NEW Sample_Terrain();
                 mPluginNameMap["Sample_EndlessWorld"]       = (OgreBites::SdkSample *) OGRE_NEW Sample_EndlessWorld();
->>>>>>> c40cd09d
 #   endif
                 mPluginNameMap["Sample_Dot3Bump"]           = (OgreBites::SdkSample *) OGRE_NEW Sample_Dot3Bump();
                 mPluginNameMap["Sample_Fresnel"]            = (OgreBites::SdkSample *) OGRE_NEW Sample_Fresnel();
@@ -1404,13 +1367,8 @@
             sampleList.push_back("Sample_BezierPatch");
             sampleList.push_back("Sample_CameraTrack");
             sampleList.push_back("Sample_CelShading");
-<<<<<<< HEAD
             sampleList.push_back("Sample_Character");   
 			sampleList.push_back("Sample_Compositor");     			
-=======
-            sampleList.push_back("Sample_Character");     
-            sampleList.push_back("Sample_Compositor");     
->>>>>>> c40cd09d
             sampleList.push_back("Sample_CubeMapping");    
             sampleList.push_back("Sample_Dot3Bump");
             sampleList.push_back("Sample_DynTex");      
@@ -1601,11 +1559,7 @@
 		-----------------------------------------------------------------------------*/
 		virtual void unloadSamples()
 		{
-<<<<<<< HEAD
-#ifdef USE_RTSHADER_SYSTEM
-=======
 #ifdef INCLUDE_RTSHADER_SYSTEM
->>>>>>> c40cd09d
             mShaderGenerator->removeAllShaderBasedTechniques(); // clear techniques from the RTSS
 #endif
 #ifdef OGRE_STATIC_LIB
