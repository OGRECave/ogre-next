/*
 -----------------------------------------------------------------------------
 This source file is part of OGRE
 (Object-oriented Graphics Rendering Engine)
 For the latest info, see http://www.ogre3d.org/
 
 Copyright (c) 2000-2009 Torus Knot Software Ltd
 
 Permission is hereby granted, free of charge, to any person obtaining a copy
 of this software and associated documentation files (the "Software"), to deal
 in the Software without restriction, including without limitation the rights
 to use, copy, modify, merge, publish, distribute, sublicense, and/or sell
 copies of the Software, and to permit persons to whom the Software is
 furnished to do so, subject to the following conditions:
 
 The above copyright notice and this permission notice shall be included in
 all copies or substantial portions of the Software.
 
 THE SOFTWARE IS PROVIDED "AS IS", WITHOUT WARRANTY OF ANY KIND, EXPRESS OR
 IMPLIED, INCLUDING BUT NOT LIMITED TO THE WARRANTIES OF MERCHANTABILITY,
 FITNESS FOR A PARTICULAR PURPOSE AND NONINFRINGEMENT. IN NO EVENT SHALL THE
 AUTHORS OR COPYRIGHT HOLDERS BE LIABLE FOR ANY CLAIM, DAMAGES OR OTHER
 LIABILITY, WHETHER IN AN ACTION OF CONTRACT, TORT OR OTHERWISE, ARISING FROM,
 OUT OF OR IN CONNECTION WITH THE SOFTWARE OR THE USE OR OTHER DEALINGS IN
 THE SOFTWARE.
 -----------------------------------------------------------------------------
 */

#ifndef __SampleBrowser_H__
#define __SampleBrowser_H__

#include "SampleContext.h"
#include "SamplePlugin.h"
#include "SdkTrays.h"

<<<<<<< HEAD
#if OGRE_PLATFORM == OGRE_PLATFORM_APPLE || OGRE_PLATFORM == OGRE_PLATFORM_APPLE_IOS
=======
#include "OgreTimer.h"

#if OGRE_PLATFORM == OGRE_PLATFORM_APPLE || OGRE_PLATFORM == OGRE_PLATFORM_IPHONE
>>>>>>> d307c6c2
#include "macUtils.h"
#endif

#ifdef OGRE_STATIC_LIB
#ifdef USE_RTSHADER_SYSTEM
#include "ShaderSystem.h"
#include "BSP.h"
#include "CelShading.h"
#include "Compositor.h"
#include "CubeMapping.h"
#include "DeferredShadingDemo.h"
#include "Dot3Bump.h"
#include "Fresnel.h"
#include "OceanDemo.h"
#include "Terrain.h"
#include "Water.h"
#endif
#include "BezierPatch.h"
#include "CameraTrack.h"
#include "CharacterSample.h"
#include "DynTex.h"
#include "FacialAnimation.h"
#include "Grass.h"
#include "Lighting.h"
#include "ParticleFX.h"
#include "Shadows.h"
#include "SkeletalAnimation.h"
#include "SkyBox.h"
#include "SkyDome.h"
#include "SkyPlane.h"
#include "Smoke.h"
#include "SphereMapping.h"
#include "TextureFX.h"
#include "TextureArray.h"
#include "Transparency.h"
#  if SAMPLES_INCLUDE_PLAYPEN
#    include "PlayPen.h"
     PlayPenPlugin* playPenPlugin = 0;
#  endif

#ifdef USE_RTSHADER_SYSTEM
#include "OgreRTShaderSystem.h"

// Remove the comment below in order to make the RTSS use valid path for writing down the generated shaders.
// If cache path is not set - all shaders are generated to system memory.
//#define _RTSS_WRITE_SHADERS_TO_DISK
#endif // USE_RTSHADER_SYSTEM

typedef std::map<std::string, OgreBites::SdkSample *> PluginMap;

#endif

#if OGRE_PLATFORM == OGRE_PLATFORM_APPLE_IOS
#   ifdef __OBJC__
#       import <UIKit/UIKit.h>
#   endif

namespace OgreBites
{
    class SampleBrowser;
};

@interface SampleBrowserGestureView : UIView
{
    OgreBites::SampleBrowser *mBrowser;
}
@property (assign) OgreBites::SampleBrowser *mBrowser;

@end
#endif

namespace OgreBites
{
#ifdef USE_RTSHADER_SYSTEM

/** This class demonstrates basic usage of the RTShader system.
It sub class the material manager listener class and when a target scheme callback
is invoked with the shader generator scheme it tries to create an equivalent shader
based technique based on the default technique of the given material.
*/
class ShaderGeneratorTechniqueResolverListener : public Ogre::MaterialManager::Listener
{
public:

	ShaderGeneratorTechniqueResolverListener(Ogre::RTShader::ShaderGenerator* pShaderGenerator)
	{
		mShaderGenerator = pShaderGenerator;			
	}

	/** This is the hook point where shader based technique will be created.
	It will be called whenever the material manager won't find appropriate technique
	that satisfy the target scheme name. If the scheme name is out target RT Shader System
	scheme name we will try to create shader generated technique for it. 
	*/
	virtual Ogre::Technique* handleSchemeNotFound(unsigned short schemeIndex, 
		const Ogre::String& schemeName, Ogre::Material* originalMaterial, unsigned short lodIndex, 
		const Ogre::Renderable* rend)
	{	
		Ogre::Technique* generatedTech = NULL;

		// Case this is the default shader generator scheme.
		if (schemeName == Ogre::RTShader::ShaderGenerator::DEFAULT_SCHEME_NAME)
		{
			bool techniqueCreated;

			// Create shader generated technique for this material.
			techniqueCreated = mShaderGenerator->createShaderBasedTechnique(
				originalMaterial->getName(), 
				Ogre::MaterialManager::DEFAULT_SCHEME_NAME, 
				schemeName);	

			// Case technique registration succeeded.
			if (techniqueCreated)
			{
				// Force creating the shaders for the generated technique.
				mShaderGenerator->validateMaterial(schemeName, originalMaterial->getName());
				
				// Grab the generated technique.
				Ogre::Material::TechniqueIterator itTech = originalMaterial->getTechniqueIterator();

				while (itTech.hasMoreElements())
				{
					Ogre::Technique* curTech = itTech.getNext();

					if (curTech->getSchemeName() == schemeName)
					{
						generatedTech = curTech;
						break;
					}
				}				
			}
		}

		return generatedTech;
	}

protected:	
	Ogre::RTShader::ShaderGenerator*	mShaderGenerator;			// The shader generator instance.		
};
#endif // USE_RTSHADER_SYSTEM


	/*=============================================================================
	| The OGRE Sample Browser. Features a menu accessible from all samples,
	| dynamic configuration, resource reloading, node labelling, and more.
	=============================================================================*/
	class SampleBrowser : public SampleContext, public SdkTrayListener
	{
	public:

		SampleBrowser() : SampleContext()
		{
			mTrayMgr = 0;
			mLastViewCategory = 0;
			mLastViewTitle = 0;
			mLastSampleIndex = -1;
			mCategoryMenu = 0;
			mSampleMenu = 0;
			mSampleSlider = 0;
			mTitleLabel = 0;
			mDescBox = 0;
			mRendererMenu = 0;
			mCarouselPlace = 0.0f;
<<<<<<< HEAD
#if OGRE_PLATFORM == OGRE_PLATFORM_SYMBIAN
			mNativeWindow = 0;
			mNativeControl = 0;
#endif

#if OGRE_PLATFORM == OGRE_PLATFORM_APPLE_IOS
=======
            mTimer = NULL;
#if OGRE_PLATFORM == OGRE_PLATFORM_IPHONE
>>>>>>> d307c6c2
			mGestureView = 0;
#endif
#ifdef USE_RTSHADER_SYSTEM
			mShaderGenerator	 = NULL;		
			mMaterialMgrListener = NULL;
#endif // USE_RTSHADER_SYSTEM
		}

		/*-----------------------------------------------------------------------------
		| init data members needed only by Symbian
		-----------------------------------------------------------------------------*/
#if OGRE_PLATFORM == OGRE_PLATFORM_SYMBIAN
		void initAppForSymbian( RWindow * nativeWindow, CCoeControl * nativeControl )
		{
			mNativeWindow = nativeWindow;
			mNativeControl = nativeControl;
		}
#endif

		/*-----------------------------------------------------------------------------
		| init pre-created window for android
		-----------------------------------------------------------------------------*/
#if OGRE_PLATFORM == OGRE_PLATFORM_ANDROID
		void initAppForAndroid(Ogre::RenderWindow *window, OIS::MultiTouch *mouse, OIS::Keyboard *keyboard)
		{
			mWindow = window;
			mMouse = mouse;
			mKeyboard = keyboard;
		}
#endif

		/*-----------------------------------------------------------------------------
		| Extends runSample to handle creation and destruction of dummy scene.
		-----------------------------------------------------------------------------*/
		virtual void runSample(Sample* s)
		{
			if (mCurrentSample)  // sample quitting
			{
				mCurrentSample->_shutdown();
				mCurrentSample = 0;
				mSamplePaused = false;     // don't pause next sample

				// create dummy scene and modify controls
				createDummyScene();
				mTrayMgr->showBackdrop("SdkTrays/Bands");
				mTrayMgr->showAll();
				((Button*)mTrayMgr->getWidget("StartStop"))->setCaption("Start Sample");
			}

			if (s)  // sample starting
			{
				// destroy dummy scene and modify controls
				((Button*)mTrayMgr->getWidget("StartStop"))->setCaption("Stop Sample");
				mTrayMgr->showBackdrop("SdkTrays/Shade");
				mTrayMgr->hideAll();
				destroyDummyScene();

				try
				{
					s->setShaderGenerator(mShaderGenerator);
					SampleContext::runSample(s);
				}
				catch (Ogre::Exception e)   // if failed to start, show error and fall back to menu
				{
					s->_shutdown();

					createDummyScene();
					mTrayMgr->showBackdrop("SdkTrays/Bands");
					mTrayMgr->showAll();
					((Button*)mTrayMgr->getWidget("StartStop"))->setCaption("Start Sample");

					mTrayMgr->showOkDialog("Error!", e.getDescription() + "\nSource: " + e.getSource());
				}
			}
		}

		/*-----------------------------------------------------------------------------
		| Extends frameRenderingQueued to update tray manager and carousel.
		-----------------------------------------------------------------------------*/
		bool frameRenderingQueued(const Ogre::FrameEvent& evt)
		{
			// don't do all these calculations when sample's running or when in configuration screen or when no samples loaded
			if (!mLoadedSamples.empty() && mTitleLabel->getTrayLocation() != TL_NONE && (!mCurrentSample || mSamplePaused))
			{
				// makes the carousel spin smoothly toward its right position
				Ogre::Real carouselOffset = mSampleMenu->getSelectionIndex() - mCarouselPlace;
				if ((carouselOffset <= 0.001) && (carouselOffset >= -0.001)) mCarouselPlace = mSampleMenu->getSelectionIndex();
				else mCarouselPlace += carouselOffset * Ogre::Math::Clamp<Ogre::Real>(evt.timeSinceLastFrame * 15.0, -1.0, 1.0);

				// update the thumbnail positions based on carousel state
				for (int i = 0; i < (int)mThumbs.size(); i++)
				{
					Ogre::Real thumbOffset = mCarouselPlace - i;
					Ogre::Real phase = (thumbOffset / 2.0) - 2.8;

					if (thumbOffset < -5 || thumbOffset > 4)    // prevent thumbnails from wrapping around in a circle
					{
						mThumbs[i]->hide();
						continue;
					}
					else mThumbs[i]->show();

					Ogre::Real left = Ogre::Math::Cos(phase) * 200.0;
					Ogre::Real top = Ogre::Math::Sin(phase) * 200.0;
					Ogre::Real scale = 1.0 / Ogre::Math::Pow((Ogre::Math::Abs(thumbOffset) + 1.0), 0.75);

					Ogre::BorderPanelOverlayElement* frame =
						(Ogre::BorderPanelOverlayElement*)mThumbs[i]->getChildIterator().getNext();

					mThumbs[i]->setDimensions(128.0 * scale, 96.0 * scale);
					frame->setDimensions(mThumbs[i]->getWidth() + 16.0, mThumbs[i]->getHeight() + 16.0);
					mThumbs[i]->setPosition((int)(left - 80.0 - (mThumbs[i]->getWidth() / 2.0)),
						(int)(top - 5.0 - (mThumbs[i]->getHeight() / 2.0)));

					if (i == mSampleMenu->getSelectionIndex()) frame->setBorderMaterialName("SdkTrays/Frame/Over");
					else frame->setBorderMaterialName("SdkTrays/Frame");
				}
                
                if(mTimer)
                {
                    if(mTimer->getMilliseconds() > 5000)
                    {
                        mWindow->setFullscreen(false, mWindow->getWidth(), mWindow->getHeight());
                        delete mTimer;
                        mTimer = NULL;
                    }
                }
			}

			mTrayMgr->frameRenderingQueued(evt);

			try
			{
				return SampleContext::frameRenderingQueued(evt);
			}
			catch (Ogre::Exception e)   // show error and fall back to menu
			{
				runSample(0);
				mTrayMgr->showOkDialog("Error!", e.getDescription() + "\nSource: " + e.getSource());
			}

			return true;
		}

		/*-----------------------------------------------------------------------------
		| Handles confirmation dialog responses.
		-----------------------------------------------------------------------------*/
		virtual void yesNoDialogClosed(const Ogre::DisplayString& question, bool yesHit)
		{
			if (question.substr(0, 14) == "This will stop" && yesHit)   // confirm unloading of samples
			{
				runSample(0);
				buttonHit((Button*)mTrayMgr->getWidget("UnloadReload"));
			}
		}

		/*-----------------------------------------------------------------------------
		| Handles button widget events.
		-----------------------------------------------------------------------------*/
		virtual void buttonHit(Button* b)
		{
			if (b->getName() == "StartStop")   // start or stop sample
			{
				if (b->getCaption() == "Start Sample")
				{
					if (mLoadedSamples.empty()) mTrayMgr->showOkDialog("Error!", "No sample selected!");
					// use the sample pointer we stored inside the thumbnail
					else runSample(Ogre::any_cast<Sample*>(mThumbs[mSampleMenu->getSelectionIndex()]->getUserAny()));
				}
				else runSample(0);
			}
			else if (b->getName() == "UnloadReload")   // unload or reload sample plugins and update controls
			{
				if (b->getCaption() == "Unload Samples")
				{
					if (mCurrentSample) mTrayMgr->showYesNoDialog("Warning!", "This will stop the current sample. Unload anyway?");
					else
					{
						// save off current view and try to restore it on the next reload
						mLastViewTitle = mSampleMenu->getSelectionIndex();
						mLastViewCategory = mCategoryMenu->getSelectionIndex();

						unloadSamples();
						populateSampleMenus();
						b->setCaption("Reload Samples");
					}
				}
				else
				{
					loadSamples();
					populateSampleMenus();
					if (!mLoadedSamples.empty()) b->setCaption("Unload Samples");

					try  // attempt to restore the last view before unloading samples
					{
						mCategoryMenu->selectItem(mLastViewCategory);
						mSampleMenu->selectItem(mLastViewTitle);
					}
					catch (Ogre::Exception e) {}
				}
			}
			else if (b->getName() == "Configure")   // enter configuration screen
			{
				mTrayMgr->removeWidgetFromTray("StartStop");
				mTrayMgr->removeWidgetFromTray("UnloadReload");
				mTrayMgr->removeWidgetFromTray("Configure");
				mTrayMgr->removeWidgetFromTray("Quit");
				mTrayMgr->moveWidgetToTray("Apply", TL_RIGHT);
				mTrayMgr->moveWidgetToTray("Back", TL_RIGHT);

				for (unsigned int i = 0; i < mThumbs.size(); i++)
				{
					mThumbs[i]->hide();
				}

				while (mTrayMgr->getTrayContainer(TL_CENTER)->isVisible())
				{
					mTrayMgr->removeWidgetFromTray(TL_CENTER, 0);
				}

				while (mTrayMgr->getTrayContainer(TL_LEFT)->isVisible())
				{
					mTrayMgr->removeWidgetFromTray(TL_LEFT, 0);
				}

				mTrayMgr->moveWidgetToTray("ConfigLabel", TL_LEFT);
				mTrayMgr->moveWidgetToTray(mRendererMenu, TL_LEFT);
				mTrayMgr->moveWidgetToTray("ConfigSeparator", TL_LEFT);

				mRendererMenu->selectItem(mRoot->getRenderSystem()->getName());

				windowResized(mWindow);
			}
			else if (b->getName() == "Back")   // leave configuration screen
			{
				while (mTrayMgr->getNumWidgets(mRendererMenu->getTrayLocation()) > 3)
				{
					mTrayMgr->destroyWidget(mRendererMenu->getTrayLocation(), 3);
				}

				while (mTrayMgr->getNumWidgets(TL_NONE) != 0)
				{
					mTrayMgr->moveWidgetToTray(TL_NONE, 0, TL_LEFT);
				}

				mTrayMgr->removeWidgetFromTray("Apply");
				mTrayMgr->removeWidgetFromTray("Back");
				mTrayMgr->removeWidgetFromTray("ConfigLabel");
				mTrayMgr->removeWidgetFromTray(mRendererMenu);
				mTrayMgr->removeWidgetFromTray("ConfigSeparator");

				mTrayMgr->moveWidgetToTray("StartStop", TL_RIGHT);
				mTrayMgr->moveWidgetToTray("UnloadReload", TL_RIGHT);
				mTrayMgr->moveWidgetToTray("Configure", TL_RIGHT);
				mTrayMgr->moveWidgetToTray("Quit", TL_RIGHT);

				windowResized(mWindow);
			}
			else if (b->getName() == "Apply")   // apply any changes made in the configuration screen
			{
				bool reset = false;

				Ogre::ConfigOptionMap& options =
					mRoot->getRenderSystemByName(mRendererMenu->getSelectedItem())->getConfigOptions();

				Ogre::NameValuePairList newOptions;

				// collect new settings and decide if a reset is needed

				if (mRendererMenu->getSelectedItem() != mRoot->getRenderSystem()->getName()) reset = true;

				for (unsigned int i = 3; i < mTrayMgr->getNumWidgets(mRendererMenu->getTrayLocation()); i++)
				{
					SelectMenu* menu = (SelectMenu*)mTrayMgr->getWidget(mRendererMenu->getTrayLocation(), i);
					if (menu->getSelectedItem() != options[menu->getCaption()].currentValue) reset = true;
					newOptions[menu->getCaption()] = menu->getSelectedItem();
				}

				// reset with new settings if necessary
				if (reset) reconfigure(mRendererMenu->getSelectedItem(), newOptions);
			}
			else
            {
                mRoot->queueEndRendering();   // exit browser

#if (OGRE_PLATFORM == OGRE_PLATFORM_APPLE) && __LP64__
				mRoot->saveConfig();
				shutdown();
				if (mRoot) OGRE_DELETE mRoot;
#endif
            }
		}

		/*-----------------------------------------------------------------------------
		| Handles menu item selection changes.
		-----------------------------------------------------------------------------*/
		virtual void itemSelected(SelectMenu* menu)
		{
			if (menu == mCategoryMenu)      // category changed, so update the sample menu, carousel, and slider
			{
				for (unsigned int i = 0; i < mThumbs.size(); i++)    // destroy all thumbnails in carousel
				{
					Ogre::MaterialManager::getSingleton().remove(mThumbs[i]->getName());
					Widget::nukeOverlayElement(mThumbs[i]);
				}
				mThumbs.clear();

				Ogre::OverlayManager& om = Ogre::OverlayManager::getSingleton();
				Ogre::String selectedCategory;

				if (menu->getSelectionIndex() != -1) selectedCategory = menu->getSelectedItem();
				else
				{
					mTitleLabel->setCaption("");
					mDescBox->setText("");
				}

				bool all = selectedCategory == "All";
				Ogre::StringVector sampleTitles;
				Ogre::MaterialPtr templateMat = Ogre::MaterialManager::getSingleton().getByName("SdkTrays/SampleThumbnail");

				// populate the sample menu and carousel with filtered samples
				for (SampleSet::iterator i = mLoadedSamples.begin(); i != mLoadedSamples.end(); i++)
				{
					Ogre::NameValuePairList& info = (*i)->getInfo();

					if (all || info["Category"] == selectedCategory)
					{
						Ogre::String name = "SdkTrays/SampleThumb" + Ogre::StringConverter::toString(sampleTitles.size() + 1);

						// clone a new material for sample thumbnail
						Ogre::MaterialPtr newMat = templateMat->clone(name);

						Ogre::TextureUnitState* tus = newMat->getTechnique(0)->getPass(0)->getTextureUnitState(0);
						if (Ogre::ResourceGroupManager::getSingleton().resourceExists("Essential", info["Thumbnail"]))
							tus->setTextureName(info["Thumbnail"]);
						else 
                            tus->setTextureName("thumb_error.png");

						// create sample thumbnail overlay
						Ogre::BorderPanelOverlayElement* bp = (Ogre::BorderPanelOverlayElement*)
							om.createOverlayElementFromTemplate("SdkTrays/Picture", "BorderPanel", name);
						bp->setHorizontalAlignment(Ogre::GHA_RIGHT);
						bp->setVerticalAlignment(Ogre::GVA_CENTER);
						bp->setMaterialName(name);
						bp->setUserAny(Ogre::Any(*i));
						mTrayMgr->getTraysLayer()->add2D(bp);

						// add sample thumbnail and title
						mThumbs.push_back(bp);
						sampleTitles.push_back((*i)->getInfo()["Title"]);
					}
				}

				mCarouselPlace = 0;  // reset carousel

				mSampleMenu->setItems(sampleTitles);
				if (mSampleMenu->getNumItems() != 0) itemSelected(mSampleMenu);

				mSampleSlider->setRange(1, sampleTitles.size(), sampleTitles.size());
			}
			else if (menu == mSampleMenu)    // sample changed, so update slider, label and description
			{
				if (mSampleSlider->getValue() != menu->getSelectionIndex() + 1)
					mSampleSlider->setValue(menu->getSelectionIndex() + 1); 

				Sample* s = Ogre::any_cast<Sample*>(mThumbs[menu->getSelectionIndex()]->getUserAny());
				mTitleLabel->setCaption(menu->getSelectedItem()); 
				mDescBox->setText("Category: " + s->getInfo()["Category"] + "\nDescription: " + s->getInfo()["Description"]);

				if (mCurrentSample != s) ((Button*)mTrayMgr->getWidget("StartStop"))->setCaption("Start Sample");
				else ((Button*)mTrayMgr->getWidget("StartStop"))->setCaption("Stop Sample");
			}
			else if (menu == mRendererMenu)    // renderer selected, so update all settings
			{
				while (mTrayMgr->getNumWidgets(mRendererMenu->getTrayLocation()) > 3)
				{
					mTrayMgr->destroyWidget(mRendererMenu->getTrayLocation(), 3);
				}

				Ogre::ConfigOptionMap& options = mRoot->getRenderSystemByName(menu->getSelectedItem())->getConfigOptions();

				unsigned int i = 0;

				// create all the config option select menus
				for (Ogre::ConfigOptionMap::iterator it = options.begin(); it != options.end(); it++)
				{
					i++;
					SelectMenu* optionMenu = mTrayMgr->createLongSelectMenu
						(TL_LEFT, "ConfigOption" + Ogre::StringConverter::toString(i), it->first, 450, 240, 10);
					optionMenu->setItems(it->second.possibleValues);
					
					// if the current config value is not in the menu, add it
					try
					{
						optionMenu->selectItem(it->second.currentValue);
					}
					catch (Ogre::Exception e)
					{
						optionMenu->addItem(it->second.currentValue);
						optionMenu->selectItem(it->second.currentValue);
					}
				}

				windowResized(mWindow);
			}
		}

		/*-----------------------------------------------------------------------------
		| Handles sample slider changes.
		-----------------------------------------------------------------------------*/
		virtual void sliderMoved(Slider* slider)
		{
			// format the caption to be fraction style
			Ogre::String denom = "/" + Ogre::StringConverter::toString(mSampleMenu->getNumItems());
			slider->setValueCaption(slider->getValueCaption() + denom);

			// tell the sample menu to change if it hasn't already
			if (mSampleMenu->getSelectionIndex() != -1 && mSampleMenu->getSelectionIndex() != slider->getValue() - 1)
				mSampleMenu->selectItem(slider->getValue() - 1);
		}

		/*-----------------------------------------------------------------------------
		| Handles keypresses.
		-----------------------------------------------------------------------------*/
		virtual bool keyPressed(const OIS::KeyEvent& evt)
		{
			if (mTrayMgr->isDialogVisible()) return true;  // ignore keypresses when dialog is showing

#if OGRE_PLATFORM == OGRE_PLATFORM_ANDROID // TODO: remove this once the BACK event in android is handled
			if (evt.key == OIS::KC_BACK || evt.key == OIS::KC_COMMA)
#else
			if (evt.key == OIS::KC_ESCAPE)
#endif
			{
				if (mTitleLabel->getTrayLocation() != TL_NONE)
				{
					// if we're in the main screen and a sample's running, toggle sample pause state
					if (mCurrentSample)
					{
						if (mSamplePaused)
						{
							mTrayMgr->hideAll();
							unpauseCurrentSample();
						}
						else
						{
							pauseCurrentSample();
							mTrayMgr->showAll();
						}
					}
				}
				else buttonHit((Button*)mTrayMgr->getWidget("Back"));  // if we're in config, just go back
			}
			else if ((evt.key == OIS::KC_UP || evt.key == OIS::KC_DOWN) && mTitleLabel->getTrayLocation() != TL_NONE)
			{
				// if we're in the main screen, use the up and down arrow keys to cycle through samples
				int newIndex = mSampleMenu->getSelectionIndex() + (evt.key == OIS::KC_UP ? -1 : 1);
				mSampleMenu->selectItem(Ogre::Math::Clamp<int>(newIndex, 0, mSampleMenu->getNumItems() - 1));
			}
			else if (evt.key == OIS::KC_RETURN)   // start or stop sample
			{
				if (!mLoadedSamples.empty() && (mSamplePaused || mCurrentSample == 0))
				{
					Sample* newSample = Ogre::any_cast<Sample*>(mThumbs[mSampleMenu->getSelectionIndex()]->getUserAny());
					runSample(newSample == mCurrentSample ? 0 : newSample);
				}
			}
#if OGRE_NO_VIEWPORT_ORIENTATIONMODE == 0
            else if (evt.key == OIS::KC_M)   // change orientation mode
            {
                unsigned int orientationMode = (unsigned int)mWindow->getViewport(0)->getOrientationMode();
                orientationMode++;
                if (orientationMode >= 4)
                    orientationMode = 0;
                mWindow->getViewport(0)->setOrientationMode((Ogre::OrientationMode)orientationMode);                
            }
#endif
			else if(evt.key == OIS::KC_F9)   // toggle full screen
			{
				// Make sure we use the window size as originally requested, NOT the
				// current window size (which may have altered to fit desktop)
				const Ogre::ConfigOptionMap::iterator opti = 
					mRoot->getRenderSystem()->getConfigOptions().find("Video Mode");
				Ogre::StringVector vmopts = Ogre::StringUtil::split(opti->second.currentValue, " x");
				unsigned int w = Ogre::StringConverter::parseUnsignedInt(vmopts[0]);
				unsigned int h = Ogre::StringConverter::parseUnsignedInt(vmopts[1]);
				mWindow->setFullscreen(!mWindow->isFullScreen(), w, h);
			}

			try
			{
				return SampleContext::keyPressed(evt);
			}
			catch (Ogre::Exception e)   // show error and fall back to menu
			{
				runSample(0);
				mTrayMgr->showOkDialog("Error!", e.getDescription() + "\nSource: " + e.getSource());
			}

			return true;
		}

#if OGRE_PLATFORM == OGRE_PLATFORM_APPLE_IOS
		void motionBegan( void )
        {
        }
        
		void motionEnded( void )
        {
			if (mTrayMgr->isDialogVisible()) return;  // ignore keypresses when dialog is showing
            
            if (mTitleLabel->getTrayLocation() != TL_NONE)
            {
                // if we're in the main screen and a sample's running, toggle sample pause state
                if (mCurrentSample)
                {
                    if (mSamplePaused)
                    {
                        mTrayMgr->hideAll();
                        unpauseCurrentSample();
                    }
                    else
                    {
                        pauseCurrentSample();
                        mTrayMgr->showAll();
                    }
                }
            }
            else buttonHit((Button*)mTrayMgr->getWidget("Back"));  // if we're in config, just go back

        }
        
		void motionCancelled( void )
        {
        }
#endif

		/*-----------------------------------------------------------------------------
		| Extends mousePressed to inject mouse press into tray manager, and to check
		| for thumbnail clicks, just because we can.
		-----------------------------------------------------------------------------*/
#if (OGRE_PLATFORM == OGRE_PLATFORM_APPLE_IOS) || (OGRE_PLATFORM == OGRE_PLATFORM_ANDROID)
		virtual bool touchPressed(const OIS::MultiTouchEvent& evt)
#else
		virtual bool mousePressed(const OIS::MouseEvent& evt, OIS::MouseButtonID id)
#endif
		{
#if (OGRE_PLATFORM == OGRE_PLATFORM_APPLE_IOS) || (OGRE_PLATFORM == OGRE_PLATFORM_ANDROID)
            OIS::MultiTouchState state = evt.state;
            transformInputState(state);
            OIS::MultiTouchEvent orientedEvt((OIS::Object*)evt.device, state);
#else
            OIS::MouseState state = evt.state;
    #if OGRE_NO_VIEWPORT_ORIENTATIONMODE == 0
            transformInputState(state);
    #endif
            OIS::MouseEvent orientedEvt((OIS::Object*)evt.device, state);
#endif

#if (OGRE_PLATFORM == OGRE_PLATFORM_APPLE_IOS) || (OGRE_PLATFORM == OGRE_PLATFORM_ANDROID)
			if (mTrayMgr->injectMouseDown(orientedEvt)) return true;
#else
			if (mTrayMgr->injectMouseDown(orientedEvt, id)) return true;
#endif
            
			if (mTitleLabel->getTrayLocation() != TL_NONE)
			{
				for (unsigned int i = 0; i < mThumbs.size(); i++)
				{
					if (mThumbs[i]->isVisible() && Widget::isCursorOver(mThumbs[i],
                            Ogre::Vector2(mTrayMgr->getCursorContainer()->getLeft(),
                                          mTrayMgr->getCursorContainer()->getTop()), 0))
					{
						mSampleMenu->selectItem(i);
						break;
					}
				}
			}
            
			try
			{
#if (OGRE_PLATFORM == OGRE_PLATFORM_APPLE_IOS) || (OGRE_PLATFORM == OGRE_PLATFORM_ANDROID)
				return SampleContext::touchPressed(orientedEvt);
#else
				return SampleContext::mousePressed(orientedEvt, id);
#endif
			}
			catch (Ogre::Exception e)   // show error and fall back to menu
			{
				runSample(0);
				mTrayMgr->showOkDialog("Error!", e.getDescription() + "\nSource: " + e.getSource());
			}
            
			return true;
		}

		/*-----------------------------------------------------------------------------
		| Extends mouseReleased to inject mouse release into tray manager.
		-----------------------------------------------------------------------------*/
#if (OGRE_PLATFORM == OGRE_PLATFORM_APPLE_IOS) || (OGRE_PLATFORM == OGRE_PLATFORM_ANDROID)
		virtual bool touchReleased(const OIS::MultiTouchEvent& evt)
#else
		virtual bool mouseReleased(const OIS::MouseEvent& evt, OIS::MouseButtonID id)
#endif
		{
#if (OGRE_PLATFORM == OGRE_PLATFORM_APPLE_IOS) || (OGRE_PLATFORM == OGRE_PLATFORM_ANDROID)
            OIS::MultiTouchState state = evt.state;
            transformInputState(state);
            OIS::MultiTouchEvent orientedEvt((OIS::Object*)evt.device, state);
#else
            OIS::MouseState state = evt.state;
    #if OGRE_NO_VIEWPORT_ORIENTATIONMODE == 0
            transformInputState(state);
    #endif
            OIS::MouseEvent orientedEvt((OIS::Object*)evt.device, state);
#endif

#if (OGRE_PLATFORM == OGRE_PLATFORM_APPLE_IOS) || (OGRE_PLATFORM == OGRE_PLATFORM_ANDROID)
			if (mTrayMgr->injectMouseUp(orientedEvt)) return true;
#else
			if (mTrayMgr->injectMouseUp(orientedEvt, id)) return true;
#endif

			try
			{
#if (OGRE_PLATFORM == OGRE_PLATFORM_APPLE_IOS) || (OGRE_PLATFORM == OGRE_PLATFORM_ANDROID)
				return SampleContext::touchReleased(orientedEvt);
#else
				return SampleContext::mouseReleased(orientedEvt, id);
#endif
			}
			catch (Ogre::Exception e)   // show error and fall back to menu
			{
				runSample(0);
				mTrayMgr->showOkDialog("Error!", e.getDescription() + "\nSource: " + e.getSource());
			}
            
			return true;
		}

		/*-----------------------------------------------------------------------------
		| Extends mouseMoved to inject mouse position into tray manager, and checks
		| for mouse wheel movements to slide the carousel, because we can.
		-----------------------------------------------------------------------------*/
#if (OGRE_PLATFORM == OGRE_PLATFORM_APPLE_IOS) || (OGRE_PLATFORM == OGRE_PLATFORM_ANDROID)
		virtual bool touchMoved(const OIS::MultiTouchEvent& evt)
#else
		virtual bool mouseMoved(const OIS::MouseEvent& evt)
#endif
		{
#if (OGRE_PLATFORM == OGRE_PLATFORM_APPLE_IOS) || (OGRE_PLATFORM == OGRE_PLATFORM_ANDROID)
            OIS::MultiTouchState state = evt.state;
            transformInputState(state);
            OIS::MultiTouchEvent orientedEvt((OIS::Object*)evt.device, state);
#else
            OIS::MouseState state = evt.state;
    #if OGRE_NO_VIEWPORT_ORIENTATIONMODE == 0
            transformInputState(state);
    #endif
            OIS::MouseEvent orientedEvt((OIS::Object*)evt.device, state);
#endif

			if (mTrayMgr->injectMouseMove(orientedEvt)) return true;
            
			if (!(mCurrentSample && !mSamplePaused) && mTitleLabel->getTrayLocation() != TL_NONE &&
				orientedEvt.state.Z.rel != 0 && mSampleMenu->getNumItems() != 0)
			{
				int newIndex = mSampleMenu->getSelectionIndex() - orientedEvt.state.Z.rel / Ogre::Math::Abs(orientedEvt.state.Z.rel);
				mSampleMenu->selectItem(Ogre::Math::Clamp<int>(newIndex, 0, mSampleMenu->getNumItems() - 1));
			}
            
			try
			{
#if (OGRE_PLATFORM == OGRE_PLATFORM_APPLE_IOS) || (OGRE_PLATFORM == OGRE_PLATFORM_ANDROID)
				return SampleContext::touchMoved(orientedEvt);
#else
				return SampleContext::mouseMoved(orientedEvt);
#endif
			}
			catch (Ogre::Exception e)   // show error and fall back to menu
			{
				runSample(0);
				mTrayMgr->showOkDialog("Error!", e.getDescription() + "\nSource: " + e.getSource());
			}
            
			return true;
		}

#if (OGRE_PLATFORM == OGRE_PLATFORM_APPLE_IOS) || (OGRE_PLATFORM == OGRE_PLATFORM_ANDROID)
        /*-----------------------------------------------------------------------------
         | Extends touchCancelled to inject an event that a touch was cancelled.
         -----------------------------------------------------------------------------*/
		virtual bool touchCancelled(const OIS::MultiTouchEvent& evt)
        {
            return true;
        }
#endif
		/*-----------------------------------------------------------------------------
		| Extends windowResized to best fit menus on screen. We basically move the
		| menu tray to the left for higher resolutions and move it to the center
		| for lower resolutions.
		-----------------------------------------------------------------------------*/
		virtual void windowResized(Ogre::RenderWindow* rw)
		{
			if (!mTrayMgr) return;

			Ogre::OverlayContainer* center = mTrayMgr->getTrayContainer(TL_CENTER);
			Ogre::OverlayContainer* left = mTrayMgr->getTrayContainer(TL_LEFT);

			if (center->isVisible() && rw->getWidth() < 1280 - center->getWidth())
			{
				while (center->isVisible())
				{
					mTrayMgr->moveWidgetToTray(mTrayMgr->getWidget(TL_CENTER, 0), TL_LEFT);
				}
			}
			else if (left->isVisible() && rw->getWidth() >= 1280 - left->getWidth())
			{
				while (left->isVisible())
				{
					mTrayMgr->moveWidgetToTray(mTrayMgr->getWidget(TL_LEFT, 0), TL_CENTER);
				}
			}

			SampleContext::windowResized(rw);
		}

        /*-----------------------------------------------------------------------------
         | Extends setup to create dummy scene and tray interface.
         -----------------------------------------------------------------------------*/
		virtual void setup()
		{
			mWindow = createWindow();
			setupInput();
			locateResources();

#ifdef OGRE_STATIC_LIB
            // Check if the render system supports any shader profiles.
            // Don't load samples that require shaders if we don't have any shader support, GL ES 1.x for example.
            const RenderSystemCapabilities* caps = mRoot->getRenderSystem()->getCapabilities();
            RenderSystemCapabilities::ShaderProfiles profiles = caps->getSupportedShaderProfiles();
            bool hasProgrammableGPU = (profiles.size() != 0);

            mPluginNameMap["Sample_BezierPatch"]        = (OgreBites::SdkSample *) OGRE_NEW Sample_BezierPatch();
            mPluginNameMap["Sample_CameraTrack"]        = (OgreBites::SdkSample *) OGRE_NEW Sample_CameraTrack();
            mPluginNameMap["Sample_CelShading"]         = (OgreBites::SdkSample *) OGRE_NEW Sample_CelShading();
            mPluginNameMap["Sample_Character"]          = (OgreBites::SdkSample *) OGRE_NEW Sample_Character();
            mPluginNameMap["Sample_CubeMapping"]        = (OgreBites::SdkSample *) OGRE_NEW Sample_CubeMapping();
            mPluginNameMap["Sample_DeferredShading"]    = (OgreBites::SdkSample *) OGRE_NEW Sample_DeferredShading();
            mPluginNameMap["Sample_Dot3Bump"]           = (OgreBites::SdkSample *) OGRE_NEW Sample_Dot3Bump();
            mPluginNameMap["Sample_DynTex"]             = (OgreBites::SdkSample *) OGRE_NEW Sample_DynTex();
            mPluginNameMap["Sample_FacialAnimation"]    = (OgreBites::SdkSample *) OGRE_NEW Sample_FacialAnimation();
            mPluginNameMap["Sample_Fresnel"]            = (OgreBites::SdkSample *) OGRE_NEW Sample_Fresnel();
            mPluginNameMap["Sample_Grass"]              = (OgreBites::SdkSample *) OGRE_NEW Sample_Grass();
            mPluginNameMap["Sample_Lighting"]           = (OgreBites::SdkSample *) OGRE_NEW Sample_Lighting();
            mPluginNameMap["Sample_ParticleFX"]         = (OgreBites::SdkSample *) OGRE_NEW Sample_ParticleFX();
            mPluginNameMap["Sample_Shadows"]            = (OgreBites::SdkSample *) OGRE_NEW Sample_Shadows();
            mPluginNameMap["Sample_SkeletalAnimation"]  = (OgreBites::SdkSample *) OGRE_NEW Sample_SkeletalAnimation();
#   ifdef USE_RTSHADER_SYSTEM
            mPluginNameMap["Sample_ShaderSystem"]       = (OgreBites::SdkSample *) OGRE_NEW Sample_ShaderSystem();
#   endif // USE_RTSHADER_SYSTEM
            mPluginNameMap["Sample_SkyBox"]             = (OgreBites::SdkSample *) OGRE_NEW Sample_SkyBox();
            mPluginNameMap["Sample_SkyDome"]            = (OgreBites::SdkSample *) OGRE_NEW Sample_SkyDome();
            mPluginNameMap["Sample_SkyPlane"]           = (OgreBites::SdkSample *) OGRE_NEW Sample_SkyPlane();
            mPluginNameMap["Sample_Smoke"]              = (OgreBites::SdkSample *) OGRE_NEW Sample_Smoke();
            mPluginNameMap["Sample_SphereMapping"]      = (OgreBites::SdkSample *) OGRE_NEW Sample_SphereMapping();
            mPluginNameMap["Sample_TextureFX"]          = (OgreBites::SdkSample *) OGRE_NEW Sample_TextureFX();
            mPluginNameMap["Sample_TextureArray"]          = (OgreBites::SdkSample *) OGRE_NEW Sample_TextureArray();
            mPluginNameMap["Sample_Transparency"]       = (OgreBites::SdkSample *) OGRE_NEW Sample_Transparency();

            if(hasProgrammableGPU)
            {
				mPluginNameMap["Sample_BSP"]                = (OgreBites::SdkSample *) OGRE_NEW Sample_BSP();
                mPluginNameMap["Sample_CelShading"]         = (OgreBites::SdkSample *) OGRE_NEW Sample_CelShading();
                mPluginNameMap["Sample_Compositor"]         = (OgreBites::SdkSample *) OGRE_NEW Sample_Compositor();
                mPluginNameMap["Sample_CubeMapping"]        = (OgreBites::SdkSample *) OGRE_NEW Sample_CubeMapping();
                mPluginNameMap["Sample_Dot3Bump"]           = (OgreBites::SdkSample *) OGRE_NEW Sample_Dot3Bump();
                mPluginNameMap["Sample_Fresnel"]            = (OgreBites::SdkSample *) OGRE_NEW Sample_Fresnel();
				mPluginNameMap["Sample_Ocean"]              = (OgreBites::SdkSample *) OGRE_NEW Sample_Ocean();
				mPluginNameMap["Sample_Water"]              = (OgreBites::SdkSample *) OGRE_NEW Sample_Water();
#ifdef USE_RTSHADER_SYSTEM
				mPluginNameMap["Sample_ShaderSystem"]       = (OgreBites::SdkSample *) OGRE_NEW Sample_ShaderSystem();
#endif
            }
            mPluginNameMap["Sample_Terrain"]            = (OgreBites::SdkSample *) OGRE_NEW Sample_Terrain();
#endif

			Ogre::ResourceGroupManager::getSingleton().initialiseResourceGroup("Essential");
            
			mTrayMgr = new SdkTrayManager("BrowserControls", mWindow, mMouse, this);
			mTrayMgr->showBackdrop("SdkTrays/Bands");
			mTrayMgr->getTrayContainer(TL_NONE)->hide();
            
			createDummyScene();

#ifdef USE_RTSHADER_SYSTEM
            if(mRoot->getRenderSystem()->getCapabilities()->hasCapability(Ogre::RSC_FIXED_FUNCTION) == false)
            {
                Ogre::RTShader::ShaderGenerator::getSingletonPtr()->addSceneManager(mRoot->getSceneManager("DummyScene"));
            }
#endif // USE_RTSHADER_SYSTEM


#ifdef	ENABLE_SHADERS_CACHE
            FILE * inFile = fopen("cache.bin", "rb");
            if (inFile)
            {
            	Ogre::GpuProgramManager::getSingleton().setSaveMicrocodesToCache(true);
            	Ogre::DataStreamPtr istream(new Ogre::FileHandleDataStream("cache.bin", inFile, Ogre::DataStream::READ));
            	Ogre::GpuProgramManager::getSingleton().loadMicrocodeCache(istream);
            }
#endif


			loadResources();


			Sample* startupSample = loadSamples();
            
			Ogre::TextureManager::getSingleton().setDefaultNumMipmaps(5);
            
			// adds context as listener to process context-level (above the sample level) events
			mRoot->addFrameListener(this);
			Ogre::WindowEventUtilities::addWindowEventListener(mWindow, this);
            
			// create template material for sample thumbnails
			Ogre::MaterialPtr thumbMat = Ogre::MaterialManager::getSingleton().create("SdkTrays/SampleThumbnail", "Essential");
			thumbMat->getTechnique(0)->getPass(0)->createTextureUnitState();
            
			setupWidgets();
			windowResized(mWindow);   // adjust menus for resolution

			// if this is our first time running, and there's a startup sample, run it
			if (startupSample && mFirstRun){
				runSample(startupSample);
			}
		}

		/*-----------------------------------------------------------------------------
		| Notify the window size changed or it was moved
		-----------------------------------------------------------------------------*/
		virtual void windowMovedOrResized()
		{
			mWindow->windowMovedOrResized();
		}
        
	protected:

		/*-----------------------------------------------------------------------------
		| Restores config instead of using a dialog to save time.
		| If that fails, the config dialog is shown.
		-----------------------------------------------------------------------------*/
		virtual bool oneTimeConfig()
		{
			if (!mRoot->restoreConfig()) return mRoot->showConfigDialog();
			return true;
		}		

		/*-----------------------------------------------------------------------------
		| Overrides the default window title.
		-----------------------------------------------------------------------------*/
		virtual Ogre::RenderWindow* createWindow()
		{
#if OGRE_PLATFORM == OGRE_PLATFORM_SYMBIAN
			Ogre::RenderWindow* res = mRoot->initialise(mNativeWindow == NULL, "OGRE Sample Browser");
			NameValuePairList miscParams;
			miscParams["NativeWindow"] = StringConverter::toString((unsigned long)mNativeWindow);
			miscParams["NativeControl"] = StringConverter::toString((unsigned long)mNativeControl);
			res = mRoot->createRenderWindow("OGRE Sample Browser Window", mNativeWindow->Size().iWidth, mNativeWindow->Size().iHeight, false, &miscParams);

#elif OGRE_PLATFORM == OGRE_PLATFORM_ANDROID
			// TODO: what to do here...
#else
			Ogre::RenderWindow* res = mRoot->initialise(true, "OGRE Sample Browser");
#endif

#if OGRE_PLATFORM == OGRE_PLATFORM_APPLE_IOS
            mGestureView = [[SampleBrowserGestureView alloc] init];
            mGestureView.mBrowser = this;
            
            [[[UIApplication sharedApplication] keyWindow] addSubview:mGestureView];
#endif
			
			return res;
        }

		/*-----------------------------------------------------------------------------
		| Initialises only the browser's resources and those most commonly used
		| by samples. This way, additional special content can be initialised by
		| the samples that use them, so startup time is unaffected.
		-----------------------------------------------------------------------------*/
		virtual void loadResources()
		{
			mTrayMgr->showLoadingBar(1, 0);
			Ogre::ResourceGroupManager::getSingleton().initialiseResourceGroup("Popular");
			mTrayMgr->hideLoadingBar();
		}

		/*-----------------------------------------------------------------------------
		| Creates dummy scene to allow rendering GUI in viewport.
		-----------------------------------------------------------------------------*/
		virtual void createDummyScene()
		{
			mWindow->removeAllViewports();
			Ogre::SceneManager* sm = mRoot->createSceneManager(Ogre::ST_GENERIC, "DummyScene");
			Ogre::Camera* cam = sm->createCamera("DummyCamera");
			mWindow->addViewport(cam);
#ifdef USE_RTSHADER_SYSTEM
			// Initialize shader generator.
			// Must be before resource loading in order to allow parsing extended material attributes.
			bool success = initializeRTShaderSystem(sm);
			if (!success) 
			{
				OGRE_EXCEPT(Ogre::Exception::ERR_FILE_NOT_FOUND, 
					"Shader Generator Initialization failed - Core shader libs path not found", 
					"Sample::_setup");
			}
			if(mRoot->getRenderSystem()->getCapabilities()->hasCapability(Ogre::RSC_FIXED_FUNCTION) == false)
			{
				//newViewport->setMaterialScheme(Ogre::RTShader::ShaderGenerator::DEFAULT_SCHEME_NAME);
				
				// creates shaders for base material BaseWhite using the RTSS
				Ogre::MaterialPtr baseWhite = Ogre::MaterialManager::getSingleton().getByName("BaseWhite", Ogre::ResourceGroupManager::INTERNAL_RESOURCE_GROUP_NAME);				
				baseWhite->setLightingEnabled(false);
				mShaderGenerator->createShaderBasedTechnique(
					"BaseWhite", 
					Ogre::MaterialManager::DEFAULT_SCHEME_NAME, 
					Ogre::RTShader::ShaderGenerator::DEFAULT_SCHEME_NAME);	
			    mShaderGenerator->validateMaterial(Ogre::RTShader::ShaderGenerator::DEFAULT_SCHEME_NAME, 
					"BaseWhite");
				baseWhite->getTechnique(0)->getPass(0)->setVertexProgram(
				baseWhite->getTechnique(1)->getPass(0)->getVertexProgram()->getName());
				baseWhite->getTechnique(0)->getPass(0)->setFragmentProgram(
				baseWhite->getTechnique(1)->getPass(0)->getFragmentProgram()->getName());

				// creates shaders for base material BaseWhiteNoLighting using the RTSS
				mShaderGenerator->createShaderBasedTechnique(
					"BaseWhiteNoLighting", 
					Ogre::MaterialManager::DEFAULT_SCHEME_NAME, 
					Ogre::RTShader::ShaderGenerator::DEFAULT_SCHEME_NAME);	
			    mShaderGenerator->validateMaterial(Ogre::RTShader::ShaderGenerator::DEFAULT_SCHEME_NAME, 
					"BaseWhiteNoLighting");
				Ogre::MaterialPtr baseWhiteNoLighting = Ogre::MaterialManager::getSingleton().getByName("BaseWhiteNoLighting", Ogre::ResourceGroupManager::INTERNAL_RESOURCE_GROUP_NAME);
				baseWhiteNoLighting->getTechnique(0)->getPass(0)->setVertexProgram(
				baseWhiteNoLighting->getTechnique(1)->getPass(0)->getVertexProgram()->getName());
				baseWhiteNoLighting->getTechnique(0)->getPass(0)->setFragmentProgram(
				baseWhiteNoLighting->getTechnique(1)->getPass(0)->getFragmentProgram()->getName());
			}
#endif // USE_RTSHADER_SYSTEM
		}

		/*-----------------------------------------------------------------------------
		| Loads sample plugins from a configuration file.
		-----------------------------------------------------------------------------*/
		virtual Sample* loadSamples()
		{
			Sample* startupSample = 0;

			Ogre::StringVector unloadedSamplePlugins;

#if OGRE_PLATFORM == OGRE_PLATFORM_ANDROID
			Ogre::String startupSampleTitle = "";
			Ogre::String sampleDir = "";
			Ogre::StringVector sampleList;
			//sampleList.push_back("Sample_BezierPatch");
			sampleList.push_back("Sample_CameraTrack");
			sampleList.push_back("Sample_CelShading");
			sampleList.push_back("Sample_Character");     
			//sampleList.push_back("Sample_CubeMapping");    
			//sampleList.push_back("Sample_Dot3Bump");
			//sampleList.push_back("Sample_DynTex");      
			//sampleList.push_back("Sample_FacialAnimation");
			//sampleList.push_back("Sample_Fresnel");
			//sampleList.push_back("Sample_Grass");
			//sampleList.push_back("Sample_ParticleFX");
#   ifdef USE_RTSHADER_SYSTEM
			//sampleList.push_back("Sample_ShaderSystem");
#	endif
			//sampleList.push_back("Sample_Lighting");       
			//sampleList.push_back("Sample_SkyBox"); 
			//sampleList.push_back("Sample_SkyDome"); 
			//sampleList.push_back("Sample_SkyPlane"); 
			//sampleList.push_back("Sample_Smoke");      		
#else
			Ogre::ConfigFile cfg;
			cfg.load(mFSLayer->getConfigFilePath("samples.cfg"));

			Ogre::String sampleDir = cfg.getSetting("SampleFolder");        // Mac OS X just uses Resources/ directory
			Ogre::StringVector sampleList = cfg.getMultiSetting("SamplePlugin");
			Ogre::String startupSampleTitle = cfg.getSetting("StartupSample");

			#if OGRE_PLATFORM != OGRE_PLATFORM_APPLE && OGRE_PLATFORM != OGRE_PLATFORM_APPLE_IOS
			if (sampleDir.empty()) sampleDir = ".";   // user didn't specify plugins folder, try current one
			#endif

			// add slash or backslash based on platform
			char lastChar = sampleDir[sampleDir.length() - 1];
			if (lastChar != '/' && lastChar != '\\')
			{
				#if OGRE_PLATFORM == OGRE_PLATFORM_WIN32
				sampleDir += "\\";
				#elif OGRE_PLATFORM == OGRE_PLATFORM_LINUX
				sampleDir += "/";
				#endif
			}
#endif

#ifdef SAMPLES_INCLUDE_PLAYPEN
#  ifdef OGRE_STATIC_LIB
			playPenPlugin = OGRE_NEW PlayPenPlugin();
			mRoot->installPlugin(playPenPlugin);
			SampleSet newSamples = playPenPlugin->getSamples();
			for (SampleSet::iterator j = newSamples.begin(); j != newSamples.end(); j++)
			{
				Ogre::NameValuePairList& info = (*j)->getInfo();   // acquire custom sample info
				Ogre::NameValuePairList::iterator k;

				// give sample default title and category if none found
				k= info.find("Title");
				if (k == info.end() || k->second.empty()) info["Title"] = "Untitled";
				k = info.find("Category");
				if (k == info.end() || k->second.empty()) info["Category"] = "Unsorted";
				k = info.find("Thumbnail");
				if (k == info.end() || k->second.empty()) info["Thumbnail"] = "thumb_error.png";
				mSampleCategories.insert(info["Category"]);   // add sample category
				if (info["Title"] == startupSampleTitle) startupSample = *j;   // we found the startup sample
			}
#  else
#    if OGRE_DEBUG_MODE
			sampleList.push_back("PlayPen_d");
#    else
			sampleList.push_back("PlayPen");
#    endif
#  endif
#endif

			// loop through all sample plugins...
			for (Ogre::StringVector::iterator i = sampleList.begin(); i != sampleList.end(); i++)
			{
				try   // try to load the plugin
				{
#ifdef OGRE_STATIC_LIB
					String sampleName = *i;
					// in debug, remove any suffix
					if(StringUtil::endsWith(sampleName, "_d"))
						sampleName = sampleName.substr(0, sampleName.length()-2);

                    OgreBites::SdkSample *pluginInstance = (OgreBites::SdkSample *) mPluginNameMap[sampleName];
                    if(pluginInstance)
                    {
                        OgreBites::SamplePlugin* sp = OGRE_NEW SamplePlugin(pluginInstance->getInfo()["Title"] + " Sample");

                        sp->addSample(pluginInstance);
                        mRoot->installPlugin(sp);
                    }
#else
					mRoot->loadPlugin(sampleDir + *i);
#endif
				}
				catch (Ogre::Exception e)   // plugin couldn't be loaded
				{
					unloadedSamplePlugins.push_back(sampleDir + *i);
					continue;
				}

				Ogre::Plugin* p = mRoot->getInstalledPlugins().back();   // acquire plugin instance
				SamplePlugin* sp = dynamic_cast<SamplePlugin*>(p);

				if (!sp)  // this is not a SamplePlugin, so unload it
				{
					//unloadedSamplePlugins.push_back(sampleDir + *i); 
#ifdef OGRE_STATIC_LIB
					//mRoot->uninstallPlugin(p);
#else
					//mRoot->unloadPlugin(sampleDir + *i);
#endif
					continue;
				}
                
				mLoadedSamplePlugins.push_back(sampleDir + *i);   // add to records

				// go through every sample in the plugin...
				SampleSet newSamples = sp->getSamples();
				for (SampleSet::iterator j = newSamples.begin(); j != newSamples.end(); j++)
				{
					Ogre::NameValuePairList& info = (*j)->getInfo();   // acquire custom sample info
					Ogre::NameValuePairList::iterator k;

					// give sample default title and category if none found
					k= info.find("Title");
					if (k == info.end() || k->second.empty()) info["Title"] = "Untitled";
					k = info.find("Category");
					if (k == info.end() || k->second.empty()) info["Category"] = "Unsorted";
					k = info.find("Thumbnail");
					if (k == info.end() || k->second.empty()) info["Thumbnail"] = "thumb_error.png";

					mLoadedSamples.insert(*j);                    // add sample only after ensuring title for sorting
					mSampleCategories.insert(info["Category"]);   // add sample category

					if (info["Title"] == startupSampleTitle) startupSample = *j;   // we found the startup sample
				}
			}

			if (!mLoadedSamples.empty()) mSampleCategories.insert("All");   // insert a category for all samples

			if (!unloadedSamplePlugins.empty())   // show error message summarising missing or invalid plugins
			{
				Ogre::String message = "These requested sample plugins were either missing, corrupt or invalid:";

				for (unsigned int i = 0; i < unloadedSamplePlugins.size(); i++)
				{
					message += "\n- " + unloadedSamplePlugins[i];
				}

				mTrayMgr->showOkDialog("Error!", message);
			}

			return startupSample;
		}

		/*-----------------------------------------------------------------------------
		| Unloads any loaded sample plugins.
		-----------------------------------------------------------------------------*/
		virtual void unloadSamples()
		{
#ifdef OGRE_STATIC_LIB
            const Ogre::Root::PluginInstanceList pluginList = mRoot->getInstalledPlugins();
            for(unsigned int i = 0; i < pluginList.size(); i++)
            {
				SamplePlugin* sp = dynamic_cast<SamplePlugin*>(pluginList[i]);

                // This is a sample plugin so we can unload it
                if(sp)
                    mRoot->uninstallPlugin(pluginList[i]);
            }
#  ifdef SAMPLES_INCLUDE_PLAYPEN
			mRoot->uninstallPlugin(playPenPlugin);
			delete playPenPlugin;
#  endif
#else
            for (unsigned int i = 0; i < mLoadedSamplePlugins.size(); i++)
            {
                mRoot->unloadPlugin(mLoadedSamplePlugins[i]);
            }
#endif

			mLoadedSamples.clear();
			mLoadedSamplePlugins.clear();
			mSampleCategories.clear();
		}

		/*-----------------------------------------------------------------------------
		| Sets up main page for browsing samples.
		-----------------------------------------------------------------------------*/
		virtual void setupWidgets()
		{
			mTrayMgr->destroyAllWidgets();

			// create main navigation tray
			mTrayMgr->showLogo(TL_RIGHT);
			mTrayMgr->createSeparator(TL_RIGHT, "LogoSep");
			mTrayMgr->createButton(TL_RIGHT, "StartStop", "Start Sample");
			mTrayMgr->createButton(TL_RIGHT, "UnloadReload", mLoadedSamples.empty() ? "Reload Samples" : "Unload Samples");
			mTrayMgr->createButton(TL_RIGHT, "Configure", "Configure");
			mTrayMgr->createButton(TL_RIGHT, "Quit", "Quit");

			// create sample viewing controls
			mTitleLabel = mTrayMgr->createLabel(TL_LEFT, "SampleTitle", "");
#if (OGRE_PLATFORM == OGRE_PLATFORM_APPLE_IOS) || (OGRE_PLATFORM == OGRE_PLATFORM_ANDROID)
			mDescBox = mTrayMgr->createTextBox(TL_LEFT, "SampleInfo", "Sample Info", 120, 100);
			mCategoryMenu = mTrayMgr->createThickSelectMenu(TL_LEFT, "CategoryMenu", "Select Category", 120, 10); 
			mSampleMenu = mTrayMgr->createThickSelectMenu(TL_LEFT, "SampleMenu", "Select Sample", 120, 10);
			mSampleSlider = mTrayMgr->createThickSlider(TL_LEFT, "SampleSlider", "Slide Samples", 120, 42, 0, 0, 0);
#else
			mDescBox = mTrayMgr->createTextBox(TL_LEFT, "SampleInfo", "Sample Info", 250, 208);
			mCategoryMenu = mTrayMgr->createThickSelectMenu(TL_LEFT, "CategoryMenu", "Select Category", 250, 10); 
			mSampleMenu = mTrayMgr->createThickSelectMenu(TL_LEFT, "SampleMenu", "Select Sample", 250, 10);
			mSampleSlider = mTrayMgr->createThickSlider(TL_LEFT, "SampleSlider", "Slide Samples", 250, 80, 0, 0, 0);
#endif
			/* Sliders do not notify their listeners on creation, so we manually call the callback here
			to format the slider value correctly. */
			sliderMoved(mSampleSlider);

			// create configuration screen button tray
			mTrayMgr->createButton(TL_NONE, "Apply", "Apply Changes");
			mTrayMgr->createButton(TL_NONE, "Back", "Go Back");

			// create configuration screen label and renderer menu
			mTrayMgr->createLabel(TL_NONE, "ConfigLabel", "Configuration");
#if (OGRE_PLATFORM == OGRE_PLATFORM_APPLE_IOS) || (OGRE_PLATFORM == OGRE_PLATFORM_ANDROID)
			mRendererMenu = mTrayMgr->createLongSelectMenu(TL_NONE, "RendererMenu", "Render System", 216, 115, 10);
#else
			mRendererMenu = mTrayMgr->createLongSelectMenu(TL_NONE, "RendererMenu", "Render System", 450, 240, 10);
#endif
			mTrayMgr->createSeparator(TL_NONE, "ConfigSeparator");

			// populate render system names
			Ogre::StringVector rsNames;
			Ogre::RenderSystemList rsList = mRoot->getAvailableRenderers();
			for (unsigned int i = 0; i < rsList.size(); i++)
			{
				rsNames.push_back(rsList[i]->getName());
			}
			mRendererMenu->setItems(rsNames);

			populateSampleMenus();
		}

		/*-----------------------------------------------------------------------------
		| Populates home menus with loaded samples.
		-----------------------------------------------------------------------------*/
		virtual void populateSampleMenus()
		{
			Ogre::StringVector categories;
			for (std::set<Ogre::String>::iterator i = mSampleCategories.begin(); i != mSampleCategories.end(); i++)
				categories.push_back(*i);

			mCategoryMenu->setItems(categories);
			if (mCategoryMenu->getNumItems() != 0)
                mCategoryMenu->selectItem(0);
			else
                itemSelected(mCategoryMenu);   // if there are no items, we can't select one, so manually invoke callback
		}

		/*-----------------------------------------------------------------------------
		| Overrides to recover by last sample's index instead.
		-----------------------------------------------------------------------------*/
		virtual void recoverLastSample()
		{
			// restore the view while we're at it too
			mCategoryMenu->selectItem(mLastViewCategory);
			mSampleMenu->selectItem(mLastViewTitle);

			if (mLastSampleIndex != -1)
			{
				int index = -1;
				for (SampleSet::iterator i = mLoadedSamples.begin(); i != mLoadedSamples.end(); i++)
				{
					index++;
					if (index == mLastSampleIndex)
					{
						runSample(*i);
						(*i)->restoreState(mLastSampleState);
						mLastSample = 0;
						mLastSampleIndex = -1;
						mLastSampleState.clear();
					}
				}

				pauseCurrentSample();
				mTrayMgr->showAll();
			}

			buttonHit((Button*)mTrayMgr->getWidget("Configure"));
		}

		/*-----------------------------------------------------------------------------
		| Extends reconfigure to save the view and the index of last sample run.
		-----------------------------------------------------------------------------*/
		virtual void reconfigure(const Ogre::String& renderer, Ogre::NameValuePairList& options)
		{
			mLastViewCategory = mCategoryMenu->getSelectionIndex();
			mLastViewTitle = mSampleMenu->getSelectionIndex();

			mLastSampleIndex = -1;
			unsigned int index = -1;
			for (SampleSet::iterator i = mLoadedSamples.begin(); i != mLoadedSamples.end(); i++)
			{
				index++;
				if (*i == mCurrentSample)
				{
					mLastSampleIndex = index;
					break;
				}
			}

			SampleContext::reconfigure(renderer, options);
		}
    public:
		/*-----------------------------------------------------------------------------
		| Extends shutdown to destroy dummy scene and tray interface.
		-----------------------------------------------------------------------------*/
		virtual void shutdown()
		{
<<<<<<< HEAD

#ifdef	ENABLE_SHADERS_CACHE
            FILE * outFile = fopen("cache.bin", "wb");
            if (outFile)
            {
            	Ogre::DataStreamPtr ostream(new Ogre::FileHandleDataStream("cache.bin", outFile, Ogre::DataStream::WRITE));
            	Ogre::GpuProgramManager::getSingleton().saveMicrocodeCache(ostream);
            }
#endif

#if OGRE_PLATFORM == OGRE_PLATFORM_APPLE_IOS
            [mGestureView release];
#endif
=======
>>>>>>> d307c6c2
			if (mTrayMgr)
			{
				delete mTrayMgr;
				mTrayMgr = 0;
			}

			if (!mCurrentSample && mRoot->getRenderSystem() != NULL) destroyDummyScene();

			mCategoryMenu = 0;
			mSampleMenu = 0;
			mSampleSlider = 0;
			mTitleLabel = 0;
			mDescBox = 0;
			mRendererMenu = 0;
			mHiddenOverlays.clear();
			mThumbs.clear();
			mCarouselPlace = 0;

			SampleContext::shutdown();

			unloadSamples();
<<<<<<< HEAD

#ifdef USE_RTSHADER_SYSTEM
			// Finalize the RT Shader System.
			finalizeRTShaderSystem();
#endif // USE_RTSHADER_SYSTEM

=======
#if OGRE_PLATFORM == OGRE_PLATFORM_IPHONE
            [mGestureView release];
            if(mRoot)
            {
                OGRE_DELETE mRoot;
                mRoot = 0;
            }
#endif
>>>>>>> d307c6c2
		}
    protected:
		/*-----------------------------------------------------------------------------
		| Destroys dummy scene.
		-----------------------------------------------------------------------------*/
		virtual void destroyDummyScene()
		{
			Ogre::SceneManager*  dummyScene = mRoot->getSceneManager("DummyScene");
			mShaderGenerator->removeSceneManager(dummyScene);
			mWindow->removeAllViewports();
			mRoot->destroySceneManager(dummyScene);
		}	

		/*-----------------------------------------------------------------------------
		| Extend to temporarily hide a sample's overlays while in the pause menu.
		-----------------------------------------------------------------------------*/
		virtual void pauseCurrentSample()
		{
			SampleContext::pauseCurrentSample();

			Ogre::OverlayManager::OverlayMapIterator it = Ogre::OverlayManager::getSingleton().getOverlayIterator();
			mHiddenOverlays.clear();

			while (it.hasMoreElements())
			{
				Ogre::Overlay* o = it.getNext();
				if (o->isVisible())                  // later, we don't want to unhide the initially hidden overlays
				{
					mHiddenOverlays.push_back(o);    // save off hidden overlays so we can unhide them later
					o->hide();
				}
			}
		}

		/*-----------------------------------------------------------------------------
		| Extend to unnhide all of sample's temporarily hidden overlays.
		-----------------------------------------------------------------------------*/
		virtual void unpauseCurrentSample()
		{
			SampleContext::unpauseCurrentSample();

			for (std::vector<Ogre::Overlay*>::iterator i = mHiddenOverlays.begin(); i != mHiddenOverlays.end(); i++)
			{
				(*i)->show();
			}

			mHiddenOverlays.clear();
		}

#ifdef USE_RTSHADER_SYSTEM

		/*-----------------------------------------------------------------------------
		| Initialize the RT Shader system.	
		-----------------------------------------------------------------------------*/
		virtual bool initializeRTShaderSystem(Ogre::SceneManager* sceneMgr)
		{			
			if (Ogre::RTShader::ShaderGenerator::initialize())
			{
				mShaderGenerator = Ogre::RTShader::ShaderGenerator::getSingletonPtr();

				mShaderGenerator->addSceneManager(sceneMgr);

#if OGRE_PLATFORM != OGRE_PLATFORM_ANDROID
				// Setup core libraries and shader cache path.
				Ogre::StringVector groupVector = Ogre::ResourceGroupManager::getSingleton().getResourceGroups();
				Ogre::StringVector::iterator itGroup = groupVector.begin();
				Ogre::StringVector::iterator itGroupEnd = groupVector.end();
				Ogre::String shaderCoreLibsPath;
				Ogre::String shaderCachePath;
			
				for (; itGroup != itGroupEnd; ++itGroup)
				{
					Ogre::ResourceGroupManager::LocationList resLocationsList = Ogre::ResourceGroupManager::getSingleton().getResourceLocationList(*itGroup);
					Ogre::ResourceGroupManager::LocationList::iterator it = resLocationsList.begin();
					Ogre::ResourceGroupManager::LocationList::iterator itEnd = resLocationsList.end();
					bool coreLibsFound = false;

					// Try to find the location of the core shader lib functions and use it
					// as shader cache path as well - this will reduce the number of generated files
					// when running from different directories.
					for (; it != itEnd; ++it)
					{
						if ((*it)->archive->getName().find("RTShaderLib") != Ogre::String::npos)
						{
							shaderCoreLibsPath = (*it)->archive->getName() + "/";
							shaderCachePath = shaderCoreLibsPath;
							coreLibsFound = true;
							break;
						}
					}
					// Core libs path found in the current group.
					if (coreLibsFound) 
						break; 
				}

				// Core shader libs not found -> shader generating will fail.
				if (shaderCoreLibsPath.empty())			
					return false;			
								
#ifdef _RTSS_WRITE_SHADERS_TO_DISK
				// Set shader cache path.
#if OGRE_PLATFORM == OGRE_PLATFORM_APPLE_IOS
                shaderCachePath = Ogre::macCachePath();
#endif
				mShaderGenerator->setShaderCachePath(shaderCachePath);		
#endif
#endif
				// Create and register the material manager listener.
				mMaterialMgrListener = new ShaderGeneratorTechniqueResolverListener(mShaderGenerator);				
				Ogre::MaterialManager::getSingleton().addListener(mMaterialMgrListener);
			}

			return true;
		}

		/*-----------------------------------------------------------------------------
		| Finalize the RT Shader system.	
		-----------------------------------------------------------------------------*/
		virtual void finalizeRTShaderSystem()
		{
			// Restore default scheme.
			Ogre::MaterialManager::getSingleton().setActiveScheme(Ogre::MaterialManager::DEFAULT_SCHEME_NAME);

			// Unregister the material manager listener.
			if (mMaterialMgrListener != NULL)
			{			
				Ogre::MaterialManager::getSingleton().removeListener(mMaterialMgrListener);
				delete mMaterialMgrListener;
				mMaterialMgrListener = NULL;
			}

			// Finalize RTShader system.
			if (mShaderGenerator != NULL)
			{				
				Ogre::RTShader::ShaderGenerator::finalize();
				mShaderGenerator = NULL;
			}
		}
#endif // USE_RTSHADER_SYSTEM

		SdkTrayManager* mTrayMgr;                      // SDK tray interface
#ifdef OGRE_STATIC_LIB
        PluginMap mPluginNameMap;                      // A structure to map plugin names to class types
#endif
		Ogre::StringVector mLoadedSamplePlugins;       // loaded sample plugins
		std::set<Ogre::String> mSampleCategories;      // sample categories
		SampleSet mLoadedSamples;                      // loaded samples
		SelectMenu* mCategoryMenu;                     // sample category select menu
		SelectMenu* mSampleMenu;                       // sample select menu
		Slider* mSampleSlider;                         // sample slider bar
		Label* mTitleLabel;                            // sample title label
		TextBox* mDescBox;                             // sample description box
		SelectMenu* mRendererMenu;                     // render system selection menu
		std::vector<Ogre::Overlay*> mHiddenOverlays;   // sample overlays hidden for pausing
		std::vector<Ogre::OverlayContainer*> mThumbs;  // sample thumbnails
		Ogre::Real mCarouselPlace;                     // current state of carousel
		int mLastViewTitle;                            // last sample title viewed
		int mLastViewCategory;                         // last sample category viewed
        Ogre::Timer *mTimer;
		int mLastSampleIndex;                          // index of last sample running
#if OGRE_PLATFORM == OGRE_PLATFORM_SYMBIAN
		RWindow * mNativeWindow;
		CCoeControl * mNativeControl;
#endif
#if OGRE_PLATFORM == OGRE_PLATFORM_APPLE_IOS
    public:
        SampleBrowserGestureView *mGestureView;
#endif
#ifdef USE_RTSHADER_SYSTEM
		Ogre::RTShader::ShaderGenerator*			mShaderGenerator;			// The Shader generator instance.
		ShaderGeneratorTechniqueResolverListener*	mMaterialMgrListener;		// Shader generator material manager listener.	
#endif // USE_RTSHADER_SYSTEM

	};
}

#if OGRE_PLATFORM == OGRE_PLATFORM_APPLE_IOS

@implementation SampleBrowserGestureView

@synthesize mBrowser;

- (BOOL)canBecomeFirstResponder
{
    return YES;
}

- (void)dealloc {
    [super dealloc];
}

- (void)motionBegan:(UIEventSubtype)motion withEvent:(UIEvent *)event {
    if(mBrowser && event.type == UIEventTypeMotion && event.subtype == UIEventSubtypeMotionShake)
        mBrowser->motionBegan();
        
    if ([super respondsToSelector:@selector(motionBegan:withEvent:)]) {
        [super motionBegan:motion withEvent:event];
    }
}

- (void)motionEnded:(UIEventSubtype)motion withEvent:(UIEvent *)event {
    if(mBrowser && event.type == UIEventTypeMotion && event.subtype == UIEventSubtypeMotionShake)
        mBrowser->motionEnded();
        
    if ([super respondsToSelector:@selector(motionEnded:withEvent:)]) {
        [super motionEnded:motion withEvent:event];
    }
}

- (void)motionCancelled:(UIEventSubtype)motion withEvent:(UIEvent *)event {
    if(mBrowser && event.type == UIEventTypeMotion && event.subtype == UIEventSubtypeMotionShake)
        mBrowser->motionCancelled();
        
    if ([super respondsToSelector:@selector(motionCancelled:withEvent:)]) {
        [super motionCancelled:motion withEvent:event];
    }
}
@end

#endif

#endif<|MERGE_RESOLUTION|>--- conflicted
+++ resolved
@@ -33,13 +33,7 @@
 #include "SamplePlugin.h"
 #include "SdkTrays.h"
 
-<<<<<<< HEAD
 #if OGRE_PLATFORM == OGRE_PLATFORM_APPLE || OGRE_PLATFORM == OGRE_PLATFORM_APPLE_IOS
-=======
-#include "OgreTimer.h"
-
-#if OGRE_PLATFORM == OGRE_PLATFORM_APPLE || OGRE_PLATFORM == OGRE_PLATFORM_IPHONE
->>>>>>> d307c6c2
 #include "macUtils.h"
 #endif
 
@@ -203,17 +197,12 @@
 			mDescBox = 0;
 			mRendererMenu = 0;
 			mCarouselPlace = 0.0f;
-<<<<<<< HEAD
 #if OGRE_PLATFORM == OGRE_PLATFORM_SYMBIAN
 			mNativeWindow = 0;
 			mNativeControl = 0;
 #endif
 
 #if OGRE_PLATFORM == OGRE_PLATFORM_APPLE_IOS
-=======
-            mTimer = NULL;
-#if OGRE_PLATFORM == OGRE_PLATFORM_IPHONE
->>>>>>> d307c6c2
 			mGestureView = 0;
 #endif
 #ifdef USE_RTSHADER_SYSTEM
@@ -331,16 +320,6 @@
 					if (i == mSampleMenu->getSelectionIndex()) frame->setBorderMaterialName("SdkTrays/Frame/Over");
 					else frame->setBorderMaterialName("SdkTrays/Frame");
 				}
-                
-                if(mTimer)
-                {
-                    if(mTimer->getMilliseconds() > 5000)
-                    {
-                        mWindow->setFullscreen(false, mWindow->getWidth(), mWindow->getHeight());
-                        delete mTimer;
-                        mTimer = NULL;
-                    }
-                }
 			}
 
 			mTrayMgr->frameRenderingQueued(evt);
@@ -1499,7 +1478,6 @@
 		-----------------------------------------------------------------------------*/
 		virtual void shutdown()
 		{
-<<<<<<< HEAD
 
 #ifdef	ENABLE_SHADERS_CACHE
             FILE * outFile = fopen("cache.bin", "wb");
@@ -1513,8 +1491,6 @@
 #if OGRE_PLATFORM == OGRE_PLATFORM_APPLE_IOS
             [mGestureView release];
 #endif
-=======
->>>>>>> d307c6c2
 			if (mTrayMgr)
 			{
 				delete mTrayMgr;
@@ -1536,23 +1512,12 @@
 			SampleContext::shutdown();
 
 			unloadSamples();
-<<<<<<< HEAD
 
 #ifdef USE_RTSHADER_SYSTEM
 			// Finalize the RT Shader System.
 			finalizeRTShaderSystem();
 #endif // USE_RTSHADER_SYSTEM
 
-=======
-#if OGRE_PLATFORM == OGRE_PLATFORM_IPHONE
-            [mGestureView release];
-            if(mRoot)
-            {
-                OGRE_DELETE mRoot;
-                mRoot = 0;
-            }
-#endif
->>>>>>> d307c6c2
 		}
     protected:
 		/*-----------------------------------------------------------------------------
@@ -1711,7 +1676,6 @@
 		Ogre::Real mCarouselPlace;                     // current state of carousel
 		int mLastViewTitle;                            // last sample title viewed
 		int mLastViewCategory;                         // last sample category viewed
-        Ogre::Timer *mTimer;
 		int mLastSampleIndex;                          // index of last sample running
 #if OGRE_PLATFORM == OGRE_PLATFORM_SYMBIAN
 		RWindow * mNativeWindow;
