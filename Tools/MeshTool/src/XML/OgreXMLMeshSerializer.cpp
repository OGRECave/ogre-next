--- conflicted
+++ resolved
@@ -246,22 +246,22 @@
         // Operation type
         switch(s->operationType)
         {
-        case OT_LINE_LIST:
+        case RenderOperation::OT_LINE_LIST:
             subMeshNode->SetAttribute("operationtype", "line_list");
             break;
-        case OT_LINE_STRIP:
+        case RenderOperation::OT_LINE_STRIP:
             subMeshNode->SetAttribute("operationtype", "line_strip");
             break;
-        case OT_POINT_LIST:
+        case RenderOperation::OT_POINT_LIST:
             subMeshNode->SetAttribute("operationtype", "point_list");
             break;
-        case OT_TRIANGLE_FAN:
+        case RenderOperation::OT_TRIANGLE_FAN:
             subMeshNode->SetAttribute("operationtype", "triangle_fan");
             break;
-        case OT_TRIANGLE_LIST:
+        case RenderOperation::OT_TRIANGLE_LIST:
             subMeshNode->SetAttribute("operationtype", "triangle_list");
             break;
-        case OT_TRIANGLE_STRIP:
+        case RenderOperation::OT_TRIANGLE_STRIP:
             subMeshNode->SetAttribute("operationtype", "triangle_strip");
             break;
         }
@@ -273,22 +273,17 @@
                 subMeshNode->InsertEndChild(TiXmlElement("faces"))->ToElement();
             switch(s->operationType)
             {
-            case OT_TRIANGLE_LIST:
+            case RenderOperation::OT_TRIANGLE_LIST:
                 // tri list
                 numFaces = s->indexData[VpNormal]->indexCount / 3;
 
                 break;
-<<<<<<< HEAD
-            case OT_LINE_LIST:
-                numFaces = s->indexData[0]->indexCount / 2;
-=======
             case RenderOperation::OT_LINE_LIST:
                 numFaces = s->indexData[VpNormal]->indexCount / 2;
->>>>>>> 3d536c57
 
                 break;
-            case OT_TRIANGLE_FAN:
-            case OT_TRIANGLE_STRIP:
+            case RenderOperation::OT_TRIANGLE_FAN:
+            case RenderOperation::OT_TRIANGLE_STRIP:
                 // triangle fan or triangle strip
                 numFaces = s->indexData[VpNormal]->indexCount - 2;
 
@@ -322,12 +317,12 @@
                 if (use32BitIndexes)
                 {
                     faceNode->SetAttribute("v1", StringConverter::toString(*pInt++));
-                    if(s->operationType == OT_LINE_LIST)
+                    if(s->operationType == RenderOperation::OT_LINE_LIST)
                     {
                         faceNode->SetAttribute("v2", StringConverter::toString(*pInt++));
                     }
                     /// Only need all 3 vertex indices if trilist or first face
-                    else if (s->operationType == OT_TRIANGLE_LIST || i == 0)
+                    else if (s->operationType == RenderOperation::OT_TRIANGLE_LIST || i == 0)
                     {
                         faceNode->SetAttribute("v2", StringConverter::toString(*pInt++));
                         faceNode->SetAttribute("v3", StringConverter::toString(*pInt++));
@@ -336,12 +331,12 @@
                 else
                 {
                     faceNode->SetAttribute("v1", StringConverter::toString(*pShort++));
-                    if(s->operationType == OT_LINE_LIST)
+                    if(s->operationType == RenderOperation::OT_LINE_LIST)
                     {
                         faceNode->SetAttribute("v2", StringConverter::toString(*pShort++));
                     }
                     /// Only need all 3 vertex indices if trilist or first face
-                    else if (s->operationType == OT_TRIANGLE_LIST || i == 0)
+                    else if (s->operationType == RenderOperation::OT_TRIANGLE_LIST || i == 0)
                     {
                         faceNode->SetAttribute("v2", StringConverter::toString(*pShort++));
                         faceNode->SetAttribute("v3", StringConverter::toString(*pShort++));
@@ -708,29 +703,29 @@
             {
                 if (!strcmp(optype, "triangle_list"))
                 {
-                    sm->operationType = OT_TRIANGLE_LIST;
+                    sm->operationType = RenderOperation::OT_TRIANGLE_LIST;
                 }
                 else if (!strcmp(optype, "triangle_fan"))
                 {
-                    sm->operationType = OT_TRIANGLE_FAN;
+                    sm->operationType = RenderOperation::OT_TRIANGLE_FAN;
                 }
                 else if (!strcmp(optype, "triangle_strip"))
                 {
-                    sm->operationType = OT_TRIANGLE_STRIP;
+                    sm->operationType = RenderOperation::OT_TRIANGLE_STRIP;
                 }
                 else if (!strcmp(optype, "line_strip"))
                 {
-                    sm->operationType = OT_LINE_STRIP;
+                    sm->operationType = RenderOperation::OT_LINE_STRIP;
                     readFaces = false;
                 }
                 else if (!strcmp(optype, "line_list"))
                 {
-                    sm->operationType = OT_LINE_LIST;
+                    sm->operationType = RenderOperation::OT_LINE_LIST;
                     readFaces = false;
                 }
                 else if (!strcmp(optype, "point_list"))
                 {
-                    sm->operationType = OT_POINT_LIST;
+                    sm->operationType = RenderOperation::OT_POINT_LIST;
                     readFaces = false;
                 }
 
@@ -767,22 +762,17 @@
                     // Faces
                     switch(sm->operationType)
                     {
-                    case OT_TRIANGLE_LIST:
+                    case RenderOperation::OT_TRIANGLE_LIST:
                         // tri list
                         sm->indexData[VpNormal]->indexCount = actualCount * 3;
 
                         break;
-<<<<<<< HEAD
-                    case OT_LINE_LIST:
-                        sm->indexData[0]->indexCount = actualCount * 2;
-=======
                     case RenderOperation::OT_LINE_LIST:
                         sm->indexData[VpNormal]->indexCount = actualCount * 2;
->>>>>>> 3d536c57
 
                         break;
-                    case OT_TRIANGLE_FAN:
-                    case OT_TRIANGLE_STRIP:
+                    case RenderOperation::OT_TRIANGLE_FAN:
+                    case RenderOperation::OT_TRIANGLE_STRIP:
                         // triangle fan or triangle strip
                         sm->indexData[VpNormal]->indexCount = actualCount + 2;
 
@@ -820,12 +810,12 @@
                         if (use32BitIndexes)
                         {
                             *pInt++ = StringConverter::parseInt(faceElem->Attribute("v1"));
-                            if(sm->operationType == OT_LINE_LIST)
+                            if(sm->operationType == RenderOperation::OT_LINE_LIST)
                             {
                                 *pInt++ = StringConverter::parseInt(faceElem->Attribute("v2"));
                             }
                             // only need all 3 vertices if it's a trilist or first tri
-                            else if (sm->operationType == OT_TRIANGLE_LIST || firstTri)
+                            else if (sm->operationType == RenderOperation::OT_TRIANGLE_LIST || firstTri)
                             {
                                 *pInt++ = StringConverter::parseInt(faceElem->Attribute("v2"));
                                 *pInt++ = StringConverter::parseInt(faceElem->Attribute("v3"));
@@ -834,12 +824,12 @@
                         else
                         {
                             *pShort++ = StringConverter::parseInt(faceElem->Attribute("v1"));
-                            if(sm->operationType == OT_LINE_LIST)
+                            if(sm->operationType == RenderOperation::OT_LINE_LIST)
                             {
                                 *pShort++ = StringConverter::parseInt(faceElem->Attribute("v2"));
                             }
                             // only need all 3 vertices if it's a trilist or first tri
-                            else if (sm->operationType == OT_TRIANGLE_LIST || firstTri)
+                            else if (sm->operationType == RenderOperation::OT_TRIANGLE_LIST || firstTri)
                             {
                                 *pShort++ = StringConverter::parseInt(faceElem->Attribute("v2"));
                                 *pShort++ = StringConverter::parseInt(faceElem->Attribute("v3"));
