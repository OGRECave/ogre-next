--- conflicted
+++ resolved
@@ -103,7 +103,6 @@
     bool mousePressed(const OIS::MouseEvent &evt, OIS::MouseButtonID id); 
     bool mouseReleased(const OIS::MouseEvent &evt, OIS::MouseButtonID id);
 #endif
-<<<<<<< HEAD
     
     Ogre::Root*                 m_pRoot;
     Ogre::SceneManager*         m_pSceneMgr;
@@ -112,6 +111,7 @@
     Ogre::Viewport*             m_pViewport;
     Ogre::Log*                  m_pLog;
     Ogre::Timer*                m_pTimer;
+    Ogre::OverlaySystem*        m_pOverlaySystem;
     
     OIS::InputManager*          m_pInputMgr;
     OIS::Keyboard*              m_pKeyboard;
@@ -120,21 +120,6 @@
 #else
     OIS::Mouse*                 m_pMouse;
 #endif
-=======
-	
-	Ogre::Root*                 m_pRoot;
-	Ogre::SceneManager*			m_pSceneMgr;
-	Ogre::RenderWindow*			m_pRenderWnd;
-	Ogre::Camera*				m_pCamera;
-	Ogre::Viewport*				m_pViewport;
-	Ogre::Log*                  m_pLog;
-	Ogre::Timer*				m_pTimer;
-    Ogre::OverlaySystem*        m_pOverlaySystem;
-	
-	OIS::InputManager*			m_pInputMgr;
-	OIS::Keyboard*				m_pKeyboard;
-	OIS::Mouse*					m_pMouse;    
->>>>>>> 79e4239b
 
 protected:
    // Added for Mac compatibility
